//
//  EntityMotionState.cpp
//  libraries/entities/src
//
//  Created by Andrew Meadows on 2014.11.06
//  Copyright 2013 High Fidelity, Inc.
//
//  Distributed under the Apache License, Version 2.0.
//  See the accompanying file LICENSE or http://www.apache.org/licenses/LICENSE-2.0.html
//

#include <EntityItem.h>
#include <EntityEditPacketSender.h>

#include "BulletUtil.h"
#include "EntityMotionState.h"
#include "SimpleEntityKinematicController.h"


QSet<EntityItem*>* _outgoingEntityList;

// static 
void EntityMotionState::setOutgoingEntityList(QSet<EntityItem*>* list) {
    assert(list);
    _outgoingEntityList = list;
}

// static 
void EntityMotionState::enqueueOutgoingEntity(EntityItem* entity) {
    assert(_outgoingEntityList);
    _outgoingEntityList->insert(entity);
}

EntityMotionState::EntityMotionState(EntityItem* entity) 
    :   _entity(entity) {
    assert(entity != NULL);
}

EntityMotionState::~EntityMotionState() {
    assert(_entity);
    _entity->setPhysicsInfo(NULL);
    _entity = NULL;
    delete _kinematicController;
    _kinematicController = NULL;
}

MotionType EntityMotionState::computeMotionType() const {
    if (_entity->getCollisionsWillMove()) {
        return MOTION_TYPE_DYNAMIC;
    }
    return _entity->isMoving() ?  MOTION_TYPE_KINEMATIC : MOTION_TYPE_STATIC;
}

void EntityMotionState::addKinematicController() {
    if (!_kinematicController) {
        _kinematicController = new SimpleEntityKinematicController(_entity);
        _kinematicController->start();
    } else {
        _kinematicController->start();
    }
}

// This callback is invoked by the physics simulation in two cases:
// (1) when the RigidBody is first added to the world
//     (irregardless of MotionType: STATIC, DYNAMIC, or KINEMATIC)
// (2) at the beginning of each simulation frame for KINEMATIC RigidBody's --
//     it is an opportunity for outside code to update the object's simulation position
void EntityMotionState::getWorldTransform(btTransform& worldTrans) const {
    if (_kinematicController && _kinematicController->isRunning()) {
        _kinematicController->stepForward();
    }
    worldTrans.setOrigin(glmToBullet(_entity->getPositionInMeters() - ObjectMotionState::getWorldOffset()));
    worldTrans.setRotation(glmToBullet(_entity->getRotation()));
}

// This callback is invoked by the physics simulation at the end of each simulation frame...
// iff the corresponding RigidBody is DYNAMIC and has moved.
void EntityMotionState::setWorldTransform(const btTransform& worldTrans) {
    _entity->setPositionInMeters(bulletToGLM(worldTrans.getOrigin()) + ObjectMotionState::getWorldOffset());
    _entity->setRotation(bulletToGLM(worldTrans.getRotation()));

    glm::vec3 v;
    getVelocity(v);
    _entity->setVelocityInMeters(v);

    getAngularVelocity(v);
    // DANGER! EntityItem stores angularVelocity in degrees/sec!!!
    _entity->setAngularVelocity(glm::degrees(v));

    _outgoingPacketFlags = DIRTY_PHYSICS_FLAGS;
    EntityMotionState::enqueueOutgoingEntity(_entity);
}

void EntityMotionState::updateObjectEasy(uint32_t flags, uint32_t frame) {
    if (flags & (EntityItem::DIRTY_POSITION | EntityItem::DIRTY_VELOCITY)) {
        if (flags & EntityItem::DIRTY_POSITION) {
            _sentPosition = _entity->getPositionInMeters() - ObjectMotionState::getWorldOffset();
            btTransform worldTrans;
            worldTrans.setOrigin(glmToBullet(_sentPosition));

            _sentRotation = _entity->getRotation();
            worldTrans.setRotation(glmToBullet(_sentRotation));

            _body->setWorldTransform(worldTrans);
        }
        if (flags & EntityItem::DIRTY_VELOCITY) {
            updateObjectVelocities();
        }
        _sentFrame = frame;
    }

    // TODO: entity support for friction and restitution
    //_restitution = _entity->getRestitution();
    _body->setRestitution(_restitution);
    //_friction = _entity->getFriction();
    _body->setFriction(_friction);

    _linearDamping = _entity->getDamping();
    _angularDamping = _entity->getAngularDamping();
    _body->setDamping(_linearDamping, _angularDamping);

    if (flags & EntityItem::DIRTY_MASS) {
        float mass = _entity->computeMass();
        btVector3 inertia(0.0f, 0.0f, 0.0f);
        _body->getCollisionShape()->calculateLocalInertia(mass, inertia);
        _body->setMassProps(mass, inertia);
        _body->updateInertiaTensor();
    }
    _body->activate();
};

void EntityMotionState::updateObjectVelocities() {
    if (_body) {
        _sentVelocity = _entity->getVelocityInMeters();
        setVelocity(_sentVelocity);

        // DANGER! EntityItem stores angularVelocity in degrees/sec!!!
        _sentAngularVelocity = glm::radians(_entity->getAngularVelocity());
        setAngularVelocity(_sentAngularVelocity);

        _sentAcceleration = _entity->getGravityInMeters();
        setGravity(_sentAcceleration);

        _body->setActivationState(ACTIVE_TAG);
    }
}

void EntityMotionState::computeShapeInfo(ShapeInfo& shapeInfo) {
    _entity->computeShapeInfo(shapeInfo);
}

float EntityMotionState::computeMass(const ShapeInfo& shapeInfo) const {
    return _entity->computeMass();
}

void EntityMotionState::sendUpdate(OctreeEditPacketSender* packetSender, uint32_t frame) {
    if (_outgoingPacketFlags) {
        EntityItemProperties properties = _entity->getProperties();

        if (_outgoingPacketFlags & EntityItem::DIRTY_POSITION) {
            btTransform worldTrans = _body->getWorldTransform();
            _sentPosition = bulletToGLM(worldTrans.getOrigin());
            properties.setPosition(_sentPosition + ObjectMotionState::getWorldOffset());
        
            _sentRotation = bulletToGLM(worldTrans.getRotation());
            properties.setRotation(_sentRotation);
        }
    
        if (_outgoingPacketFlags & EntityItem::DIRTY_VELOCITY) {
            if (_body->isActive()) {
                _sentVelocity = bulletToGLM(_body->getLinearVelocity());
                _sentAngularVelocity = bulletToGLM(_body->getAngularVelocity());

                // if the speeds are very small we zero them out
                const float MINIMUM_EXTRAPOLATION_SPEED_SQUARED = 1.0e-4f; // 1cm/sec
                bool zeroSpeed = (glm::length2(_sentVelocity) < MINIMUM_EXTRAPOLATION_SPEED_SQUARED);
                if (zeroSpeed) {
                    _sentVelocity = glm::vec3(0.0f);
                }
                const float MINIMUM_EXTRAPOLATION_SPIN_SQUARED = 0.004f; // ~0.01 rotation/sec
                bool zeroSpin = glm::length2(_sentAngularVelocity) < MINIMUM_EXTRAPOLATION_SPIN_SQUARED;
                if (zeroSpin) {
                    _sentAngularVelocity = glm::vec3(0.0f);
                }

                _sentMoving = ! (zeroSpeed && zeroSpin);
            } else {
                _sentVelocity = _sentAngularVelocity = glm::vec3(0.0f);
                _sentMoving = false;
            }
            properties.setVelocity(_sentVelocity);
            _sentAcceleration = bulletToGLM(_body->getGravity());
            properties.setGravity(_sentAcceleration);
            // DANGER! EntityItem stores angularVelocity in degrees/sec!!!
            properties.setAngularVelocity(glm::degrees(_sentAngularVelocity));
        }

        // RELIABLE_SEND_HACK: count number of updates for entities at rest so we can stop sending them after some limit.
        if (_sentMoving) {
            _numNonMovingUpdates = 0;
        } else {
            _numNonMovingUpdates++;
        }
        if (_numNonMovingUpdates <= 1) {
            // we only update lastEdited when we're sending new physics data 
            // (i.e. NOT when we just simulate the positions forward, nore when we resend non-moving data)
            quint64 lastSimulated = _entity->getLastSimulated();
            _entity->setLastEdited(lastSimulated);
            properties.setLastEdited(lastSimulated);
        } else {
            properties.setLastEdited(_entity->getLastEdited());
        }

        EntityItemID id(_entity->getID());
        EntityEditPacketSender* entityPacketSender = static_cast<EntityEditPacketSender*>(packetSender);
        entityPacketSender->queueEditEntityMessage(PacketTypeEntityAddOrEdit, id, properties);

        // The outgoing flags only itemized WHAT to send, not WHETHER to send, hence we always set them
        // to the full set.  These flags may be momentarily cleared by incoming external changes.  
        _outgoingPacketFlags = DIRTY_PHYSICS_FLAGS;
        _sentFrame = frame;
    }
<<<<<<< HEAD
=======
#endif // USE_BULLET_PHYSICS
}

uint32_t EntityMotionState::getIncomingDirtyFlags() const { 
    uint32_t dirtyFlags = _entity->getDirtyFlags(); 
#ifdef USE_BULLET_PHYSICS 
    // we add DIRTY_MOTION_TYPE if the body's motion type disagrees with entity velocity settings
    int bodyFlags = _body->getCollisionFlags();
    bool isMoving = _entity->isMoving();
    if (((bodyFlags & btCollisionObject::CF_STATIC_OBJECT) && isMoving) ||
            (bodyFlags & btCollisionObject::CF_KINEMATIC_OBJECT && !isMoving)) {
        dirtyFlags |= EntityItem::DIRTY_MOTION_TYPE; 
    }
#endif // USE_BULLET_PHYSICS
    return dirtyFlags;
>>>>>>> 81cd3e9e
}<|MERGE_RESOLUTION|>--- conflicted
+++ resolved
@@ -220,14 +220,11 @@
         _outgoingPacketFlags = DIRTY_PHYSICS_FLAGS;
         _sentFrame = frame;
     }
-<<<<<<< HEAD
-=======
-#endif // USE_BULLET_PHYSICS
 }
 
 uint32_t EntityMotionState::getIncomingDirtyFlags() const { 
     uint32_t dirtyFlags = _entity->getDirtyFlags(); 
-#ifdef USE_BULLET_PHYSICS 
+
     // we add DIRTY_MOTION_TYPE if the body's motion type disagrees with entity velocity settings
     int bodyFlags = _body->getCollisionFlags();
     bool isMoving = _entity->isMoving();
@@ -235,7 +232,5 @@
             (bodyFlags & btCollisionObject::CF_KINEMATIC_OBJECT && !isMoving)) {
         dirtyFlags |= EntityItem::DIRTY_MOTION_TYPE; 
     }
-#endif // USE_BULLET_PHYSICS
     return dirtyFlags;
->>>>>>> 81cd3e9e
 }