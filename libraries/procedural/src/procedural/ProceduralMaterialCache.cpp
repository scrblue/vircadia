//
//  Created by Sam Gondelman on 2/9/2018
//  Copyright 2018 High Fidelity, Inc.
//
//  Distributed under the Apache License, Version 2.0.
//  See the accompanying file LICENSE or http://www.apache.org/licenses/LICENSE-2.0.html
//
#include "ProceduralMaterialCache.h"

#include "QJsonObject"
#include "QJsonDocument"
#include "QJsonArray"

#include "RegisteredMetaTypes.h"

#include "Procedural.h"
#include "ReferenceMaterial.h"

NetworkMaterialResource::NetworkMaterialResource(const QUrl& url) :
    Resource(url) {}

void NetworkMaterialResource::downloadFinished(const QByteArray& data) {
    parsedMaterials.reset();

    if (_url.toString().contains(".json")) {
        parsedMaterials = parseJSONMaterials(QJsonDocument::fromJson(data), _url);
    }

    // TODO: parse other material types

    finishedLoading(true);
}

/*@jsdoc
 * <p>An RGB or SRGB color value.</p>
 * <table>
 *   <thead>
 *     <tr><th>Index</th><th>Type</th><th>Attributes</th><th>Default</th><th>Value</th></tr>
 *   </thead>
 *   <tbody>
 *     <tr><td><code>0</code></td><td>number</td><td></td><td></td>
 *       <td>Red component value. Number in the range <code>0.0</code> &ndash; <code>1.0</code>.</td></tr>
 *     <tr><td><code>1</code></td><td>number</td><td></td><td></td>
 *       <td>Green component value. Number in the range <code>0.0</code> &ndash; <code>1.0</code>.</td></tr>
 *     <tr><td><code>2</code></td><td>number</td><td></td><td></td>
 *       <td>Blue component value. Number in the range <code>0.0</code> &ndash; <code>1.0</code>.</td></tr>
 *     <tr><td><code>3</code></td><td>boolean</td><td>&lt;optional&gt;</td><td>false</td>
 *       <td>If <code>true</code> then the color is an SRGB color.</td></tr>
 *   </tbody>
 * </table>
 * @typedef {array} RGBS
 */
bool NetworkMaterialResource::parseJSONColor(const QJsonValue& array, glm::vec3& color, bool& isSRGB) {
    if (array.isArray()) {
        QJsonArray colorArray = array.toArray();
        if (colorArray.size() >= 3 && colorArray[0].isDouble() && colorArray[1].isDouble() && colorArray[2].isDouble()) {
            isSRGB = true;
            if (colorArray.size() >= 4) {
                if (colorArray[3].isBool()) {
                    isSRGB = colorArray[3].toBool();
                }
            }
            color = glm::vec3(colorArray[0].toDouble(), colorArray[1].toDouble(), colorArray[2].toDouble());
            return true;
        }
    } else if (array.isObject()) {
        bool toReturn;
        isSRGB = true;
        color = vec3FromVariant(array.toObject(), toReturn);
        return toReturn;
    }
    return false;
}

/*@jsdoc
 * A material or set of materials used by a {@link Entities.EntityType|Material entity}.
 * @typedef {object} Entities.MaterialResource
 * @property {number} materialVersion=1 - The version of the material. <em>Currently not used.</em>
 * @property {Entities.Material|Entities.Material[]|string} materials - The details of the material or materials, or the ID of another
 *     material entity.
 */
NetworkMaterialResource::ParsedMaterials NetworkMaterialResource::parseJSONMaterials(const QJsonDocument& materialJSON, const QUrl& baseUrl) {
    ParsedMaterials toReturn;
    if (!materialJSON.isNull() && materialJSON.isObject()) {
        QJsonObject materialJSONObject = materialJSON.object();
        for (auto& key : materialJSONObject.keys()) {
            if (key == "materialVersion") {
                auto value = materialJSONObject.value(key);
                if (value.isDouble()) {
                    toReturn.version = (uint)value.toInt();
                }
            } else if (key == "materials") {
                auto materialsValue = materialJSONObject.value(key);
                if (materialsValue.isArray()) {
                    QJsonArray materials = materialsValue.toArray();
                    for (auto material : materials) {
                        if (!material.isNull() && (material.isObject() || material.isString())) {
                            auto parsedMaterial = parseJSONMaterial(material, baseUrl);
                            toReturn.networkMaterials[parsedMaterial.first] = parsedMaterial.second;
                            toReturn.names.push_back(parsedMaterial.first);
                        }
                    }
                } else if (materialsValue.isObject() || materialsValue.isString()) {
                    auto parsedMaterial = parseJSONMaterial(materialsValue, baseUrl);
                    toReturn.networkMaterials[parsedMaterial.first] = parsedMaterial.second;
                    toReturn.names.push_back(parsedMaterial.first);
                }
            }
        }
    }

    return toReturn;
}

<<<<<<< HEAD
NetworkMaterialResource::ParsedMaterials NetworkMaterialResource::parseMaterialForUUID(const QJsonValue& entityIDJSON) {
    ParsedMaterials toReturn;
    if (!entityIDJSON.isNull() && entityIDJSON.isString()) {
        auto parsedMaterial = parseJSONMaterial(entityIDJSON);
        toReturn.networkMaterials[parsedMaterial.first] = parsedMaterial.second;
        toReturn.names.push_back(parsedMaterial.first);
    }

    return toReturn;
}

/**jsdoc
=======
/*@jsdoc
>>>>>>> cdd23418
 * A material used in a {@link Entities.MaterialResource|MaterialResource}.
 * @typedef {object} Entities.Material
 * @property {string} name="" - A name for the material. Supported by all material models.
 * @property {string} model="hifi_pbr" - Different material models support different properties and rendering modes.
 *     Supported models are: <code>"hifi_pbr"</code>, <code>"hifi_shader_simple"</code>.
 * @property {ColorFloat|RGBS|string} emissive - The emissive color, i.e., the color that the material emits. A 
 *     {@link ColorFloat} value is treated as sRGB and must have component values in the range <code>0.0</code> &ndash; 
 *     <code>1.0</code>. A {@link RGBS} value can be either RGB or sRGB. 
 *     Set to <code>"fallthrough"</code> to fall through to the material below. <code>"hifi_pbr"</code> model only.
 * @property {number|string} opacity=1.0 - The opacity, range <code>0.0</code> &ndash; <code>1.0</code>.
 *     Set to <code>"fallthrough"</code> to fall through to the material below. <code>"hifi_pbr"</code> and
 *     <code>"hifi_shader_simple"</code> models only.
 * @property {boolean|string} unlit=false - <code>true</code> if the material is unaffected by lighting, <code>false</code> if 
 *     it is lit by the key light and local lights.
 *     Set to <code>"fallthrough"</code> to fall through to the material below. <code>"hifi_pbr"</code> model only.
 * @property {ColorFloat|RGBS|string} albedo - The albedo color. A {@link ColorFloat} value is treated as sRGB and must have
 *     component values in the range <code>0.0</code> &ndash; <code>1.0</code>. A {@link RGBS} value can be either RGB or sRGB.
 *     Set to <code>"fallthrough"</code> to fall through to the material below. <code>"hifi_pbr"</code> and
 *     <code>"hifi_shader_simple"</code> models only.
 * @property {number|string} roughness - The roughness, range <code>0.0</code> &ndash; <code>1.0</code>. 
 *     Set to <code>"fallthrough"</code> to fall through to the material below. <code>"hifi_pbr"</code> model only.
 * @property {number|string} metallic - The metallicness, range <code>0.0</code> &ndash; <code>1.0</code>. 
 *     Set to <code>"fallthrough"</code> to fall through to the material below. <code>"hifi_pbr"</code> model only.
 * @property {number|string} scattering - The scattering, range <code>0.0</code> &ndash; <code>1.0</code>. 
 *     Set to <code>"fallthrough"</code> to fall through to the material below. <code>"hifi_pbr"</code> model only.
 * @property {string} emissiveMap - The URL of the emissive texture image, or an entity ID.
 *     Set to <code>"fallthrough"</code> to fall through to the material below. <code>"hifi_pbr"</code> model only.
 * @property {string} albedoMap - The URL of the albedo texture image, or an entity ID.
 *     Set to <code>"fallthrough"</code> to fall through to the material below. <code>"hifi_pbr"</code> model only.
 * @property {string} opacityMap - The URL of the opacity texture image, or an entity ID.
 *     Set the value the same as the <code>albedoMap</code> value for transparency.
 *     <code>"hifi_pbr"</code> model only.
 * @property {string} opacityMapMode - The mode defining the interpretation of the opacity map. Values can be:
 *     <ul>
 *         <li><code>"OPACITY_MAP_OPAQUE"</code> for ignoring the opacity map information.</li>
 *         <li><code>"OPACITY_MAP_MASK"</code> for using the <code>opacityMap</code> as a mask, where only the texel greater 
 *         than <code>opacityCutoff</code> are visible and rendered opaque.</li>
 *         <li><code>"OPACITY_MAP_BLEND"</code> for using the <code>opacityMap</code> for alpha blending the material surface 
 *         with the background.</li>
 *     </ul>
 *     Set to <code>"fallthrough"</code> to fall through to the material below. <code>"hifi_pbr"</code> model only.
 * @property {number|string} opacityCutoff - The opacity cutoff threshold used to determine the opaque texels of the 
 *     <code>opacityMap</code> when <code>opacityMapMode</code> is <code>"OPACITY_MAP_MASK"</code>. Range <code>0.0</code> 
 *     &ndash; <code>1.0</code>.
 *     Set to <code>"fallthrough"</code> to fall through to the material below. <code>"hifi_pbr"</code> model only.
 * @property {string} cullFaceMode="CULL_BACK" - The mode defining which side of the geometry should be rendered. Values can be:
 *     <ul>
 *         <li><code>"CULL_NONE"</code> to render both sides of the geometry.</li>
 *         <li><code>"CULL_FRONT"</code> to cull the front faces of the geometry.</li>
 *         <li><code>"CULL_BACK"</code> (the default) to cull the back faces of the geometry.</li>
 *     </ul>
 *     Set to <code>"fallthrough"</code> to fall through to the material below. <code>"hifi_pbr"</code> model only.
 * @property {string} cullFaceMode - The mode defining which side of the geometry should be rendered. Values can be:
 *     <ul>
 *         <li><code>"CULL_NONE"</code> for rendering both sides of the geometry.</li>
 *         <li><code>"CULL_FRONT"</code> for culling the front faces of the geometry.</li>
 *         <li><code>"CULL_BACK"</code> (the default) for culling the back faces of the geometry.</li>
 *     </ul>
 *     Set to <code>"fallthrough"</code> to fall through to the material below. <code>"hifi_pbr"</code> model only.
 * @property {string} roughnessMap - The URL of the roughness texture image. You can use this or <code>glossMap</code>, but not 
 *     both. 
 *     Set to <code>"fallthrough"</code> to fall through to the material below. <code>"hifi_pbr"</code> model only.
 * @property {string} glossMap - The URL of the gloss texture image. You can use this or <code>roughnessMap</code>, but not 
 *     both. 
 *     Set to <code>"fallthrough"</code> to fall through to the material below. <code>"hifi_pbr"</code> model only.
 * @property {string} metallicMap - The URL of the metallic texture image, or an entity ID.
 *     You can use this or <code>specularMap</code>, but not both.
 *     Set to <code>"fallthrough"</code> to fall through to the material below. <code>"hifi_pbr"</code> model only.
 * @property {string} specularMap - The URL of the specular texture image, or an entity ID.
 *     You can use this or <code>metallicMap</code>, but not both.
 *     Set to <code>"fallthrough"</code> to fall through to the material below. <code>"hifi_pbr"</code> model only.
 * @property {string} normalMap - The URL of the normal texture image, or an entity ID.
 *     You can use this or <code>bumpMap</code>, but not both. Set to <code>"fallthrough"</code> to fall through to
 *     the material below. <code>"hifi_pbr"</code> model only.
 * @property {string} bumpMap - The URL of the bump texture image, or an entity ID. You can use this or <code>normalMap</code>,
 *     but not both. Set to <code>"fallthrough"</code> to fall through to the material below. <code>"hifi_pbr"</code> model only.
 * @property {string} occlusionMap - The URL of the occlusion texture image, or an entity ID.
 *     Set to <code>"fallthrough"</code> to fall through to the material below. <code>"hifi_pbr"</code> model only.
 * @property {string} scatteringMap - The URL of the scattering texture image, or an entity ID. Only used if
 *     <code>normalMap</code> or <code>bumpMap</code> is specified.
 *     Set to <code>"fallthrough"</code> to fall through to the material below. <code>"hifi_pbr"</code> model only.
 * @property {string} lightMap - The URL of the light map texture image, or an entity ID.
 *     Set to <code>"fallthrough"</code> to fall through to the material below. <code>"hifi_pbr"</code> model only.
 * @property {Mat4|string} texCoordTransform0 - The transform to use for all of the maps apart from <code>occlusionMap</code> 
 *     and <code>lightMap</code>. 
 *     Set to <code>"fallthrough"</code> to fall through to the material below. <code>"hifi_pbr"</code> model only.
 * @property {Mat4|string} texCoordTransform1 - The transform to use for <code>occlusionMap</code> and <code>lightMap</code>. 
 *     Set to <code>"fallthrough"</code> to fall through to the material below. <code>"hifi_pbr"</code> model only.
 * @property {string} lightmapParams - Parameters for controlling how <code>lightMap</code> is used. 
 *     Set to <code>"fallthrough"</code> to fall through to the material below. <code>"hifi_pbr"</code> model only. 
 *     <p><em>Currently not used.</em></p>
 * @property {string} materialParams - Parameters for controlling the material projection and repetition. 
 *     Set to <code>"fallthrough"</code> to fall through to the material below. <code>"hifi_pbr"</code> model only. 
 *     <p><em>Currently not used.</em></p>
 * @property {boolean} defaultFallthrough=false - <code>true</code> if all properties fall through to the material below 
 *     unless they are set, <code>false</code> if properties respect their individual fall-through settings. 
 *     <code>"hifi_pbr"</code> and <code>"hifi_shader_simple"</code> models only.
 * @property {ProceduralData} procedural - The definition of a procedural shader material.  <code>"hifi_shader_simple"</code> model only.
 */
// Note: See MaterialEntityItem.h for default values used in practice.
std::pair<std::string, std::shared_ptr<NetworkMaterial>> NetworkMaterialResource::parseJSONMaterial(const QJsonValue& materialJSONValue, const QUrl& baseUrl) {
    std::string name = "";
    std::shared_ptr<NetworkMaterial> networkMaterial;

    if (materialJSONValue.isString()) {
        QString uuidString = materialJSONValue.toString();
        name = uuidString.toStdString();
        QUuid uuid = QUuid(uuidString);
        if (!uuid.isNull()) {
            networkMaterial = std::make_shared<ReferenceMaterial>(uuid);
        }
        return std::pair<std::string, std::shared_ptr<NetworkMaterial>>(name, networkMaterial);
    }

    QJsonObject materialJSON = materialJSONValue.toObject();

    std::string modelString = graphics::Material::HIFI_PBR;
    auto modelJSONIter = materialJSON.find("model");
    if (modelJSONIter != materialJSON.end() && modelJSONIter.value().isString()) {
        modelString = modelJSONIter.value().toString().toStdString();
    }

    std::array<glm::mat4, graphics::Material::NUM_TEXCOORD_TRANSFORMS> texcoordTransforms;

    const QString FALLTHROUGH("fallthrough");
    if (modelString == graphics::Material::HIFI_PBR) {
        auto material = std::make_shared<NetworkMaterial>();
        for (auto& key : materialJSON.keys()) {
            if (key == "name") {
                auto nameJSON = materialJSON.value(key);
                if (nameJSON.isString()) {
                    name = nameJSON.toString().toStdString();
                    material->setName(name);
                }
            } else if (key == "emissive") {
                auto value = materialJSON.value(key);
                if (value.isString() && value.toString() == FALLTHROUGH) {
                    material->setPropertyDoesFallthrough(graphics::MaterialKey::FlagBit::EMISSIVE_VAL_BIT);
                } else {
                    glm::vec3 color;
                    bool isSRGB;
                    bool valid = parseJSONColor(value, color, isSRGB);
                    if (valid) {
                        material->setEmissive(color, isSRGB);
                    }
                }
            } else if (key == "opacity") {
                auto value = materialJSON.value(key);
                if (value.isString() && value.toString() == FALLTHROUGH) {
                    material->setPropertyDoesFallthrough(graphics::MaterialKey::FlagBit::OPACITY_VAL_BIT);
                } else if (value.isDouble()) {
                    material->setOpacity(value.toDouble());
                }
            } else if (key == "unlit") {
                auto value = materialJSON.value(key);
                if (value.isString() && value.toString() == FALLTHROUGH) {
                    material->setPropertyDoesFallthrough(graphics::MaterialKey::FlagBit::UNLIT_VAL_BIT);
                } else if (value.isBool()) {
                    material->setUnlit(value.toBool());
                }
            } else if (key == "albedo") {
                auto value = materialJSON.value(key);
                if (value.isString() && value.toString() == FALLTHROUGH) {
                    material->setPropertyDoesFallthrough(graphics::MaterialKey::FlagBit::ALBEDO_VAL_BIT);
                } else {
                    glm::vec3 color;
                    bool isSRGB;
                    bool valid = parseJSONColor(value, color, isSRGB);
                    if (valid) {
                        material->setAlbedo(color, isSRGB);
                    }
                }
            } else if (key == "roughness") {
                auto value = materialJSON.value(key);
                if (value.isString() && value.toString() == FALLTHROUGH) {
                    material->setPropertyDoesFallthrough(graphics::MaterialKey::FlagBit::GLOSSY_VAL_BIT);
                } else if (value.isDouble()) {
                    material->setRoughness(value.toDouble());
                }
            } else if (key == "metallic") {
                auto value = materialJSON.value(key);
                if (value.isString() && value.toString() == FALLTHROUGH) {
                    material->setPropertyDoesFallthrough(graphics::MaterialKey::FlagBit::METALLIC_VAL_BIT);
                } else if (value.isDouble()) {
                    material->setMetallic(value.toDouble());
                }
           } else if (key == "opacityMapMode") {
                auto value = materialJSON.value(key);
                if (value.isString()) {
                    auto valueString = value.toString();
                    if (valueString == FALLTHROUGH) {
                        material->setPropertyDoesFallthrough(graphics::MaterialKey::FlagBit::OPACITY_MAP_MODE_BIT);
                    } else {
                        graphics::MaterialKey::OpacityMapMode mode;
                        if (graphics::MaterialKey::getOpacityMapModeFromName(valueString.toStdString(), mode)) {
                            material->setOpacityMapMode(mode);
                        }
                    }
                }
           } else if (key == "opacityCutoff") {
                auto value = materialJSON.value(key);
                if (value.isString() && value.toString() == FALLTHROUGH) {
                    material->setPropertyDoesFallthrough(graphics::MaterialKey::FlagBit::OPACITY_CUTOFF_VAL_BIT);
                } else if (value.isDouble()) {
                    material->setOpacityCutoff(value.toDouble());
                }
            } else if (key == "cullFaceMode") {
                auto value = materialJSON.value(key);
                if (value.isString()) {
                    auto valueString = value.toString();
                    if (valueString == FALLTHROUGH) {
                        material->setPropertyDoesFallthrough(graphics::Material::ExtraFlagBit::CULL_FACE_MODE);
                    } else {
                        graphics::MaterialKey::CullFaceMode mode;
                        if (graphics::MaterialKey::getCullFaceModeFromName(valueString.toStdString(), mode)) {
                            material->setCullFaceMode(mode);
                        }
                    }
                }
           } else if (key == "scattering") {
                auto value = materialJSON.value(key);
                if (value.isString() && value.toString() == FALLTHROUGH) {
                    material->setPropertyDoesFallthrough(graphics::MaterialKey::FlagBit::SCATTERING_VAL_BIT);
                } else if (value.isDouble()) {
                    material->setScattering(value.toDouble());
                }
            } else if (key == "emissiveMap") {
                auto value = materialJSON.value(key);
                if (value.isString()) {
                    auto valueString = value.toString();
                    if (valueString == FALLTHROUGH) {
                        material->setPropertyDoesFallthrough(graphics::MaterialKey::FlagBit::EMISSIVE_MAP_BIT);
                    } else {
                        material->setEmissiveMap(baseUrl.resolved(valueString));
                    }
                }
            } else if (key == "albedoMap") {
                auto value = materialJSON.value(key);
                if (value.isString()) {
                    QString valueString = value.toString();
                    if (valueString == FALLTHROUGH) {
                        material->setPropertyDoesFallthrough(graphics::MaterialKey::FlagBit::ALBEDO_MAP_BIT);
                    } else {
                        bool useAlphaChannel = false;
                        auto opacityMap = materialJSON.find("opacityMap");
                        if (opacityMap != materialJSON.end() && opacityMap->isString() && opacityMap->toString() == valueString) {
                            useAlphaChannel = true;
                        }
                        material->setAlbedoMap(baseUrl.resolved(valueString), useAlphaChannel);
                    }
                }
            } else if (key == "roughnessMap") {
                auto value = materialJSON.value(key);
                if (value.isString()) {
                    auto valueString = value.toString();
                    if (valueString == FALLTHROUGH) {
                        material->setPropertyDoesFallthrough(graphics::MaterialKey::FlagBit::ROUGHNESS_MAP_BIT);
                    } else {
                        material->setRoughnessMap(baseUrl.resolved(valueString), false);
                    }
                }
            } else if (key == "glossMap") {
                auto value = materialJSON.value(key);
                if (value.isString()) {
                    auto valueString = value.toString();
                    if (valueString == FALLTHROUGH) {
                        material->setPropertyDoesFallthrough(graphics::MaterialKey::FlagBit::ROUGHNESS_MAP_BIT);
                    } else {
                        material->setRoughnessMap(baseUrl.resolved(valueString), true);
                    }
                }
            } else if (key == "metallicMap") {
                auto value = materialJSON.value(key);
                if (value.isString()) {
                    auto valueString = value.toString();
                    if (valueString == FALLTHROUGH) {
                        material->setPropertyDoesFallthrough(graphics::MaterialKey::FlagBit::METALLIC_MAP_BIT);
                    } else {
                        material->setMetallicMap(baseUrl.resolved(valueString), false);
                    }
                }
            } else if (key == "specularMap") {
                auto value = materialJSON.value(key);
                if (value.isString()) {
                    auto valueString = value.toString();
                    if (valueString == FALLTHROUGH) {
                        material->setPropertyDoesFallthrough(graphics::MaterialKey::FlagBit::METALLIC_MAP_BIT);
                    } else {
                        material->setMetallicMap(baseUrl.resolved(valueString), true);
                    }
                }
            } else if (key == "normalMap") {
                auto value = materialJSON.value(key);
                if (value.isString()) {
                    auto valueString = value.toString();
                    if (valueString == FALLTHROUGH) {
                        material->setPropertyDoesFallthrough(graphics::MaterialKey::FlagBit::NORMAL_MAP_BIT);
                    } else {
                        material->setNormalMap(baseUrl.resolved(valueString), false);
                    }
                }
            } else if (key == "bumpMap") {
                auto value = materialJSON.value(key);
                if (value.isString()) {
                    auto valueString = value.toString();
                    if (valueString == FALLTHROUGH) {
                        material->setPropertyDoesFallthrough(graphics::MaterialKey::FlagBit::NORMAL_MAP_BIT);
                    } else {
                        material->setNormalMap(baseUrl.resolved(valueString), true);
                    }
                }
            } else if (key == "occlusionMap") {
                auto value = materialJSON.value(key);
                if (value.isString()) {
                    auto valueString = value.toString();
                    if (valueString == FALLTHROUGH) {
                        material->setPropertyDoesFallthrough(graphics::MaterialKey::FlagBit::OCCLUSION_MAP_BIT);
                    } else {
                        material->setOcclusionMap(baseUrl.resolved(valueString));
                    }
                }
            } else if (key == "scatteringMap") {
                auto value = materialJSON.value(key);
                if (value.isString()) {
                    auto valueString = value.toString();
                    if (valueString == FALLTHROUGH) {
                        material->setPropertyDoesFallthrough(graphics::MaterialKey::FlagBit::SCATTERING_MAP_BIT);
                    } else {
                        material->setScatteringMap(baseUrl.resolved(valueString));
                    }
                }
            } else if (key == "lightMap") {
                auto value = materialJSON.value(key);
                if (value.isString()) {
                    auto valueString = value.toString();
                    if (valueString == FALLTHROUGH) {
                        material->setPropertyDoesFallthrough(graphics::MaterialKey::FlagBit::LIGHT_MAP_BIT);
                    } else {
                        material->setLightMap(baseUrl.resolved(valueString));
                    }
                }
            } else if (key == "texCoordTransform0") {
                auto value = materialJSON.value(key);
                if (value.isString()) {
                    auto valueString = value.toString();
                    if (valueString == FALLTHROUGH) {
                        material->setPropertyDoesFallthrough(graphics::Material::ExtraFlagBit::TEXCOORDTRANSFORM0);
                    }
                } else if (value.isObject()) {
                    auto valueVariant = value.toVariant();
                    glm::mat4 transform = mat4FromVariant(valueVariant);
                    texcoordTransforms[0] = transform;
                }
            } else if (key == "texCoordTransform1") {
                auto value = materialJSON.value(key);
                if (value.isString()) {
                    auto valueString = value.toString();
                    if (valueString == FALLTHROUGH) {
                        material->setPropertyDoesFallthrough(graphics::Material::ExtraFlagBit::TEXCOORDTRANSFORM1);
                    }
                } else if (value.isObject()) {
                    auto valueVariant = value.toVariant();
                    glm::mat4 transform = mat4FromVariant(valueVariant);
                    texcoordTransforms[1] = transform;
                }
            } else if (key == "lightmapParams") {
                auto value = materialJSON.value(key);
                if (value.isString()) {
                    auto valueString = value.toString();
                    if (valueString == FALLTHROUGH) {
                        material->setPropertyDoesFallthrough(graphics::Material::ExtraFlagBit::LIGHTMAP_PARAMS);
                    }
                }
                // TODO: implement lightmapParams and update JSDoc
            } else if (key == "materialParams") {
                auto value = materialJSON.value(key);
                if (value.isString()) {
                    auto valueString = value.toString();
                    if (valueString == FALLTHROUGH) {
                        material->setPropertyDoesFallthrough(graphics::Material::ExtraFlagBit::MATERIAL_PARAMS);
                    }
                }
                // TODO: implement materialParams and update JSDoc
            } else if (key == "defaultFallthrough") {
                auto value = materialJSON.value(key);
                if (value.isBool()) {
                    material->setDefaultFallthrough(value.toBool());
                }
            }
        }

        // Do this after the texture maps are defined, so it overrides the default transforms
        for (int i = 0; i < graphics::Material::NUM_TEXCOORD_TRANSFORMS; i++) {
            mat4 newTransform = texcoordTransforms[i];
            if (newTransform != mat4() || newTransform != material->getTexCoordTransform(i)) {
                material->setTexCoordTransform(i, newTransform);
            }
        }
        networkMaterial = material;
    } else if (modelString == graphics::Material::HIFI_SHADER_SIMPLE) {
        auto material = std::make_shared<graphics::ProceduralMaterial>();
        for (auto& key : materialJSON.keys()) {
            if (key == "name") {
                auto nameJSON = materialJSON.value(key);
                if (nameJSON.isString()) {
                    name = nameJSON.toString().toStdString();
                    material->setName(name);
                }
            } else if (key == "opacity") {
                auto value = materialJSON.value(key);
                if (value.isString() && value.toString() == FALLTHROUGH) {
                    material->setPropertyDoesFallthrough(graphics::MaterialKey::FlagBit::OPACITY_VAL_BIT);
                } else if (value.isDouble()) {
                    material->setOpacity(value.toDouble());
                }
            } else if (key == "albedo") {
                auto value = materialJSON.value(key);
                if (value.isString() && value.toString() == FALLTHROUGH) {
                    material->setPropertyDoesFallthrough(graphics::MaterialKey::FlagBit::ALBEDO_VAL_BIT);
                } else {
                    glm::vec3 color;
                    bool isSRGB;
                    bool valid = parseJSONColor(value, color, isSRGB);
                    if (valid) {
                        material->setAlbedo(color, isSRGB);
                    }
                }
            } else if (key == "defaultFallthrough") {
                auto value = materialJSON.value(key);
                if (value.isBool()) {
                    material->setDefaultFallthrough(value.toBool());
                }
            } else if (key == "procedural") {
                auto value = materialJSON.value(key);
                material->setProceduralData(QJsonDocument::fromVariant(value.toVariant()).toJson());
            }
        }
        networkMaterial = material;
    }

    if (networkMaterial) {
        networkMaterial->setModel(modelString);
    }

    return std::pair<std::string, std::shared_ptr<NetworkMaterial>>(name, networkMaterial);
}

NetworkMaterialResourcePointer MaterialCache::getMaterial(const QUrl& url) {
    return ResourceCache::getResource(url).staticCast<NetworkMaterialResource>();
}

QSharedPointer<Resource> MaterialCache::createResource(const QUrl& url) {
    return QSharedPointer<Resource>(new NetworkMaterialResource(url), &Resource::deleter);
}

QSharedPointer<Resource> MaterialCache::createResourceCopy(const QSharedPointer<Resource>& resource) {
    return QSharedPointer<Resource>(new NetworkMaterialResource(*resource.staticCast<NetworkMaterialResource>()), &Resource::deleter);
}

NetworkMaterial::NetworkMaterial(const NetworkMaterial& m) :
    Material(m),
    _textures(m._textures),
    _albedoTransform(m._albedoTransform),
    _lightmapTransform(m._lightmapTransform),
    _lightmapParams(m._lightmapParams),
    _isOriginal(m._isOriginal)
{}

const QString NetworkMaterial::NO_TEXTURE = QString();

const QString& NetworkMaterial::getTextureName(MapChannel channel) {
    if (_textures[channel].texture) {
        return _textures[channel].name;
    }
    return NO_TEXTURE;
}

QUrl NetworkMaterial::getTextureUrl(const QUrl& baseUrl, const HFMTexture& texture) {
    if (texture.content.isEmpty()) {
        // External file: search relative to the baseUrl, in case filename is relative
        return baseUrl.resolved(QUrl(texture.filename));
    } else {
        // Inlined file: cache under the fbx file to avoid namespace clashes
        // NOTE: We cannot resolve the path because filename may be an absolute path
        assert(texture.filename.size() > 0);
        auto baseUrlStripped = baseUrl.toDisplayString(QUrl::RemoveFragment | QUrl::RemoveQuery | QUrl::RemoveUserInfo);
        if (texture.filename.at(0) == '/') {
            return baseUrlStripped + texture.filename;
        } else {
            return baseUrlStripped + '/' + texture.filename;
        }
    }
}

graphics::TextureMapPointer NetworkMaterial::fetchTextureMap(const QUrl& baseUrl, const HFMTexture& hfmTexture,
                                                             image::TextureUsage::Type type, MapChannel channel) {

    if (baseUrl.isEmpty()) {
        return nullptr;
    }

    const auto url = getTextureUrl(baseUrl, hfmTexture);
    const auto texture = DependencyManager::get<TextureCache>()->getTexture(url, type, hfmTexture.content, hfmTexture.maxNumPixels, hfmTexture.sourceChannel);
    _textures[channel] = Texture { hfmTexture.name, texture };

    auto map = std::make_shared<graphics::TextureMap>();
    if (texture) {
        map->setTextureSource(texture->_textureSource);
    }
    map->setTextureTransform(hfmTexture.transform);

    return map;
}

graphics::TextureMapPointer NetworkMaterial::fetchTextureMap(const QUrl& url, image::TextureUsage::Type type, MapChannel channel) {
    auto textureCache = DependencyManager::get<TextureCache>();
    if (textureCache && !url.isEmpty()) {
        auto texture = textureCache->getTexture(url, type);
        _textures[channel].texture = texture;

        auto map = std::make_shared<graphics::TextureMap>();
        if (texture) {
            map->setTextureSource(texture->_textureSource);
        }

        return map;
    }
    return nullptr;
}

void NetworkMaterial::setAlbedoMap(const QUrl& url, bool useAlphaChannel) {
    auto map = fetchTextureMap(url, image::TextureUsage::ALBEDO_TEXTURE, MapChannel::ALBEDO_MAP);
    if (map) {
        map->setUseAlphaChannel(useAlphaChannel);
        setTextureMap(MapChannel::ALBEDO_MAP, map);
    }
}

void NetworkMaterial::setNormalMap(const QUrl& url, bool isBumpmap) {
    auto map = fetchTextureMap(url, isBumpmap ? image::TextureUsage::BUMP_TEXTURE : image::TextureUsage::NORMAL_TEXTURE, MapChannel::NORMAL_MAP);
    if (map) {
        setTextureMap(MapChannel::NORMAL_MAP, map);
    }
}

void NetworkMaterial::setRoughnessMap(const QUrl& url, bool isGloss) {
    auto map = fetchTextureMap(url, isGloss ? image::TextureUsage::GLOSS_TEXTURE : image::TextureUsage::ROUGHNESS_TEXTURE, MapChannel::ROUGHNESS_MAP);
    if (map) {
        setTextureMap(MapChannel::ROUGHNESS_MAP, map);
    }
}

void NetworkMaterial::setMetallicMap(const QUrl& url, bool isSpecular) {
    auto map = fetchTextureMap(url, isSpecular ? image::TextureUsage::SPECULAR_TEXTURE : image::TextureUsage::METALLIC_TEXTURE, MapChannel::METALLIC_MAP);
    if (map) {
        setTextureMap(MapChannel::METALLIC_MAP, map);
    }
}

void NetworkMaterial::setOcclusionMap(const QUrl& url) {
    auto map = fetchTextureMap(url, image::TextureUsage::OCCLUSION_TEXTURE, MapChannel::OCCLUSION_MAP);
    if (map) {
        setTextureMap(MapChannel::OCCLUSION_MAP, map);
    }
}

void NetworkMaterial::setEmissiveMap(const QUrl& url) {
    auto map = fetchTextureMap(url, image::TextureUsage::EMISSIVE_TEXTURE, MapChannel::EMISSIVE_MAP);
    if (map) {
        setTextureMap(MapChannel::EMISSIVE_MAP, map);
    }
}

void NetworkMaterial::setScatteringMap(const QUrl& url) {
    auto map = fetchTextureMap(url, image::TextureUsage::SCATTERING_TEXTURE, MapChannel::SCATTERING_MAP);
    if (map) {
        setTextureMap(MapChannel::SCATTERING_MAP, map);
    }
}

void NetworkMaterial::setLightMap(const QUrl& url) {
    auto map = fetchTextureMap(url, image::TextureUsage::LIGHTMAP_TEXTURE, MapChannel::LIGHT_MAP);
    if (map) {
        //map->setTextureTransform(_lightmapTransform);
        //map->setLightmapOffsetScale(_lightmapParams.x, _lightmapParams.y);
        setTextureMap(MapChannel::LIGHT_MAP, map);
    }
}

NetworkMaterial::NetworkMaterial(const HFMMaterial& material, const QUrl& textureBaseUrl) :
    graphics::Material(*material._material)
{
    _name = material.name.toStdString();
    if (!material.albedoTexture.filename.isEmpty()) {
        auto map = fetchTextureMap(textureBaseUrl, material.albedoTexture, image::TextureUsage::ALBEDO_TEXTURE, MapChannel::ALBEDO_MAP);
        if (map) {
            _albedoTransform = material.albedoTexture.transform;
            map->setTextureTransform(_albedoTransform);

            if (!material.opacityTexture.filename.isEmpty()) {
                if (material.albedoTexture.filename == material.opacityTexture.filename) {
                    // Best case scenario, just indicating that the albedo map contains transparency
                    // TODO: Different albedo/opacity maps are not currently supported
                    map->setUseAlphaChannel(true);
                }
            }
        }

        setTextureMap(MapChannel::ALBEDO_MAP, map);
    }


    if (!material.normalTexture.filename.isEmpty()) {
        auto type = (material.normalTexture.isBumpmap ? image::TextureUsage::BUMP_TEXTURE : image::TextureUsage::NORMAL_TEXTURE);
        auto map = fetchTextureMap(textureBaseUrl, material.normalTexture, type, MapChannel::NORMAL_MAP);
        setTextureMap(MapChannel::NORMAL_MAP, map);
    }

    if (!material.roughnessTexture.filename.isEmpty()) {
        auto map = fetchTextureMap(textureBaseUrl, material.roughnessTexture, image::TextureUsage::ROUGHNESS_TEXTURE, MapChannel::ROUGHNESS_MAP);
        setTextureMap(MapChannel::ROUGHNESS_MAP, map);
    } else if (!material.glossTexture.filename.isEmpty()) {
        auto map = fetchTextureMap(textureBaseUrl, material.glossTexture, image::TextureUsage::GLOSS_TEXTURE, MapChannel::ROUGHNESS_MAP);
        setTextureMap(MapChannel::ROUGHNESS_MAP, map);
    }

    if (!material.metallicTexture.filename.isEmpty()) {
        auto map = fetchTextureMap(textureBaseUrl, material.metallicTexture, image::TextureUsage::METALLIC_TEXTURE, MapChannel::METALLIC_MAP);
        setTextureMap(MapChannel::METALLIC_MAP, map);
    } else if (!material.specularTexture.filename.isEmpty()) {
        auto map = fetchTextureMap(textureBaseUrl, material.specularTexture, image::TextureUsage::SPECULAR_TEXTURE, MapChannel::METALLIC_MAP);
        setTextureMap(MapChannel::METALLIC_MAP, map);
    }

    if (!material.occlusionTexture.filename.isEmpty()) {
        auto map = fetchTextureMap(textureBaseUrl, material.occlusionTexture, image::TextureUsage::OCCLUSION_TEXTURE, MapChannel::OCCLUSION_MAP);
        if (map) {
            map->setTextureTransform(material.occlusionTexture.transform);
        }
        setTextureMap(MapChannel::OCCLUSION_MAP, map);
    }

    if (!material.emissiveTexture.filename.isEmpty()) {
        auto map = fetchTextureMap(textureBaseUrl, material.emissiveTexture, image::TextureUsage::EMISSIVE_TEXTURE, MapChannel::EMISSIVE_MAP);
        setTextureMap(MapChannel::EMISSIVE_MAP, map);
    }

    if (!material.scatteringTexture.filename.isEmpty()) {
        auto map = fetchTextureMap(textureBaseUrl, material.scatteringTexture, image::TextureUsage::SCATTERING_TEXTURE, MapChannel::SCATTERING_MAP);
        setTextureMap(MapChannel::SCATTERING_MAP, map);
    }

    if (!material.lightmapTexture.filename.isEmpty()) {
        auto map = fetchTextureMap(textureBaseUrl, material.lightmapTexture, image::TextureUsage::LIGHTMAP_TEXTURE, MapChannel::LIGHT_MAP);
        if (map) {
            _lightmapTransform = material.lightmapTexture.transform;
            _lightmapParams = material.lightmapParams;
            map->setTextureTransform(_lightmapTransform);
            map->setLightmapOffsetScale(_lightmapParams.x, _lightmapParams.y);
        }
        setTextureMap(MapChannel::LIGHT_MAP, map);
    }
}

void NetworkMaterial::setTextures(const QVariantMap& textureMap) {
    _isOriginal = false;

    const auto& albedoName = getTextureName(MapChannel::ALBEDO_MAP);
    const auto& normalName = getTextureName(MapChannel::NORMAL_MAP);
    const auto& roughnessName = getTextureName(MapChannel::ROUGHNESS_MAP);
    const auto& metallicName = getTextureName(MapChannel::METALLIC_MAP);
    const auto& occlusionName = getTextureName(MapChannel::OCCLUSION_MAP);
    const auto& emissiveName = getTextureName(MapChannel::EMISSIVE_MAP);
    const auto& lightmapName = getTextureName(MapChannel::LIGHT_MAP);
    const auto& scatteringName = getTextureName(MapChannel::SCATTERING_MAP);

    if (!albedoName.isEmpty()) {
        auto url = textureMap.contains(albedoName) ? textureMap[albedoName].toUrl() : QUrl();
        auto map = fetchTextureMap(url, image::TextureUsage::ALBEDO_TEXTURE, MapChannel::ALBEDO_MAP);
        if (map) {
            map->setTextureTransform(_albedoTransform);
            // when reassigning the albedo texture we also check for the alpha channel used as opacity
            map->setUseAlphaChannel(true);
        }
        setTextureMap(MapChannel::ALBEDO_MAP, map);
    }

    if (!normalName.isEmpty()) {
        auto url = textureMap.contains(normalName) ? textureMap[normalName].toUrl() : QUrl();
        auto map = fetchTextureMap(url, image::TextureUsage::NORMAL_TEXTURE, MapChannel::NORMAL_MAP);
        setTextureMap(MapChannel::NORMAL_MAP, map);
    }

    if (!roughnessName.isEmpty()) {
        auto url = textureMap.contains(roughnessName) ? textureMap[roughnessName].toUrl() : QUrl();
        // FIXME: If passing a gloss map instead of a roughmap how do we know?
        auto map = fetchTextureMap(url, image::TextureUsage::ROUGHNESS_TEXTURE, MapChannel::ROUGHNESS_MAP);
        setTextureMap(MapChannel::ROUGHNESS_MAP, map);
    }

    if (!metallicName.isEmpty()) {
        auto url = textureMap.contains(metallicName) ? textureMap[metallicName].toUrl() : QUrl();
        // FIXME: If passing a specular map instead of a metallic how do we know?
        auto map = fetchTextureMap(url, image::TextureUsage::METALLIC_TEXTURE, MapChannel::METALLIC_MAP);
        setTextureMap(MapChannel::METALLIC_MAP, map);
    }

    if (!occlusionName.isEmpty()) {
        auto url = textureMap.contains(occlusionName) ? textureMap[occlusionName].toUrl() : QUrl();
        // FIXME: we need to handle the occlusion map transform here
        auto map = fetchTextureMap(url, image::TextureUsage::OCCLUSION_TEXTURE, MapChannel::OCCLUSION_MAP);
        setTextureMap(MapChannel::OCCLUSION_MAP, map);
    }

    if (!emissiveName.isEmpty()) {
        auto url = textureMap.contains(emissiveName) ? textureMap[emissiveName].toUrl() : QUrl();
        auto map = fetchTextureMap(url, image::TextureUsage::EMISSIVE_TEXTURE, MapChannel::EMISSIVE_MAP);
        setTextureMap(MapChannel::EMISSIVE_MAP, map);
    }

    if (!scatteringName.isEmpty()) {
        auto url = textureMap.contains(scatteringName) ? textureMap[scatteringName].toUrl() : QUrl();
        auto map = fetchTextureMap(url, image::TextureUsage::SCATTERING_TEXTURE, MapChannel::SCATTERING_MAP);
        setTextureMap(MapChannel::SCATTERING_MAP, map);
    }

    if (!lightmapName.isEmpty()) {
        auto url = textureMap.contains(lightmapName) ? textureMap[lightmapName].toUrl() : QUrl();
        auto map = fetchTextureMap(url, image::TextureUsage::LIGHTMAP_TEXTURE, MapChannel::LIGHT_MAP);
        if (map) {
            map->setTextureTransform(_lightmapTransform);
            map->setLightmapOffsetScale(_lightmapParams.x, _lightmapParams.y);
        }
        setTextureMap(MapChannel::LIGHT_MAP, map);
    }
}

bool NetworkMaterial::isMissingTexture() {
    for (auto& networkTexture : _textures) {
        auto& texture = networkTexture.second.texture;
        if (!texture) {
            continue;
        }
        // Failed texture downloads need to be considered as 'loaded'
        // or the object will never fade in
        bool finished = texture->isFailed() || (texture->isLoaded() && texture->getGPUTexture() && texture->getGPUTexture()->isDefined());
        if (!finished) {
            return true;
        }
    }
    return false;
}

bool NetworkMaterial::checkResetOpacityMap() {
    // If material textures are loaded, check the material translucency
    // FIXME: This should not be done here.  The opacity map should already be reset in Material::setTextureMap.
    // However, currently that code can be called before the albedo map is defined, so resetOpacityMap will fail.
    // Geometry::areTexturesLoaded() is called repeatedly until it returns true, so we do the check here for now
    const auto& albedoTexture = _textures[NetworkMaterial::MapChannel::ALBEDO_MAP];
    if (albedoTexture.texture) {
        return resetOpacityMap();
    }
    return false;
}<|MERGE_RESOLUTION|>--- conflicted
+++ resolved
@@ -77,7 +77,7 @@
  * @typedef {object} Entities.MaterialResource
  * @property {number} materialVersion=1 - The version of the material. <em>Currently not used.</em>
  * @property {Entities.Material|Entities.Material[]|string} materials - The details of the material or materials, or the ID of another
- *     material entity.
+ *     Material entity.
  */
 NetworkMaterialResource::ParsedMaterials NetworkMaterialResource::parseJSONMaterials(const QJsonDocument& materialJSON, const QUrl& baseUrl) {
     ParsedMaterials toReturn;
@@ -112,7 +112,6 @@
     return toReturn;
 }
 
-<<<<<<< HEAD
 NetworkMaterialResource::ParsedMaterials NetworkMaterialResource::parseMaterialForUUID(const QJsonValue& entityIDJSON) {
     ParsedMaterials toReturn;
     if (!entityIDJSON.isNull() && entityIDJSON.isString()) {
@@ -124,10 +123,7 @@
     return toReturn;
 }
 
-/**jsdoc
-=======
 /*@jsdoc
->>>>>>> cdd23418
  * A material used in a {@link Entities.MaterialResource|MaterialResource}.
  * @typedef {object} Entities.Material
  * @property {string} name="" - A name for the material. Supported by all material models.
@@ -153,12 +149,14 @@
  *     Set to <code>"fallthrough"</code> to fall through to the material below. <code>"hifi_pbr"</code> model only.
  * @property {number|string} scattering - The scattering, range <code>0.0</code> &ndash; <code>1.0</code>. 
  *     Set to <code>"fallthrough"</code> to fall through to the material below. <code>"hifi_pbr"</code> model only.
- * @property {string} emissiveMap - The URL of the emissive texture image, or an entity ID.
- *     Set to <code>"fallthrough"</code> to fall through to the material below. <code>"hifi_pbr"</code> model only.
- * @property {string} albedoMap - The URL of the albedo texture image, or an entity ID.
- *     Set to <code>"fallthrough"</code> to fall through to the material below. <code>"hifi_pbr"</code> model only.
- * @property {string} opacityMap - The URL of the opacity texture image, or an entity ID.
- *     Set the value the same as the <code>albedoMap</code> value for transparency.
+ * @property {string} emissiveMap - The URL of the emissive texture image, or an entity ID.  An entity ID may be that of an
+ *     Image or a Web entity.  Set to <code>"fallthrough"</code> to fall through to the material below.
+ *     <code>"hifi_pbr"</code> model only.
+ * @property {string} albedoMap - The URL of the albedo texture image, or an entity ID.  An entity ID may be that of an Image
+ *     or a Web entity.  Set to <code>"fallthrough"</code> to fall through to the material below. <code>"hifi_pbr"</code>
+ *     model only.
+ * @property {string} opacityMap - The URL of the opacity texture image, or an entity ID.  An entity ID may be that of an Image
+ *     or a Web entity.  Set the value the same as the <code>albedoMap</code> value for transparency.
  *     <code>"hifi_pbr"</code> model only.
  * @property {string} opacityMapMode - The mode defining the interpretation of the opacity map. Values can be:
  *     <ul>
@@ -193,24 +191,27 @@
  * @property {string} glossMap - The URL of the gloss texture image. You can use this or <code>roughnessMap</code>, but not 
  *     both. 
  *     Set to <code>"fallthrough"</code> to fall through to the material below. <code>"hifi_pbr"</code> model only.
- * @property {string} metallicMap - The URL of the metallic texture image, or an entity ID.
- *     You can use this or <code>specularMap</code>, but not both.
- *     Set to <code>"fallthrough"</code> to fall through to the material below. <code>"hifi_pbr"</code> model only.
- * @property {string} specularMap - The URL of the specular texture image, or an entity ID.
- *     You can use this or <code>metallicMap</code>, but not both.
- *     Set to <code>"fallthrough"</code> to fall through to the material below. <code>"hifi_pbr"</code> model only.
- * @property {string} normalMap - The URL of the normal texture image, or an entity ID.
- *     You can use this or <code>bumpMap</code>, but not both. Set to <code>"fallthrough"</code> to fall through to
- *     the material below. <code>"hifi_pbr"</code> model only.
- * @property {string} bumpMap - The URL of the bump texture image, or an entity ID. You can use this or <code>normalMap</code>,
- *     but not both. Set to <code>"fallthrough"</code> to fall through to the material below. <code>"hifi_pbr"</code> model only.
- * @property {string} occlusionMap - The URL of the occlusion texture image, or an entity ID.
- *     Set to <code>"fallthrough"</code> to fall through to the material below. <code>"hifi_pbr"</code> model only.
- * @property {string} scatteringMap - The URL of the scattering texture image, or an entity ID. Only used if
- *     <code>normalMap</code> or <code>bumpMap</code> is specified.
- *     Set to <code>"fallthrough"</code> to fall through to the material below. <code>"hifi_pbr"</code> model only.
- * @property {string} lightMap - The URL of the light map texture image, or an entity ID.
- *     Set to <code>"fallthrough"</code> to fall through to the material below. <code>"hifi_pbr"</code> model only.
+ * @property {string} metallicMap - The URL of the metallic texture image, or an entity ID.  An entity ID may be that of an
+ *     Image or a Web entity.  You can use this or <code>specularMap</code>, but not both.
+ *     Set to <code>"fallthrough"</code> to fall through to the material below. <code>"hifi_pbr"</code> model only.
+ * @property {string} specularMap - The URL of the specular texture image, or an entity ID.  An entity ID may be that of an
+ *     Image or a Web entity.  You can use this or <code>metallicMap</code>, but not both.
+ *     Set to <code>"fallthrough"</code> to fall through to the material below. <code>"hifi_pbr"</code> model only.
+ * @property {string} normalMap - The URL of the normal texture image, or an entity ID.  An entity ID may be that of an Image
+ *     or a Web entity.  You can use this or <code>bumpMap</code>, but not both. Set to <code>"fallthrough"</code> to fall
+ *     through to the material below. <code>"hifi_pbr"</code> model only.
+ * @property {string} bumpMap - The URL of the bump texture image, or an entity ID.  An entity ID may be that of an Image
+ *     or a Web entity.  You can use this or <code>normalMap</code>, but not both. Set to <code>"fallthrough"</code> to
+ *     fall through to the material below. <code>"hifi_pbr"</code> model only.
+ * @property {string} occlusionMap - The URL of the occlusion texture image, or an entity ID.  An entity ID may be that of
+ *     an Image or a Web entity.  Set to <code>"fallthrough"</code> to fall through to the material below.
+ *     <code>"hifi_pbr"</code> model only.
+ * @property {string} scatteringMap - The URL of the scattering texture image, or an entity ID.  An entity ID may be that of an
+ *     Image or a Web entity.  Only used if <code>normalMap</code> or <code>bumpMap</code> is specified.
+ *     Set to <code>"fallthrough"</code> to fall through to the material below. <code>"hifi_pbr"</code> model only.
+ * @property {string} lightMap - The URL of the light map texture image, or an entity ID.  An entity ID may be that of an Image
+ *     or a Web entity.  Set to <code>"fallthrough"</code> to fall through to the material below. <code>"hifi_pbr"</code>
+ *     model only.
  * @property {Mat4|string} texCoordTransform0 - The transform to use for all of the maps apart from <code>occlusionMap</code> 
  *     and <code>lightMap</code>. 
  *     Set to <code>"fallthrough"</code> to fall through to the material below. <code>"hifi_pbr"</code> model only.
