--- conflicted
+++ resolved
@@ -82,10 +82,11 @@
 
     bool pointsChanged() const { return _pointsChanged; } 
     bool normalsChanged() const { return _normalsChanged; }
+    bool strokeColorsChanged() const { return _strokeColorsChanged; }
     bool strokeWidthsChanged() const { return _strokeWidthsChanged; }
     bool texturesChanged() const { return _texturesChangedFlag; }
     void resetTexturesChanged() { _texturesChangedFlag = false; }
-    void resetPolyLineChanged() { _strokeWidthsChanged = _normalsChanged = _pointsChanged = false; }
+    void resetPolyLineChanged() { _strokeColorsChanged = _strokeWidthsChanged = _normalsChanged = _pointsChanged = false; }
 
 
     // never have a ray intersection pick a PolyLineEntityItem.
@@ -95,31 +96,24 @@
                                              BoxFace& face, glm::vec3& surfaceNormal,
                                              void** intersectedObject, bool precisionPicking) const override { return false; }
 
-	// disable these external interfaces as PolyLineEntities caculate their own dimensions based on the points they contain
-	virtual void setRegistrationPoint(const glm::vec3& value) override {};
-	virtual void setScale(const glm::vec3& scale) override {};
-	virtual void setScale(float value) override {};
+    // disable these external interfaces as PolyLineEntities caculate their own dimensions based on the points they contain
+    virtual void setRegistrationPoint(const glm::vec3& value) override {};
+    virtual void setScale(const glm::vec3& scale) override {};
+    virtual void setScale(float value) override {};
 
     virtual void debugDump() const override;
     static const float DEFAULT_LINE_WIDTH;
     static const int MAX_POINTS_PER_LINE;
 private:
-	void calculateScaleAndRegistrationPoint();
-	
+    void calculateScaleAndRegistrationPoint();
+    
  protected:
     rgbColor _color;
-<<<<<<< HEAD
-    float _lineWidth;
-    bool _pointsChanged;
-    bool _normalsChanged;
-    bool _strokeColorsChanged;
-    bool _strokeWidthsChanged;
-=======
     float _lineWidth { DEFAULT_LINE_WIDTH };
     bool _pointsChanged { true };
     bool _normalsChanged { true };
+    bool _strokeColorsChanged { true };
     bool _strokeWidthsChanged { true };
->>>>>>> c309258c
     QVector<glm::vec3> _points;
     QVector<glm::vec3> _normals;
     QVector<glm::vec3> _strokeColors;
