--- conflicted
+++ resolved
@@ -2953,42 +2953,8 @@
     return entity->getJointNames();
 }
 
-<<<<<<< HEAD
-=======
-std::function<bool(const QUuid&, graphics::MaterialLayer, const std::string&)> EntityTree::_addMaterialToEntityOperator = nullptr;
-std::function<bool(const QUuid&, graphics::MaterialPointer, const std::string&)> EntityTree::_removeMaterialFromEntityOperator = nullptr;
-std::function<bool(const QUuid&, graphics::MaterialLayer, const std::string&)> EntityTree::_addMaterialToAvatarOperator = nullptr;
-std::function<bool(const QUuid&, graphics::MaterialPointer, const std::string&)> EntityTree::_removeMaterialFromAvatarOperator = nullptr;
 std::function<QObject*(const QUuid&)> EntityTree::_getEntityObjectOperator = nullptr;
 std::function<QSizeF(const QUuid&, const QString&)> EntityTree::_textSizeOperator = nullptr;
-
-bool EntityTree::addMaterialToEntity(const QUuid& entityID, graphics::MaterialLayer material, const std::string& parentMaterialName) {
-    if (_addMaterialToEntityOperator) {
-        return _addMaterialToEntityOperator(entityID, material, parentMaterialName);
-    }
-    return false;
-}
-
-bool EntityTree::removeMaterialFromEntity(const QUuid& entityID, graphics::MaterialPointer material, const std::string& parentMaterialName) {
-    if (_removeMaterialFromEntityOperator) {
-        return _removeMaterialFromEntityOperator(entityID, material, parentMaterialName);
-    }
-    return false;
-}
-
-bool EntityTree::addMaterialToAvatar(const QUuid& avatarID, graphics::MaterialLayer material, const std::string& parentMaterialName) {
-    if (_addMaterialToAvatarOperator) {
-        return _addMaterialToAvatarOperator(avatarID, material, parentMaterialName);
-    }
-    return false;
-}
-
-bool EntityTree::removeMaterialFromAvatar(const QUuid& avatarID, graphics::MaterialPointer material, const std::string& parentMaterialName) {
-    if (_removeMaterialFromAvatarOperator) {
-        return _removeMaterialFromAvatarOperator(avatarID, material, parentMaterialName);
-    }
-    return false;
-}
 
 QObject* EntityTree::getEntityObject(const QUuid& id) {
     if (_getEntityObjectOperator) {
@@ -3004,7 +2970,6 @@
     return QSizeF(0.0f, 0.0f);
 }
 
->>>>>>> 702f1c8e
 void EntityTree::updateEntityQueryAACubeWorker(SpatiallyNestablePointer object, EntityEditPacketSender* packetSender,
                                                MovingEntitiesOperator& moveOperator, bool force, bool tellServer) {
     // if the queryBox has changed, tell the entity-server
