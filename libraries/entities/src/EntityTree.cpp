--- conflicted
+++ resolved
@@ -26,13 +26,8 @@
 #include "LogHandler.h"
 
 
-<<<<<<< HEAD
 EntityTree::EntityTree(bool shouldReaverage) : 
-    Octree(shouldReaverage), 
-=======
-EntityTree::EntityTree(bool shouldReaverage) :
     Octree(shouldReaverage),
->>>>>>> 86a218ad
     _fbxService(NULL),
     _simulation(NULL)
 {
@@ -64,11 +59,7 @@
     }
     _entityToElementMap.clear();
     Octree::eraseAllOctreeElements(createNewRoot);
-<<<<<<< HEAD
-    
-=======
-
->>>>>>> 86a218ad
+
     resetClientEditStats();
 }
 
