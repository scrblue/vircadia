//
//  EntityTree.cpp
//  libraries/entities/src
//
//  Created by Brad Hefta-Gaub on 12/4/13.
//  Copyright 2013 High Fidelity, Inc.
//
//  Distributed under the Apache License, Version 2.0.
//  See the accompanying file LICENSE or http://www.apache.org/licenses/LICENSE-2.0.html
//

#include "EntityTree.h"
#include <QtCore/QDateTime>
#include <QtCore/QQueue>
#include <openssl/err.h>
#include <openssl/pem.h>
#include <openssl/x509.h>
#include <NetworkingConstants.h>
#include "AccountManager.h"
#include <QJsonObject>
#include <QJsonDocument>
#include <QJsonArray>

#include <QtScript/QScriptEngine>

#include <Extents.h>
#include <PerfStat.h>
#include <Profile.h>

#include "EntitySimulation.h"
#include "VariantMapToScriptValue.h"

#include "AddEntityOperator.h"
#include "UpdateEntityOperator.h"
#include "QVariantGLM.h"
#include "EntitiesLogging.h"
#include "RecurseOctreeToMapOperator.h"
#include "LogHandler.h"
#include "EntityEditFilters.h"
#include "EntityDynamicFactoryInterface.h"

static const quint64 DELETED_ENTITIES_EXTRA_USECS_TO_CONSIDER = USECS_PER_MSEC * 50;
const float EntityTree::DEFAULT_MAX_TMP_ENTITY_LIFETIME = 60 * 60; // 1 hour

// combines the ray cast arguments into a single object
class RayArgs {
public:
    // Inputs
    glm::vec3 origin;
    glm::vec3 direction;
    const QVector<EntityItemID>& entityIdsToInclude;
    const QVector<EntityItemID>& entityIdsToDiscard;
    bool visibleOnly;
    bool collidableOnly;
    bool precisionPicking;

    // Outputs
    OctreeElementPointer& element;
    float& distance;
    BoxFace& face;
    glm::vec3& surfaceNormal;
    QVariantMap& extraInfo;
    EntityItemID entityID;
};


EntityTree::EntityTree(bool shouldReaverage) :
    Octree(shouldReaverage)
{
    resetClientEditStats();

    EntityItem::retrieveMarketplacePublicKey();
}

EntityTree::~EntityTree() {
    eraseAllOctreeElements(false);
}

void EntityTree::setEntityScriptSourceWhitelist(const QString& entityScriptSourceWhitelist) { 
    _entityScriptSourceWhitelist = entityScriptSourceWhitelist.split(',', QString::SkipEmptyParts);
}


void EntityTree::createRootElement() {
    _rootElement = createNewElement();
}

OctreeElementPointer EntityTree::createNewElement(unsigned char* octalCode) {
    auto newElement = EntityTreeElementPointer(new EntityTreeElement(octalCode));
    newElement->setTree(std::static_pointer_cast<EntityTree>(shared_from_this()));
    return std::static_pointer_cast<OctreeElement>(newElement);
}

void EntityTree::eraseAllOctreeElements(bool createNewRoot) {
    emit clearingEntities();

    if (_simulation) {
        _simulation->clearEntities();
    }
    QHash<EntityItemID, EntityItemPointer> localMap;
    localMap.swap(_entityMap);
    this->withWriteLock([&] {
        foreach(EntityItemPointer entity, localMap) {
            EntityTreeElementPointer element = entity->getElement();
            if (element) {
                element->cleanupEntities();
            }
        }
    });
    localMap.clear();
    Octree::eraseAllOctreeElements(createNewRoot);

    resetClientEditStats();
    clearDeletedEntities();

    {
        QWriteLocker locker(&_needsParentFixupLock);
        _needsParentFixup.clear();
    }
}

void EntityTree::readBitstreamToTree(const unsigned char* bitstream,
            uint64_t bufferSizeBytes, ReadBitstreamToTreeParams& args) {
    Octree::readBitstreamToTree(bitstream, bufferSizeBytes, args);

    // add entities
    QHash<EntityItemID, EntityItemPointer>::const_iterator itr;
    for (itr = _entitiesToAdd.constBegin(); itr != _entitiesToAdd.constEnd(); ++itr) {
        const EntityItemPointer& entityItem = itr.value();
        AddEntityOperator theOperator(getThisPointer(), entityItem);
        recurseTreeWithOperator(&theOperator);
        postAddEntity(entityItem);
    }
    _entitiesToAdd.clear();

    // move entities
    if (_entityMover.hasMovingEntities()) {
        PerformanceTimer perfTimer("recurseTreeWithOperator");
        recurseTreeWithOperator(&_entityMover);
        _entityMover.reset();
    }
}

int EntityTree::readEntityDataFromBuffer(const unsigned char* data, int bytesLeftToRead, ReadBitstreamToTreeParams& args) {
    const unsigned char* dataAt = data;
    int bytesRead = 0;
    uint16_t numberOfEntities = 0;
    int expectedBytesPerEntity = EntityItem::expectedBytes();

    args.elementsPerPacket++;

    if (bytesLeftToRead >= (int)sizeof(numberOfEntities)) {
        // read our entities in....
        numberOfEntities = *(uint16_t*)dataAt;

        dataAt += sizeof(numberOfEntities);
        bytesLeftToRead -= (int)sizeof(numberOfEntities);
        bytesRead += sizeof(numberOfEntities);

        if (bytesLeftToRead >= (int)(numberOfEntities * expectedBytesPerEntity)) {
            for (uint16_t i = 0; i < numberOfEntities; i++) {
                int bytesForThisEntity = 0;
                EntityItemID entityItemID = EntityItemID::readEntityItemIDFromBuffer(dataAt, bytesLeftToRead);
                EntityItemPointer entity = findEntityByEntityItemID(entityItemID);

                if (entity) {
                    QString entityScriptBefore = entity->getScript();
                    QUuid parentIDBefore = entity->getParentID();
                    QString entityServerScriptsBefore = entity->getServerScripts();
                    quint64 entityScriptTimestampBefore = entity->getScriptTimestamp();

                    bytesForThisEntity = entity->readEntityDataFromBuffer(dataAt, bytesLeftToRead, args);
                    if (entity->getDirtyFlags()) {
                        entityChanged(entity);
                    }
                    _entityMover.addEntityToMoveList(entity, entity->getQueryAACube());

                    QString entityScriptAfter = entity->getScript();
                    QString entityServerScriptsAfter = entity->getServerScripts();
                    quint64 entityScriptTimestampAfter = entity->getScriptTimestamp();
                    bool reload = entityScriptTimestampBefore != entityScriptTimestampAfter;

                    // If the script value has changed on us, or it's timestamp has changed to force
                    // a reload then we want to send out a script changing signal...
                    if (reload || entityScriptBefore != entityScriptAfter) {
                        emitEntityScriptChanging(entityItemID, reload); // the entity script has changed
                    }
                    if (reload || entityServerScriptsBefore != entityServerScriptsAfter) {
                        emitEntityServerScriptChanging(entityItemID, reload); // the entity server script has changed
                    }

                    QUuid parentIDAfter = entity->getParentID();
                    if (parentIDBefore != parentIDAfter) {
                        addToNeedsParentFixupList(entity);
                    }
                } else {
                    entity = EntityTypes::constructEntityItem(dataAt, bytesLeftToRead, args);
                    if (entity) {
                        bytesForThisEntity = entity->readEntityDataFromBuffer(dataAt, bytesLeftToRead, args);

                        // don't add if we've recently deleted....
                        if (!isDeletedEntity(entityItemID)) {
                            _entitiesToAdd.insert(entityItemID, entity);

                            if (entity->getCreated() == UNKNOWN_CREATED_TIME) {
                                entity->recordCreationTime();
                            }
                        #ifdef WANT_DEBUG
                        } else {
                                qCDebug(entities) << "Received packet for previously deleted entity [" <<
                                        entityItemID << "] ignoring. (inside " << __FUNCTION__ << ")";
                        #endif
                        }
                    }
                }
                // Move the buffer forward to read more entities
                dataAt += bytesForThisEntity;
                bytesLeftToRead -= bytesForThisEntity;
                bytesRead += bytesForThisEntity;
            }
        }
    }

    return bytesRead;
}

bool EntityTree::handlesEditPacketType(PacketType packetType) const {
    // we handle these types of "edit" packets
    switch (packetType) {
        case PacketType::EntityAdd:
        case PacketType::EntityClone:
        case PacketType::EntityEdit:
        case PacketType::EntityErase:
        case PacketType::EntityPhysics:
            return true;
        default:
            return false;
    }
}

/// Adds a new entity item to the tree
void EntityTree::postAddEntity(EntityItemPointer entity) {
    assert(entity);

    if (getIsServer()) {
        QString certID(entity->getCertificateID());
        EntityItemID entityItemID = entity->getEntityItemID();
        EntityItemID existingEntityItemID;

        {
            QWriteLocker locker(&_entityCertificateIDMapLock);
            existingEntityItemID = _entityCertificateIDMap.value(certID);
            if (!certID.isEmpty()) {
                _entityCertificateIDMap.insert(certID, entityItemID);
                qCDebug(entities) << "Certificate ID" << certID << "belongs to" << entityItemID;
            }
        }

        // Delete an already-existing entity from the tree if it has the same
        //     CertificateID as the entity we're trying to add.
        if (!existingEntityItemID.isNull()) {
            qCDebug(entities) << "Certificate ID" << certID << "already exists on entity with ID"
                << existingEntityItemID << ". Deleting existing entity.";
            deleteEntity(existingEntityItemID, true);
            return;
        }
    }

    // check to see if we need to simulate this entity..
    if (_simulation) {
        _simulation->addEntity(entity);
    }

    if (!entity->getParentID().isNull()) {
        addToNeedsParentFixupList(entity);
    }

    _isDirty = true;
    emit addingEntity(entity->getEntityItemID());

    // find and hook up any entities with this entity as a (previously) missing parent
    fixupNeedsParentFixups();
}

bool EntityTree::updateEntity(const EntityItemID& entityID, const EntityItemProperties& properties, const SharedNodePointer& senderNode) {
    EntityItemPointer entity;
    {
        QReadLocker locker(&_entityMapLock);
        entity = _entityMap.value(entityID);
    }
    if (!entity) {
        return false;
    }
    return updateEntity(entity, properties, senderNode);
}

bool EntityTree::updateEntity(EntityItemPointer entity, const EntityItemProperties& origProperties,
        const SharedNodePointer& senderNode) {
    EntityTreeElementPointer containingElement = entity->getElement();
    if (!containingElement) {
        return false;
    }

    EntityItemProperties properties = origProperties;

    bool allowLockChange;
    QUuid senderID;
    if (senderNode.isNull()) {
        auto nodeList = DependencyManager::get<NodeList>();
        allowLockChange = nodeList->isAllowedEditor();
        senderID = nodeList->getSessionUUID();
    } else {
        allowLockChange = senderNode->isAllowedEditor();
        senderID = senderNode->getUUID();
    }

    if (!allowLockChange && (entity->getLocked() != properties.getLocked())) {
        qCDebug(entities) << "Refusing disallowed lock adjustment.";
        return false;
    }

    // enforce support for locked entities. If an entity is currently locked, then the only
    // property we allow you to change is the locked property.
    if (entity->getLocked()) {
        if (properties.lockedChanged()) {
            bool wantsLocked = properties.getLocked();
            if (!wantsLocked) {
                EntityItemProperties tempProperties;
                tempProperties.setLocked(wantsLocked);
                tempProperties.setLastEdited(properties.getLastEdited());

                bool success;
                AACube queryCube = entity->getQueryAACube(success);
                if (!success) {
                    qCWarning(entities) << "failed to get query-cube for" << entity->getID();
                }
                UpdateEntityOperator theOperator(getThisPointer(), containingElement, entity, queryCube);
                recurseTreeWithOperator(&theOperator);
                if (entity->setProperties(tempProperties)) {
                    emit editingEntityPointer(entity);
                }
                _isDirty = true;
            }
        }
    } else {
        if (getIsServer()) {
            bool simulationBlocked = !entity->getSimulatorID().isNull();
            if (properties.simulationOwnerChanged()) {
                QUuid submittedID = properties.getSimulationOwner().getID();
                // a legit interface will only submit their own ID or NULL:
                if (submittedID.isNull()) {
                    if (entity->getSimulatorID() == senderID) {
                        // We only allow the simulation owner to clear their own simulationID's.
                        simulationBlocked = false;
                        properties.clearSimulationOwner(); // clear everything
                    }
                    // else: We assume the sender really did believe it was the simulation owner when it sent
                } else if (submittedID == senderID) {
                    // the sender is trying to take or continue ownership
                    if (entity->getSimulatorID().isNull()) {
                        // the sender is taking ownership
                        properties.promoteSimulationPriority(RECRUIT_SIMULATION_PRIORITY);
                        simulationBlocked = false;
                    } else if (entity->getSimulatorID() == senderID) {
                        // the sender is asserting ownership, maybe changing priority
                        simulationBlocked = false;
                    } else {
                        // the sender is trying to steal ownership from another simulator
                        // so we apply the rules for ownership change:
                        // (1) higher priority wins
                        // (2) equal priority wins if ownership filter has expired except...
                        uint8_t oldPriority = entity->getSimulationPriority();
                        uint8_t newPriority = properties.getSimulationOwner().getPriority();
                        if (newPriority > oldPriority ||
                             (newPriority == oldPriority && properties.getSimulationOwner().hasExpired())) {
                            simulationBlocked = false;
                        }
                    }
                    if (!simulationBlocked) {
                        entity->setSimulationOwnershipExpiry(usecTimestampNow() + MAX_INCOMING_SIMULATION_UPDATE_PERIOD);
                    }
                } else {
                    // the entire update is suspect --> ignore it
                    return false;
                }
            } else if (simulationBlocked) {
                simulationBlocked = senderID != entity->getSimulatorID();
                if (!simulationBlocked) {
                    entity->setSimulationOwnershipExpiry(usecTimestampNow() + MAX_INCOMING_SIMULATION_UPDATE_PERIOD);
                }
            }
            if (simulationBlocked) {
                // squash ownership and physics-related changes.
                properties.setSimulationOwnerChanged(false);
                properties.setPositionChanged(false);
                properties.setRotationChanged(false);
                properties.setVelocityChanged(false);
                properties.setAngularVelocityChanged(false);
                properties.setAccelerationChanged(false);
                properties.setParentIDChanged(false);
                properties.setParentJointIndexChanged(false);

                if (wantTerseEditLogging()) {
                    qCDebug(entities) << (senderNode ? senderNode->getUUID() : "null") << "physical edits suppressed";
                }
            }
        }
        // else client accepts what the server says

        QString entityScriptBefore = entity->getScript();
        quint64 entityScriptTimestampBefore = entity->getScriptTimestamp();
        uint32_t preFlags = entity->getDirtyFlags();

        AACube newQueryAACube;
        if (properties.queryAACubeChanged()) {
            newQueryAACube = properties.getQueryAACube();
        } else {
            newQueryAACube = entity->getQueryAACube();
        }
        UpdateEntityOperator theOperator(getThisPointer(), containingElement, entity, newQueryAACube);
        recurseTreeWithOperator(&theOperator);
        if (entity->setProperties(properties)) {
            emit editingEntityPointer(entity);
        }

        // if the entity has children, run UpdateEntityOperator on them.  If the children have children, recurse
        QQueue<SpatiallyNestablePointer> toProcess;
        foreach (SpatiallyNestablePointer child, entity->getChildren()) {
            if (child && child->getNestableType() == NestableType::Entity) {
                toProcess.enqueue(child);
            }
        }

        while (!toProcess.empty()) {
            EntityItemPointer childEntity = std::static_pointer_cast<EntityItem>(toProcess.dequeue());
            if (!childEntity) {
                continue;
            }
            EntityTreeElementPointer childContainingElement = childEntity->getElement();
            if (!childContainingElement) {
                continue;
            }

            bool success;
            AACube queryCube = childEntity->getQueryAACube(success);
            if (!success) {
                addToNeedsParentFixupList(childEntity);
                continue;
            }
            if (!childEntity->getParentID().isNull()) {
                addToNeedsParentFixupList(childEntity);
            }

            UpdateEntityOperator theChildOperator(getThisPointer(), childContainingElement, childEntity, queryCube);
            recurseTreeWithOperator(&theChildOperator);
            foreach (SpatiallyNestablePointer childChild, childEntity->getChildren()) {
                if (childChild && childChild->getNestableType() == NestableType::Entity) {
                    toProcess.enqueue(childChild);
                }
            }
        }

        _isDirty = true;

        uint32_t newFlags = entity->getDirtyFlags() & ~preFlags;
        if (newFlags) {
            if (entity->isSimulated()) {
                assert((bool)_simulation);
                if (newFlags & DIRTY_SIMULATION_FLAGS) {
                    _simulation->changeEntity(entity);
                }
            } else {
                // normally the _simulation clears ALL dirtyFlags, but when not possible we do it explicitly
                entity->clearDirtyFlags();
            }
        }

        QString entityScriptAfter = entity->getScript();
        quint64 entityScriptTimestampAfter = entity->getScriptTimestamp();
        bool reload = entityScriptTimestampBefore != entityScriptTimestampAfter;
        if (entityScriptBefore != entityScriptAfter || reload) {
            emitEntityScriptChanging(entity->getEntityItemID(), reload); // the entity script has changed
        }
    }

    // TODO: this final containingElement check should eventually be removed (or wrapped in an #ifdef DEBUG).
    if (!entity->getElement()) {
        qCWarning(entities) << "EntityTree::updateEntity() we no longer have a containing element for entityID="
                << entity->getEntityItemID();
        return false;
    }

    return true;
}

EntityItemPointer EntityTree::addEntity(const EntityItemID& entityID, const EntityItemProperties& properties) {
    EntityItemPointer result = NULL;
    EntityItemProperties props = properties;

    auto nodeList = DependencyManager::get<NodeList>();
    if (!nodeList) {
        qCDebug(entities) << "EntityTree::addEntity -- can't get NodeList";
        return nullptr;
    }

    if (!properties.getClientOnly() && getIsClient() &&
        !nodeList->getThisNodeCanRez() && !nodeList->getThisNodeCanRezTmp() &&
        !nodeList->getThisNodeCanRezCertified() && !nodeList->getThisNodeCanRezTmpCertified() && !_serverlessDomain) {
        return nullptr;
    }

    bool recordCreationTime = false;
    if (props.getCreated() == UNKNOWN_CREATED_TIME) {
        // the entity's creation time was not specified in properties, which means this is a NEW entity
        // and we must record its creation time
        recordCreationTime = true;
    }

    // You should not call this on existing entities that are already part of the tree! Call updateEntity()
    EntityTreeElementPointer containingElement = getContainingElement(entityID);
    if (containingElement) {
        qCWarning(entities) << "EntityTree::addEntity() on existing entity item with entityID=" << entityID
                          << "containingElement=" << containingElement.get();
        return result;
    }

    // construct the instance of the entity
    EntityTypes::EntityType type = props.getType();
    result = EntityTypes::constructEntityItem(type, entityID, props);

    if (result) {
        if (recordCreationTime) {
            result->recordCreationTime();
        }
        // Recurse the tree and store the entity in the correct tree element
        AddEntityOperator theOperator(getThisPointer(), result);
        recurseTreeWithOperator(&theOperator);
        if (!result->getParentID().isNull()) {
            addToNeedsParentFixupList(result);
        }

        postAddEntity(result);
    }
    return result;
}

void EntityTree::emitEntityScriptChanging(const EntityItemID& entityItemID, bool reload) {
    emit entityScriptChanging(entityItemID, reload);
}

void EntityTree::emitEntityServerScriptChanging(const EntityItemID& entityItemID, bool reload) {
    emit entityServerScriptChanging(entityItemID, reload);
}

void EntityTree::notifyNewCollisionSoundURL(const QString& newURL, const EntityItemID& entityID) {
    emit newCollisionSoundURL(QUrl(newURL), entityID);
}

void EntityTree::setSimulation(EntitySimulationPointer simulation) {
    this->withWriteLock([&] {
        if (simulation) {
            // assert that the simulation's backpointer has already been properly connected
            assert(simulation->getEntityTree().get() == this);
        }
        if (_simulation && _simulation != simulation) {
            _simulation->clearEntities();
        }
        _simulation = simulation;
    });
}

void EntityTree::deleteEntity(const EntityItemID& entityID, bool force, bool ignoreWarnings) {
    EntityTreeElementPointer containingElement = getContainingElement(entityID);
    if (!containingElement) {
        if (!ignoreWarnings) {
            qCWarning(entities) << "EntityTree::deleteEntity() on non-existent entityID=" << entityID;
        }
        return;
    }

    EntityItemPointer existingEntity = containingElement->getEntityWithEntityItemID(entityID);
    if (!existingEntity) {
        if (!ignoreWarnings) {
            qCWarning(entities) << "EntityTree::deleteEntity() on non-existant entity item with entityID=" << entityID;
        }
        return;
    }

    if (existingEntity->getLocked() && !force) {
        if (!ignoreWarnings) {
            qCDebug(entities) << "ERROR! EntityTree::deleteEntity() trying to delete locked entity. entityID=" << entityID;
        }
        return;
    }

<<<<<<< HEAD
    removeCloneIDFromCloneParent(entityID);
=======
    cleanupCloneIDs(entityID);
>>>>>>> 1e2d2819
    unhookChildAvatar(entityID);
    emit deletingEntity(entityID);
    emit deletingEntityPointer(existingEntity.get());

    // NOTE: callers must lock the tree before using this method
    DeleteEntityOperator theOperator(getThisPointer(), entityID);

    existingEntity->forEachDescendant([&](SpatiallyNestablePointer descendant) {
        auto descendantID = descendant->getID();
        theOperator.addEntityIDToDeleteList(descendantID);
        emit deletingEntity(descendantID);
        EntityItemPointer descendantEntity = std::dynamic_pointer_cast<EntityItem>(descendant);
        if (descendantEntity) {
            emit deletingEntityPointer(descendantEntity.get());
        }
    });

    recurseTreeWithOperator(&theOperator);
    processRemovedEntities(theOperator);
    _isDirty = true;
}

void EntityTree::unhookChildAvatar(const EntityItemID entityID) {

    EntityItemPointer entity = findEntityByEntityItemID(entityID);

    entity->forEachDescendant([&](SpatiallyNestablePointer child) {
        if (child->getNestableType() == NestableType::Avatar) {
            child->setParentID(nullptr);
        }
    });
}

<<<<<<< HEAD
void EntityTree::removeCloneIDFromCloneParent(const EntityItemID& entityID) {
    EntityItemPointer entity = findEntityByEntityItemID(entityID);
    if (entity) {
        const QUuid& cloneParentID = entity->getCloneParent();
        if (!cloneParentID.isNull()) {
            EntityItemPointer cloneParent = findEntityByID(cloneParentID);
            if (cloneParent) {
                cloneParent->removeCloneID(entityID);
=======
void EntityTree::cleanupCloneIDs(const EntityItemID& entityID) {
    EntityItemPointer entity = findEntityByEntityItemID(entityID);
    if (entity) {
        // remove clone ID from it's clone origin's clone ID list if clone origin exists
        const QUuid cloneOriginID = entity->getCloneOriginID();
        if (!cloneOriginID.isNull()) {
            EntityItemPointer cloneOrigin = findEntityByID(cloneOriginID);
            if (cloneOrigin) {
                cloneOrigin->removeCloneID(entityID);
            }
        }
        // clear the clone origin ID on any clones that this entity had
        const QList<QUuid>& cloneIDs = entity->getCloneIDs();
        foreach(const QUuid& cloneChildID, cloneIDs) {
            EntityItemPointer cloneChild = findEntityByEntityItemID(cloneChildID);
            if (cloneChild) {
                cloneChild->setCloneOriginID(QUuid());
>>>>>>> 1e2d2819
            }
        }
    }
}

void EntityTree::deleteEntities(QSet<EntityItemID> entityIDs, bool force, bool ignoreWarnings) {
    // NOTE: callers must lock the tree before using this method
    DeleteEntityOperator theOperator(getThisPointer());
    foreach(const EntityItemID& entityID, entityIDs) {
        EntityTreeElementPointer containingElement = getContainingElement(entityID);
        if (!containingElement) {
            if (!ignoreWarnings) {
                qCWarning(entities) << "EntityTree::deleteEntities() on non-existent entityID=" << entityID;
            }
            continue;
        }

        EntityItemPointer existingEntity = containingElement->getEntityWithEntityItemID(entityID);
        if (!existingEntity) {
            if (!ignoreWarnings) {
                qCWarning(entities) << "EntityTree::deleteEntities() on non-existent entity item with entityID=" << entityID;
            }
            continue;
        }

        if (existingEntity->getLocked() && !force) {
            if (!ignoreWarnings) {
                qCDebug(entities) << "ERROR! EntityTree::deleteEntities() trying to delete locked entity. entityID=" << entityID;
            }
            continue;
        }

        // tell our delete operator about this entityID
<<<<<<< HEAD
        removeCloneIDFromCloneParent(entityID);
=======
        cleanupCloneIDs(entityID);
>>>>>>> 1e2d2819
        unhookChildAvatar(entityID);
        theOperator.addEntityIDToDeleteList(entityID);
        emit deletingEntity(entityID);
        emit deletingEntityPointer(existingEntity.get());
    }

    if (!theOperator.getEntities().empty()) {
        recurseTreeWithOperator(&theOperator);
        processRemovedEntities(theOperator);
        _isDirty = true;
    }
}

void EntityTree::processRemovedEntities(const DeleteEntityOperator& theOperator) {
    quint64 deletedAt = usecTimestampNow();
    const RemovedEntities& entities = theOperator.getEntities();
    foreach(const EntityToDeleteDetails& details, entities) {
        EntityItemPointer theEntity = details.entity;

        if (getIsServer()) {
            QSet<EntityItemID> childrenIDs;
            theEntity->forEachChild([&](SpatiallyNestablePointer child) {
                if (child->getNestableType() == NestableType::Entity) {
                    childrenIDs += child->getID();
                }
            });
            deleteEntities(childrenIDs, true, true);
        }

        theEntity->die();

        if (getIsServer()) {
            {
                QWriteLocker entityCertificateIDMapLocker(&_entityCertificateIDMapLock);
                QString certID = theEntity->getCertificateID();
                if (theEntity->getEntityItemID() == _entityCertificateIDMap.value(certID)) {
                    _entityCertificateIDMap.remove(certID);
                }
            }

            // set up the deleted entities ID
            QWriteLocker recentlyDeletedEntitiesLocker(&_recentlyDeletedEntitiesLock);
            _recentlyDeletedEntityItemIDs.insert(deletedAt, theEntity->getEntityItemID());
        } else {
            // on the client side, we also remember that we deleted this entity, we don't care about the time
            trackDeletedEntity(theEntity->getEntityItemID());
        }

        if (theEntity->isSimulated()) {
            _simulation->prepareEntityForDelete(theEntity);
        }
    }
}


class FindNearPointArgs {
public:
    glm::vec3 position;
    float targetRadius;
    bool found;
    EntityItemPointer closestEntity;
    float closestEntityDistance;
};


bool EntityTree::findNearPointOperation(const OctreeElementPointer& element, void* extraData) {
    FindNearPointArgs* args = static_cast<FindNearPointArgs*>(extraData);
    EntityTreeElementPointer entityTreeElement = std::static_pointer_cast<EntityTreeElement>(element);

    glm::vec3 penetration;
    bool sphereIntersection = entityTreeElement->getAACube().findSpherePenetration(args->position, args->targetRadius, penetration);

    // If this entityTreeElement contains the point, then search it...
    if (sphereIntersection) {
        EntityItemPointer thisClosestEntity = entityTreeElement->getClosestEntity(args->position);

        // we may have gotten NULL back, meaning no entity was available
        if (thisClosestEntity) {
            glm::vec3 entityPosition = thisClosestEntity->getWorldPosition();
            float distanceFromPointToEntity = glm::distance(entityPosition, args->position);

            // If we're within our target radius
            if (distanceFromPointToEntity <= args->targetRadius) {
                // we are closer than anything else we've found
                if (distanceFromPointToEntity < args->closestEntityDistance) {
                    args->closestEntity = thisClosestEntity;
                    args->closestEntityDistance = distanceFromPointToEntity;
                    args->found = true;
                }
            }
        }

        // we should be able to optimize this...
        return true; // keep searching in case children have closer entities
    }

    // if this element doesn't contain the point, then none of its children can contain the point, so stop searching
    return false;
}

bool findRayIntersectionOp(const OctreeElementPointer& element, void* extraData) {
    RayArgs* args = static_cast<RayArgs*>(extraData);
    bool keepSearching = true;
    EntityTreeElementPointer entityTreeElementPointer = std::static_pointer_cast<EntityTreeElement>(element);
    EntityItemID entityID = entityTreeElementPointer->findRayIntersection(args->origin, args->direction, keepSearching,
        args->element, args->distance, args->face, args->surfaceNormal, args->entityIdsToInclude,
        args->entityIdsToDiscard, args->visibleOnly, args->collidableOnly, args->extraInfo, args->precisionPicking);
    if (!entityID.isNull()) {
        args->entityID = entityID;
    }
    return keepSearching;
}

EntityItemID EntityTree::findRayIntersection(const glm::vec3& origin, const glm::vec3& direction,
                                    QVector<EntityItemID> entityIdsToInclude, QVector<EntityItemID> entityIdsToDiscard,
                                    bool visibleOnly, bool collidableOnly, bool precisionPicking, 
                                    OctreeElementPointer& element, float& distance,
                                    BoxFace& face, glm::vec3& surfaceNormal, QVariantMap& extraInfo,
                                    Octree::lockType lockType, bool* accurateResult) {
    RayArgs args = { origin, direction, entityIdsToInclude, entityIdsToDiscard,
            visibleOnly, collidableOnly, precisionPicking,
            element, distance, face, surfaceNormal, extraInfo, EntityItemID() };
    distance = FLT_MAX;

    bool requireLock = lockType == Octree::Lock;
    bool lockResult = withReadLock([&]{
        recurseTreeWithOperation(findRayIntersectionOp, &args);
    }, requireLock);

    if (accurateResult) {
        *accurateResult = lockResult; // if user asked to accuracy or result, let them know this is accurate
    }

    return args.entityID;
}


EntityItemPointer EntityTree::findClosestEntity(const glm::vec3& position, float targetRadius) {
    FindNearPointArgs args = { position, targetRadius, false, NULL, FLT_MAX };
    withReadLock([&] {
        // NOTE: This should use recursion, since this is a spatial operation
        recurseTreeWithOperation(findNearPointOperation, &args);
    });
    return args.closestEntity;
}

class FindAllNearPointArgs {
public:
    glm::vec3 position;
    float targetRadius;
    QVector<EntityItemPointer> entities;
};


bool EntityTree::findInSphereOperation(const OctreeElementPointer& element, void* extraData) {
    FindAllNearPointArgs* args = static_cast<FindAllNearPointArgs*>(extraData);
    glm::vec3 penetration;
    bool sphereIntersection = element->getAACube().findSpherePenetration(args->position, args->targetRadius, penetration);

    // If this element contains the point, then search it...
    if (sphereIntersection) {
        EntityTreeElementPointer entityTreeElement = std::static_pointer_cast<EntityTreeElement>(element);
        entityTreeElement->getEntities(args->position, args->targetRadius, args->entities);
        return true; // keep searching in case children have closer entities
    }

    // if this element doesn't contain the point, then none of it's children can contain the point, so stop searching
    return false;
}

// NOTE: assumes caller has handled locking
void EntityTree::findEntities(const glm::vec3& center, float radius, QVector<EntityItemPointer>& foundEntities) {
    FindAllNearPointArgs args = { center, radius, QVector<EntityItemPointer>() };
    // NOTE: This should use recursion, since this is a spatial operation
    recurseTreeWithOperation(findInSphereOperation, &args);

    // swap the two lists of entity pointers instead of copy
    foundEntities.swap(args.entities);
}

class FindEntitiesInCubeArgs {
public:
    FindEntitiesInCubeArgs(const AACube& cube)
        : _cube(cube), _foundEntities() {
    }

    AACube _cube;
    QVector<EntityItemPointer> _foundEntities;
};

bool EntityTree::findInCubeOperation(const OctreeElementPointer& element, void* extraData) {
    FindEntitiesInCubeArgs* args = static_cast<FindEntitiesInCubeArgs*>(extraData);
    if (element->getAACube().touches(args->_cube)) {
        EntityTreeElementPointer entityTreeElement = std::static_pointer_cast<EntityTreeElement>(element);
        entityTreeElement->getEntities(args->_cube, args->_foundEntities);
        return true;
    }
    return false;
}

// NOTE: assumes caller has handled locking
void EntityTree::findEntities(const AACube& cube, QVector<EntityItemPointer>& foundEntities) {
    FindEntitiesInCubeArgs args(cube);
    // NOTE: This should use recursion, since this is a spatial operation
    recurseTreeWithOperation(findInCubeOperation, &args);
    // swap the two lists of entity pointers instead of copy
    foundEntities.swap(args._foundEntities);
}

class FindEntitiesInBoxArgs {
public:
    FindEntitiesInBoxArgs(const AABox& box)
    : _box(box), _foundEntities() {
    }

    AABox _box;
    QVector<EntityItemPointer> _foundEntities;
};

bool EntityTree::findInBoxOperation(const OctreeElementPointer& element, void* extraData) {
    FindEntitiesInBoxArgs* args = static_cast<FindEntitiesInBoxArgs*>(extraData);
    if (element->getAACube().touches(args->_box)) {
        EntityTreeElementPointer entityTreeElement = std::static_pointer_cast<EntityTreeElement>(element);
        entityTreeElement->getEntities(args->_box, args->_foundEntities);
        return true;
    }
    return false;
}

// NOTE: assumes caller has handled locking
void EntityTree::findEntities(const AABox& box, QVector<EntityItemPointer>& foundEntities) {
    FindEntitiesInBoxArgs args(box);
    // NOTE: This should use recursion, since this is a spatial operation
    recurseTreeWithOperation(findInBoxOperation, &args);
    // swap the two lists of entity pointers instead of copy
    foundEntities.swap(args._foundEntities);
}

class FindInFrustumArgs {
public:
    ViewFrustum frustum;
    QVector<EntityItemPointer> entities;
};

bool EntityTree::findInFrustumOperation(const OctreeElementPointer& element, void* extraData) {
    FindInFrustumArgs* args = static_cast<FindInFrustumArgs*>(extraData);
    if (element->isInView(args->frustum)) {
        EntityTreeElementPointer entityTreeElement = std::static_pointer_cast<EntityTreeElement>(element);
        entityTreeElement->getEntities(args->frustum, args->entities);
        return true;
    }
    return false;
}

// NOTE: assumes caller has handled locking
void EntityTree::findEntities(const ViewFrustum& frustum, QVector<EntityItemPointer>& foundEntities) {
    FindInFrustumArgs args = { frustum, QVector<EntityItemPointer>() };
    // NOTE: This should use recursion, since this is a spatial operation
    recurseTreeWithOperation(findInFrustumOperation, &args);
    // swap the two lists of entity pointers instead of copy
    foundEntities.swap(args.entities);
}

// NOTE: assumes caller has handled locking
void EntityTree::findEntities(RecurseOctreeOperation& elementFilter,
                              QVector<EntityItemPointer>& foundEntities) {
    recurseTreeWithOperation(elementFilter, nullptr);
}

EntityItemPointer EntityTree::findEntityByID(const QUuid& id) const {
    EntityItemID entityID(id);
    return findEntityByEntityItemID(entityID);
}

EntityItemPointer EntityTree::findEntityByEntityItemID(const EntityItemID& entityID) const {
    EntityItemPointer foundEntity = nullptr;
    {
        QReadLocker locker(&_entityMapLock);
        foundEntity = _entityMap.value(entityID);
    }
    if (foundEntity && !foundEntity->getElement()) {
        // special case to maintain legacy behavior:
        // if the entity is in the map but not in the tree
        // then pretend the entity doesn't exist
        return EntityItemPointer(nullptr);
    } else {
        return foundEntity;
    }
}

void EntityTree::fixupTerseEditLogging(EntityItemProperties& properties, QList<QString>& changedProperties) {
    static quint64 lastTerseLog = 0;
    quint64 now = usecTimestampNow();

    if (now - lastTerseLog > USECS_PER_SECOND) {
        qCDebug(entities) << "-------------------------";
    }
    lastTerseLog = now;

    if (properties.simulationOwnerChanged()) {
        int simIndex = changedProperties.indexOf("simulationOwner");
        if (simIndex >= 0) {
            SimulationOwner simOwner = properties.getSimulationOwner();
            changedProperties[simIndex] = QString("simulationOwner:") + QString::number((int)simOwner.getPriority());
        }
    }

    if (properties.velocityChanged()) {
        int index = changedProperties.indexOf("velocity");
        if (index >= 0) {
            glm::vec3 value = properties.getVelocity();
            changedProperties[index] = QString("velocity:") +
                QString::number((int)value.x) + "," +
                QString::number((int)value.y) + "," +
                QString::number((int)value.z);
        }
    }

    if (properties.gravityChanged()) {
        int index = changedProperties.indexOf("gravity");
        if (index >= 0) {
            glm::vec3 value = properties.getGravity();
            QString changeHint = "0";
            if (value.x + value.y + value.z > 0) {
                changeHint = "+";
            } else if (value.x + value.y + value.z < 0) {
                changeHint = "-";
            }
            changedProperties[index] = QString("gravity:") + changeHint;
        }
    }

    if (properties.actionDataChanged()) {
        int index = changedProperties.indexOf("actionData");
        if (index >= 0) {
            QByteArray value = properties.getActionData();
            QString changeHint = serializedDynamicsToDebugString(value);
            changedProperties[index] = QString("actionData:") + changeHint;
        }
    }

    if (properties.collisionlessChanged()) {
        int index = changedProperties.indexOf("collisionless");
        if (index >= 0) {
            bool value = properties.getCollisionless();
            QString changeHint = "0";
            if (value) {
                changeHint = "1";
            }
            changedProperties[index] = QString("collisionless:") + changeHint;
        }
    }

    if (properties.dynamicChanged()) {
        int index = changedProperties.indexOf("dynamic");
        if (index >= 0) {
            bool value = properties.getDynamic();
            QString changeHint = "0";
            if (value) {
                changeHint = "1";
            }
            changedProperties[index] = QString("dynamic:") + changeHint;
        }
    }

    if (properties.lockedChanged()) {
        int index = changedProperties.indexOf("locked");
        if (index >= 0) {
            bool value = properties.getLocked();
            QString changeHint = "0";
            if (value) {
                changeHint = "1";
            }
            changedProperties[index] = QString("locked:") + changeHint;
        }
    }

    if (properties.userDataChanged()) {
        int index = changedProperties.indexOf("userData");
        if (index >= 0) {
            QString changeHint = properties.getUserData();
            changedProperties[index] = QString("userData:") + changeHint;
        }
    }

    if (properties.parentJointIndexChanged()) {
        int index = changedProperties.indexOf("parentJointIndex");
        if (index >= 0) {
            quint16 value = properties.getParentJointIndex();
            changedProperties[index] = QString("parentJointIndex:") + QString::number((int)value);
        }
    }
    if (properties.parentIDChanged()) {
        int index = changedProperties.indexOf("parentID");
        if (index >= 0) {
            QUuid value = properties.getParentID();
            changedProperties[index] = QString("parentID:") + value.toString();
        }
    }

    if (properties.jointRotationsSetChanged()) {
        int index = changedProperties.indexOf("jointRotationsSet");
        if (index >= 0) {
            auto value = properties.getJointRotationsSet().size();
            changedProperties[index] = QString("jointRotationsSet:") + QString::number((int)value);
        }
    }
    if (properties.jointRotationsChanged()) {
        int index = changedProperties.indexOf("jointRotations");
        if (index >= 0) {
            auto value = properties.getJointRotations().size();
            changedProperties[index] = QString("jointRotations:") + QString::number((int)value);
        }
    }
    if (properties.jointTranslationsSetChanged()) {
        int index = changedProperties.indexOf("jointTranslationsSet");
        if (index >= 0) {
            auto value = properties.getJointTranslationsSet().size();
            changedProperties[index] = QString("jointTranslationsSet:") + QString::number((int)value);
        }
    }
    if (properties.jointTranslationsChanged()) {
        int index = changedProperties.indexOf("jointTranslations");
        if (index >= 0) {
            auto value = properties.getJointTranslations().size();
            changedProperties[index] = QString("jointTranslations:") + QString::number((int)value);
        }
    }
    if (properties.queryAACubeChanged()) {
        int index = changedProperties.indexOf("queryAACube");
        glm::vec3 center = properties.getQueryAACube().calcCenter();
        changedProperties[index] = QString("queryAACube:") +
            QString::number((int)center.x) + "," +
            QString::number((int)center.y) + "," +
            QString::number((int)center.z) + "/" +
            QString::number(properties.getQueryAACube().getDimensions().x);
    }
    if (properties.positionChanged()) {
        int index = changedProperties.indexOf("position");
        glm::vec3 pos = properties.getPosition();
        changedProperties[index] = QString("position:") +
            QString::number((int)pos.x) + "," +
            QString::number((int)pos.y) + "," +
            QString::number((int)pos.z);
    }
    if (properties.lifetimeChanged()) {
        int index = changedProperties.indexOf("lifetime");
        if (index >= 0) {
            float value = properties.getLifetime();
            changedProperties[index] = QString("lifetime:") + QString::number((int)value);
        }
    }
}


bool EntityTree::filterProperties(EntityItemPointer& existingEntity, EntityItemProperties& propertiesIn, EntityItemProperties& propertiesOut, bool& wasChanged, FilterType filterType) {
    bool accepted = true;
    auto entityEditFilters = DependencyManager::get<EntityEditFilters>();
    if (entityEditFilters) {
        auto position = existingEntity ? existingEntity->getWorldPosition() : propertiesIn.getPosition();
        auto entityID = existingEntity ? existingEntity->getEntityItemID() : EntityItemID();
        accepted = entityEditFilters->filter(position, propertiesIn, propertiesOut, wasChanged, filterType, entityID, existingEntity);
    }

    return accepted;
}

void EntityTree::bumpTimestamp(EntityItemProperties& properties) { //fixme put class/header
    const quint64 LAST_EDITED_SERVERSIDE_BUMP = 1; // usec
    // also bump up the lastEdited time of the properties so that the interface that created this edit
    // will accept our adjustment to lifetime back into its own entity-tree.
    if (properties.getLastEdited() == UNKNOWN_CREATED_TIME) {
        properties.setLastEdited(usecTimestampNow());
    }
    properties.setLastEdited(properties.getLastEdited() + LAST_EDITED_SERVERSIDE_BUMP);
}

bool EntityTree::isScriptInWhitelist(const QString& scriptProperty) {

    // grab a URL representation of the entity script so we can check the host for this script
    auto entityScriptURL = QUrl::fromUserInput(scriptProperty);

    for (const auto& whiteListedPrefix : _entityScriptSourceWhitelist) {
        auto whiteListURL = QUrl::fromUserInput(whiteListedPrefix);

        // check if this script URL matches the whitelist domain and, optionally, is beneath the path
        if (entityScriptURL.host().compare(whiteListURL.host(), Qt::CaseInsensitive) == 0 &&
            entityScriptURL.path().startsWith(whiteListURL.path(), Qt::CaseInsensitive)) {
            return true;
        }
    }

    return false;
}

void EntityTree::startChallengeOwnershipTimer(const EntityItemID& entityItemID) {
    QTimer* _challengeOwnershipTimeoutTimer = new QTimer(this);
    connect(this, &EntityTree::killChallengeOwnershipTimeoutTimer, this, [=](const QString& certID) {
        QReadLocker locker(&_entityCertificateIDMapLock);
        EntityItemID id = _entityCertificateIDMap.value(certID);
        if (entityItemID == id && _challengeOwnershipTimeoutTimer) {
            _challengeOwnershipTimeoutTimer->stop();
            _challengeOwnershipTimeoutTimer->deleteLater();
        }
    });
    connect(_challengeOwnershipTimeoutTimer, &QTimer::timeout, this, [=]() {
        qCDebug(entities) << "Ownership challenge timed out, deleting entity" << entityItemID;
        withWriteLock([&] {
            deleteEntity(entityItemID, true);
        });
        if (_challengeOwnershipTimeoutTimer) {
            _challengeOwnershipTimeoutTimer->stop();
            _challengeOwnershipTimeoutTimer->deleteLater();
        }
    });
    _challengeOwnershipTimeoutTimer->setSingleShot(true);
    _challengeOwnershipTimeoutTimer->start(5000);
}

QByteArray EntityTree::computeNonce(const QString& certID, const QString ownerKey) {
    QUuid nonce = QUuid::createUuid();  //random, 5-hex value, separated by "-"
    QByteArray nonceBytes = nonce.toByteArray();

    QWriteLocker locker(&_certNonceMapLock);
    _certNonceMap.insert(certID, QPair<QUuid, QString>(nonce, ownerKey));

    return nonceBytes;
}

bool EntityTree::verifyNonce(const QString& certID, const QString& nonce, EntityItemID& id) {
    {
        QReadLocker certIdMapLocker(&_entityCertificateIDMapLock);
        id = _entityCertificateIDMap.value(certID);
    }

    QString actualNonce, key;
    {
        QWriteLocker locker(&_certNonceMapLock);
        QPair<QUuid, QString> sent = _certNonceMap.take(certID);
        actualNonce = sent.first.toString();
        key = sent.second;
    }

    QString annotatedKey = "-----BEGIN PUBLIC KEY-----\n" + key.insert(64, "\n") + "\n-----END PUBLIC KEY-----\n"; 
    QByteArray hashedActualNonce = QCryptographicHash::hash(QByteArray(actualNonce.toUtf8()), QCryptographicHash::Sha256);
    bool verificationSuccess = EntityItemProperties::verifySignature(annotatedKey.toUtf8(), hashedActualNonce, QByteArray::fromBase64(nonce.toUtf8()));

    if (verificationSuccess) {
        qCDebug(entities) << "Ownership challenge for Cert ID" << certID << "succeeded.";
    } else {
        qCDebug(entities) << "Ownership challenge for Cert ID" << certID << "failed. Actual nonce:" << actualNonce <<
            "\nHashed actual nonce (digest):" << hashedActualNonce << "\nSent nonce (signature)" << nonce << "\nKey" << key;
    }

    return verificationSuccess;
}

void EntityTree::processChallengeOwnershipRequestPacket(ReceivedMessage& message, const SharedNodePointer& sourceNode) {
    int certIDByteArraySize;
    int textByteArraySize;
    int nodeToChallengeByteArraySize;

    message.readPrimitive(&certIDByteArraySize);
    message.readPrimitive(&textByteArraySize);
    message.readPrimitive(&nodeToChallengeByteArraySize);

    QByteArray certID(message.read(certIDByteArraySize));
    QByteArray text(message.read(textByteArraySize));
    QByteArray nodeToChallenge(message.read(nodeToChallengeByteArraySize));

    sendChallengeOwnershipRequestPacket(certID, text, nodeToChallenge, sourceNode);
}

void EntityTree::processChallengeOwnershipReplyPacket(ReceivedMessage& message, const SharedNodePointer& sourceNode) {
    auto nodeList = DependencyManager::get<NodeList>();

    int certIDByteArraySize;
    int textByteArraySize;
    int challengingNodeUUIDByteArraySize;

    message.readPrimitive(&certIDByteArraySize);
    message.readPrimitive(&textByteArraySize);
    message.readPrimitive(&challengingNodeUUIDByteArraySize);

    QByteArray certID(message.read(certIDByteArraySize));
    QByteArray text(message.read(textByteArraySize));
    QUuid challengingNode = QUuid::fromRfc4122(message.read(challengingNodeUUIDByteArraySize));

    auto challengeOwnershipReplyPacket = NLPacket::create(PacketType::ChallengeOwnershipReply,
        certIDByteArraySize + text.length() + 2 * sizeof(int),
        true);
    challengeOwnershipReplyPacket->writePrimitive(certIDByteArraySize);
    challengeOwnershipReplyPacket->writePrimitive(text.length());
    challengeOwnershipReplyPacket->write(certID);
    challengeOwnershipReplyPacket->write(text);

    nodeList->sendPacket(std::move(challengeOwnershipReplyPacket), *(nodeList->nodeWithUUID(challengingNode)));
}

void EntityTree::sendChallengeOwnershipPacket(const QString& certID, const QString& ownerKey, const EntityItemID& entityItemID, const SharedNodePointer& senderNode) {
    // 1. Obtain a nonce
    auto nodeList = DependencyManager::get<NodeList>();

    QByteArray text = computeNonce(certID, ownerKey);

    if (text == "") {
        qCDebug(entities) << "CRITICAL ERROR: Couldn't compute nonce. Deleting entity...";
        withWriteLock([&] {
            deleteEntity(entityItemID, true);
        });
    } else {
        qCDebug(entities) << "Challenging ownership of Cert ID" << certID;
        // 2. Send the nonce to the rezzing avatar's node
        QByteArray certIDByteArray = certID.toUtf8();
        int certIDByteArraySize = certIDByteArray.size();
        auto challengeOwnershipPacket = NLPacket::create(PacketType::ChallengeOwnership,
            certIDByteArraySize + text.length() + 2 * sizeof(int),
            true);
        challengeOwnershipPacket->writePrimitive(certIDByteArraySize);
        challengeOwnershipPacket->writePrimitive(text.length());
        challengeOwnershipPacket->write(certIDByteArray);
        challengeOwnershipPacket->write(text);
        nodeList->sendPacket(std::move(challengeOwnershipPacket), *senderNode);

        // 3. Kickoff a 10-second timeout timer that deletes the entity if we don't get an ownership response in time
        if (thread() != QThread::currentThread()) {
            QMetaObject::invokeMethod(this, "startChallengeOwnershipTimer", Q_ARG(const EntityItemID&, entityItemID));
            return;
        } else {
            startChallengeOwnershipTimer(entityItemID);
        }
    }
}

void EntityTree::sendChallengeOwnershipRequestPacket(const QByteArray& certID, const QByteArray& text, const QByteArray& nodeToChallenge, const SharedNodePointer& senderNode) {
    auto nodeList = DependencyManager::get<NodeList>();

    // In this case, Client A is challenging Client B. Client A is inspecting a certified entity that it wants
    //     to make sure belongs to Avatar B.
    QByteArray senderNodeUUID = senderNode->getUUID().toRfc4122();

    int certIDByteArraySize = certID.length();
    int TextByteArraySize = text.length();
    int senderNodeUUIDSize = senderNodeUUID.length();

    auto challengeOwnershipPacket = NLPacket::create(PacketType::ChallengeOwnershipRequest,
        certIDByteArraySize + TextByteArraySize + senderNodeUUIDSize + 3 * sizeof(int),
        true);
    challengeOwnershipPacket->writePrimitive(certIDByteArraySize);
    challengeOwnershipPacket->writePrimitive(TextByteArraySize);
    challengeOwnershipPacket->writePrimitive(senderNodeUUIDSize);
    challengeOwnershipPacket->write(certID);
    challengeOwnershipPacket->write(text);
    challengeOwnershipPacket->write(senderNodeUUID);

    nodeList->sendPacket(std::move(challengeOwnershipPacket), *(nodeList->nodeWithUUID(QUuid::fromRfc4122(nodeToChallenge))));
}

void EntityTree::validatePop(const QString& certID, const EntityItemID& entityItemID, const SharedNodePointer& senderNode) {
    // Start owner verification.
    auto nodeList = DependencyManager::get<NodeList>();
    //     First, asynchronously hit "proof_of_purchase_status?transaction_type=transfer" endpoint.
    QNetworkAccessManager& networkAccessManager = NetworkAccessManager::getInstance();
    QNetworkRequest networkRequest;
    networkRequest.setAttribute(QNetworkRequest::FollowRedirectsAttribute, true);
    networkRequest.setHeader(QNetworkRequest::ContentTypeHeader, "application/json");
    QUrl requestURL = NetworkingConstants::METAVERSE_SERVER_URL();
    requestURL.setPath("/api/v1/commerce/proof_of_purchase_status/transfer");
    QJsonObject request;
    request["certificate_id"] = certID;
    networkRequest.setUrl(requestURL);

    QNetworkReply* networkReply = networkAccessManager.put(networkRequest, QJsonDocument(request).toJson());

    connect(networkReply, &QNetworkReply::finished, [=]() {
        QJsonObject jsonObject = QJsonDocument::fromJson(networkReply->readAll()).object();
        jsonObject = jsonObject["data"].toObject();

        if (networkReply->error() == QNetworkReply::NoError) {
            if (!jsonObject["invalid_reason"].toString().isEmpty()) {
                qCDebug(entities) << "invalid_reason not empty, deleting entity" << entityItemID;
                withWriteLock([&] {
                    deleteEntity(entityItemID, true);
                });
            } else if (jsonObject["transfer_status"].toArray().first().toString() == "failed") {
                qCDebug(entities) << "'transfer_status' is 'failed', deleting entity" << entityItemID;
                withWriteLock([&] {
                    deleteEntity(entityItemID, true);
                });
            } else {
                // Second, challenge ownership of the PoP cert
                // (ignore pending status; a failure will be cleaned up during DDV)
                sendChallengeOwnershipPacket(certID,
                    jsonObject["transfer_recipient_key"].toString(),
                    entityItemID,
                    senderNode);
            }
        } else {
            qCDebug(entities) << "Call to" << networkReply->url() << "failed with error" << networkReply->error() << "; deleting entity" << entityItemID
                << "More info:" << jsonObject;
            withWriteLock([&] {
                deleteEntity(entityItemID, true);
            });
        }

        networkReply->deleteLater();
    });
}

void EntityTree::processChallengeOwnershipPacket(ReceivedMessage& message, const SharedNodePointer& sourceNode) {
    int certIDByteArraySize;
    int textByteArraySize;

    message.readPrimitive(&certIDByteArraySize);
    message.readPrimitive(&textByteArraySize);

    QString certID(message.read(certIDByteArraySize));
    QString text(message.read(textByteArraySize));

    emit killChallengeOwnershipTimeoutTimer(certID);

    EntityItemID id;
    if (!verifyNonce(certID, text, id)) {
        if (!id.isNull()) {
            deleteEntity(id, true);
        }
    }
}

int EntityTree::processEditPacketData(ReceivedMessage& message, const unsigned char* editData, int maxLength,
                                     const SharedNodePointer& senderNode) {

    if (!getIsServer()) {
        qCWarning(entities) << "EntityTree::processEditPacketData() should only be called on a server tree.";
        return 0;
    }

    int processedBytes = 0;
    bool isAdd = false;
    bool isClone = false;
    // we handle these types of "edit" packets
    switch (message.getType()) {
        case PacketType::EntityErase: {
            QByteArray dataByteArray = QByteArray::fromRawData(reinterpret_cast<const char*>(editData), maxLength);
            processedBytes = processEraseMessageDetails(dataByteArray, senderNode);
            break;
        }

        case PacketType::EntityClone:
            isClone = true; // fall through to next case
        case PacketType::EntityAdd:
            isAdd = true;  // fall through to next case 
            // FALLTHRU
        case PacketType::EntityPhysics:
        case PacketType::EntityEdit: {
            quint64 startDecode = 0, endDecode = 0;
            quint64 startLookup = 0, endLookup = 0;
            quint64 startUpdate = 0, endUpdate = 0;
            quint64 startCreate = 0, endCreate = 0;
            quint64 startFilter = 0, endFilter = 0;
            quint64 startLogging = 0, endLogging = 0;

            bool suppressDisallowedClientScript = false;
            bool suppressDisallowedServerScript = false;
            bool isPhysics = message.getType() == PacketType::EntityPhysics;

            _totalEditMessages++;

            EntityItemID entityItemID;
            EntityItemProperties properties;
            startDecode = usecTimestampNow();

            bool validEditPacket = false;
            EntityItemID entityIDToClone;
            EntityItemPointer entityToClone;
            if (isClone) {
                QByteArray buffer = QByteArray::fromRawData(reinterpret_cast<const char*>(editData), maxLength);
                validEditPacket = EntityItemProperties::decodeCloneEntityMessage(buffer, processedBytes, entityIDToClone, entityItemID);
                entityToClone = findEntityByEntityItemID(entityIDToClone);
                if (entityToClone) {
                    properties = entityToClone->getProperties();
                }
            }
            else {
                validEditPacket = EntityItemProperties::decodeEntityEditPacket(editData, maxLength, processedBytes, entityItemID, properties);
            }

            endDecode = usecTimestampNow();

            EntityItemPointer existingEntity;
            if (!isAdd) {
                // search for the entity by EntityItemID
                startLookup = usecTimestampNow();
                existingEntity = findEntityByEntityItemID(entityItemID);
                endLookup = usecTimestampNow();
                if (!existingEntity) {
                    // this is not an add-entity operation, and we don't know about the identified entity.
                    validEditPacket = false;
                }
            }

            if (validEditPacket && !_entityScriptSourceWhitelist.isEmpty()) {

                bool wasDeletedBecauseOfClientScript = false;

                // check the client entity script to make sure its URL is in the whitelist
                if (!properties.getScript().isEmpty()) {
                    bool clientScriptPassedWhitelist = isScriptInWhitelist(properties.getScript());

                    if (!clientScriptPassedWhitelist) {
                        if (wantEditLogging()) {
                            qCDebug(entities) << "User [" << senderNode->getUUID()
                                << "] attempting to set entity script not on whitelist, edit rejected";
                        }

                        // If this was an add, we also want to tell the client that sent this edit that the entity was not added.
                        if (isAdd) {
                            QWriteLocker locker(&_recentlyDeletedEntitiesLock);
                            _recentlyDeletedEntityItemIDs.insert(usecTimestampNow(), entityItemID);
                            validEditPacket = false;
                            wasDeletedBecauseOfClientScript = true;
                        } else {
                            suppressDisallowedClientScript = true;
                        }
                    }
                }

                // check all server entity scripts to make sure their URLs are in the whitelist
                if (!properties.getServerScripts().isEmpty()) {
                    bool serverScriptPassedWhitelist = isScriptInWhitelist(properties.getServerScripts());

                    if (!serverScriptPassedWhitelist) {
                        if (wantEditLogging()) {
                            qCDebug(entities) << "User [" << senderNode->getUUID()
                                << "] attempting to set server entity script not on whitelist, edit rejected";
                        }

                        // If this was an add, we also want to tell the client that sent this edit that the entity was not added.
                        if (isAdd) {
                            // Make sure we didn't already need to send back a delete because the client script failed
                            // the whitelist check
                            if (!wasDeletedBecauseOfClientScript) {
                                QWriteLocker locker(&_recentlyDeletedEntitiesLock);
                                _recentlyDeletedEntityItemIDs.insert(usecTimestampNow(), entityItemID);
                                validEditPacket = false;
                            }
                        } else {
                            suppressDisallowedServerScript = true;
                        }
                    }
                }

            }

            if (!isClone) {
                if ((isAdd || properties.lifetimeChanged()) &&
                    ((!senderNode->getCanRez() && senderNode->getCanRezTmp()) ||
                    (!senderNode->getCanRezCertified() && senderNode->getCanRezTmpCertified()))) {
                    // this node is only allowed to rez temporary entities.  if need be, cap the lifetime.
                    if (properties.getLifetime() == ENTITY_ITEM_IMMORTAL_LIFETIME ||
                        properties.getLifetime() > _maxTmpEntityLifetime) {
                        properties.setLifetime(_maxTmpEntityLifetime);
                        bumpTimestamp(properties);
                    }
                }

                if (isAdd && properties.getLocked() && !senderNode->isAllowedEditor()) {
                    // if a node can't change locks, don't allow it to create an already-locked entity -- automatically
                    // clear the locked property and allow the unlocked entity to be created.
                    properties.setLocked(false);
                    bumpTimestamp(properties);
                }
            }

            // If we got a valid edit packet, then it could be a new entity or it could be an update to
            // an existing entity... handle appropriately
            if (validEditPacket) {
                startFilter = usecTimestampNow();
                bool wasChanged = false;
                // Having (un)lock rights bypasses the filter, unless it's a physics result.
                FilterType filterType = isPhysics ? FilterType::Physics : (isAdd ? FilterType::Add : FilterType::Edit);
                bool allowed = (!isPhysics && senderNode->isAllowedEditor()) || filterProperties(existingEntity, properties, properties, wasChanged, filterType);
                if (!allowed) {
                    auto timestamp = properties.getLastEdited();
                    properties = EntityItemProperties();
                    properties.setLastEdited(timestamp);
                }
                if (!allowed || wasChanged) {
                    bumpTimestamp(properties);
                    // For now, free ownership on any modification.
                    properties.clearSimulationOwner();
                }
                endFilter = usecTimestampNow();

                if (existingEntity && !isAdd) {

                    if (suppressDisallowedClientScript) {
                        bumpTimestamp(properties);
                        properties.setScript(existingEntity->getScript());
                    }

                    if (suppressDisallowedServerScript) {
                        bumpTimestamp(properties);
                        properties.setServerScripts(existingEntity->getServerScripts());
                    }

                    // if the EntityItem exists, then update it
                    startLogging = usecTimestampNow();
                    if (wantEditLogging()) {
                        qCDebug(entities) << "User [" << senderNode->getUUID() << "] editing entity. ID:" << entityItemID;
                        qCDebug(entities) << "   properties:" << properties;
                    }
                    if (wantTerseEditLogging()) {
                        QList<QString> changedProperties = properties.listChangedProperties();
                        fixupTerseEditLogging(properties, changedProperties);
                        qCDebug(entities) << senderNode->getUUID() << "edit" <<
                            existingEntity->getDebugName() << changedProperties;
                    }
                    endLogging = usecTimestampNow();

                    startUpdate = usecTimestampNow();
                    if (!isPhysics) {
                        properties.setLastEditedBy(senderNode->getUUID());
                    }
                    updateEntity(existingEntity, properties, senderNode);
                    existingEntity->markAsChangedOnServer();
                    endUpdate = usecTimestampNow();
                    _totalUpdates++;
                } else if (isAdd) {
                    bool failedAdd = !allowed;
                    bool isCertified = !properties.getCertificateID().isEmpty();
                    bool isCloneable = properties.getCloneable();
<<<<<<< HEAD
                    int cloneLimit = properties.getCloneableLimit();
=======
                    int cloneLimit = properties.getCloneLimit();
>>>>>>> 1e2d2819
                    if (!allowed) {
                        qCDebug(entities) << "Filtered entity add. ID:" << entityItemID;
                    } else if (!isClone && !isCertified && !senderNode->getCanRez() && !senderNode->getCanRezTmp()) {
                        failedAdd = true;
                        qCDebug(entities) << "User without 'uncertified rez rights' [" << senderNode->getUUID()
                            << "] attempted to add an uncertified entity with ID:" << entityItemID;
                    } else if (!isClone && isCertified && !senderNode->getCanRezCertified() && !senderNode->getCanRezTmpCertified()) {
                        failedAdd = true;
                        qCDebug(entities) << "User without 'certified rez rights' [" << senderNode->getUUID()
                            << "] attempted to add a certified entity with ID:" << entityItemID;
                    } else if (isClone && isCertified) {
                        failedAdd = true;
                        qCDebug(entities) << "User attempted to clone certified entity from entity ID:" << entityIDToClone;
                    } else if (isClone && !isCloneable) {
                        failedAdd = true;
                        qCDebug(entities) << "User attempted to clone non-cloneable entity from entity ID:" << entityIDToClone;
                    } else if (isClone && entityToClone && entityToClone->getCloneIDs().size() >= cloneLimit) {
                        failedAdd = true;
                        qCDebug(entities) << "User attempted to clone entity ID:" << entityIDToClone << " which reached it's cloneable limit.";
                    } else {
                        if (isClone) {
                            properties.convertToCloneProperties(entityIDToClone);
                        }

                        // this is a new entity... assign a new entityID
                        properties.setCreated(properties.getLastEdited());
                        properties.setLastEditedBy(senderNode->getUUID());
                        startCreate = usecTimestampNow();
                        EntityItemPointer newEntity = addEntity(entityItemID, properties);
                        endCreate = usecTimestampNow();
                        _totalCreates++;

                        if (newEntity && isCertified && getIsServer()) {
                            if (!properties.verifyStaticCertificateProperties()) {
                                qCDebug(entities) << "User" << senderNode->getUUID()
                                    << "attempted to add a certified entity with ID" << entityItemID << "which failed"
                                    << "static certificate verification.";
                                // Delete the entity we just added if it doesn't pass static certificate verification
                                deleteEntity(entityItemID, true);
                            } else {
                                validatePop(properties.getCertificateID(), entityItemID, senderNode);
                            }
                        }

                        if (newEntity && isClone) {
                            entityToClone->addCloneID(newEntity->getEntityItemID());
                            newEntity->setCloneOriginID(entityIDToClone);
                        }

                        if (newEntity) {
                            newEntity->markAsChangedOnServer();
                            notifyNewlyCreatedEntity(*newEntity, senderNode);
<<<<<<< HEAD
                            if (isClone) {
                                entityToClone->addCloneID(newEntity->getEntityItemID());
                                newEntity->setCloneParent(entityIDToClone);
                            }

=======
                            
>>>>>>> 1e2d2819
                            startLogging = usecTimestampNow();
                            if (wantEditLogging()) {
                                qCDebug(entities) << "User [" << senderNode->getUUID() << "] added entity. ID:"
                                                  << newEntity->getEntityItemID();
                                qCDebug(entities) << "   properties:" << properties;
                            }
                            if (wantTerseEditLogging()) {
                                QList<QString> changedProperties = properties.listChangedProperties();
                                fixupTerseEditLogging(properties, changedProperties);
                                qCDebug(entities) << senderNode->getUUID() << "add" << entityItemID << changedProperties;
                            }
                            endLogging = usecTimestampNow();

                        } else {
                            failedAdd = true;
                            qCDebug(entities) << "Add entity failed ID:" << entityItemID;
                        }
                    }
                    if (failedAdd) { // Let client know it failed, so that they don't have an entity that no one else sees.
                        QWriteLocker locker(&_recentlyDeletedEntitiesLock);
                        _recentlyDeletedEntityItemIDs.insert(usecTimestampNow(), entityItemID);
                    }
                } else {
                    HIFI_FCDEBUG(entities(), "Edit failed. [" << message.getType() <<"] " <<
                            "entity id:" << entityItemID << 
                            "existingEntity pointer:" << existingEntity.get());
                }
            }


            _totalDecodeTime += endDecode - startDecode;
            _totalLookupTime += endLookup - startLookup;
            _totalUpdateTime += endUpdate - startUpdate;
            _totalCreateTime += endCreate - startCreate;
            _totalLoggingTime += endLogging - startLogging;
            _totalFilterTime += endFilter - startFilter;

            break;
        }

        default:
            processedBytes = 0;
            break;
    }
    return processedBytes;
}


void EntityTree::notifyNewlyCreatedEntity(const EntityItem& newEntity, const SharedNodePointer& senderNode) {
    _newlyCreatedHooksLock.lockForRead();
    for (int i = 0; i < _newlyCreatedHooks.size(); i++) {
        _newlyCreatedHooks[i]->entityCreated(newEntity, senderNode);
    }
    _newlyCreatedHooksLock.unlock();
}

void EntityTree::addNewlyCreatedHook(NewlyCreatedEntityHook* hook) {
    _newlyCreatedHooksLock.lockForWrite();
    _newlyCreatedHooks.push_back(hook);
    _newlyCreatedHooksLock.unlock();
}

void EntityTree::removeNewlyCreatedHook(NewlyCreatedEntityHook* hook) {
    _newlyCreatedHooksLock.lockForWrite();
    for (int i = 0; i < _newlyCreatedHooks.size(); i++) {
        if (_newlyCreatedHooks[i] == hook) {
            _newlyCreatedHooks.erase(_newlyCreatedHooks.begin() + i);
            break;
        }
    }
    _newlyCreatedHooksLock.unlock();
}


void EntityTree::releaseSceneEncodeData(OctreeElementExtraEncodeData* extraEncodeData) const {
    extraEncodeData->clear();
}

void EntityTree::entityChanged(EntityItemPointer entity) {
    if (entity->isSimulated()) {
        _simulation->changeEntity(entity);
    }
}

void EntityTree::fixupNeedsParentFixups() {
    PROFILE_RANGE(simulation_physics, "FixupParents");
    MovingEntitiesOperator moveOperator;
    QVector<EntityItemWeakPointer> entitiesToFixup;
    {
        QWriteLocker locker(&_needsParentFixupLock);
        entitiesToFixup = _needsParentFixup;
        _needsParentFixup.clear();
    }

    QMutableVectorIterator<EntityItemWeakPointer> iter(entitiesToFixup);
    while (iter.hasNext()) {
        EntityItemWeakPointer entityWP = iter.next();
        EntityItemPointer entity = entityWP.lock();
        if (!entity) {
            // entity was deleted before we found its parent
            iter.remove();
            continue;
        }

        entity->requiresRecalcBoxes();
        bool queryAACubeSuccess { false };
        bool maxAACubeSuccess { false };
        AACube newCube = entity->getQueryAACube(queryAACubeSuccess);
        if (queryAACubeSuccess) {
            // make sure queryAACube encompasses maxAACube
            AACube maxAACube = entity->getMaximumAACube(maxAACubeSuccess);
            if (maxAACubeSuccess && !newCube.contains(maxAACube)) {
                newCube = maxAACube;
            }
        }

        bool doMove = false;
        if (entity->isParentIDValid() && maxAACubeSuccess) { // maxAACubeSuccess of true means all ancestors are known
            iter.remove(); // this entity is all hooked up; we can remove it from the list
            // this entity's parent was previously not known, and now is.  Update its location in the EntityTree...
            doMove = true;
            // the bounds on the render-item may need to be updated, the rigid body in the physics engine may
            // need to be moved.
            entity->markDirtyFlags(Simulation::DIRTY_MOTION_TYPE |
                                   Simulation::DIRTY_COLLISION_GROUP |
                                   Simulation::DIRTY_TRANSFORM);
            entityChanged(entity);
            entity->forEachDescendant([&](SpatiallyNestablePointer object) {
                if (object->getNestableType() == NestableType::Entity) {
                    EntityItemPointer descendantEntity = std::static_pointer_cast<EntityItem>(object);
                    descendantEntity->markDirtyFlags(Simulation::DIRTY_MOTION_TYPE |
                                                     Simulation::DIRTY_COLLISION_GROUP |
                                                     Simulation::DIRTY_TRANSFORM);
                    entityChanged(descendantEntity);
                }
            });
            entity->locationChanged(true);
            entity->postParentFixup();
        } else if (getIsServer() || _avatarIDs.contains(entity->getParentID())) {
            // this is a child of an avatar, which the entity server will never have
            // a SpatiallyNestable object for.  Add it to a list for cleanup when the avatar leaves.
            if (!_childrenOfAvatars.contains(entity->getParentID())) {
                _childrenOfAvatars[entity->getParentID()] = QSet<EntityItemID>();
            }
            _childrenOfAvatars[entity->getParentID()] += entity->getEntityItemID();
            doMove = true;
            iter.remove(); // and pull it out of the list
        }

        if (queryAACubeSuccess && doMove) {
            moveOperator.addEntityToMoveList(entity, newCube);
        }
    }

    if (moveOperator.hasMovingEntities()) {
        PerformanceTimer perfTimer("recurseTreeWithOperator");
        recurseTreeWithOperator(&moveOperator);
    }

    {
        QWriteLocker locker(&_needsParentFixupLock);
        // add back the entities that did not get fixup
        _needsParentFixup.append(entitiesToFixup);
    }
}

void EntityTree::deleteDescendantsOfAvatar(QUuid avatarID) {
    if (_childrenOfAvatars.contains(avatarID)) {
        deleteEntities(_childrenOfAvatars[avatarID]);
        _childrenOfAvatars.remove(avatarID);
    }
}

void EntityTree::removeFromChildrenOfAvatars(EntityItemPointer entity) {
    QUuid avatarID = entity->getParentID();
    if (_childrenOfAvatars.contains(avatarID)) {
        _childrenOfAvatars[avatarID].remove(entity->getID());
    }
}

void EntityTree::addToNeedsParentFixupList(EntityItemPointer entity) {
    QWriteLocker locker(&_needsParentFixupLock);
    _needsParentFixup.append(entity);
}

void EntityTree::update(bool simulate) {
    PROFILE_RANGE(simulation_physics, "UpdateTree");
    withWriteLock([&] {
        fixupNeedsParentFixups();
        if (simulate && _simulation) {
            _simulation->updateEntities();
            {
                PROFILE_RANGE(simulation_physics, "Deletes");
                SetOfEntities deadEntities;
                _simulation->takeDeadEntities(deadEntities);
                if (!deadEntities.empty()) {
                    // translate into list of ID's
                    QSet<EntityItemID> idsToDelete;

                    for (auto entity : deadEntities) {
                        idsToDelete.insert(entity->getEntityItemID());
                    }

                    // delete these things the roundabout way
                    deleteEntities(idsToDelete, true);
                }
            }
        }
    });
}

quint64 EntityTree::getAdjustedConsiderSince(quint64 sinceTime) {
    return (sinceTime - DELETED_ENTITIES_EXTRA_USECS_TO_CONSIDER);
}


bool EntityTree::hasEntitiesDeletedSince(quint64 sinceTime) {
    quint64 considerEntitiesSince = getAdjustedConsiderSince(sinceTime);

    // we can probably leverage the ordered nature of QMultiMap to do this quickly...
    bool hasSomethingNewer = false;

    QReadLocker locker(&_recentlyDeletedEntitiesLock);
    QMultiMap<quint64, QUuid>::const_iterator iterator = _recentlyDeletedEntityItemIDs.constBegin();
    while (iterator != _recentlyDeletedEntityItemIDs.constEnd()) {
        if (iterator.key() > considerEntitiesSince) {
            hasSomethingNewer = true;
            break; // if we have at least one item, we don't need to keep searching
        }
        ++iterator;
    }

#ifdef EXTRA_ERASE_DEBUGGING
    if (hasSomethingNewer) {
        int elapsed = usecTimestampNow() - considerEntitiesSince;
        int difference = considerEntitiesSince - sinceTime;
        qCDebug(entities) << "EntityTree::hasEntitiesDeletedSince() sinceTime:" << sinceTime 
                    << "considerEntitiesSince:" << considerEntitiesSince << "elapsed:" << elapsed << "difference:" << difference;
    }
#endif

    return hasSomethingNewer;
}

// called by the server when it knows all nodes have been sent deleted packets
void EntityTree::forgetEntitiesDeletedBefore(quint64 sinceTime) {
    quint64 considerSinceTime = sinceTime - DELETED_ENTITIES_EXTRA_USECS_TO_CONSIDER;
    QSet<quint64> keysToRemove;
    QWriteLocker locker(&_recentlyDeletedEntitiesLock);
    QMultiMap<quint64, QUuid>::iterator iterator = _recentlyDeletedEntityItemIDs.begin();

    // First find all the keys in the map that are older and need to be deleted
    while (iterator != _recentlyDeletedEntityItemIDs.end()) {
        if (iterator.key() <= considerSinceTime) {
            keysToRemove << iterator.key();
        }
        ++iterator;
    }

    // Now run through the keysToRemove and remove them
    foreach (quint64 value, keysToRemove) {
        _recentlyDeletedEntityItemIDs.remove(value);
    }
}


bool EntityTree::shouldEraseEntity(EntityItemID entityID, const SharedNodePointer& sourceNode) {
    EntityItemPointer existingEntity;

    auto startLookup = usecTimestampNow();
    existingEntity = findEntityByEntityItemID(entityID);
    auto endLookup = usecTimestampNow();
    _totalLookupTime += endLookup - startLookup;

    auto startFilter = usecTimestampNow();
    FilterType filterType = FilterType::Delete;
    EntityItemProperties dummyProperties;
    bool wasChanged = false;

    bool allowed = (sourceNode->isAllowedEditor()) || filterProperties(existingEntity, dummyProperties, dummyProperties, wasChanged, filterType);
    auto endFilter = usecTimestampNow();

    _totalFilterTime += endFilter - startFilter;

    if (allowed) {
        if (wantEditLogging() || wantTerseEditLogging()) {
            qCDebug(entities) << "User [" << sourceNode->getUUID() << "] deleting entity. ID:" << entityID;
        }
    } else if (wantEditLogging() || wantTerseEditLogging()) {
        qCDebug(entities) << "User [" << sourceNode->getUUID() << "] attempted to deleteentity. ID:" << entityID << " Filter rejected erase.";
    }

    return allowed;
}


// TODO: consider consolidating processEraseMessageDetails() and processEraseMessage()
int EntityTree::processEraseMessage(ReceivedMessage& message, const SharedNodePointer& sourceNode) {
    #ifdef EXTRA_ERASE_DEBUGGING
        qCDebug(entities) << "EntityTree::processEraseMessage()";
    #endif
    withWriteLock([&] {
        message.seek(sizeof(OCTREE_PACKET_FLAGS) + sizeof(OCTREE_PACKET_SEQUENCE) + sizeof(OCTREE_PACKET_SENT_TIME));

        uint16_t numberOfIDs = 0; // placeholder for now
        message.readPrimitive(&numberOfIDs);

        if (numberOfIDs > 0) {
            QSet<EntityItemID> entityItemIDsToDelete;

            for (size_t i = 0; i < numberOfIDs; i++) {

                if (NUM_BYTES_RFC4122_UUID > message.getBytesLeftToRead()) {
                    qCDebug(entities) << "EntityTree::processEraseMessage().... bailing because not enough bytes in buffer";
                    break; // bail to prevent buffer overflow
                }

                QUuid entityID = QUuid::fromRfc4122(message.readWithoutCopy(NUM_BYTES_RFC4122_UUID));
                #ifdef EXTRA_ERASE_DEBUGGING
                    qCDebug(entities) << "    ---- EntityTree::processEraseMessage() contained ID:" << entityID;
                #endif

                EntityItemID entityItemID(entityID);

                if (shouldEraseEntity(entityID, sourceNode)) {
                    entityItemIDsToDelete << entityItemID;
                }
            }
            deleteEntities(entityItemIDsToDelete, true, true);
        }
    });
    return message.getPosition();
}

// This version skips over the header
// NOTE: Caller must lock the tree before calling this.
// TODO: consider consolidating processEraseMessageDetails() and processEraseMessage()
int EntityTree::processEraseMessageDetails(const QByteArray& dataByteArray, const SharedNodePointer& sourceNode) {
    #ifdef EXTRA_ERASE_DEBUGGING
        qCDebug(entities) << "EntityTree::processEraseMessageDetails()";
    #endif
    const unsigned char* packetData = (const unsigned char*)dataByteArray.constData();
    const unsigned char* dataAt = packetData;
    size_t packetLength = dataByteArray.size();
    size_t processedBytes = 0;

    uint16_t numberOfIds = 0; // placeholder for now
    memcpy(&numberOfIds, dataAt, sizeof(numberOfIds));
    dataAt += sizeof(numberOfIds);
    processedBytes += sizeof(numberOfIds);

    if (numberOfIds > 0) {
        QSet<EntityItemID> entityItemIDsToDelete;

        for (size_t i = 0; i < numberOfIds; i++) {


            if (processedBytes + NUM_BYTES_RFC4122_UUID > packetLength) {
                qCDebug(entities) << "EntityTree::processEraseMessageDetails().... bailing because not enough bytes in buffer";
                break; // bail to prevent buffer overflow
            }

            QByteArray encodedID = dataByteArray.mid((int)processedBytes, NUM_BYTES_RFC4122_UUID);
            QUuid entityID = QUuid::fromRfc4122(encodedID);
            dataAt += encodedID.size();
            processedBytes += encodedID.size();

            #ifdef EXTRA_ERASE_DEBUGGING
                qCDebug(entities) << "    ---- EntityTree::processEraseMessageDetails() contains id:" << entityID;
            #endif

            EntityItemID entityItemID(entityID);

            if (shouldEraseEntity(entityID, sourceNode)) {
                entityItemIDsToDelete << entityItemID;
            }

        }
        deleteEntities(entityItemIDsToDelete, true, true);
    }
    return (int)processedBytes;
}

EntityTreeElementPointer EntityTree::getContainingElement(const EntityItemID& entityItemID)  /*const*/ {
    EntityItemPointer entity;
    {
        QReadLocker locker(&_entityMapLock);
        entity = _entityMap.value(entityItemID);
    }
    if (entity) {
        return entity->getElement();
    }
    return EntityTreeElementPointer(nullptr);
}

void EntityTree::addEntityMapEntry(EntityItemPointer entity) {
    EntityItemID id = entity->getEntityItemID();
    QWriteLocker locker(&_entityMapLock);
    EntityItemPointer otherEntity = _entityMap.value(id);
    if (otherEntity) {
        qCWarning(entities) << "EntityTree::addEntityMapEntry() found pre-existing id " << id;
        assert(false);
        return;
    }
    _entityMap.insert(id, entity);
}

void EntityTree::clearEntityMapEntry(const EntityItemID& id) {
    QWriteLocker locker(&_entityMapLock);
    _entityMap.remove(id);
}

void EntityTree::debugDumpMap() {
    // QHash's are implicitly shared, so we make a shared copy and use that instead.
    // This way we might be able to avoid both a lock and a true copy.
    QHash<EntityItemID, EntityItemPointer> localMap(_entityMap);
    qCDebug(entities) << "EntityTree::debugDumpMap() --------------------------";
    QHashIterator<EntityItemID, EntityItemPointer> i(localMap);
    while (i.hasNext()) {
        i.next();
        qCDebug(entities) << i.key() << ": " << i.value()->getElement().get();
    }
    qCDebug(entities) << "-----------------------------------------------------";
}

class ContentsDimensionOperator : public RecurseOctreeOperator {
public:
    virtual bool preRecursion(const OctreeElementPointer& element) override;
    virtual bool postRecursion(const OctreeElementPointer& element) override { return true; }
    glm::vec3 getDimensions() const { return _contentExtents.size(); }
    float getLargestDimension() const { return _contentExtents.largestDimension(); }
private:
    Extents _contentExtents;
};

bool ContentsDimensionOperator::preRecursion(const OctreeElementPointer& element) {
    EntityTreeElementPointer entityTreeElement = std::static_pointer_cast<EntityTreeElement>(element);
    entityTreeElement->expandExtentsToContents(_contentExtents);
    return true;
}

glm::vec3 EntityTree::getContentsDimensions() {
    ContentsDimensionOperator theOperator;
    recurseTreeWithOperator(&theOperator);
    return theOperator.getDimensions();
}

float EntityTree::getContentsLargestDimension() {
    ContentsDimensionOperator theOperator;
    recurseTreeWithOperator(&theOperator);
    return theOperator.getLargestDimension();
}

class DebugOperator : public RecurseOctreeOperator {
public:
    virtual bool preRecursion(const OctreeElementPointer& element) override;
    virtual bool postRecursion(const OctreeElementPointer& element) override { return true; }
};

bool DebugOperator::preRecursion(const OctreeElementPointer& element) {
    EntityTreeElementPointer entityTreeElement = std::static_pointer_cast<EntityTreeElement>(element);
    qCDebug(entities) << "EntityTreeElement [" << entityTreeElement.get() << "]";
    entityTreeElement->debugDump();
    return true;
}

void EntityTree::dumpTree() {
    DebugOperator theOperator;
    recurseTreeWithOperator(&theOperator);
}

class PruneOperator : public RecurseOctreeOperator {
public:
    virtual bool preRecursion(const OctreeElementPointer& element) override { return true; }
    virtual bool postRecursion(const OctreeElementPointer& element) override;
};

bool PruneOperator::postRecursion(const OctreeElementPointer& element) {
    EntityTreeElementPointer entityTreeElement = std::static_pointer_cast<EntityTreeElement>(element);
    entityTreeElement->pruneChildren();
    return true;
}

void EntityTree::pruneTree() {
    PruneOperator theOperator;
    recurseTreeWithOperator(&theOperator);
}


QByteArray EntityTree::remapActionDataIDs(QByteArray actionData, QHash<EntityItemID, EntityItemID>& map) {
    if (actionData.isEmpty()) {
        return actionData;
    }

    QDataStream serializedActionsStream(actionData);
    QVector<QByteArray> serializedActions;
    serializedActionsStream >> serializedActions;

    auto actionFactory = DependencyManager::get<EntityDynamicFactoryInterface>();

    QHash<QUuid, EntityDynamicPointer> remappedActions;
    foreach(QByteArray serializedAction, serializedActions) {
        QDataStream serializedActionStream(serializedAction);
        EntityDynamicType actionType;
        QUuid oldActionID;
        serializedActionStream >> actionType;
        serializedActionStream >> oldActionID;
        EntityDynamicPointer action = actionFactory->factoryBA(nullptr, serializedAction);
        if (action) {
            action->remapIDs(map);
            remappedActions[action->getID()] = action;
        }
    }

    QVector<QByteArray> remappedSerializedActions;

    QHash<QUuid, EntityDynamicPointer>::const_iterator i = remappedActions.begin();
    while (i != remappedActions.end()) {
        EntityDynamicPointer action = i.value();
        QByteArray bytesForAction = action->serialize();
        remappedSerializedActions << bytesForAction;
        i++;
    }

    QByteArray result;
    QDataStream remappedSerializedActionsStream(&result, QIODevice::WriteOnly);
    remappedSerializedActionsStream << remappedSerializedActions;
    return result;
}

QVector<EntityItemID> EntityTree::sendEntities(EntityEditPacketSender* packetSender, EntityTreePointer localTree,
                                               float x, float y, float z) {
    SendEntitiesOperationArgs args;
    args.ourTree = this;
    args.otherTree = localTree;
    args.root = glm::vec3(x, y, z);
    // If this is called repeatedly (e.g., multiple pastes with the same data), the new elements will clash unless we
    // use new identifiers.  We need to keep a map so that we can map parent identifiers correctly.
    QHash<EntityItemID, EntityItemID> map;

    args.map = &map;
    withReadLock([&] {
        recurseTreeWithOperation(sendEntitiesOperation, &args);
    });

    // The values from map are used as the list of successfully "sent" entities.  If some didn't actually make it,
    // pull them out.  Bogus entries could happen if part of the imported data makes some reference to an entity
    // that isn't in the data being imported.  For those that made it, fix up their queryAACubes and send an
    // add-entity packet to the server.

    // fix the queryAACubes of any children that were read in before their parents, get them into the correct element
    MovingEntitiesOperator moveOperator;
    QHash<EntityItemID, EntityItemID>::iterator i = map.begin();
    while (i != map.end()) {
        EntityItemID newID = i.value();
        EntityItemPointer entity = localTree->findEntityByEntityItemID(newID);
        if (entity) {
            if (!entity->getParentID().isNull()) {
                addToNeedsParentFixupList(entity);
            }
            entity->forceQueryAACubeUpdate();
            entity->updateQueryAACube();
            moveOperator.addEntityToMoveList(entity, entity->getQueryAACube());
            i++;
        } else {
            i = map.erase(i);
        }
    }
    if (moveOperator.hasMovingEntities()) {
        PerformanceTimer perfTimer("recurseTreeWithOperator");
        localTree->recurseTreeWithOperator(&moveOperator);
    }

    if (!_serverlessDomain) {
        // send add-entity packets to the server
        i = map.begin();
        while (i != map.end()) {
            EntityItemID newID = i.value();
            EntityItemPointer entity = localTree->findEntityByEntityItemID(newID);
            if (entity) {
                // queue the packet to send to the server
                entity->updateQueryAACube();
                EntityItemProperties properties = entity->getProperties();
                properties.markAllChanged(); // so the entire property set is considered new, since we're making a new entity
                packetSender->queueEditEntityMessage(PacketType::EntityAdd, localTree, newID, properties);
                i++;
            } else {
                i = map.erase(i);
            }
        }
        packetSender->releaseQueuedMessages();
    }

    return map.values().toVector();
}

bool EntityTree::sendEntitiesOperation(const OctreeElementPointer& element, void* extraData) {
    SendEntitiesOperationArgs* args = static_cast<SendEntitiesOperationArgs*>(extraData);
    EntityTreeElementPointer entityTreeElement = std::static_pointer_cast<EntityTreeElement>(element);

    auto getMapped = [&args](EntityItemID oldID) {
        if (oldID.isNull()) {
            return EntityItemID();
        }

        QHash<EntityItemID, EntityItemID>::iterator iter = args->map->find(oldID);
        if (iter == args->map->end()) {
            EntityItemID newID;
            if (oldID == AVATAR_SELF_ID) {
                auto nodeList = DependencyManager::get<NodeList>();
                newID = EntityItemID(nodeList->getSessionUUID());
            } else {
                newID = QUuid::createUuid();
            }
            args->map->insert(oldID, newID);
            return newID;
        }
        return iter.value();
    };

    entityTreeElement->forEachEntity([&args, &getMapped, &element](EntityItemPointer item) {
        EntityItemID oldID = item->getEntityItemID();
        EntityItemID newID = getMapped(oldID);
        EntityItemProperties properties = item->getProperties();

        EntityItemID oldParentID = properties.getParentID();
        if (oldParentID.isInvalidID()) {  // no parent
            properties.setPosition(properties.getPosition() + args->root);
        } else {
            EntityItemPointer parentEntity = args->ourTree->findEntityByEntityItemID(oldParentID);
            if (parentEntity || oldParentID == AVATAR_SELF_ID) { // map the parent
                properties.setParentID(getMapped(oldParentID));
                // But do not add root offset in this case.
            } else { // Should not happen, but let's try to be helpful...
                item->globalizeProperties(properties, "Cannot find %3 parent of %2 %1", args->root);
            }
        }

        properties.setXNNeighborID(getMapped(properties.getXNNeighborID()));
        properties.setXPNeighborID(getMapped(properties.getXPNeighborID()));
        properties.setYNNeighborID(getMapped(properties.getYNNeighborID()));
        properties.setYPNeighborID(getMapped(properties.getYPNeighborID()));
        properties.setZNNeighborID(getMapped(properties.getZNNeighborID()));
        properties.setZPNeighborID(getMapped(properties.getZPNeighborID()));

        QByteArray actionData = properties.getActionData();
        properties.setActionData(remapActionDataIDs(actionData, *args->map));

        // set creation time to "now" for imported entities
        properties.setCreated(usecTimestampNow());

        EntityTreeElementPointer entityTreeElement = std::static_pointer_cast<EntityTreeElement>(element);
        EntityTreePointer tree = entityTreeElement->getTree();

        // also update the local tree instantly (note: this is not our tree, but an alternate tree)
        if (args->otherTree) {
            args->otherTree->withWriteLock([&] {
                EntityItemPointer entity = args->otherTree->addEntity(newID, properties);
                if (entity) {
                    entity->deserializeActions();
                }
                // else: there was an error adding this entity
            });
        }
        return newID;
    });

    return true;
}

bool EntityTree::writeToMap(QVariantMap& entityDescription, OctreeElementPointer element, bool skipDefaultValues,
                            bool skipThoseWithBadParents) {
    if (! entityDescription.contains("Entities")) {
        entityDescription["Entities"] = QVariantList();
    }
    entityDescription["DataVersion"] = _persistDataVersion;
    entityDescription["Id"] = _persistID;
    QScriptEngine scriptEngine;
    RecurseOctreeToMapOperator theOperator(entityDescription, element, &scriptEngine, skipDefaultValues,
                                            skipThoseWithBadParents, _myAvatar);
    withReadLock([&] {
        recurseTreeWithOperator(&theOperator);
    });
    return true;
}

bool EntityTree::readFromMap(QVariantMap& map) {
    // These are needed to deal with older content (before adding inheritance modes)
    int contentVersion = map["Version"].toInt();
    bool needsConversion = (contentVersion < (int)EntityVersion::ZoneLightInheritModes);

    if (map.contains("Id")) {
        _persistID = map["Id"].toUuid();
    }

    if (map.contains("DataVersion")) {
        _persistDataVersion = map["DataVersion"].toInt();
    }

    _namedPaths.clear();
    if (map.contains("Paths")) {
        QVariantMap namedPathsMap = map["Paths"].toMap();
        for(QVariantMap::const_iterator iter = namedPathsMap.begin(); iter != namedPathsMap.end(); ++iter) {
            QString namedPathName = iter.key();
            QString namedPathViewPoint = iter.value().toString();
            _namedPaths[namedPathName] = namedPathViewPoint;
        }
    }

    // map will have a top-level list keyed as "Entities".  This will be extracted
    // and iterated over.  Each member of this list is converted to a QVariantMap, then
    // to a QScriptValue, and then to EntityItemProperties.  These properties are used
    // to add the new entity to the EntityTree.
    QVariantList entitiesQList = map["Entities"].toList();
    QScriptEngine scriptEngine;

    if (entitiesQList.length() == 0) {
        // Empty map or invalidly formed file.
        return false;
    }

    bool success = true;
    foreach (QVariant entityVariant, entitiesQList) {
        // QVariantMap --> QScriptValue --> EntityItemProperties --> Entity
        QVariantMap entityMap = entityVariant.toMap();

        // handle parentJointName for wearables
        if (_myAvatar && entityMap.contains("parentJointName") && entityMap.contains("parentID") &&
            QUuid(entityMap["parentID"].toString()) == AVATAR_SELF_ID) {

            entityMap["parentJointIndex"] = _myAvatar->getJointIndex(entityMap["parentJointName"].toString());

            qCDebug(entities) << "Found parentJointName " << entityMap["parentJointName"].toString() <<
                " mapped it to parentJointIndex " << entityMap["parentJointIndex"].toInt();
        }

        QScriptValue entityScriptValue = variantMapToScriptValue(entityMap, scriptEngine);
        EntityItemProperties properties;
        EntityItemPropertiesFromScriptValueIgnoreReadOnly(entityScriptValue, properties);

        EntityItemID entityItemID;
        if (entityMap.contains("id")) {
            entityItemID = EntityItemID(QUuid(entityMap["id"].toString()));
        } else {
            entityItemID = EntityItemID(QUuid::createUuid());
        }

        if (properties.getClientOnly()) {
            auto nodeList = DependencyManager::get<NodeList>();
            const QUuid myNodeID = nodeList->getSessionUUID();
            properties.setOwningAvatarID(myNodeID);
        }

        // Fix for older content not containing mode fields in the zones
        if (needsConversion && (properties.getType() == EntityTypes::EntityType::Zone)) {
            // The legacy version had no keylight mode - this is set to on
            properties.setKeyLightMode(COMPONENT_MODE_ENABLED);
            
            // The ambient URL has been moved from "keyLight" to "ambientLight"
            if (entityMap.contains("keyLight")) {
                QVariantMap keyLightObject = entityMap["keyLight"].toMap();
                properties.getAmbientLight().setAmbientURL(keyLightObject["ambientURL"].toString());
            }

            // Copy the skybox URL if the ambient URL is empty, as this is the legacy behaviour
            // Use skybox value only if it is not empty, else set ambientMode to inherit (to use default URL)
            properties.setAmbientLightMode(COMPONENT_MODE_ENABLED);
            if (properties.getAmbientLight().getAmbientURL() == "") {
                if (properties.getSkybox().getURL() != "") {
                    properties.getAmbientLight().setAmbientURL(properties.getSkybox().getURL());
                } else {
                    properties.setAmbientLightMode(COMPONENT_MODE_INHERIT);
                }
            }

            // The background should be enabled if the mode is skybox
            // Note that if the values are default then they are not stored in the JSON file
            if (entityMap.contains("backgroundMode") && (entityMap["backgroundMode"].toString() == "skybox")) {
                properties.setSkyboxMode(COMPONENT_MODE_ENABLED);
            } else {
                properties.setSkyboxMode(COMPONENT_MODE_INHERIT);
            }
        }

        // Convert old materials so that they use materialData instead of userData
        if (contentVersion < (int)EntityVersion::MaterialData && properties.getType() == EntityTypes::EntityType::Material) {
            if (properties.getMaterialURL().startsWith("userData")) {
                QString materialURL = properties.getMaterialURL();
                properties.setMaterialURL(materialURL.replace("userData", "materialData"));

                QJsonObject userData = QJsonDocument::fromJson(properties.getUserData().toUtf8()).object();
                QJsonObject materialData;
                QJsonValue materialVersion = userData["materialVersion"];
                if (!materialVersion.isNull()) {
                    materialData.insert("materialVersion", materialVersion);
                    userData.remove("materialVersion");
                }
                QJsonValue materials = userData["materials"];
                if (!materials.isNull()) {
                    materialData.insert("materials", materials);
                    userData.remove("materials");
                }

                properties.setMaterialData(QJsonDocument(materialData).toJson());
                properties.setUserData(QJsonDocument(userData).toJson());
            }
        }

        EntityItemPointer entity = addEntity(entityItemID, properties);
        if (!entity) {
            qCDebug(entities) << "adding Entity failed:" << entityItemID << properties.getType();
            success = false;
        }
    }

    return success;
}

void EntityTree::resetClientEditStats() {
    _treeResetTime = usecTimestampNow();
    _maxEditDelta = 0;
    _totalEditDeltas = 0;
    _totalTrackedEdits = 0;
}



void EntityTree::trackIncomingEntityLastEdited(quint64 lastEditedTime, int bytesRead) {
    // we don't want to track all edit deltas, just those edits that have happend
    // since we connected to this domain. This will filter out all previously created
    // content and only track new edits
    if (lastEditedTime > _treeResetTime) {
        quint64 now = usecTimestampNow();
        quint64 sinceEdit = now - lastEditedTime;

        _totalEditDeltas += sinceEdit;
        _totalEditBytes += bytesRead;
        _totalTrackedEdits++;
        if (sinceEdit > _maxEditDelta) {
            _maxEditDelta = sinceEdit;
        }
    }
}

int EntityTree::getJointIndex(const QUuid& entityID, const QString& name) const {
    EntityTree* nonConstThis = const_cast<EntityTree*>(this);
    EntityItemPointer entity = nonConstThis->findEntityByEntityItemID(entityID);
    if (!entity) {
        return -1;
    }
    return entity->getJointIndex(name);
}

QStringList EntityTree::getJointNames(const QUuid& entityID) const {
    EntityTree* nonConstThis = const_cast<EntityTree*>(this);
    EntityItemPointer entity = nonConstThis->findEntityByEntityItemID(entityID);
    if (!entity) {
        return QStringList();
    }
    return entity->getJointNames();
}

std::function<bool(const QUuid&, graphics::MaterialLayer, const std::string&)> EntityTree::_addMaterialToEntityOperator = nullptr;
std::function<bool(const QUuid&, graphics::MaterialPointer, const std::string&)> EntityTree::_removeMaterialFromEntityOperator = nullptr;
std::function<bool(const QUuid&, graphics::MaterialLayer, const std::string&)> EntityTree::_addMaterialToAvatarOperator = nullptr;
std::function<bool(const QUuid&, graphics::MaterialPointer, const std::string&)> EntityTree::_removeMaterialFromAvatarOperator = nullptr;
std::function<bool(const QUuid&, graphics::MaterialLayer, const std::string&)> EntityTree::_addMaterialToOverlayOperator = nullptr;
std::function<bool(const QUuid&, graphics::MaterialPointer, const std::string&)> EntityTree::_removeMaterialFromOverlayOperator = nullptr;

bool EntityTree::addMaterialToEntity(const QUuid& entityID, graphics::MaterialLayer material, const std::string& parentMaterialName) {
    if (_addMaterialToEntityOperator) {
        return _addMaterialToEntityOperator(entityID, material, parentMaterialName);
    }
    return false;
}

bool EntityTree::removeMaterialFromEntity(const QUuid& entityID, graphics::MaterialPointer material, const std::string& parentMaterialName) {
    if (_removeMaterialFromEntityOperator) {
        return _removeMaterialFromEntityOperator(entityID, material, parentMaterialName);
    }
    return false;
}

bool EntityTree::addMaterialToAvatar(const QUuid& avatarID, graphics::MaterialLayer material, const std::string& parentMaterialName) {
    if (_addMaterialToAvatarOperator) {
        return _addMaterialToAvatarOperator(avatarID, material, parentMaterialName);
    }
    return false;
}

bool EntityTree::removeMaterialFromAvatar(const QUuid& avatarID, graphics::MaterialPointer material, const std::string& parentMaterialName) {
    if (_removeMaterialFromAvatarOperator) {
        return _removeMaterialFromAvatarOperator(avatarID, material, parentMaterialName);
    }
    return false;
}

bool EntityTree::addMaterialToOverlay(const QUuid& overlayID, graphics::MaterialLayer material, const std::string& parentMaterialName) {
    if (_addMaterialToOverlayOperator) {
        return _addMaterialToOverlayOperator(overlayID, material, parentMaterialName);
    }
    return false;
}

bool EntityTree::removeMaterialFromOverlay(const QUuid& overlayID, graphics::MaterialPointer material, const std::string& parentMaterialName) {
    if (_removeMaterialFromOverlayOperator) {
        return _removeMaterialFromOverlayOperator(overlayID, material, parentMaterialName);
    }
    return false;
}<|MERGE_RESOLUTION|>--- conflicted
+++ resolved
@@ -593,11 +593,7 @@
         return;
     }
 
-<<<<<<< HEAD
-    removeCloneIDFromCloneParent(entityID);
-=======
     cleanupCloneIDs(entityID);
->>>>>>> 1e2d2819
     unhookChildAvatar(entityID);
     emit deletingEntity(entityID);
     emit deletingEntityPointer(existingEntity.get());
@@ -631,16 +627,6 @@
     });
 }
 
-<<<<<<< HEAD
-void EntityTree::removeCloneIDFromCloneParent(const EntityItemID& entityID) {
-    EntityItemPointer entity = findEntityByEntityItemID(entityID);
-    if (entity) {
-        const QUuid& cloneParentID = entity->getCloneParent();
-        if (!cloneParentID.isNull()) {
-            EntityItemPointer cloneParent = findEntityByID(cloneParentID);
-            if (cloneParent) {
-                cloneParent->removeCloneID(entityID);
-=======
 void EntityTree::cleanupCloneIDs(const EntityItemID& entityID) {
     EntityItemPointer entity = findEntityByEntityItemID(entityID);
     if (entity) {
@@ -658,7 +644,6 @@
             EntityItemPointer cloneChild = findEntityByEntityItemID(cloneChildID);
             if (cloneChild) {
                 cloneChild->setCloneOriginID(QUuid());
->>>>>>> 1e2d2819
             }
         }
     }
@@ -692,11 +677,7 @@
         }
 
         // tell our delete operator about this entityID
-<<<<<<< HEAD
-        removeCloneIDFromCloneParent(entityID);
-=======
         cleanupCloneIDs(entityID);
->>>>>>> 1e2d2819
         unhookChildAvatar(entityID);
         theOperator.addEntityIDToDeleteList(entityID);
         emit deletingEntity(entityID);
@@ -1448,7 +1429,7 @@
         case PacketType::EntityClone:
             isClone = true; // fall through to next case
         case PacketType::EntityAdd:
-            isAdd = true;  // fall through to next case 
+            isAdd = true;  // fall through to next case
             // FALLTHRU
         case PacketType::EntityPhysics:
         case PacketType::EntityEdit: {
@@ -1629,11 +1610,7 @@
                     bool failedAdd = !allowed;
                     bool isCertified = !properties.getCertificateID().isEmpty();
                     bool isCloneable = properties.getCloneable();
-<<<<<<< HEAD
-                    int cloneLimit = properties.getCloneableLimit();
-=======
                     int cloneLimit = properties.getCloneLimit();
->>>>>>> 1e2d2819
                     if (!allowed) {
                         qCDebug(entities) << "Filtered entity add. ID:" << entityItemID;
                     } else if (!isClone && !isCertified && !senderNode->getCanRez() && !senderNode->getCanRezTmp()) {
@@ -1686,15 +1663,7 @@
                         if (newEntity) {
                             newEntity->markAsChangedOnServer();
                             notifyNewlyCreatedEntity(*newEntity, senderNode);
-<<<<<<< HEAD
-                            if (isClone) {
-                                entityToClone->addCloneID(newEntity->getEntityItemID());
-                                newEntity->setCloneParent(entityIDToClone);
-                            }
-
-=======
                             
->>>>>>> 1e2d2819
                             startLogging = usecTimestampNow();
                             if (wantEditLogging()) {
                                 qCDebug(entities) << "User [" << senderNode->getUUID() << "] added entity. ID:"
