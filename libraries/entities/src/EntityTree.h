//
//  EntityTree.h
//  libraries/entities/src
//
//  Created by Brad Hefta-Gaub on 12/4/13.
//  Copyright 2013 High Fidelity, Inc.
//
//  Distributed under the Apache License, Version 2.0.
//  See the accompanying file LICENSE or http://www.apache.org/licenses/LICENSE-2.0.html
//

#ifndef hifi_EntityTree_h
#define hifi_EntityTree_h

#include <QSet>
#include <QVector>

#include <Octree.h>
#include <SpatialParentFinder.h>

class EntityTree;
using EntityTreePointer = std::shared_ptr<EntityTree>;

#include "AddEntityOperator.h"
#include "EntityTreeElement.h"
#include "DeleteEntityOperator.h"
#include "MovingEntitiesOperator.h"

class EntityEditFilters;
class Model;
using ModelPointer = std::shared_ptr<Model>;
using ModelWeakPointer = std::weak_ptr<Model>;

class EntitySimulation;

namespace EntityQueryFilterSymbol {
    static const QString NonDefault = "+";
}

class NewlyCreatedEntityHook {
public:
    virtual void entityCreated(const EntityItem& newEntity, const SharedNodePointer& senderNode) = 0;
};

class SendEntitiesOperationArgs {
public:
    glm::vec3 root;
    EntityTree* ourTree;
    EntityTreePointer otherTree;
    QHash<EntityItemID, EntityItemID>* map;
};


class EntityTree : public Octree, public SpatialParentTree {
    Q_OBJECT
public:
    enum FilterType {
        Add,
        Edit,
        Physics,
        Delete
    };
    EntityTree(bool shouldReaverage = false);
    virtual ~EntityTree();

    void createRootElement();


    void setEntityMaxTmpLifetime(float maxTmpEntityLifetime) { _maxTmpEntityLifetime = maxTmpEntityLifetime; }
    void setEntityScriptSourceWhitelist(const QString& entityScriptSourceWhitelist);

    /// Implements our type specific root element factory
    virtual OctreeElementPointer createNewElement(unsigned char* octalCode = NULL) override;

    /// Type safe version of getRoot()
    EntityTreeElementPointer getRoot() {
        if (!_rootElement) {
            createRootElement();
        }
        return std::static_pointer_cast<EntityTreeElement>(_rootElement);
    }

    virtual void eraseAllOctreeElements(bool createNewRoot = true) override;

    virtual void readBitstreamToTree(const unsigned char* bitstream,
            uint64_t bufferSizeBytes, ReadBitstreamToTreeParams& args) override;
    int readEntityDataFromBuffer(const unsigned char* data, int bytesLeftToRead, ReadBitstreamToTreeParams& args);

    // These methods will allow the OctreeServer to send your tree inbound edit packets of your
    // own definition. Implement these to allow your octree based server to support editing
    virtual bool getWantSVOfileVersions() const override { return true; }
    virtual PacketType expectedDataPacketType() const override { return PacketType::EntityData; }
    virtual bool handlesEditPacketType(PacketType packetType) const override;
    void fixupTerseEditLogging(EntityItemProperties& properties, QList<QString>& changedProperties);
    virtual int processEditPacketData(ReceivedMessage& message, const unsigned char* editData, int maxLength,
                                      const SharedNodePointer& senderNode) override;
    virtual void processChallengeOwnershipRequestPacket(ReceivedMessage& message, const SharedNodePointer& sourceNode) override;
    virtual void processChallengeOwnershipReplyPacket(ReceivedMessage& message, const SharedNodePointer& sourceNode) override;
    virtual void processChallengeOwnershipPacket(ReceivedMessage& message, const SharedNodePointer& sourceNode) override;

    virtual EntityItemID findRayIntersection(const glm::vec3& origin, const glm::vec3& direction,
        QVector<EntityItemID> entityIdsToInclude, QVector<EntityItemID> entityIdsToDiscard,
        bool visibleOnly, bool collidableOnly, bool precisionPicking, 
        OctreeElementPointer& node, float& distance,
        BoxFace& face, glm::vec3& surfaceNormal, QVariantMap& extraInfo,
        Octree::lockType lockType = Octree::TryLock, bool* accurateResult = NULL);

    virtual bool rootElementHasData() const override { return true; }

    // the root at least needs to store the number of entities in the packet/buffer
    virtual int minimumRequiredRootDataBytes() const override { return sizeof(uint16_t); }
    virtual bool suppressEmptySubtrees() const override { return false; }
    virtual void releaseSceneEncodeData(OctreeElementExtraEncodeData* extraEncodeData) const override;
    virtual bool mustIncludeAllChildData() const override { return false; }

    virtual void update() override { update(true); }

    void update(bool simulate);

    // The newer API...
    void postAddEntity(EntityItemPointer entityItem);

    EntityItemPointer addEntity(const EntityItemID& entityID, const EntityItemProperties& properties);

    // use this method if you only know the entityID
    bool updateEntity(const EntityItemID& entityID, const EntityItemProperties& properties, const SharedNodePointer& senderNode = SharedNodePointer(nullptr));

    // check if the avatar is a child of this entity, If so set the avatar parentID to null
    void unhookChildAvatar(const EntityItemID entityID);
    void deleteEntity(const EntityItemID& entityID, bool force = false, bool ignoreWarnings = true);
    void deleteEntities(QSet<EntityItemID> entityIDs, bool force = false, bool ignoreWarnings = true);

    /// \param position point of query in world-frame (meters)
    /// \param targetRadius radius of query (meters)
    EntityItemPointer findClosestEntity(const glm::vec3& position, float targetRadius);
    EntityItemPointer findEntityByID(const QUuid& id) const;
    EntityItemPointer findEntityByEntityItemID(const EntityItemID& entityID) const;
    virtual SpatiallyNestablePointer findByID(const QUuid& id) const override { return findEntityByID(id); }

    EntityItemID assignEntityID(const EntityItemID& entityItemID); /// Assigns a known ID for a creator token ID


    /// finds all entities that touch a sphere
    /// \param center the center of the sphere in world-frame (meters)
    /// \param radius the radius of the sphere in world-frame (meters)
    /// \param foundEntities[out] vector of EntityItemPointer
    /// \remark Side effect: any initial contents in foundEntities will be lost
    void findEntities(const glm::vec3& center, float radius, QVector<EntityItemPointer>& foundEntities);

    /// finds all entities that touch a cube
    /// \param cube the query cube in world-frame (meters)
    /// \param foundEntities[out] vector of non-EntityItemPointer
    /// \remark Side effect: any initial contents in entities will be lost
    void findEntities(const AACube& cube, QVector<EntityItemPointer>& foundEntities);

    /// finds all entities that touch a box
    /// \param box the query box in world-frame (meters)
    /// \param foundEntities[out] vector of non-EntityItemPointer
    /// \remark Side effect: any initial contents in entities will be lost
    void findEntities(const AABox& box, QVector<EntityItemPointer>& foundEntities);

    /// finds all entities within a frustum
    /// \parameter frustum the query frustum
    /// \param foundEntities[out] vector of EntityItemPointer
    void findEntities(const ViewFrustum& frustum, QVector<EntityItemPointer>& foundEntities);

    /// finds all entities that match scanOperator
    /// \parameter scanOperator function that scans entities that match criteria
    /// \parameter foundEntities[out] vector of EntityItemPointer
    void findEntities(RecurseOctreeOperation& scanOperator, QVector<EntityItemPointer>& foundEntities);

    void addNewlyCreatedHook(NewlyCreatedEntityHook* hook);
    void removeNewlyCreatedHook(NewlyCreatedEntityHook* hook);

    bool hasAnyDeletedEntities() const { 
        QReadLocker locker(&_recentlyDeletedEntitiesLock);
        return _recentlyDeletedEntityItemIDs.size() > 0;
    }

    bool hasEntitiesDeletedSince(quint64 sinceTime);
    static quint64 getAdjustedConsiderSince(quint64 sinceTime);

    QMultiMap<quint64, QUuid> getRecentlyDeletedEntityIDs() const { 
        QReadLocker locker(&_recentlyDeletedEntitiesLock);
        return _recentlyDeletedEntityItemIDs;
    }

    QHash<QString, EntityItemID> getEntityCertificateIDMap() const {
        QReadLocker locker(&_entityCertificateIDMapLock);
        return _entityCertificateIDMap;
    }

    void forgetEntitiesDeletedBefore(quint64 sinceTime);

    int processEraseMessage(ReceivedMessage& message, const SharedNodePointer& sourceNode);
    int processEraseMessageDetails(const QByteArray& buffer, const SharedNodePointer& sourceNode);
    bool shouldEraseEntity(EntityItemID entityID, const SharedNodePointer& sourceNode);


    EntityTreeElementPointer getContainingElement(const EntityItemID& entityItemID)  /*const*/;
    void addEntityMapEntry(EntityItemPointer entity);
    void clearEntityMapEntry(const EntityItemID& id);
    void debugDumpMap();
    virtual void dumpTree() override;
    virtual void pruneTree() override;

    static QByteArray remapActionDataIDs(QByteArray actionData, QHash<EntityItemID, EntityItemID>& map);

    QVector<EntityItemID> sendEntities(EntityEditPacketSender* packetSender, EntityTreePointer localTree,
                                       float x, float y, float z);

    void entityChanged(EntityItemPointer entity);

    void emitEntityScriptChanging(const EntityItemID& entityItemID, bool reload);
    void emitEntityServerScriptChanging(const EntityItemID& entityItemID, bool reload);

    void setSimulation(EntitySimulationPointer simulation);
    EntitySimulationPointer getSimulation() const { return _simulation; }

    bool wantEditLogging() const { return _wantEditLogging; }
    void setWantEditLogging(bool value) { _wantEditLogging = value; }

    bool wantTerseEditLogging() const { return _wantTerseEditLogging; }
    void setWantTerseEditLogging(bool value) { _wantTerseEditLogging = value; }

    virtual bool writeToMap(QVariantMap& entityDescription, OctreeElementPointer element, bool skipDefaultValues,
                            bool skipThoseWithBadParents) override;
    virtual bool readFromMap(QVariantMap& entityDescription) override;

    glm::vec3 getContentsDimensions();
    float getContentsLargestDimension();

    virtual void resetEditStats() override {
        _totalEditMessages = 0;
        _totalUpdates = 0;
        _totalCreates = 0;
        _totalDecodeTime = 0;
        _totalLookupTime = 0;
        _totalUpdateTime = 0;
        _totalCreateTime = 0;
        _totalLoggingTime = 0;
    }

    virtual quint64 getAverageDecodeTime() const override { return _totalEditMessages == 0 ? 0 : _totalDecodeTime / _totalEditMessages; }
    virtual quint64 getAverageLookupTime() const override { return _totalEditMessages == 0 ? 0 : _totalLookupTime / _totalEditMessages; }
    virtual quint64 getAverageUpdateTime() const override { return _totalUpdates == 0 ? 0 : _totalUpdateTime / _totalUpdates; }
    virtual quint64 getAverageCreateTime() const override { return _totalCreates == 0 ? 0 : _totalCreateTime / _totalCreates; }
    virtual quint64 getAverageLoggingTime() const override { return _totalEditMessages == 0 ? 0 : _totalLoggingTime / _totalEditMessages; }
    virtual quint64 getAverageFilterTime() const override { return _totalEditMessages == 0 ? 0 : _totalFilterTime / _totalEditMessages; }

    void trackIncomingEntityLastEdited(quint64 lastEditedTime, int bytesRead);
    quint64 getAverageEditDeltas() const
        { return _totalTrackedEdits == 0 ? 0 : _totalEditDeltas / _totalTrackedEdits; }
    quint64 getAverageEditBytes() const
        { return _totalTrackedEdits == 0 ? 0 : _totalEditBytes / _totalTrackedEdits; }
    quint64 getMaxEditDelta() const { return _maxEditDelta; }
    quint64 getTotalTrackedEdits() const { return _totalTrackedEdits; }

    EntityTreePointer getThisPointer() { return std::static_pointer_cast<EntityTree>(shared_from_this()); }

    bool isDeletedEntity(const QUuid& id) {
        QReadLocker locker(&_deletedEntitiesLock);
        return _deletedEntityItemIDs.contains(id);
    }

    // these are used to call through to EntityItems
    Q_INVOKABLE int getJointIndex(const QUuid& entityID, const QString& name) const;
    Q_INVOKABLE QStringList getJointNames(const QUuid& entityID) const;

    void knowAvatarID(QUuid avatarID) { _avatarIDs += avatarID; }
    void forgetAvatarID(QUuid avatarID) { _avatarIDs -= avatarID; }
    void deleteDescendantsOfAvatar(QUuid avatarID);
    void removeFromChildrenOfAvatars(EntityItemPointer entity);

    void addToNeedsParentFixupList(EntityItemPointer entity);

    void notifyNewCollisionSoundURL(const QString& newCollisionSoundURL, const EntityItemID& entityID);

    static const float DEFAULT_MAX_TMP_ENTITY_LIFETIME;

    QByteArray computeNonce(const QString& certID, const QString ownerKey);
    bool verifyNonce(const QString& certID, const QString& nonce, EntityItemID& id);

    void setMyAvatar(std::shared_ptr<AvatarData> myAvatar) { _myAvatar = myAvatar; }

    void swapStaleProxies(std::vector<int>& proxies) { proxies.swap(_staleProxies); }

    void setIsServerlessMode(bool value) { _serverlessDomain = value; }
    bool isServerlessMode() const { return _serverlessDomain; }

    static void setAddMaterialToEntityOperator(std::function<bool(const QUuid&, graphics::MaterialLayer, const std::string&)> addMaterialToEntityOperator) { _addMaterialToEntityOperator = addMaterialToEntityOperator; }
    static void setRemoveMaterialFromEntityOperator(std::function<bool(const QUuid&, graphics::MaterialPointer, const std::string&)> removeMaterialFromEntityOperator) { _removeMaterialFromEntityOperator = removeMaterialFromEntityOperator; }
    static bool addMaterialToEntity(const QUuid& entityID, graphics::MaterialLayer material, const std::string& parentMaterialName);
    static bool removeMaterialFromEntity(const QUuid& entityID, graphics::MaterialPointer material, const std::string& parentMaterialName);

    static void setAddMaterialToAvatarOperator(std::function<bool(const QUuid&, graphics::MaterialLayer, const std::string&)> addMaterialToAvatarOperator) { _addMaterialToAvatarOperator = addMaterialToAvatarOperator; }
    static void setRemoveMaterialFromAvatarOperator(std::function<bool(const QUuid&, graphics::MaterialPointer, const std::string&)> removeMaterialFromAvatarOperator) { _removeMaterialFromAvatarOperator = removeMaterialFromAvatarOperator; }
    static bool addMaterialToAvatar(const QUuid& avatarID, graphics::MaterialLayer material, const std::string& parentMaterialName);
    static bool removeMaterialFromAvatar(const QUuid& avatarID, graphics::MaterialPointer material, const std::string& parentMaterialName);

    static void setAddMaterialToOverlayOperator(std::function<bool(const QUuid&, graphics::MaterialLayer, const std::string&)> addMaterialToOverlayOperator) { _addMaterialToOverlayOperator = addMaterialToOverlayOperator; }
    static void setRemoveMaterialFromOverlayOperator(std::function<bool(const QUuid&, graphics::MaterialPointer, const std::string&)> removeMaterialFromOverlayOperator) { _removeMaterialFromOverlayOperator = removeMaterialFromOverlayOperator; }
    static bool addMaterialToOverlay(const QUuid& overlayID, graphics::MaterialLayer material, const std::string& parentMaterialName);
    static bool removeMaterialFromOverlay(const QUuid& overlayID, graphics::MaterialPointer material, const std::string& parentMaterialName);

signals:
    void deletingEntity(const EntityItemID& entityID);
    void deletingEntityPointer(EntityItem* entityID);
    void addingEntity(const EntityItemID& entityID);
    void editingEntityPointer(const EntityItemPointer& entityID);
    void entityScriptChanging(const EntityItemID& entityItemID, const bool reload);
    void entityServerScriptChanging(const EntityItemID& entityItemID, const bool reload);
    void newCollisionSoundURL(const QUrl& url, const EntityItemID& entityID);
    void clearingEntities();
    void killChallengeOwnershipTimeoutTimer(const QString& certID);

protected:

    void processRemovedEntities(const DeleteEntityOperator& theOperator);
    bool updateEntity(EntityItemPointer entity, const EntityItemProperties& properties,
            const SharedNodePointer& senderNode = SharedNodePointer(nullptr));
    static bool findNearPointOperation(const OctreeElementPointer& element, void* extraData);
    static bool findInSphereOperation(const OctreeElementPointer& element, void* extraData);
    static bool findInCubeOperation(const OctreeElementPointer& element, void* extraData);
    static bool findInBoxOperation(const OctreeElementPointer& element, void* extraData);
    static bool findInFrustumOperation(const OctreeElementPointer& element, void* extraData);
    static bool sendEntitiesOperation(const OctreeElementPointer& element, void* extraData);
    static void bumpTimestamp(EntityItemProperties& properties);

    void notifyNewlyCreatedEntity(const EntityItem& newEntity, const SharedNodePointer& senderNode);

    bool isScriptInWhitelist(const QString& scriptURL);

    QReadWriteLock _newlyCreatedHooksLock;
    QVector<NewlyCreatedEntityHook*> _newlyCreatedHooks;

    mutable QReadWriteLock _recentlyDeletedEntitiesLock; /// lock of server side recent deletes
    QMultiMap<quint64, QUuid> _recentlyDeletedEntityItemIDs; /// server side recent deletes

    mutable QReadWriteLock _deletedEntitiesLock; /// lock of client side recent deletes
    QSet<QUuid> _deletedEntityItemIDs; /// client side recent deletes

    void clearDeletedEntities() {
        QWriteLocker locker(&_deletedEntitiesLock);
        _deletedEntityItemIDs.clear();
    }

    void trackDeletedEntity(const QUuid& id) {
        QWriteLocker locker(&_deletedEntitiesLock);
        _deletedEntityItemIDs << id;
    }

    mutable QReadWriteLock _entityMapLock;
    QHash<EntityItemID, EntityItemPointer> _entityMap;

    mutable QReadWriteLock _entityCertificateIDMapLock;
    QHash<QString, EntityItemID> _entityCertificateIDMap;

    mutable QReadWriteLock _certNonceMapLock;
    QHash<QString, QPair<QUuid, QString>> _certNonceMap;

    EntitySimulationPointer _simulation;

    bool _wantEditLogging = false;
    bool _wantTerseEditLogging = false;


    // some performance tracking properties - only used in server trees
    int _totalEditMessages = 0;
    int _totalUpdates = 0;
    int _totalCreates = 0;
    quint64 _totalDecodeTime = 0;
    quint64 _totalLookupTime = 0;
    quint64 _totalUpdateTime = 0;
    quint64 _totalCreateTime = 0;
    quint64 _totalLoggingTime = 0;
    quint64 _totalFilterTime = 0;

    // these performance statistics are only used in the client
    void resetClientEditStats();
    int _totalTrackedEdits = 0;
    quint64 _totalEditBytes = 0;
    quint64 _totalEditDeltas = 0;
    quint64 _maxEditDelta = 0;
    quint64 _treeResetTime = 0;

    void fixupNeedsParentFixups(); // try to hook members of _needsParentFixup to parent instances
    QVector<EntityItemWeakPointer> _needsParentFixup; // entites with a parentID but no (yet) known parent instance
    mutable QReadWriteLock _needsParentFixupLock;

    // we maintain a list of avatarIDs to notice when an entity is a child of one.
    QSet<QUuid> _avatarIDs; // IDs of avatars connected to entity server
    QHash<QUuid, QSet<EntityItemID>> _childrenOfAvatars;  // which entities are children of which avatars

    float _maxTmpEntityLifetime { DEFAULT_MAX_TMP_ENTITY_LIFETIME };

    bool filterProperties(EntityItemPointer& existingEntity, EntityItemProperties& propertiesIn, EntityItemProperties& propertiesOut, bool& wasChanged, FilterType filterType);
    bool _hasEntityEditFilter{ false };
    QStringList _entityScriptSourceWhitelist;

    MovingEntitiesOperator _entityMover;
    QHash<EntityItemID, EntityItemPointer> _entitiesToAdd;

    Q_INVOKABLE void startChallengeOwnershipTimer(const EntityItemID& entityItemID);
    Q_INVOKABLE void startPendingTransferStatusTimer(const QString& certID, const EntityItemID& entityItemID, const SharedNodePointer& senderNode);

private:
    void sendChallengeOwnershipPacket(const QString& certID, const QString& ownerKey, const EntityItemID& entityItemID, const SharedNodePointer& senderNode);
    void sendChallengeOwnershipRequestPacket(const QByteArray& certID, const QByteArray& text, const QByteArray& nodeToChallenge, const SharedNodePointer& senderNode);
    void validatePop(const QString& certID, const EntityItemID& entityItemID, const SharedNodePointer& senderNode, bool isRetryingValidation);

    std::shared_ptr<AvatarData> _myAvatar{ nullptr };

    static std::function<bool(const QUuid&, graphics::MaterialLayer, const std::string&)> _addMaterialToEntityOperator;
    static std::function<bool(const QUuid&, graphics::MaterialPointer, const std::string&)> _removeMaterialFromEntityOperator;
    static std::function<bool(const QUuid&, graphics::MaterialLayer, const std::string&)> _addMaterialToAvatarOperator;
    static std::function<bool(const QUuid&, graphics::MaterialPointer, const std::string&)> _removeMaterialFromAvatarOperator;
    static std::function<bool(const QUuid&, graphics::MaterialLayer, const std::string&)> _addMaterialToOverlayOperator;
    static std::function<bool(const QUuid&, graphics::MaterialPointer, const std::string&)> _removeMaterialFromOverlayOperator;

<<<<<<< HEAD

=======
>>>>>>> cb2e41f2
    std::vector<int32_t> _staleProxies;

    bool _serverlessDomain { false };
};

#endif // hifi_EntityTree_h<|MERGE_RESOLUTION|>--- conflicted
+++ resolved
@@ -418,10 +418,6 @@
     static std::function<bool(const QUuid&, graphics::MaterialLayer, const std::string&)> _addMaterialToOverlayOperator;
     static std::function<bool(const QUuid&, graphics::MaterialPointer, const std::string&)> _removeMaterialFromOverlayOperator;
 
-<<<<<<< HEAD
-
-=======
->>>>>>> cb2e41f2
     std::vector<int32_t> _staleProxies;
 
     bool _serverlessDomain { false };
