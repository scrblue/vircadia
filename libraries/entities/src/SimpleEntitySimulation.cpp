//
//  SimpleEntitySimulation.cpp
//  libraries/entities/src
//
//  Created by Andrew Meadows on 2014.11.24
//  Copyright 2014 High Fidelity, Inc.
//
//  Distributed under the Apache License, Version 2.0.
//  See the accompanying file LICENSE or http://www.apache.org/licenses/LICENSE-2.0.html
//

//#include <PerfStat.h>

#include "EntityItem.h"
#include "SimpleEntitySimulation.h"
#include "EntitiesLogging.h"

const quint64 AUTO_REMOVE_SIMULATION_OWNER_USEC = 2 * USECS_PER_SECOND;

void SimpleEntitySimulation::updateEntitiesInternal(const quint64& now) {
    // If an Entity has a simulation owner and we don't get an update for some amount of time,
    // clear the owner.  This guards against an interface failing to release the Entity when it
    // has finished simulating it.
    auto nodeList = DependencyManager::get<LimitedNodeList>();

    SetOfEntities::iterator itemItr = _entitiesWithSimulator.begin();
    while (itemItr != _entitiesWithSimulator.end()) {
        EntityItemPointer entity = *itemItr;
        if (entity->getSimulatorID().isNull()) {
            itemItr = _entitiesWithSimulator.erase(itemItr);
        } else if (now - entity->getLastChangedOnServer() >= AUTO_REMOVE_SIMULATION_OWNER_USEC) {
            SharedNodePointer ownerNode = nodeList->nodeWithUUID(entity->getSimulatorID());
            if (ownerNode.isNull() || !ownerNode->isAlive()) {
                qCDebug(entities) << "auto-removing simulation owner" << entity->getSimulatorID();
<<<<<<< HEAD

                entity->setSimulatorID(QUuid());
                itemItr = _hasSimulationOwnerEntities.erase(itemItr);

                // zero the velocity on this entity so that it doesn't drift far away
                entity->setVelocity(glm::vec3(0.0f));
=======
                // TODO: zero velocities when we clear simulatorID?
                entity->clearSimulationOwnership();
                itemItr = _entitiesWithSimulator.erase(itemItr);
>>>>>>> 513285a0
            } else {
                ++itemItr;
            }
        } else {
            ++itemItr;
        }
    }
}

void SimpleEntitySimulation::addEntityInternal(EntityItemPointer entity) {
    EntitySimulation::addEntityInternal(entity);
    if (!entity->getSimulatorID().isNull()) {
        _entitiesWithSimulator.insert(entity);
    }
}

void SimpleEntitySimulation::removeEntityInternal(EntityItemPointer entity) {
    _entitiesWithSimulator.remove(entity);
}

void SimpleEntitySimulation::changeEntityInternal(EntityItemPointer entity) {
    EntitySimulation::changeEntityInternal(entity);
    if (!entity->getSimulatorID().isNull()) {
        _entitiesWithSimulator.insert(entity);
    }
    entity->clearDirtyFlags();
}

void SimpleEntitySimulation::clearEntitiesInternal() {
    _entitiesWithSimulator.clear();
}
<|MERGE_RESOLUTION|>--- conflicted
+++ resolved
@@ -32,18 +32,13 @@
             SharedNodePointer ownerNode = nodeList->nodeWithUUID(entity->getSimulatorID());
             if (ownerNode.isNull() || !ownerNode->isAlive()) {
                 qCDebug(entities) << "auto-removing simulation owner" << entity->getSimulatorID();
-<<<<<<< HEAD
-
                 entity->setSimulatorID(QUuid());
                 itemItr = _hasSimulationOwnerEntities.erase(itemItr);
-
-                // zero the velocity on this entity so that it doesn't drift far away
-                entity->setVelocity(glm::vec3(0.0f));
-=======
                 // TODO: zero velocities when we clear simulatorID?
                 entity->clearSimulationOwnership();
                 itemItr = _entitiesWithSimulator.erase(itemItr);
->>>>>>> 513285a0
+                // zero the velocity on this entity so that it doesn't drift far away
+                entity->setVelocity(glm::vec3(0.0f));
             } else {
                 ++itemItr;
             }
