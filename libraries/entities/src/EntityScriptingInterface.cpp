//
//  EntityScriptingInterface.cpp
//  libraries/entities/src
//
//  Created by Brad Hefta-Gaub on 12/6/13.
//  Copyright 2013 High Fidelity, Inc.
//
//  Distributed under the Apache License, Version 2.0.
//  See the accompanying file LICENSE or http://www.apache.org/licenses/LICENSE-2.0.html
//

#include "EntityScriptingInterface.h"

#include <glm/gtc/matrix_transform.hpp>
#include <glm/gtx/transform.hpp>

#include <QFutureWatcher>
#include <QtConcurrent/QtConcurrentRun>

#include <shared/QtHelpers.h>
#include <VariantMapToScriptValue.h>
#include <SharedUtil.h>
#include <SpatialParentFinder.h>
#include <AvatarHashMap.h>

#include "EntityItemID.h"
#include "EntitiesLogging.h"
#include "EntityDynamicFactoryInterface.h"
#include "EntityDynamicInterface.h"
#include "EntitySimulation.h"
#include "EntityTree.h"
#include "LightEntityItem.h"
#include "ModelEntityItem.h"
#include "QVariantGLM.h"
#include "SimulationOwner.h"
#include "ZoneEntityItem.h"
#include "WebEntityItem.h"
#include <EntityScriptClient.h>
#include <Profile.h>


EntityScriptingInterface::EntityScriptingInterface(bool bidOnSimulationOwnership) :
    _entityTree(NULL),
    _bidOnSimulationOwnership(bidOnSimulationOwnership)
{
    auto nodeList = DependencyManager::get<NodeList>();
    connect(nodeList.data(), &NodeList::isAllowedEditorChanged, this, &EntityScriptingInterface::canAdjustLocksChanged);
    connect(nodeList.data(), &NodeList::canRezChanged, this, &EntityScriptingInterface::canRezChanged);
    connect(nodeList.data(), &NodeList::canRezTmpChanged, this, &EntityScriptingInterface::canRezTmpChanged);
    connect(nodeList.data(), &NodeList::canRezCertifiedChanged, this, &EntityScriptingInterface::canRezCertifiedChanged);
    connect(nodeList.data(), &NodeList::canRezTmpCertifiedChanged, this, &EntityScriptingInterface::canRezTmpCertifiedChanged);
    connect(nodeList.data(), &NodeList::canWriteAssetsChanged, this, &EntityScriptingInterface::canWriteAssetsChanged);

    // If the user clicks somewhere where there is no entity at all, we will release focus
    connect(this, &EntityScriptingInterface::mousePressOffEntity, [=]() {
        setKeyboardFocusEntity(UNKNOWN_ENTITY_ID);
    });

    auto& packetReceiver = nodeList->getPacketReceiver();
    packetReceiver.registerListener(PacketType::EntityScriptCallMethod, this, "handleEntityScriptCallMethodPacket");
}

void EntityScriptingInterface::queueEntityMessage(PacketType packetType,
                                                  EntityItemID entityID, const EntityItemProperties& properties) {
    getEntityPacketSender()->queueEditEntityMessage(packetType, _entityTree, entityID, properties);
}

void EntityScriptingInterface::resetActivityTracking() {
    _activityTracking.addedEntityCount = 0;
    _activityTracking.deletedEntityCount = 0;
    _activityTracking.editedEntityCount = 0;
}

bool EntityScriptingInterface::canAdjustLocks() {
    auto nodeList = DependencyManager::get<NodeList>();
    return nodeList->isAllowedEditor();
}

bool EntityScriptingInterface::canRez() {
    auto nodeList = DependencyManager::get<NodeList>();
    return nodeList->getThisNodeCanRez();
}

bool EntityScriptingInterface::canRezTmp() {
    auto nodeList = DependencyManager::get<NodeList>();
    return nodeList->getThisNodeCanRezTmp();
}

bool EntityScriptingInterface::canRezCertified() {
    auto nodeList = DependencyManager::get<NodeList>();
    return nodeList->getThisNodeCanRezCertified();
}

bool EntityScriptingInterface::canRezTmpCertified() {
    auto nodeList = DependencyManager::get<NodeList>();
    return nodeList->getThisNodeCanRezTmpCertified();
}

bool EntityScriptingInterface::canWriteAssets() {
    auto nodeList = DependencyManager::get<NodeList>();
    return nodeList->getThisNodeCanWriteAssets();
}

bool EntityScriptingInterface::canReplaceContent() {
    auto nodeList = DependencyManager::get<NodeList>();
    return nodeList->getThisNodeCanReplaceContent();
}

void EntityScriptingInterface::setEntityTree(EntityTreePointer elementTree) {
    if (_entityTree) {
        disconnect(_entityTree.get(), &EntityTree::addingEntity, this, &EntityScriptingInterface::addingEntity);
        disconnect(_entityTree.get(), &EntityTree::deletingEntity, this, &EntityScriptingInterface::deletingEntity);
        disconnect(_entityTree.get(), &EntityTree::clearingEntities, this, &EntityScriptingInterface::clearingEntities);
    }

    _entityTree = elementTree;

    if (_entityTree) {
        connect(_entityTree.get(), &EntityTree::addingEntity, this, &EntityScriptingInterface::addingEntity);
        connect(_entityTree.get(), &EntityTree::deletingEntity, this, &EntityScriptingInterface::deletingEntity);
        connect(_entityTree.get(), &EntityTree::clearingEntities, this, &EntityScriptingInterface::clearingEntities);
    }
}

EntityItemProperties convertPropertiesToScriptSemantics(const EntityItemProperties& entitySideProperties,
                                                        bool scalesWithParent) {
    // In EntityTree code, properties.position and properties.rotation are relative to the parent.  In javascript,
    // they are in world-space.  The local versions are put into localPosition and localRotation and position and
    // rotation are converted from local to world space.
    EntityItemProperties scriptSideProperties = entitySideProperties;
    scriptSideProperties.setLocalPosition(entitySideProperties.getPosition());
    scriptSideProperties.setLocalRotation(entitySideProperties.getRotation());
    scriptSideProperties.setLocalVelocity(entitySideProperties.getLocalVelocity());
    scriptSideProperties.setLocalAngularVelocity(entitySideProperties.getLocalAngularVelocity());
    scriptSideProperties.setLocalDimensions(entitySideProperties.getDimensions());

    bool success;
    glm::vec3 worldPosition = SpatiallyNestable::localToWorld(entitySideProperties.getPosition(),
                                                              entitySideProperties.getParentID(),
                                                              entitySideProperties.getParentJointIndex(),
                                                              scalesWithParent,
                                                              success);
    glm::quat worldRotation = SpatiallyNestable::localToWorld(entitySideProperties.getRotation(),
                                                              entitySideProperties.getParentID(),
                                                              entitySideProperties.getParentJointIndex(),
                                                              scalesWithParent,
                                                              success);
    glm::vec3 worldVelocity = SpatiallyNestable::localToWorldVelocity(entitySideProperties.getVelocity(),
                                                                      entitySideProperties.getParentID(),
                                                                      entitySideProperties.getParentJointIndex(),
                                                                      scalesWithParent,
                                                                      success);
    glm::vec3 worldAngularVelocity = SpatiallyNestable::localToWorldAngularVelocity(entitySideProperties.getAngularVelocity(),
                                                                                    entitySideProperties.getParentID(),
                                                                                    entitySideProperties.getParentJointIndex(),
                                                                                    scalesWithParent,
                                                                                    success);
    glm::vec3 worldDimensions = SpatiallyNestable::localToWorldDimensions(entitySideProperties.getDimensions(),
                                                                          entitySideProperties.getParentID(),
                                                                          entitySideProperties.getParentJointIndex(),
                                                                          scalesWithParent,
                                                                          success);


    scriptSideProperties.setPosition(worldPosition);
    scriptSideProperties.setRotation(worldRotation);
    scriptSideProperties.setVelocity(worldVelocity);
    scriptSideProperties.setAngularVelocity(worldAngularVelocity);
    scriptSideProperties.setDimensions(worldDimensions);

    return scriptSideProperties;
}


EntityItemProperties convertPropertiesFromScriptSemantics(const EntityItemProperties& scriptSideProperties,
                                                          bool scalesWithParent) {
    // convert position and rotation properties from world-space to local, unless localPosition and localRotation
    // are set.  If they are set, they overwrite position and rotation.
    EntityItemProperties entitySideProperties = scriptSideProperties;
    bool success;

    // TODO -- handle velocity and angularVelocity

    if (scriptSideProperties.localPositionChanged()) {
        entitySideProperties.setPosition(scriptSideProperties.getLocalPosition());
    } else if (scriptSideProperties.positionChanged()) {
        glm::vec3 localPosition = SpatiallyNestable::worldToLocal(entitySideProperties.getPosition(),
                                                                  entitySideProperties.getParentID(),
                                                                  entitySideProperties.getParentJointIndex(),
                                                                  scalesWithParent, success);
        entitySideProperties.setPosition(localPosition);
    }

    if (scriptSideProperties.localRotationChanged()) {
        entitySideProperties.setRotation(scriptSideProperties.getLocalRotation());
    } else if (scriptSideProperties.rotationChanged()) {
        glm::quat localRotation = SpatiallyNestable::worldToLocal(entitySideProperties.getRotation(),
                                                                  entitySideProperties.getParentID(),
                                                                  entitySideProperties.getParentJointIndex(),
                                                                  scalesWithParent, success);
        entitySideProperties.setRotation(localRotation);
    }

    if (scriptSideProperties.localVelocityChanged()) {
        entitySideProperties.setVelocity(scriptSideProperties.getLocalVelocity());
    } else if (scriptSideProperties.velocityChanged()) {
        glm::vec3 localVelocity = SpatiallyNestable::worldToLocalVelocity(entitySideProperties.getVelocity(),
                                                                          entitySideProperties.getParentID(),
                                                                          entitySideProperties.getParentJointIndex(),
                                                                          scalesWithParent, success);
        entitySideProperties.setVelocity(localVelocity);
    }

    if (scriptSideProperties.localAngularVelocityChanged()) {
        entitySideProperties.setAngularVelocity(scriptSideProperties.getLocalAngularVelocity());
    } else if (scriptSideProperties.angularVelocityChanged()) {
        glm::vec3 localAngularVelocity =
            SpatiallyNestable::worldToLocalAngularVelocity(entitySideProperties.getAngularVelocity(),
                                                           entitySideProperties.getParentID(),
                                                           entitySideProperties.getParentJointIndex(),
                                                           scalesWithParent, success);
        entitySideProperties.setAngularVelocity(localAngularVelocity);
    }

    if (scriptSideProperties.localDimensionsChanged()) {
        entitySideProperties.setDimensions(scriptSideProperties.getLocalDimensions());
    } else if (scriptSideProperties.dimensionsChanged()) {
        glm::vec3 localDimensions = SpatiallyNestable::worldToLocalDimensions(entitySideProperties.getDimensions(),
                                                                              entitySideProperties.getParentID(),
                                                                              entitySideProperties.getParentJointIndex(),
                                                                              scalesWithParent, success);
        entitySideProperties.setDimensions(localDimensions);
    }

    return entitySideProperties;
}


QUuid EntityScriptingInterface::addEntity(const EntityItemProperties& properties, bool clientOnly) {
    PROFILE_RANGE(script_entities, __FUNCTION__);

    _activityTracking.addedEntityCount++;

    auto nodeList = DependencyManager::get<NodeList>();
    auto sessionID = nodeList->getSessionUUID();

    EntityItemProperties propertiesWithSimID = properties;
    if (clientOnly) {
        const QUuid myNodeID = sessionID;
        propertiesWithSimID.setClientOnly(clientOnly);
        propertiesWithSimID.setOwningAvatarID(myNodeID);
    }

    propertiesWithSimID.setLastEditedBy(sessionID);

    bool scalesWithParent = propertiesWithSimID.getScalesWithParent();

    propertiesWithSimID = convertPropertiesFromScriptSemantics(propertiesWithSimID, scalesWithParent);
    propertiesWithSimID.setDimensionsInitialized(properties.dimensionsChanged());

    EntityItemID id;
    // If we have a local entity tree set, then also update it.
    bool success = addLocalEntityCopy(propertiesWithSimID, id);

    // queue the packet
    if (success) {
        queueEntityMessage(PacketType::EntityAdd, id, propertiesWithSimID);
        return id;
    } else {
        return QUuid();
    }
}

bool EntityScriptingInterface::addLocalEntityCopy(EntityItemProperties& properties, EntityItemID& id) {
    bool success = true;

    id = EntityItemID(QUuid::createUuid());

    if (_entityTree) {
        _entityTree->withWriteLock([&] {
            EntityItemPointer entity = _entityTree->addEntity(id, properties);
            if (entity) {
                if (properties.queryAACubeRelatedPropertyChanged()) {
                    // due to parenting, the server may not know where something is in world-space, so include the bounding cube.
                    bool success;
                    AACube queryAACube = entity->getQueryAACube(success);
                    if (success) {
                        properties.setQueryAACube(queryAACube);
                    }
                }

                entity->setLastBroadcast(usecTimestampNow());
                // since we're creating this object we will immediately volunteer to own its simulation
                entity->flagForOwnershipBid(VOLUNTEER_SIMULATION_PRIORITY);
                properties.setLastEdited(entity->getLastEdited());
            }
            else {
                qCDebug(entities) << "script failed to add new Entity to local Octree";
                success = false;
            }
        });
    }

    return success;
}

QUuid EntityScriptingInterface::addModelEntity(const QString& name, const QString& modelUrl, const QString& textures,
                                                const QString& shapeType, bool dynamic, bool collisionless,
                                                const glm::vec3& position, const glm::vec3& gravity) {
    _activityTracking.addedEntityCount++;

    EntityItemProperties properties;
    properties.setType(EntityTypes::Model);
    properties.setName(name);
    properties.setModelURL(modelUrl);
    properties.setShapeTypeFromString(shapeType);
    properties.setDynamic(dynamic);
    properties.setCollisionless(collisionless);
    properties.setPosition(position);
    properties.setGravity(gravity);
    if (!textures.isEmpty()) {
        properties.setTextures(textures);
    }

    auto nodeList = DependencyManager::get<NodeList>();
    auto sessionID = nodeList->getSessionUUID();
    properties.setLastEditedBy(sessionID);

    return addEntity(properties);
}

QUuid EntityScriptingInterface::cloneEntity(QUuid entityIDToClone) {
    EntityItemID newEntityID;
    EntityItemProperties properties = getEntityProperties(entityIDToClone);
    properties.convertToCloneProperties(entityIDToClone);
<<<<<<< HEAD
    if (addLocalEntityCopy(properties, newEntityID)) {
=======
    bool success = addLocalEntityCopy(properties, newEntityID);
    if (success) {
>>>>>>> 1e2d2819
        getEntityPacketSender()->queueCloneEntityMessage(entityIDToClone, newEntityID);
        return newEntityID;
    } else {
        return QUuid();
    }
}

EntityItemProperties EntityScriptingInterface::getEntityProperties(QUuid identity) {
    EntityPropertyFlags noSpecificProperties;
    return getEntityProperties(identity, noSpecificProperties);
}

EntityItemProperties EntityScriptingInterface::getEntityProperties(QUuid identity, EntityPropertyFlags desiredProperties) {
    PROFILE_RANGE(script_entities, __FUNCTION__);

    bool scalesWithParent { false };
    EntityItemProperties results;
    if (_entityTree) {
        _entityTree->withReadLock([&] {
            EntityItemPointer entity = _entityTree->findEntityByEntityItemID(EntityItemID(identity));
            if (entity) {
                scalesWithParent = entity->getScalesWithParent();
                if (desiredProperties.getHasProperty(PROP_POSITION) ||
                    desiredProperties.getHasProperty(PROP_ROTATION) ||
                    desiredProperties.getHasProperty(PROP_LOCAL_POSITION) ||
                    desiredProperties.getHasProperty(PROP_LOCAL_ROTATION) ||
                    desiredProperties.getHasProperty(PROP_LOCAL_VELOCITY) ||
                    desiredProperties.getHasProperty(PROP_LOCAL_ANGULAR_VELOCITY) ||
                    desiredProperties.getHasProperty(PROP_LOCAL_DIMENSIONS)) {
                    // if we are explicitly getting position or rotation, we need parent information to make sense of them.
                    desiredProperties.setHasProperty(PROP_PARENT_ID);
                    desiredProperties.setHasProperty(PROP_PARENT_JOINT_INDEX);
                }

                if (desiredProperties.isEmpty()) {
                    // these are left out of EntityItem::getEntityProperties so that localPosition and localRotation
                    // don't end up in json saves, etc.  We still want them here, though.
                    EncodeBitstreamParams params; // unknown
                    desiredProperties = entity->getEntityProperties(params);
                    desiredProperties.setHasProperty(PROP_LOCAL_POSITION);
                    desiredProperties.setHasProperty(PROP_LOCAL_ROTATION);
                    desiredProperties.setHasProperty(PROP_LOCAL_VELOCITY);
                    desiredProperties.setHasProperty(PROP_LOCAL_ANGULAR_VELOCITY);
                    desiredProperties.setHasProperty(PROP_LOCAL_DIMENSIONS);
                }

                results = entity->getProperties(desiredProperties);
            }
        });
    }

    return convertPropertiesToScriptSemantics(results, scalesWithParent);
}

QUuid EntityScriptingInterface::editEntity(QUuid id, const EntityItemProperties& scriptSideProperties) {
    PROFILE_RANGE(script_entities, __FUNCTION__);

    _activityTracking.editedEntityCount++;

    auto nodeList = DependencyManager::get<NodeList>();
    auto sessionID = nodeList->getSessionUUID();

    EntityItemProperties properties = scriptSideProperties;
    properties.setLastEditedBy(sessionID);

    EntityItemID entityID(id);
    if (!_entityTree) {
        queueEntityMessage(PacketType::EntityEdit, entityID, properties);
        return id;
    }
    // If we have a local entity tree set, then also update it.

    bool updatedEntity = false;
    _entityTree->withWriteLock([&] {
        EntityItemPointer entity = _entityTree->findEntityByEntityItemID(entityID);
        if (!entity) {
            return;
        }

        if (entity->getClientOnly() && entity->getOwningAvatarID() != nodeList->getSessionUUID()) {
            // don't edit other avatar's avatarEntities
            return;
        }

        if (scriptSideProperties.parentRelatedPropertyChanged()) {
            // All of parentID, parentJointIndex, position, rotation are needed to make sense of any of them.
            // If any of these changed, pull any missing properties from the entity.

            if (!scriptSideProperties.parentIDChanged()) {
                properties.setParentID(entity->getParentID());
            }
            if (!scriptSideProperties.parentJointIndexChanged()) {
                properties.setParentJointIndex(entity->getParentJointIndex());
            }
            if (!scriptSideProperties.localPositionChanged() && !scriptSideProperties.positionChanged()) {
                properties.setPosition(entity->getWorldPosition());
            }
            if (!scriptSideProperties.localRotationChanged() && !scriptSideProperties.rotationChanged()) {
                properties.setRotation(entity->getWorldOrientation());
            }
            if (!scriptSideProperties.localDimensionsChanged() && !scriptSideProperties.dimensionsChanged()) {
                properties.setDimensions(entity->getScaledDimensions());
            }
        }
        properties.setClientOnly(entity->getClientOnly());
        properties.setOwningAvatarID(entity->getOwningAvatarID());
        properties = convertPropertiesFromScriptSemantics(properties, properties.getScalesWithParent());
        updatedEntity = _entityTree->updateEntity(entityID, properties);
    });

    // FIXME: We need to figure out a better way to handle this. Allowing these edits to go through potentially
    // breaks entities that are parented.
    //
    // To handle cases where a script needs to edit an entity with a _known_ entity id but doesn't exist
    // in the local entity tree, we need to allow those edits to go through to the server.
    // if (!updatedEntity) {
    //     return QUuid();
    // }

    bool entityFound { false };
    _entityTree->withReadLock([&] {
        EntityItemPointer entity = _entityTree->findEntityByEntityItemID(entityID);
        if (entity) {
            entityFound = true;
            // make sure the properties has a type, so that the encode can know which properties to include
            properties.setType(entity->getType());
            bool hasTerseUpdateChanges = properties.hasTerseUpdateChanges();
            bool hasPhysicsChanges = properties.hasMiscPhysicsChanges() || hasTerseUpdateChanges;
            if (_bidOnSimulationOwnership && hasPhysicsChanges) {
                auto nodeList = DependencyManager::get<NodeList>();
                const QUuid myNodeID = nodeList->getSessionUUID();

                if (entity->getSimulatorID() == myNodeID) {
                    // we think we already own the simulation, so make sure to send ALL TerseUpdate properties
                    if (hasTerseUpdateChanges) {
                        entity->getAllTerseUpdateProperties(properties);
                    }
                    // TODO: if we knew that ONLY TerseUpdate properties have changed in properties AND the object
                    // is dynamic AND it is active in the physics simulation then we could chose to NOT queue an update
                    // and instead let the physics simulation decide when to send a terse update.  This would remove
                    // the "slide-no-rotate" glitch (and typical double-update) that we see during the "poke rolling
                    // balls" test.  However, even if we solve this problem we still need to provide a "slerp the visible
                    // proxy toward the true physical position" feature to hide the final glitches in the remote watcher's
                    // simulation.

                    if (entity->getSimulationPriority() < SCRIPT_POKE_SIMULATION_PRIORITY) {
                        // we re-assert our simulation ownership at a higher priority
                        properties.setSimulationOwner(myNodeID, SCRIPT_POKE_SIMULATION_PRIORITY);
                    }
                } else {
                    // we make a bid for simulation ownership
                    properties.setSimulationOwner(myNodeID, SCRIPT_POKE_SIMULATION_PRIORITY);
                    entity->flagForOwnershipBid(SCRIPT_POKE_SIMULATION_PRIORITY);
                }
            }
            if (properties.queryAACubeRelatedPropertyChanged()) {
                properties.setQueryAACube(entity->getQueryAACube());
            }
            entity->setLastBroadcast(usecTimestampNow());
            properties.setLastEdited(entity->getLastEdited());

            // if we've moved an entity with children, check/update the queryAACube of all descendents and tell the server
            // if they've changed.
            entity->forEachDescendant([&](SpatiallyNestablePointer descendant) {
                if (descendant->getNestableType() == NestableType::Entity) {
                    if (descendant->updateQueryAACube()) {
                        EntityItemPointer entityDescendant = std::static_pointer_cast<EntityItem>(descendant);
                        EntityItemProperties newQueryCubeProperties;
                        newQueryCubeProperties.setQueryAACube(descendant->getQueryAACube());
                        newQueryCubeProperties.setLastEdited(properties.getLastEdited());
                        queueEntityMessage(PacketType::EntityEdit, descendant->getID(), newQueryCubeProperties);
                        entityDescendant->setLastBroadcast(usecTimestampNow());
                    }
                }
            });
        } else {
            // Sometimes ESS don't have the entity they are trying to edit in their local tree.  In this case,
            // convertPropertiesFromScriptSemantics doesn't get called and local* edits will get dropped.
            // This is because, on the script side, "position" is in world frame, but in the network
            // protocol and in the internal data-structures, "position" is "relative to parent".
            // Compensate here.  The local* versions will get ignored during the edit-packet encoding.
            if (properties.localPositionChanged()) {
                properties.setPosition(properties.getLocalPosition());
            }
            if (properties.localRotationChanged()) {
                properties.setRotation(properties.getLocalRotation());
            }
            if (properties.localVelocityChanged()) {
                properties.setVelocity(properties.getLocalVelocity());
            }
            if (properties.localAngularVelocityChanged()) {
                properties.setAngularVelocity(properties.getLocalAngularVelocity());
            }
            if (properties.localDimensionsChanged()) {
                properties.setDimensions(properties.getLocalDimensions());
            }
        }
    });
    if (!entityFound) {
        // we've made an edit to an entity we don't know about, or to a non-entity.  If it's a known non-entity,
        // print a warning and don't send an edit packet to the entity-server.
        QSharedPointer<SpatialParentFinder> parentFinder = DependencyManager::get<SpatialParentFinder>();
        if (parentFinder) {
            bool success;
            auto nestableWP = parentFinder->find(id, success, static_cast<SpatialParentTree*>(_entityTree.get()));
            if (success) {
                auto nestable = nestableWP.lock();
                if (nestable) {
                    NestableType nestableType = nestable->getNestableType();
                    if (nestableType == NestableType::Overlay || nestableType == NestableType::Avatar) {
                        qCWarning(entities) << "attempted edit on non-entity: " << id << nestable->getName();
                        return QUuid(); // null script value to indicate failure
                    }
                }
            }
        }
    }
    // we queue edit packets even if we don't know about the entity.  This is to allow AC agents
    // to edit entities they know only by ID.
    queueEntityMessage(PacketType::EntityEdit, entityID, properties);
    return id;
}

void EntityScriptingInterface::deleteEntity(QUuid id) {
    PROFILE_RANGE(script_entities, __FUNCTION__);

    _activityTracking.deletedEntityCount++;

    EntityItemID entityID(id);
    bool shouldDelete = true;

    // If we have a local entity tree set, then also update it.
    if (_entityTree) {
        _entityTree->withWriteLock([&] {
            EntityItemPointer entity = _entityTree->findEntityByEntityItemID(entityID);
            if (entity) {

                auto nodeList = DependencyManager::get<NodeList>();
                const QUuid myNodeID = nodeList->getSessionUUID();
                if (entity->getClientOnly() && entity->getOwningAvatarID() != myNodeID) {
                    // don't delete other avatar's avatarEntities
                    // If you actually own the entity but the onwership property is not set because of a domain switch
                    // The lines below makes sure the entity is deleted once its properties are set.
                    auto avatarHashMap = DependencyManager::get<AvatarHashMap>();
                    AvatarSharedPointer myAvatar = avatarHashMap->getAvatarBySessionID(myNodeID);
                    myAvatar->insertDetachedEntityID(id);
                    shouldDelete = false;
                    return;
                }

                if (entity->getLocked()) {
                    shouldDelete = false;
                } else {
                    // only delete local entities, server entities will round trip through the server filters
                    if (entity->getClientOnly() || _entityTree->isServerlessMode()) {
                        _entityTree->deleteEntity(entityID);
                    }
                }
            }
        });
    }

    // if at this point, we know the id, and we should still delete the entity, send the update to the entity server
    if (shouldDelete) {
        getEntityPacketSender()->queueEraseEntityMessage(entityID);
    }
}

void EntityScriptingInterface::setEntitiesScriptEngine(QSharedPointer<EntitiesScriptEngineProvider> engine) {
    std::lock_guard<std::recursive_mutex> lock(_entitiesScriptEngineLock);
    _entitiesScriptEngine = engine;
}

void EntityScriptingInterface::callEntityMethod(QUuid id, const QString& method, const QStringList& params) {
    PROFILE_RANGE(script_entities, __FUNCTION__);

    std::lock_guard<std::recursive_mutex> lock(_entitiesScriptEngineLock);
    if (_entitiesScriptEngine) {
        EntityItemID entityID{ id };
        _entitiesScriptEngine->callEntityScriptMethod(entityID, method, params);
    }
}

void EntityScriptingInterface::callEntityServerMethod(QUuid id, const QString& method, const QStringList& params) {
    PROFILE_RANGE(script_entities, __FUNCTION__);
    DependencyManager::get<EntityScriptClient>()->callEntityServerMethod(id, method, params);
}

void EntityScriptingInterface::callEntityClientMethod(QUuid clientSessionID, QUuid entityID, const QString& method, const QStringList& params) {
    PROFILE_RANGE(script_entities, __FUNCTION__);
    auto scriptServerServices = DependencyManager::get<EntityScriptServerServices>();

    // this won't be available on clients
    if (scriptServerServices) {
        scriptServerServices->callEntityClientMethod(clientSessionID, entityID, method, params);
    } else {
        qWarning() << "Entities.callEntityClientMethod() not allowed in client";
    }
}


void EntityScriptingInterface::handleEntityScriptCallMethodPacket(QSharedPointer<ReceivedMessage> receivedMessage, SharedNodePointer senderNode) {
    PROFILE_RANGE(script_entities, __FUNCTION__);

    auto nodeList = DependencyManager::get<NodeList>();
    SharedNodePointer entityScriptServer = nodeList->soloNodeOfType(NodeType::EntityScriptServer);

    if (entityScriptServer == senderNode) {
        auto entityID = QUuid::fromRfc4122(receivedMessage->read(NUM_BYTES_RFC4122_UUID));

        auto method = receivedMessage->readString();

        quint16 paramCount;
        receivedMessage->readPrimitive(&paramCount);

        QStringList params;
        for (int param = 0; param < paramCount; param++) {
            auto paramString = receivedMessage->readString();
            params << paramString;
        }

        std::lock_guard<std::recursive_mutex> lock(_entitiesScriptEngineLock);
        if (_entitiesScriptEngine) {
            _entitiesScriptEngine->callEntityScriptMethod(entityID, method, params, senderNode->getUUID());
        }
    }
}



QUuid EntityScriptingInterface::findClosestEntity(const glm::vec3& center, float radius) const {
    PROFILE_RANGE(script_entities, __FUNCTION__);

    EntityItemID result;
    if (_entityTree) {
        EntityItemPointer closestEntity;
        _entityTree->withReadLock([&] {
            closestEntity = _entityTree->findClosestEntity(center, radius);
        });
        if (closestEntity) {
            result = closestEntity->getEntityItemID();
        }
    }
    return result;
}


void EntityScriptingInterface::dumpTree() const {
    if (_entityTree) {
        _entityTree->withReadLock([&] {
            _entityTree->dumpTree();
        });
    }
}

QVector<QUuid> EntityScriptingInterface::findEntities(const glm::vec3& center, float radius) const {
    PROFILE_RANGE(script_entities, __FUNCTION__);

    QVector<QUuid> result;
    if (_entityTree) {
        QVector<EntityItemPointer> entities;
        _entityTree->withReadLock([&] {
            _entityTree->findEntities(center, radius, entities);
        });

        foreach (EntityItemPointer entity, entities) {
            result << entity->getEntityItemID();
        }
    }
    return result;
}

QVector<QUuid> EntityScriptingInterface::findEntitiesInBox(const glm::vec3& corner, const glm::vec3& dimensions) const {
    PROFILE_RANGE(script_entities, __FUNCTION__);

    QVector<QUuid> result;
    if (_entityTree) {
        QVector<EntityItemPointer> entities;
        _entityTree->withReadLock([&] {
            AABox box(corner, dimensions);
            _entityTree->findEntities(box, entities);
        });

        foreach (EntityItemPointer entity, entities) {
            result << entity->getEntityItemID();
        }
    }
    return result;
}

QVector<QUuid> EntityScriptingInterface::findEntitiesInFrustum(QVariantMap frustum) const {
    PROFILE_RANGE(script_entities, __FUNCTION__);

    QVector<QUuid> result;

    const QString POSITION_PROPERTY = "position";
    bool positionOK = frustum.contains(POSITION_PROPERTY);
    glm::vec3 position = positionOK ? qMapToGlmVec3(frustum[POSITION_PROPERTY]) : glm::vec3();

    const QString ORIENTATION_PROPERTY = "orientation";
    bool orientationOK = frustum.contains(ORIENTATION_PROPERTY);
    glm::quat orientation = orientationOK ? qMapToGlmQuat(frustum[ORIENTATION_PROPERTY]) : glm::quat();

    const QString PROJECTION_PROPERTY = "projection";
    bool projectionOK = frustum.contains(PROJECTION_PROPERTY);
    glm::mat4 projection = projectionOK ? qMapToGlmMat4(frustum[PROJECTION_PROPERTY]) : glm::mat4();

    const QString CENTER_RADIUS_PROPERTY = "centerRadius";
    bool centerRadiusOK = frustum.contains(CENTER_RADIUS_PROPERTY);
    float centerRadius = centerRadiusOK ? frustum[CENTER_RADIUS_PROPERTY].toFloat() : 0.0f;

    if (positionOK && orientationOK && projectionOK && centerRadiusOK) {
        ViewFrustum viewFrustum;
        viewFrustum.setPosition(position);
        viewFrustum.setOrientation(orientation);
        viewFrustum.setProjection(projection);
        viewFrustum.setCenterRadius(centerRadius);
        viewFrustum.calculate();

        if (_entityTree) {
            QVector<EntityItemPointer> entities;
            _entityTree->withReadLock([&] {
                _entityTree->findEntities(viewFrustum, entities);
            });

            foreach(EntityItemPointer entity, entities) {
                result << entity->getEntityItemID();
            }
        }
    }

    return result;
}

QVector<QUuid> EntityScriptingInterface::findEntitiesByType(const QString entityType, const glm::vec3& center, float radius) const {
    EntityTypes::EntityType type = EntityTypes::getEntityTypeFromName(entityType);

    QVector<QUuid> result;
    if (_entityTree) {
        QVector<EntityItemPointer> entities;
        _entityTree->withReadLock([&] {
            _entityTree->findEntities(center, radius, entities);
        });

        foreach(EntityItemPointer entity, entities) {
            if (entity->getType() == type) {
                result << entity->getEntityItemID().toString();
            }
        }
    }
    return result;
}

QVector<QUuid> EntityScriptingInterface::findEntitiesByName(const QString entityName, const glm::vec3& center, float radius, bool caseSensitiveSearch) const {
    
    QVector<QUuid> result;
    if (_entityTree) {
        QVector<EntityItemPointer> entities;
        _entityTree->withReadLock([&] {
            _entityTree->findEntities(center, radius, entities);
        });

        if (caseSensitiveSearch) {
            foreach(EntityItemPointer entity, entities) {
                if (entity->getName() == entityName) {
                    result << entity->getEntityItemID();
                }
            }

        } else {
            QString entityNameLowerCase = entityName.toLower();

            foreach(EntityItemPointer entity, entities) {
                QString entityItemLowerCase = entity->getName().toLower();
                if (entityItemLowerCase == entityNameLowerCase) {
                    result << entity->getEntityItemID();
                }
            }
        }
    }
    return result;
}

RayToEntityIntersectionResult EntityScriptingInterface::findRayIntersection(const PickRay& ray, bool precisionPicking, 
                const QScriptValue& entityIdsToInclude, const QScriptValue& entityIdsToDiscard, bool visibleOnly, bool collidableOnly) {
    QVector<EntityItemID> entitiesToInclude = qVectorEntityItemIDFromScriptValue(entityIdsToInclude);
    QVector<EntityItemID> entitiesToDiscard = qVectorEntityItemIDFromScriptValue(entityIdsToDiscard);

    return findRayIntersectionVector(ray, precisionPicking, entitiesToInclude, entitiesToDiscard, visibleOnly, collidableOnly);
}

RayToEntityIntersectionResult EntityScriptingInterface::findRayIntersectionVector(const PickRay& ray, bool precisionPicking,
                const QVector<EntityItemID>& entityIdsToInclude, const QVector<EntityItemID>& entityIdsToDiscard, bool visibleOnly, bool collidableOnly) {
    PROFILE_RANGE(script_entities, __FUNCTION__);

    return findRayIntersectionWorker(ray, Octree::Lock, precisionPicking, entityIdsToInclude, entityIdsToDiscard, visibleOnly, collidableOnly);
}

// FIXME - we should remove this API and encourage all users to use findRayIntersection() instead. We've changed
//         findRayIntersection() to be blocking because it never makes sense for a script to get back a non-answer
RayToEntityIntersectionResult EntityScriptingInterface::findRayIntersectionBlocking(const PickRay& ray, bool precisionPicking, 
                const QScriptValue& entityIdsToInclude, const QScriptValue& entityIdsToDiscard) {

    qWarning() << "Entities.findRayIntersectionBlocking() is obsolete, use Entities.findRayIntersection() instead.";
    const QVector<EntityItemID>& entitiesToInclude = qVectorEntityItemIDFromScriptValue(entityIdsToInclude);
    const QVector<EntityItemID> entitiesToDiscard = qVectorEntityItemIDFromScriptValue(entityIdsToDiscard);
    return findRayIntersectionWorker(ray, Octree::Lock, precisionPicking, entitiesToInclude, entitiesToDiscard);
}

RayToEntityIntersectionResult EntityScriptingInterface::findRayIntersectionWorker(const PickRay& ray,
        Octree::lockType lockType, bool precisionPicking, const QVector<EntityItemID>& entityIdsToInclude,
        const QVector<EntityItemID>& entityIdsToDiscard, bool visibleOnly, bool collidableOnly) {


    RayToEntityIntersectionResult result;
    if (_entityTree) {
        OctreeElementPointer element;
        result.entityID = _entityTree->findRayIntersection(ray.origin, ray.direction,
            entityIdsToInclude, entityIdsToDiscard, visibleOnly, collidableOnly, precisionPicking,
            element, result.distance, result.face, result.surfaceNormal,
            result.extraInfo, lockType, &result.accurate);
        result.intersects = !result.entityID.isNull();
        if (result.intersects) {
            result.intersection = ray.origin + (ray.direction * result.distance);
        }
    }
    return result;
}

bool EntityScriptingInterface::reloadServerScripts(QUuid entityID) {
    auto client = DependencyManager::get<EntityScriptClient>();
    return client->reloadServerScript(entityID);
}

bool EntityPropertyMetadataRequest::script(EntityItemID entityID, QScriptValue handler) {
    using LocalScriptStatusRequest = QFutureWatcher<QVariant>;

    LocalScriptStatusRequest* request = new LocalScriptStatusRequest;
    QObject::connect(request, &LocalScriptStatusRequest::finished, _engine, [=]() mutable {
        auto details = request->result().toMap();
        QScriptValue err, result;
        if (details.contains("isError")) {
            if (!details.contains("message")) {
                details["message"] = details["errorInfo"];
            }
            err = _engine->makeError(_engine->toScriptValue(details));
        } else {
            details["success"] = true;
            result = _engine->toScriptValue(details);
        }
        callScopedHandlerObject(handler, err, result);
        request->deleteLater();
    });
    auto entityScriptingInterface = DependencyManager::get<EntityScriptingInterface>();
    entityScriptingInterface->withEntitiesScriptEngine([&](QSharedPointer<EntitiesScriptEngineProvider> entitiesScriptEngine) {
        if (entitiesScriptEngine) {
            request->setFuture(entitiesScriptEngine->getLocalEntityScriptDetails(entityID));
        }
    });
    if (!request->isStarted()) {
        request->deleteLater();
        callScopedHandlerObject(handler, _engine->makeError("Entities Scripting Provider unavailable", "InternalError"), QScriptValue());
        return false;
    }
    return true;
}

bool EntityPropertyMetadataRequest::serverScripts(EntityItemID entityID, QScriptValue handler) {
    auto client = DependencyManager::get<EntityScriptClient>();
    auto request = client->createScriptStatusRequest(entityID);
    QPointer<BaseScriptEngine> engine = _engine;
    QObject::connect(request, &GetScriptStatusRequest::finished, _engine, [=](GetScriptStatusRequest* request) mutable {
        auto engine = _engine;
        if (!engine) {
            qCDebug(entities) << __FUNCTION__ << " -- engine destroyed while inflight" << entityID;
            return;
        }
        QVariantMap details;
        details["success"] = request->getResponseReceived();
        details["isRunning"] = request->getIsRunning();
        details["status"] = EntityScriptStatus_::valueToKey(request->getStatus()).toLower();
        details["errorInfo"] = request->getErrorInfo();

        QScriptValue err, result;
        if (!details["success"].toBool()) {
            if (!details.contains("message") && details.contains("errorInfo")) {
                details["message"] = details["errorInfo"];
            }
            if (details["message"].toString().isEmpty()) {
                details["message"] = "entity server script details not found";
            }
            err = engine->makeError(engine->toScriptValue(details));
        } else {
            result = engine->toScriptValue(details);
        }
        callScopedHandlerObject(handler, err, result);
        request->deleteLater();
    });
    request->start();
    return true;
}

bool EntityScriptingInterface::queryPropertyMetadata(QUuid entityID, QScriptValue property, QScriptValue scopeOrCallback, QScriptValue methodOrName) {
    auto name = property.toString();
    auto handler = makeScopedHandlerObject(scopeOrCallback, methodOrName);
    QPointer<BaseScriptEngine> engine = dynamic_cast<BaseScriptEngine*>(handler.engine());
    if (!engine) {
        qCDebug(entities) << "queryPropertyMetadata without detectable engine" << entityID << name;
        return false;
    }
#ifdef DEBUG_ENGINE_STATE
    connect(engine, &QObject::destroyed, this, [=]() {
        qDebug() << "queryPropertyMetadata -- engine destroyed!" << (!engine ? "nullptr" : "engine");
    });
#endif
    if (!handler.property("callback").isFunction()) {
        qDebug() << "!handler.callback.isFunction" << engine;
        engine->raiseException(engine->makeError("callback is not a function", "TypeError"));
        return false;
    }

    // NOTE: this approach is a work-in-progress and for now just meant to work 100% correctly and provide
    // some initial structure for organizing metadata adapters around.

    // The extra layer of indirection is *essential* because in real world conditions errors are often introduced
    // by accident and sometimes without exact memory of "what just changed."

    // Here the scripter only needs to know an entityID and a property name -- which means all scripters can
    // level this method when stuck in dead-end scenarios or to learn more about "magic" Entity properties
    // like .script that work in terms of side-effects.

    // This is an async callback pattern -- so if needed C++ can easily throttle or restrict queries later.

    EntityPropertyMetadataRequest request(engine);

    if (name == "script") {
        return request.script(entityID, handler);
    } else if (name == "serverScripts") {
        return request.serverScripts(entityID, handler);
    } else {
        engine->raiseException(engine->makeError("metadata for property " + name + " is not yet queryable"));
        engine->maybeEmitUncaughtException(__FUNCTION__);
        return false;
    }
}

bool EntityScriptingInterface::getServerScriptStatus(QUuid entityID, QScriptValue callback) {
    auto client = DependencyManager::get<EntityScriptClient>();
    auto request = client->createScriptStatusRequest(entityID);
    connect(request, &GetScriptStatusRequest::finished, callback.engine(), [callback](GetScriptStatusRequest* request) mutable {
        QString statusString = EntityScriptStatus_::valueToKey(request->getStatus());;
        QScriptValueList args { request->getResponseReceived(), request->getIsRunning(), statusString.toLower(), request->getErrorInfo() };
        callback.call(QScriptValue(), args);
        request->deleteLater();
    });
    request->start();
    return true;
}

void EntityScriptingInterface::setLightsArePickable(bool value) {
    LightEntityItem::setLightsArePickable(value);
}

bool EntityScriptingInterface::getLightsArePickable() const {
    return LightEntityItem::getLightsArePickable();
}

void EntityScriptingInterface::setZonesArePickable(bool value) {
    ZoneEntityItem::setZonesArePickable(value);
}

bool EntityScriptingInterface::getZonesArePickable() const {
    return ZoneEntityItem::getZonesArePickable();
}

void EntityScriptingInterface::setDrawZoneBoundaries(bool value) {
    ZoneEntityItem::setDrawZoneBoundaries(value);
}

bool EntityScriptingInterface::getDrawZoneBoundaries() const {
    return ZoneEntityItem::getDrawZoneBoundaries();
}

RayToEntityIntersectionResult::RayToEntityIntersectionResult() :
    intersects(false),
    accurate(true), // assume it's accurate
    entityID(),
    distance(0),
    face()
{
}

QScriptValue RayToEntityIntersectionResultToScriptValue(QScriptEngine* engine, const RayToEntityIntersectionResult& value) {
    PROFILE_RANGE(script_entities, __FUNCTION__);

    QScriptValue obj = engine->newObject();
    obj.setProperty("intersects", value.intersects);
    obj.setProperty("accurate", value.accurate);
    QScriptValue entityItemValue = EntityItemIDtoScriptValue(engine, value.entityID);
    obj.setProperty("entityID", entityItemValue);

    obj.setProperty("distance", value.distance);

    QString faceName = "";
    // handle BoxFace
    /**jsdoc
     * <p>A <code>BoxFace</code> specifies the face of an axis-aligned (AA) box.
     * <table>
     *   <thead>
     *     <tr><th>Value</th><th>Description</th></tr>
     *   </thead>
     *   <tbody>
     *     <tr><td><code>"MIN_X_FACE"</code></td><td>The minimum x-axis face.</td></tr>
     *     <tr><td><code>"MAX_X_FACE"</code></td><td>The maximum x-axis face.</td></tr>
     *     <tr><td><code>"MIN_Y_FACE"</code></td><td>The minimum y-axis face.</td></tr>
     *     <tr><td><code>"MAX_Y_FACE"</code></td><td>The maximum y-axis face.</td></tr>
     *     <tr><td><code>"MIN_Z_FACE"</code></td><td>The minimum z-axis face.</td></tr>
     *     <tr><td><code>"MAX_Z_FACE"</code></td><td>The maximum z-axis face.</td></tr>
     *     <tr><td><code>"UNKNOWN_FACE"</code></td><td>Unknown value.</td></tr>
     *   </tbody>
     * </table>
     * @typedef {string} BoxFace
     */
    //  FIXME: Move enum to string function to BoxBase.cpp.
    switch (value.face) {
        case MIN_X_FACE:
            faceName = "MIN_X_FACE";
            break;
        case MAX_X_FACE:
            faceName = "MAX_X_FACE";
            break;
        case MIN_Y_FACE:
            faceName = "MIN_Y_FACE";
            break;
        case MAX_Y_FACE:
            faceName = "MAX_Y_FACE";
            break;
        case MIN_Z_FACE:
            faceName = "MIN_Z_FACE";
            break;
        case MAX_Z_FACE:
            faceName = "MAX_Z_FACE";
            break;
        case UNKNOWN_FACE:
            faceName = "UNKNOWN_FACE";
            break;
    }
    obj.setProperty("face", faceName);

    QScriptValue intersection = vec3toScriptValue(engine, value.intersection);
    obj.setProperty("intersection", intersection);

    QScriptValue surfaceNormal = vec3toScriptValue(engine, value.surfaceNormal);
    obj.setProperty("surfaceNormal", surfaceNormal);
    obj.setProperty("extraInfo", engine->toScriptValue(value.extraInfo));
    return obj;
}

void RayToEntityIntersectionResultFromScriptValue(const QScriptValue& object, RayToEntityIntersectionResult& value) {
    PROFILE_RANGE(script_entities, __FUNCTION__);

    value.intersects = object.property("intersects").toVariant().toBool();
    value.accurate = object.property("accurate").toVariant().toBool();
    QScriptValue entityIDValue = object.property("entityID");
    // EntityItemIDfromScriptValue(entityIDValue, value.entityID);
    quuidFromScriptValue(entityIDValue, value.entityID);
    value.distance = object.property("distance").toVariant().toFloat();

    QString faceName = object.property("face").toVariant().toString();
    if (faceName == "MIN_X_FACE") {
        value.face = MIN_X_FACE;
    } else if (faceName == "MAX_X_FACE") {
        value.face = MAX_X_FACE;
    } else if (faceName == "MIN_Y_FACE") {
        value.face = MIN_Y_FACE;
    } else if (faceName == "MAX_Y_FACE") {
        value.face = MAX_Y_FACE;
    } else if (faceName == "MIN_Z_FACE") {
        value.face = MIN_Z_FACE;
    } else {
        value.face = MAX_Z_FACE;
    };
    QScriptValue intersection = object.property("intersection");
    if (intersection.isValid()) {
        vec3FromScriptValue(intersection, value.intersection);
    }
    QScriptValue surfaceNormal = object.property("surfaceNormal");
    if (surfaceNormal.isValid()) {
        vec3FromScriptValue(surfaceNormal, value.surfaceNormal);
    }
    value.extraInfo = object.property("extraInfo").toVariant().toMap();
}

bool EntityScriptingInterface::polyVoxWorker(QUuid entityID, std::function<bool(PolyVoxEntityItem&)> actor) {
    PROFILE_RANGE(script_entities, __FUNCTION__);

    if (!_entityTree) {
        return false;
    }

    EntityItemPointer entity = _entityTree->findEntityByEntityItemID(entityID);
    if (!entity) {
        qCDebug(entities) << "EntityScriptingInterface::setVoxels no entity with ID" << entityID;
        return false;
    }

    EntityTypes::EntityType entityType = entity->getType();
    if (entityType != EntityTypes::PolyVox) {
        return false;
    }

    auto polyVoxEntity = std::dynamic_pointer_cast<PolyVoxEntityItem>(entity);
    bool result;
    _entityTree->withWriteLock([&] {
        result = actor(*polyVoxEntity);
    });
    return result;
}

bool EntityScriptingInterface::setPoints(QUuid entityID, std::function<bool(LineEntityItem&)> actor) {
    PROFILE_RANGE(script_entities, __FUNCTION__);

    if (!_entityTree) {
        return false;
    }

    EntityItemPointer entity = static_cast<EntityItemPointer>(_entityTree->findEntityByEntityItemID(entityID));
    if (!entity) {
        qCDebug(entities) << "EntityScriptingInterface::setPoints no entity with ID" << entityID;
    }

    EntityTypes::EntityType entityType = entity->getType();

    if (entityType != EntityTypes::Line) {
        return false;
    }

    auto now = usecTimestampNow();

    auto lineEntity = std::static_pointer_cast<LineEntityItem>(entity);
    bool success;
    _entityTree->withWriteLock([&] {
        success = actor(*lineEntity);
        entity->setLastEdited(now);
        entity->setLastBroadcast(now);
    });

    EntityItemProperties properties;
    _entityTree->withReadLock([&] {
        properties = entity->getProperties();
    });

    properties.setLinePointsDirty();
    properties.setLastEdited(now);

    queueEntityMessage(PacketType::EntityEdit, entityID, properties);
    return success;
}

bool EntityScriptingInterface::setVoxelSphere(QUuid entityID, const glm::vec3& center, float radius, int value) {
    PROFILE_RANGE(script_entities, __FUNCTION__);
    return polyVoxWorker(entityID, [center, radius, value](PolyVoxEntityItem& polyVoxEntity) {
        return polyVoxEntity.setSphere(center, radius, value);
    });
}

bool EntityScriptingInterface::setVoxelCapsule(QUuid entityID,
                                               const glm::vec3& start, const glm::vec3& end,
                                               float radius, int value) {
    PROFILE_RANGE(script_entities, __FUNCTION__);

    return polyVoxWorker(entityID, [start, end, radius, value](PolyVoxEntityItem& polyVoxEntity) {
        return polyVoxEntity.setCapsule(start, end, radius, value);
    });
}

bool EntityScriptingInterface::setVoxel(QUuid entityID, const glm::vec3& position, int value) {
    PROFILE_RANGE(script_entities, __FUNCTION__);

    return polyVoxWorker(entityID, [position, value](PolyVoxEntityItem& polyVoxEntity) {
        return polyVoxEntity.setVoxelInVolume(position, value);
    });
}

bool EntityScriptingInterface::setAllVoxels(QUuid entityID, int value) {
    PROFILE_RANGE(script_entities, __FUNCTION__);

    return polyVoxWorker(entityID, [value](PolyVoxEntityItem& polyVoxEntity) {
        return polyVoxEntity.setAll(value);
    });
}

bool EntityScriptingInterface::setVoxelsInCuboid(QUuid entityID, const glm::vec3& lowPosition,
                                                 const glm::vec3& cuboidSize, int value) {
    PROFILE_RANGE(script_entities, __FUNCTION__);

    return polyVoxWorker(entityID, [lowPosition, cuboidSize, value](PolyVoxEntityItem& polyVoxEntity) {
        return polyVoxEntity.setCuboid(lowPosition, cuboidSize, value);
    });
}

bool EntityScriptingInterface::setAllPoints(QUuid entityID, const QVector<glm::vec3>& points) {
    PROFILE_RANGE(script_entities, __FUNCTION__);

    EntityItemPointer entity = static_cast<EntityItemPointer>(_entityTree->findEntityByEntityItemID(entityID));
    if (!entity) {
        qCDebug(entities) << "EntityScriptingInterface::setPoints no entity with ID" << entityID;
    }

    EntityTypes::EntityType entityType = entity->getType();

    if (entityType == EntityTypes::Line) {
        return setPoints(entityID, [points](LineEntityItem& lineEntity) -> bool
        {
            return (LineEntityItem*)lineEntity.setLinePoints(points);
        });
    }

    return false;
}

bool EntityScriptingInterface::appendPoint(QUuid entityID, const glm::vec3& point) {
    PROFILE_RANGE(script_entities, __FUNCTION__);

    EntityItemPointer entity = static_cast<EntityItemPointer>(_entityTree->findEntityByEntityItemID(entityID));
    if (!entity) {
        qCDebug(entities) << "EntityScriptingInterface::setPoints no entity with ID" << entityID;
    }

    EntityTypes::EntityType entityType = entity->getType();

    if (entityType == EntityTypes::Line) {
        return setPoints(entityID, [point](LineEntityItem& lineEntity) -> bool
        {
            return (LineEntityItem*)lineEntity.appendPoint(point);
        });
    }

    return false;
}


bool EntityScriptingInterface::actionWorker(const QUuid& entityID,
                                            std::function<bool(EntitySimulationPointer, EntityItemPointer)> actor) {
    if (!_entityTree) {
        return false;
    }

    auto nodeList = DependencyManager::get<NodeList>();
    const QUuid myNodeID = nodeList->getSessionUUID();

    EntityItemProperties properties;

    EntityItemPointer entity;
    bool doTransmit = false;
    _entityTree->withWriteLock([&] {
        EntitySimulationPointer simulation = _entityTree->getSimulation();
        entity = _entityTree->findEntityByEntityItemID(entityID);
        if (!entity) {
            qCDebug(entities) << "actionWorker -- unknown entity" << entityID;
            return;
        }

        if (!simulation) {
            qCDebug(entities) << "actionWorker -- no simulation" << entityID;
            return;
        }

        if (entity->getClientOnly() && entity->getOwningAvatarID() != myNodeID) {
            return;
        }

        doTransmit = actor(simulation, entity);
        _entityTree->entityChanged(entity);
        if (doTransmit) {
            properties.setClientOnly(entity->getClientOnly());
            properties.setOwningAvatarID(entity->getOwningAvatarID());
        }
    });

    // transmit the change
    if (doTransmit) {
        _entityTree->withReadLock([&] {
            properties = entity->getProperties();
        });

        properties.setActionDataDirty();
        auto now = usecTimestampNow();
        properties.setLastEdited(now);
        queueEntityMessage(PacketType::EntityEdit, entityID, properties);
    }

    return doTransmit;
}


QUuid EntityScriptingInterface::addAction(const QString& actionTypeString,
                                          const QUuid& entityID,
                                          const QVariantMap& arguments) {
    PROFILE_RANGE(script_entities, __FUNCTION__);

    QUuid actionID = QUuid::createUuid();
    auto actionFactory = DependencyManager::get<EntityDynamicFactoryInterface>();
    bool success = false;
    actionWorker(entityID, [&](EntitySimulationPointer simulation, EntityItemPointer entity) {
        // create this action even if the entity doesn't have physics info.  it will often be the
        // case that a script adds an action immediately after an object is created, and the physicsInfo
        // is computed asynchronously.
        // if (!entity->getPhysicsInfo()) {
        //     return false;
        // }
        EntityDynamicType dynamicType = EntityDynamicInterface::dynamicTypeFromString(actionTypeString);
        if (dynamicType == DYNAMIC_TYPE_NONE) {
            return false;
        }
        EntityDynamicPointer action = actionFactory->factory(dynamicType, actionID, entity, arguments);
        if (!action) {
            return false;
        }
        action->setIsMine(true);
        success = entity->addAction(simulation, action);
        entity->flagForOwnershipBid(SCRIPT_GRAB_SIMULATION_PRIORITY);
        return false; // Physics will cause a packet to be sent, so don't send from here.
    });
    if (success) {
        return actionID;
    }
    return QUuid();
}


bool EntityScriptingInterface::updateAction(const QUuid& entityID, const QUuid& actionID, const QVariantMap& arguments) {
    PROFILE_RANGE(script_entities, __FUNCTION__);

    return actionWorker(entityID, [&](EntitySimulationPointer simulation, EntityItemPointer entity) {
        bool success = entity->updateAction(simulation, actionID, arguments);
        if (success) {
            entity->flagForOwnershipBid(SCRIPT_GRAB_SIMULATION_PRIORITY);
        }
        return success;
    });
}

bool EntityScriptingInterface::deleteAction(const QUuid& entityID, const QUuid& actionID) {
    PROFILE_RANGE(script_entities, __FUNCTION__);

    bool success = false;
    actionWorker(entityID, [&](EntitySimulationPointer simulation, EntityItemPointer entity) {
        success = entity->removeAction(simulation, actionID);
        if (success) {
            // reduce from grab to poke
            entity->flagForOwnershipBid(SCRIPT_POKE_SIMULATION_PRIORITY);
        }
        return false; // Physics will cause a packet to be sent, so don't send from here.
    });
    return success;
}

QVector<QUuid> EntityScriptingInterface::getActionIDs(const QUuid& entityID) {
    PROFILE_RANGE(script_entities, __FUNCTION__);

    QVector<QUuid> result;
    actionWorker(entityID, [&](EntitySimulationPointer simulation, EntityItemPointer entity) {
        QList<QUuid> actionIDs = entity->getActionIDs();
        result = QVector<QUuid>::fromList(actionIDs);
        return false; // don't send an edit packet
    });
    return result;
}

QVariantMap EntityScriptingInterface::getActionArguments(const QUuid& entityID, const QUuid& actionID) {
    PROFILE_RANGE(script_entities, __FUNCTION__);

    QVariantMap result;
    actionWorker(entityID, [&](EntitySimulationPointer simulation, EntityItemPointer entity) {
        result = entity->getActionArguments(actionID);
        return false; // don't send an edit packet
    });
    return result;
}

EntityItemPointer EntityScriptingInterface::checkForTreeEntityAndTypeMatch(const QUuid& entityID,
                                                                           EntityTypes::EntityType entityType) {
    if (!_entityTree) {
        return EntityItemPointer();
    }
    
    EntityItemPointer entity = _entityTree->findEntityByEntityItemID(entityID);
    if (!entity) {
        qCDebug(entities) << "EntityScriptingInterface::checkForTreeEntityAndTypeMatch - no entity with ID" << entityID;
        return entity;
    }
    
    if (entityType != EntityTypes::Unknown && entity->getType() != entityType) {
        return EntityItemPointer();
    }
    
    return entity;
}

glm::vec3 EntityScriptingInterface::voxelCoordsToWorldCoords(const QUuid& entityID, glm::vec3 voxelCoords) {
    if (auto entity = checkForTreeEntityAndTypeMatch(entityID, EntityTypes::PolyVox)) {
        auto polyVoxEntity = std::dynamic_pointer_cast<PolyVoxEntityItem>(entity);
        return polyVoxEntity->voxelCoordsToWorldCoords(voxelCoords);
    } else {
        return glm::vec3(0.0f);
    }
}

glm::vec3 EntityScriptingInterface::worldCoordsToVoxelCoords(const QUuid& entityID, glm::vec3 worldCoords) {
    if (auto entity = checkForTreeEntityAndTypeMatch(entityID, EntityTypes::PolyVox)) {
        auto polyVoxEntity = std::dynamic_pointer_cast<PolyVoxEntityItem>(entity);
        return polyVoxEntity->worldCoordsToVoxelCoords(worldCoords);
    } else {
        return glm::vec3(0.0f);
    }
}

glm::vec3 EntityScriptingInterface::voxelCoordsToLocalCoords(const QUuid& entityID, glm::vec3 voxelCoords) {
    if (auto entity = checkForTreeEntityAndTypeMatch(entityID, EntityTypes::PolyVox)) {
        auto polyVoxEntity = std::dynamic_pointer_cast<PolyVoxEntityItem>(entity);
        return polyVoxEntity->voxelCoordsToLocalCoords(voxelCoords);
    } else {
        return glm::vec3(0.0f);
    }
}

glm::vec3 EntityScriptingInterface::localCoordsToVoxelCoords(const QUuid& entityID, glm::vec3 localCoords) {
    if (auto entity = checkForTreeEntityAndTypeMatch(entityID, EntityTypes::PolyVox)) {
        auto polyVoxEntity = std::dynamic_pointer_cast<PolyVoxEntityItem>(entity);
        return polyVoxEntity->localCoordsToVoxelCoords(localCoords);
    } else {
        return glm::vec3(0.0f);
    }
}

glm::vec3 EntityScriptingInterface::getAbsoluteJointTranslationInObjectFrame(const QUuid& entityID, int jointIndex) {
    if (auto entity = checkForTreeEntityAndTypeMatch(entityID, EntityTypes::Model)) {
        auto modelEntity = std::dynamic_pointer_cast<ModelEntityItem>(entity);
        return modelEntity->getAbsoluteJointTranslationInObjectFrame(jointIndex);
    } else {
        return glm::vec3(0.0f);
    }
}

glm::quat EntityScriptingInterface::getAbsoluteJointRotationInObjectFrame(const QUuid& entityID, int jointIndex) {
    if (auto entity = checkForTreeEntityAndTypeMatch(entityID, EntityTypes::Model)) {
        auto modelEntity = std::dynamic_pointer_cast<ModelEntityItem>(entity);
        return modelEntity->getAbsoluteJointRotationInObjectFrame(jointIndex);
    } else {
        return glm::quat();
    }
}

bool EntityScriptingInterface::setAbsoluteJointTranslationInObjectFrame(const QUuid& entityID,
                                                                        int jointIndex, glm::vec3 translation) {
    if (auto entity = checkForTreeEntityAndTypeMatch(entityID, EntityTypes::Model)) {
        auto now = usecTimestampNow();
        auto modelEntity = std::dynamic_pointer_cast<ModelEntityItem>(entity);
        bool result = modelEntity->setAbsoluteJointTranslationInObjectFrame(jointIndex, translation);
        if (result) {
            EntityItemProperties properties;
            _entityTree->withWriteLock([&] {
                properties = entity->getProperties();
                entity->setLastBroadcast(now);
            });

            properties.setJointTranslationsDirty();
            properties.setLastEdited(now);
            queueEntityMessage(PacketType::EntityEdit, entityID, properties);
            return true;
        }
    }
    return false;
}

bool EntityScriptingInterface::setAbsoluteJointRotationInObjectFrame(const QUuid& entityID,
                                                                     int jointIndex, glm::quat rotation) {
    if (auto entity = checkForTreeEntityAndTypeMatch(entityID, EntityTypes::Model)) {
        auto now = usecTimestampNow();
        auto modelEntity = std::dynamic_pointer_cast<ModelEntityItem>(entity);
        bool result = modelEntity->setAbsoluteJointRotationInObjectFrame(jointIndex, rotation);
        if (result) {
            EntityItemProperties properties;
            _entityTree->withWriteLock([&] {
                properties = entity->getProperties();
                entity->setLastBroadcast(now);
            });

            properties.setJointRotationsDirty();
            properties.setLastEdited(now);
            queueEntityMessage(PacketType::EntityEdit, entityID, properties);
            return true;
        }
    }
    return false;
}

glm::vec3 EntityScriptingInterface::getLocalJointTranslation(const QUuid& entityID, int jointIndex) {
    if (auto entity = checkForTreeEntityAndTypeMatch(entityID, EntityTypes::Model)) {
        auto modelEntity = std::dynamic_pointer_cast<ModelEntityItem>(entity);
        return modelEntity->getLocalJointTranslation(jointIndex);
    } else {
        return glm::vec3(0.0f);
    }
}

glm::quat EntityScriptingInterface::getLocalJointRotation(const QUuid& entityID, int jointIndex) {
    if (auto entity = checkForTreeEntityAndTypeMatch(entityID, EntityTypes::Model)) {
        auto modelEntity = std::dynamic_pointer_cast<ModelEntityItem>(entity);
        return modelEntity->getLocalJointRotation(jointIndex);
    } else {
        return glm::quat();
    }
}

bool EntityScriptingInterface::setLocalJointTranslation(const QUuid& entityID, int jointIndex, glm::vec3 translation) {
    if (auto entity = checkForTreeEntityAndTypeMatch(entityID, EntityTypes::Model)) {
        auto now = usecTimestampNow();
        auto modelEntity = std::dynamic_pointer_cast<ModelEntityItem>(entity);
        bool result = modelEntity->setLocalJointTranslation(jointIndex, translation);
        if (result) {
            EntityItemProperties properties;
            _entityTree->withWriteLock([&] {
                properties = entity->getProperties();
                entity->setLastBroadcast(now);
            });

            properties.setJointTranslationsDirty();
            properties.setLastEdited(now);
            queueEntityMessage(PacketType::EntityEdit, entityID, properties);
            return true;
        }
    }
    return false;
}

bool EntityScriptingInterface::setLocalJointRotation(const QUuid& entityID, int jointIndex, glm::quat rotation) {
    if (auto entity = checkForTreeEntityAndTypeMatch(entityID, EntityTypes::Model)) {
        auto now = usecTimestampNow();
        auto modelEntity = std::dynamic_pointer_cast<ModelEntityItem>(entity);
        bool result = modelEntity->setLocalJointRotation(jointIndex, rotation);
        if (result) {
            EntityItemProperties properties;
            _entityTree->withWriteLock([&] {
                properties = entity->getProperties();
                entity->setLastBroadcast(now);
            });

            properties.setJointRotationsDirty();
            properties.setLastEdited(now);
            queueEntityMessage(PacketType::EntityEdit, entityID, properties);
            return true;
        }
    }
    return false;
}



bool EntityScriptingInterface::setLocalJointRotations(const QUuid& entityID, const QVector<glm::quat>& rotations) {
    if (auto entity = checkForTreeEntityAndTypeMatch(entityID, EntityTypes::Model)) {
        auto now = usecTimestampNow();
        auto modelEntity = std::dynamic_pointer_cast<ModelEntityItem>(entity);

        bool result = false;
        for (int index = 0; index < rotations.size(); index++) {
            result |= modelEntity->setLocalJointRotation(index, rotations[index]);
        }
        if (result) {
            EntityItemProperties properties;
            _entityTree->withWriteLock([&] {
                entity->setLastEdited(now);
                entity->setLastBroadcast(now);
                properties = entity->getProperties();
            });

            properties.setJointRotationsDirty();
            properties.setLastEdited(now);
            queueEntityMessage(PacketType::EntityEdit, entityID, properties);
            return true;
        }
    }
    return false;
}


bool EntityScriptingInterface::setLocalJointTranslations(const QUuid& entityID, const QVector<glm::vec3>& translations) {
    if (auto entity = checkForTreeEntityAndTypeMatch(entityID, EntityTypes::Model)) {
        auto now = usecTimestampNow();
        auto modelEntity = std::dynamic_pointer_cast<ModelEntityItem>(entity);

        bool result = false;
        for (int index = 0; index < translations.size(); index++) {
            result |= modelEntity->setLocalJointTranslation(index, translations[index]);
        }
        if (result) {
            EntityItemProperties properties;
            _entityTree->withWriteLock([&] {
                entity->setLastEdited(now);
                entity->setLastBroadcast(now);
                properties = entity->getProperties();
            });

            properties.setJointTranslationsDirty();
            properties.setLastEdited(now);
            queueEntityMessage(PacketType::EntityEdit, entityID, properties);
            return true;
        }
    }
    return false;
}

bool EntityScriptingInterface::setLocalJointsData(const QUuid& entityID,
                                                  const QVector<glm::quat>& rotations,
                                                  const QVector<glm::vec3>& translations) {
    // for a model with 80 joints, sending both these in one edit packet causes the packet to be too large.
    return setLocalJointRotations(entityID, rotations) ||
        setLocalJointTranslations(entityID, translations);
}

int EntityScriptingInterface::getJointIndex(const QUuid& entityID, const QString& name) {
    if (!_entityTree) {
        return -1;
    }
    int result;
    BLOCKING_INVOKE_METHOD(_entityTree.get(), "getJointIndex",
                              Q_RETURN_ARG(int, result), Q_ARG(QUuid, entityID), Q_ARG(QString, name));
    return result;
}

QStringList EntityScriptingInterface::getJointNames(const QUuid& entityID) {
    if (!_entityTree) {
        return QStringList();
    }
    QStringList result;
    BLOCKING_INVOKE_METHOD(_entityTree.get(), "getJointNames",
                              Q_RETURN_ARG(QStringList, result), Q_ARG(QUuid, entityID));
    return result;
}

QVector<QUuid> EntityScriptingInterface::getChildrenIDs(const QUuid& parentID) {
    QVector<QUuid> result;
    if (!_entityTree) {
        return result;
    }

    EntityItemPointer entity = _entityTree->findEntityByEntityItemID(parentID);
    if (!entity) {
        qCDebug(entities) << "EntityScriptingInterface::getChildrenIDs - no entity with ID" << parentID;
        return result;
    }

    _entityTree->withReadLock([&] {
        entity->forEachChild([&](SpatiallyNestablePointer child) {
            result.push_back(child->getID());
        });
    });

    return result;
}

bool EntityScriptingInterface::isChildOfParent(QUuid childID, QUuid parentID) {
    bool isChild = false;

    if (!_entityTree) {
        return isChild;
    }

    _entityTree->withReadLock([&] {
        EntityItemPointer parent = _entityTree->findEntityByEntityItemID(parentID);
        if (parent) {
            parent->forEachDescendant([&](SpatiallyNestablePointer descendant) {
                if (descendant->getID() == childID) {
                    isChild = true;
                    return;
                }
            });
        }
    });

    return isChild;
}

QString EntityScriptingInterface::getNestableType(QUuid id) {
    QSharedPointer<SpatialParentFinder> parentFinder = DependencyManager::get<SpatialParentFinder>();
    if (!parentFinder) {
        return "unknown";
    }
    bool success;
    SpatiallyNestableWeakPointer objectWP = parentFinder->find(id, success);
    if (!success) {
        return "unknown";
    }
    SpatiallyNestablePointer object = objectWP.lock();
    if (!object) {
        return "unknown";
    }
    NestableType nestableType = object->getNestableType();
    return SpatiallyNestable::nestableTypeToString(nestableType);
}

QVector<QUuid> EntityScriptingInterface::getChildrenIDsOfJoint(const QUuid& parentID, int jointIndex) {
    QVector<QUuid> result;
    if (!_entityTree) {
        return result;
    }
    _entityTree->withReadLock([&] {
        QSharedPointer<SpatialParentFinder> parentFinder = DependencyManager::get<SpatialParentFinder>();
        if (!parentFinder) {
            return;
        }
        bool success;
        SpatiallyNestableWeakPointer parentWP = parentFinder->find(parentID, success);
        if (!success) {
            return;
        }
        SpatiallyNestablePointer parent = parentWP.lock();
        if (!parent) {
            return;
        }
        parent->forEachChild([&](SpatiallyNestablePointer child) {
            if (child->getParentJointIndex() == jointIndex) {
                result.push_back(child->getID());
            }
        });
    });
    return result;
}

QUuid EntityScriptingInterface::getKeyboardFocusEntity() const {
    QUuid result;
    QMetaObject::invokeMethod(qApp, "getKeyboardFocusEntity", Qt::DirectConnection, Q_RETURN_ARG(QUuid, result));
    return result;
}

void EntityScriptingInterface::setKeyboardFocusEntity(const EntityItemID& id) {
    QMetaObject::invokeMethod(qApp, "setKeyboardFocusEntity", Qt::DirectConnection, Q_ARG(EntityItemID, id));
}

void EntityScriptingInterface::sendMousePressOnEntity(const EntityItemID& id, const PointerEvent& event) {
    emit mousePressOnEntity(id, event);
}

void EntityScriptingInterface::sendMouseMoveOnEntity(const EntityItemID& id, const PointerEvent& event) {
    emit mouseMoveOnEntity(id, event);
}

void EntityScriptingInterface::sendMouseReleaseOnEntity(const EntityItemID& id, const PointerEvent& event) {
    emit mouseReleaseOnEntity(id, event);
}

void EntityScriptingInterface::sendClickDownOnEntity(const EntityItemID& id, const PointerEvent& event) {
    emit clickDownOnEntity(id, event);
}

void EntityScriptingInterface::sendHoldingClickOnEntity(const EntityItemID& id, const PointerEvent& event) {
    emit holdingClickOnEntity(id, event);
}

void EntityScriptingInterface::sendClickReleaseOnEntity(const EntityItemID& id, const PointerEvent& event) {
    emit clickReleaseOnEntity(id, event);
}

void EntityScriptingInterface::sendHoverEnterEntity(const EntityItemID& id, const PointerEvent& event) {
    emit hoverEnterEntity(id, event);
}

void EntityScriptingInterface::sendHoverOverEntity(const EntityItemID& id, const PointerEvent& event) {
    emit hoverOverEntity(id, event);
}

void EntityScriptingInterface::sendHoverLeaveEntity(const EntityItemID& id, const PointerEvent& event) {
    emit hoverLeaveEntity(id, event);
}

bool EntityScriptingInterface::wantsHandControllerPointerEvents(QUuid id) {
    bool result = false;
    if (_entityTree) {
        _entityTree->withReadLock([&] {
            EntityItemPointer entity = _entityTree->findEntityByEntityItemID(EntityItemID(id));
            if (entity) {
                result = entity->wantsHandControllerPointerEvents();
            }
        });
    }
    return result;
}

void EntityScriptingInterface::emitScriptEvent(const EntityItemID& entityID, const QVariant& message) {
    if (_entityTree) {
        _entityTree->withReadLock([&] {
            EntityItemPointer entity = _entityTree->findEntityByEntityItemID(EntityItemID(entityID));
            if (entity) {
                entity->emitScriptEvent(message);
            }
        });
    }
}

// TODO move this someplace that makes more sense...
bool EntityScriptingInterface::AABoxIntersectsCapsule(const glm::vec3& low, const glm::vec3& dimensions,
                                                      const glm::vec3& start, const glm::vec3& end, float radius) {
    glm::vec3 penetration;
    AABox aaBox(low, dimensions);
    return aaBox.findCapsulePenetration(start, end, radius, penetration);
}

void EntityScriptingInterface::getMeshes(QUuid entityID, QScriptValue callback) {
    PROFILE_RANGE(script_entities, __FUNCTION__);

    EntityItemPointer entity = static_cast<EntityItemPointer>(_entityTree->findEntityByEntityItemID(entityID));
    if (!entity) {
        qCDebug(entities) << "EntityScriptingInterface::getMeshes no entity with ID" << entityID;
        QScriptValueList args { callback.engine()->undefinedValue(), false };
        callback.call(QScriptValue(), args);
        return;
    }

    MeshProxyList result;
    bool success = entity->getMeshes(result);

    if (success) {
        QScriptValue resultAsScriptValue = meshesToScriptValue(callback.engine(), result);
        QScriptValueList args { resultAsScriptValue, true };
        callback.call(QScriptValue(), args);
    } else {
        QScriptValueList args { callback.engine()->undefinedValue(), false };
        callback.call(QScriptValue(), args);
    }
}

glm::mat4 EntityScriptingInterface::getEntityTransform(const QUuid& entityID) {
    glm::mat4 result;
    if (_entityTree) {
        _entityTree->withReadLock([&] {
            EntityItemPointer entity = _entityTree->findEntityByEntityItemID(EntityItemID(entityID));
            if (entity) {
                glm::mat4 translation = glm::translate(entity->getWorldPosition());
                glm::mat4 rotation = glm::mat4_cast(entity->getWorldOrientation());
                result = translation * rotation;
            }
        });
    }
    return result;
}

glm::mat4 EntityScriptingInterface::getEntityLocalTransform(const QUuid& entityID) {
    glm::mat4 result;
    if (_entityTree) {
        _entityTree->withReadLock([&] {
            EntityItemPointer entity = _entityTree->findEntityByEntityItemID(EntityItemID(entityID));
            if (entity) {
                glm::mat4 translation = glm::translate(entity->getLocalPosition());
                glm::mat4 rotation = glm::mat4_cast(entity->getLocalOrientation());
                result = translation * rotation;
            }
        });
    }
    return result;
}

QString EntityScriptingInterface::getStaticCertificateJSON(const QUuid& entityID) {
    QByteArray result;
    if (_entityTree) {
        _entityTree->withReadLock([&] {
            EntityItemPointer entity = _entityTree->findEntityByEntityItemID(EntityItemID(entityID));
            if (entity) {
                result = entity->getProperties().getStaticCertificateJSON();
            }
        });
    }
    return result;
}

bool EntityScriptingInterface::verifyStaticCertificateProperties(const QUuid& entityID) {
    bool result = false;
    if (_entityTree) {
        _entityTree->withReadLock([&] {
            EntityItemPointer entity = _entityTree->findEntityByEntityItemID(EntityItemID(entityID));
            if (entity) {
                result = entity->getProperties().verifyStaticCertificateProperties();
            }
        });
    }
    return result;
}<|MERGE_RESOLUTION|>--- conflicted
+++ resolved
@@ -333,12 +333,8 @@
     EntityItemID newEntityID;
     EntityItemProperties properties = getEntityProperties(entityIDToClone);
     properties.convertToCloneProperties(entityIDToClone);
-<<<<<<< HEAD
-    if (addLocalEntityCopy(properties, newEntityID)) {
-=======
     bool success = addLocalEntityCopy(properties, newEntityID);
     if (success) {
->>>>>>> 1e2d2819
         getEntityPacketSender()->queueCloneEntityMessage(entityIDToClone, newEntityID);
         return newEntityID;
     } else {
