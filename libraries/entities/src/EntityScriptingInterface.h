//
//  EntityScriptingInterface.h
//  libraries/entities/src
//
//  Created by Brad Hefta-Gaub on 12/6/13.
//  Copyright 2013 High Fidelity, Inc.
//
//  Distributed under the Apache License, Version 2.0.
//  See the accompanying file LICENSE or http://www.apache.org/licenses/LICENSE-2.0.html
//
// TODO: How will we handle collision callbacks with Entities
//

#ifndef hifi_EntityScriptingInterface_h
#define hifi_EntityScriptingInterface_h

#include <QtCore/QObject>
#include <QtCore/QStringList>
#include <QtQml/QJSValue>
#include <QtQml/QJSValueList>

#include <DependencyManager.h>
#include <Octree.h>
#include <OctreeScriptingInterface.h>
#include <RegisteredMetaTypes.h>
#include <PointerEvent.h>

#include "PolyVoxEntityItem.h"
#include "LineEntityItem.h"
#include "PolyLineEntityItem.h"
#include "EntityTree.h"

#include "EntityEditPacketSender.h"
#include "EntitiesScriptEngineProvider.h"
#include "EntityItemProperties.h"

#include "BaseScriptEngine.h"

class EntityTree;
class MeshProxy;

// helper factory to compose standardized, async metadata queries for "magic" Entity properties
// like .script and .serverScripts.  This is used for automated testing of core scripting features
// as well as to provide early adopters a self-discoverable, consistent way to diagnose common
// problems with their own Entity scripts.
class EntityPropertyMetadataRequest {
public:
    EntityPropertyMetadataRequest(BaseScriptEngine* engine) : _engine(engine) {};
    bool script(EntityItemID entityID, QScriptValue handler);
    bool serverScripts(EntityItemID entityID, QScriptValue handler);
private:
    QPointer<BaseScriptEngine> _engine;
};

/**jsdoc
 * The result of a {@link PickRay} search using {@link Entities.findRayIntersection|findRayIntersection} or 
 * {@link Entities.findRayIntersectionBlocking|findRayIntersectionBlocking}.
 * @typedef {object} Entities.RayToEntityIntersectionResult
 * @property {boolean} intersects - <code>true</code> if the {@link PickRay} intersected an entity, otherwise 
 *     <code>false</code>.
 * @property {boolean} accurate - Is always <code>true</code>.
 * @property {Uuid} entityID - The ID if the entity intersected, if any, otherwise <code>null</code>.
 * @property {number} distance - The distance from the {@link PickRay} origin to the intersection point.
 * @property {Vec3} intersection - The intersection point.
 * @property {Vec3} surfaceNormal - The surface normal of the entity at the intersection point.
 * @property {BoxFace} face - The face of the entity's axis-aligned box that the ray intersects.
 * @property {object} extraInfo - Extra information depending on the entity intersected. Currently, only <code>Model</code> 
 *     entities provide extra information, and the information provided depends on the <code>precisionPicking</code> parameter 
 *     value that the search function was called with.
 */
// "accurate" is currently always true because the ray intersection is always performed with an Octree::Lock.
class RayToEntityIntersectionResult {
public:
    RayToEntityIntersectionResult();
    bool intersects;
    bool accurate;
    QUuid entityID;
    float distance;
    BoxFace face;
    glm::vec3 intersection;
    glm::vec3 surfaceNormal;
    QVariantMap extraInfo;
};

Q_DECLARE_METATYPE(RayToEntityIntersectionResult)

QScriptValue RayToEntityIntersectionResultToScriptValue(QScriptEngine* engine, const RayToEntityIntersectionResult& results);
void RayToEntityIntersectionResultFromScriptValue(const QScriptValue& object, RayToEntityIntersectionResult& results);


/**jsdoc
 * The Entities API provides facilities to create and interact with entities. Entities are 2D and 3D objects that are visible
 * to everyone and typically are persisted to the domain. For Interface scripts, the entities available are those that 
 * Interface has displayed and so knows about.
 *
 * @namespace Entities
 * @property {number} currentAvatarEnergy - <strong>Deprecated</strong>
 * @property {number} costMultiplier - <strong>Deprecated</strong>
 * @property {Uuid} keyboardFocusEntity - Get or set the {@link Entities.EntityType|Web} entity that has keyboard focus.
 *     If no entity has keyboard focus, get returns <code>null</code>; set to <code>null</code> or {@link Uuid|Uuid.NULL} to 
 *     clear keyboard focus.
 */
/// handles scripting of Entity commands from JS passed to assigned clients
class EntityScriptingInterface : public OctreeScriptingInterface, public Dependency  {
    Q_OBJECT

    Q_PROPERTY(float currentAvatarEnergy READ getCurrentAvatarEnergy WRITE setCurrentAvatarEnergy)
    Q_PROPERTY(float costMultiplier READ getCostMultiplier WRITE setCostMultiplier)
    Q_PROPERTY(QUuid keyboardFocusEntity READ getKeyboardFocusEntity WRITE setKeyboardFocusEntity)

    friend EntityPropertyMetadataRequest;
public:
    EntityScriptingInterface(bool bidOnSimulationOwnership);

    class ActivityTracking {
    public:
        int addedEntityCount { 0 };
        int deletedEntityCount { 0 };
        int editedEntityCount { 0 };
    };

    EntityEditPacketSender* getEntityPacketSender() const { return (EntityEditPacketSender*)getPacketSender(); }
    virtual NodeType_t getServerNodeType() const override { return NodeType::EntityServer; }
    virtual OctreeEditPacketSender* createPacketSender() override { return new EntityEditPacketSender(); }

    void setEntityTree(EntityTreePointer modelTree);
    EntityTreePointer getEntityTree() { return _entityTree; }
    void setEntitiesScriptEngine(QSharedPointer<EntitiesScriptEngineProvider> engine);
    float calculateCost(float mass, float oldVelocity, float newVelocity);

    void resetActivityTracking();
    ActivityTracking getActivityTracking() const { return _activityTracking; }
public slots:

    /**jsdoc
     * Check whether or not you can change the <code>locked</code> property of entities. Locked entities have their 
     * <code>locked</code> property set to <code>true</code> and cannot be edited or deleted. Whether or not you can change 
     * entities' <code>locked</code> properties is configured in the domain server's permissions.
     * @function Entities.canAdjustLocks
     * @returns {boolean} <code>true</code> if the client can change the <code>locked</code> property of entities,
     *     otherwise <code>false</code>.
     * @example <caption>Set an entity's <code>locked</code> property to true if you can.</caption>
     * if (Entities.canAdjustLocks()) {
     *     Entities.editEntity(entityID, { locked: true });
     * } else {
     *     Window.alert("You do not have the permissions to set an entity locked!");
     * }
     */
    Q_INVOKABLE bool canAdjustLocks();

    /**jsdoc
     * Check whether or not you can rez (create) new entities in the domain.
     * @function Entities.canRez
     * @returns {boolean} <code>true</code> if the domain server will allow this script to rez (create) new entities, 
     *     otherwise <code>false</code>.
     */
    Q_INVOKABLE bool canRez();

    /**jsdoc
     * Check whether or not you can rez (create) new temporary entities in the domain. Temporary entities are entities with a
     * finite <code>lifetime</code> property value set.
     * @function Entities.canRezTmp
     * @returns {boolean} <code>true</code> if the domain server will allow this script to rez (create) new temporary
     *     entities, otherwise <code>false</code>.
     */
    Q_INVOKABLE bool canRezTmp();

    /**jsdoc
     * Check whether or not you can rez (create) new certified entities in the domain. Certified entities are entities that have
     * PoP certificates.
     * @function Entities.canRezCertified
     * @returns {boolean} <code>true</code> if the domain server will allow this script to rez (create) new certified
     *     entities, otherwise <code>false</code>.
     */
    Q_INVOKABLE bool canRezCertified();

    /**jsdoc
     * Check whether or not you can rez (create) new temporary certified entities in the domain. Temporary entities are entities
     * with a finite  <code>lifetime</code> property value set. Certified entities are entities that have PoP certificates.
     * @function Entities.canRezTmpCertified
     * @returns {boolean} <code>true</code> if the domain server will allow this script to rez (create) new temporary 
     *     certified entities, otherwise <code>false</code>.
     */
    Q_INVOKABLE bool canRezTmpCertified();

    /**jsdoc
     * Check whether or not you can make changes to the asset server's assets.
     * @function Entities.canWriteAssets
     * @returns {boolean} <code>true</code> if the domain server will allow this script to make changes to the to the asset 
     *     server's assets, otherwise <code>false</code>.
     */
    Q_INVOKABLE bool canWriteAssets();

    /**jsdoc
<<<<<<< HEAD
     * Add a new entity with specified properties.
=======
    * @function Entities.canReplaceContent
    * @return {bool} `true` if the DomainServer will allow this Node/Avatar to replace the domain's content set
    */
    Q_INVOKABLE bool canReplaceContent();

    /**jsdoc
     * Add a new entity with the specified properties. If `clientOnly` is true, the entity will
     * not be sent to the server and will only be visible/accessible on the local client.
     *
>>>>>>> b4000c04
     * @function Entities.addEntity
     * @param {Entities.EntityProperties} properties - The properties of the entity to create.
     * @param {boolean} [clientOnly=false] - If <code>true</code>, the entity is created as an avatar entity, otherwise it
     *     is created on the server. An avatar entity follows you to each domain you visit, rendering at the same world 
     *     coordinates unless it's parented to your avatar.
     * @returns {Uuid} The ID of the entity if successfully created, otherwise {@link Uuid|Uuid.NULL}.
     * @example <caption>Create a box entity in front of your avatar.</caption>
     * var entityID = Entities.addEntity({
     *     type: "Box",
     *     position: Vec3.sum(MyAvatar.position, Vec3.multiplyQbyV(MyAvatar.orientation, { x: 0, y: 0, z: -5 })),
     *     rotation: MyAvatar.orientation,
     *     dimensions: { x: 0.5, y: 0.5, z: 0.5 }
     * });
     * print("Entity created: " + entityID);
     */
    Q_INVOKABLE QUuid addEntity(const EntityItemProperties& properties, bool clientOnly = false);

    /// temporary method until addEntity can be used from QJSEngine
    /// Deliberately not adding jsdoc, only used internally.
    Q_INVOKABLE QUuid addModelEntity(const QString& name, const QString& modelUrl, const QString& textures, const QString& shapeType, bool dynamic,
                                     const glm::vec3& position, const glm::vec3& gravity);

    /**jsdoc
     * Get the properties of an entity.
     * @function Entities.getEntityProperties
     * @param {Uuid} entityID - The ID of the entity to get the properties of.
     * @param {string[]} [desiredProperties=[]] - Array of the names of the properties to get. If the array is empty,
     *     all properties are returned.
     * @returns {Entities.EntityProperties} The properties of the entity if the entity can be found, otherwise an empty object.
     * @example <caption>Report the color of a new box entity.</caption>
     * var entityID = Entities.addEntity({
     *     type: "Box",
     *     position: Vec3.sum(MyAvatar.position, Vec3.multiplyQbyV(MyAvatar.orientation, { x: 0, y: 0, z: -5 })),
     *     rotation: MyAvatar.orientation,
     *     dimensions: { x: 0.5, y: 0.5, z: 0.5 }
     * });
     * var properties = Entities.getEntityProperties(entityID, ["color"]);
     * print("Entity color: " + JSON.stringify(properties.color));
     */
    Q_INVOKABLE EntityItemProperties getEntityProperties(QUuid entityID);
    Q_INVOKABLE EntityItemProperties getEntityProperties(QUuid identity, EntityPropertyFlags desiredProperties);

    /**jsdoc
     * Update an entity with specified properties.
     * @function Entities.editEntity
     * @param {Uuid} entityID - The ID of the entity to edit.
     * @param {Entities.EntityProperties} properties - The properties to update the entity with.
     * @returns {Uuid} The ID of the entity if the edit was successful, otherwise <code>null</code>.
     * @example <caption>Change the color of an entity.</caption>
     * var entityID = Entities.addEntity({
     *     type: "Box",
     *     position: Vec3.sum(MyAvatar.position, Vec3.multiplyQbyV(MyAvatar.orientation, { x: 0, y: 0, z: -5 })),
     *     rotation: MyAvatar.orientation,
     *     dimensions: { x: 0.5, y: 0.5, z: 0.5 }
     * });
     * var properties = Entities.getEntityProperties(entityID, ["color"]);
     * print("Entity color: " + JSON.stringify(properties.color));
     *
     * Entities.editEntity(entityID, {
     *     color: { red: 255, green: 0, blue: 0 }
     * });
     * properties = Entities.getEntityProperties(entityID, ["color"]);
     * print("Entity color: " + JSON.stringify(properties.color));
     */
    Q_INVOKABLE QUuid editEntity(QUuid entityID, const EntityItemProperties& properties);

    /**jsdoc
     * Delete an entity.
     * @function Entities.deleteEntity
     * @param {Uuid} entityID - The ID of the entity to delete.
     * @example <caption>Delete an entity a few seconds after creating it.</caption>
     * var entityID = Entities.addEntity({
     *     type: "Box",
     *     position: Vec3.sum(MyAvatar.position, Vec3.multiplyQbyV(MyAvatar.orientation, { x: 0, y: 0, z: -5 })),
     *     rotation: MyAvatar.orientation,
     *     dimensions: { x: 0.5, y: 0.5, z: 0.5 }
     * });
     *
     * Script.setTimeout(function () {
     *     Entities.deleteEntity(entityID);
     * }, 3000);
     */
    Q_INVOKABLE void deleteEntity(QUuid entityID);


    /**jsdoc
     * Call a method in a client entity script from a client script or client entity script. The entity script method must be 
     * exposed as a property in the target client entity script.
     * @function Entities.callEntityMethod
     * @param {Uuid} entityID - The ID of the entity to call the method in.
     * @param {string} method - The name of the method to call.
     * @param {string[]} [parameters=[]] - The parameters to call the specified method with.
     */
    Q_INVOKABLE void callEntityMethod(QUuid entityID, const QString& method, const QStringList& params = QStringList());

    /**jsdoc
     * Call a method in a server entity script from a client script or client entity script. The entity script method must be 
     * exposed as a property in the target client entity script. Additionally, the target client entity script must include the 
     * method's name in an exposed property called <code>remotelyCallable</code> that is an array of method names that can be 
     * called.
     * @function Entities.callEntityServerMethod
     * @param {Uuid} entityID - The ID of the entity to call the method in.
     * @param {string} method - The name of the method to call.
     * @param {string[]} [parameters=[]] - The parameters to call the specified method with.
     */
    Q_INVOKABLE void callEntityServerMethod(QUuid entityID, const QString& method, const QStringList& params = QStringList());

    /**jsdoc
     * Call a method in a specific user's client entity script from a server entity script. The entity script method must be 
     * exposed as a property in the target client entity script.
     * @function Entities.callEntityClientMethod
     * @param {Uuid} clientSessionID - The session ID of the user to call the method in.
     * @param {Uuid} entityID - The ID of the entity to call the method in.
     * @param {string} method - The name of the method to call.
     * @param {string[]} [parameters=[]] - The parameters to call the specified method with.
     */
    Q_INVOKABLE void callEntityClientMethod(QUuid clientSessionID, QUuid entityID, const QString& method, 
        const QStringList& params = QStringList());


    /**jsdoc
     * Find the entity with a position closest to a specified point and within a specified radius.
     * @function Entities.findClosestEntity
     * @param {Vec3} center - The point about which to search.
     * @param {number} radius - The radius within which to search.
     * @returns {Uuid} The ID of the entity that is closest to the <code>center</code> and within the <code>radius</code> if
     *     there is one, otherwise <code>null</code>.
     * @example <caption>Find the closest entity within 10m of your avatar.</caption>
     * var entityID = Entities.findClosestEntity(MyAvatar.position, 10);
     * print("Closest entity: " + entityID);
     */
    /// this function will not find any models in script engine contexts which don't have access to models
    Q_INVOKABLE QUuid findClosestEntity(const glm::vec3& center, float radius) const;

    /**jsdoc
     * Find all entities that intersect a sphere defined by a center point and radius.
     * @function Entities.findEntities
     * @param {Vec3} center - The point about which to search.
     * @param {number} radius - The radius within which to search.
     * @returns {Uuid[]} An array of entity IDs that were found that intersect the search sphere. The array is empty if no 
     *     entities could be found.
     * @example <caption>Report how many entities are within 10m of your avatar.</caption>
     * var entityIDs = Entities.findEntities(MyAvatar.position, 10);
     * print("Number of entities within 10m: " + entityIDs.length);
     */
    /// this function will not find any models in script engine contexts which don't have access to models
    Q_INVOKABLE QVector<QUuid> findEntities(const glm::vec3& center, float radius) const;

    /**jsdoc
     * Find all entities whose axis-aligned boxes intersect a search axis-aligned box defined by its minimum coordinates corner
     * and dimensions.
     * @function Entities.findEntitiesInBox
     * @param {Vec3} corner - The corner of the search AA box with minimum co-ordinate values.
     * @param {Vec3} dimensions - The dimensions of the search AA box.
     * @returns {Uuid[]} An array of entity IDs whose AA boxes intersect the search AA box. The array is empty if no entities 
     *     could be found.
     */
    /// this function will not find any models in script engine contexts which don't have access to models
    Q_INVOKABLE QVector<QUuid> findEntitiesInBox(const glm::vec3& corner, const glm::vec3& dimensions) const;

    /**jsdoc
     * Find all entities whose axis-aligned boxes intersect a search frustum.
     * @function Entities.findEntitiesInFrustum
     * @param {ViewFrustum} frustum - The frustum to search in. The <code>position</code>, <code>orientation</code>, 
     *     <code>projection</code>, and <code>centerRadius</code> properties must be specified.
     * @returns {Uuid[]} An array of entity IDs axis-aligned boxes intersect the frustum. The array is empty if no entities 
     *     could be found.
     * @example <caption>Report the number of entities in view.</caption>
     * var entityIDs = Entities.findEntitiesInFrustum(Camera.frustum);
     * print("Number of entities in view: " + entityIDs.length);
     */
    /// this function will not find any models in script engine contexts which don't have access to entities
    Q_INVOKABLE QVector<QUuid> findEntitiesInFrustum(QVariantMap frustum) const;

    /**jsdoc
     * Find all entities of a particular type that intersect a sphere defined by a center point and radius.
     * @function Entities.findEntitiesByType
     * @param {Entities.EntityType} entityType - The type of entity to search for.
     * @param {Vec3} center - The point about which to search.
     * @param {number} radius - The radius within which to search.
     * @returns {Uuid[]} An array of entity IDs of the specified type that intersect the search sphere. The array is empty if 
     *     no entities could be found.
     * @example <caption>Report the number of Model entities within 10m of your avatar.</caption>
     * var entityIDs = Entities.findEntitiesByType("Model", MyAvatar.position, 10);
     * print("Number of Model entities within 10m: " + entityIDs.length);
     */
    /// this function will not find any entities in script engine contexts which don't have access to entities
    Q_INVOKABLE QVector<QUuid> findEntitiesByType(const QString entityType, const glm::vec3& center, float radius) const;

    /**jsdoc
     * Find the first entity intersected by a {@link PickRay}. <code>Light</code> and <code>Zone</code> entities are not 
     * intersected unless they've been configured as pickable using {@link Entities.setLightsArePickable|setLightsArePickable}
     * and {@link Entities.setZonesArePickable|setZonesArePickable}, respectively.<br />
     * @function Entities.findRayIntersection
     * @param {PickRay} pickRay - The PickRay to use for finding entities.
     * @param {boolean} [precisionPicking=false] - If <code>true</code> and the intersected entity is a <code>Model</code> 
     *     entity, the result's <code>extraInfo</code> property includes more information than it otherwise would.
     * @param {Uuid[]} [entitiesToInclude=[]] - If not empty then the search is restricted to these entities.
     * @param {Uuid[]} [entitiesToDiscard=[]] - Entities to ignore during the search.
     * @param {boolean} [visibleOnly=false] - If <code>true</code> then only entities that are 
     *     <code>{@link Entities.EntityProperties|visible}<code> are searched.
     * @param {boolean} [collideableOnly=false] - If <code>true</code> then only entities that are not 
     *     <code>{@link Entities.EntityProperties|collisionless}</code> are searched.
     * @returns {Entities.RayToEntityIntersectionResult} The result of the search for the first intersected entity.
     * @example <caption>Find the entity directly in front of your avatar.</caption>
     * var pickRay = {
     *     origin: MyAvatar.position,
     *     direction: Quat.getFront(MyAvatar.orientation)
     * };
     *
     * var intersection = Entities.findRayIntersection(pickRay, true);
     * if (intersection.intersects) {
     *     print("Entity in front of avatar: " + intersection.entityID);
     * } else {
     *     print("No entity in front of avatar.");
     * }
     */
    /// If the scripting context has visible entities, this will determine a ray intersection, the results
    /// may be inaccurate if the engine is unable to access the visible entities, in which case result.accurate
    /// will be false.
    Q_INVOKABLE RayToEntityIntersectionResult findRayIntersection(const PickRay& ray, bool precisionPicking = false,
        const QScriptValue& entityIdsToInclude = QScriptValue(), const QScriptValue& entityIdsToDiscard = QScriptValue(),
        bool visibleOnly = false, bool collidableOnly = false);

    /// Same as above but with QVectors
    RayToEntityIntersectionResult findRayIntersectionVector(const PickRay& ray, bool precisionPicking,
        const QVector<EntityItemID>& entityIdsToInclude, const QVector<EntityItemID>& entityIdsToDiscard,
        bool visibleOnly, bool collidableOnly);

    /**jsdoc
     * Find the first entity intersected by a {@link PickRay}. <code>Light</code> and <code>Zone</code> entities are not 
     * intersected unless they've been configured as pickable using {@link Entities.setLightsArePickable|setLightsArePickable} 
     * and {@link Entities.setZonesArePickable|setZonesArePickable}, respectively.<br />
     * This is a synonym for {@link Entities.findRayIntersection|findRayIntersection}.
     * @function Entities.findRayIntersectionBlocking
     * @param {PickRay} pickRay - The PickRay to use for finding entities.
     * @param {boolean} [precisionPicking=false] - If <code>true</code> and the intersected entity is a <code>Model</code>
     *     entity, the result's <code>extraInfo</code> property includes more information than it otherwise would.
     * @param {Uuid[]} [entitiesToInclude=[]] - If not empty then the search is restricted to these entities.
     * @param {Uuid[]} [entitiesToDiscard=[]] - Entities to ignore during the search.
     * @deprecated This function is deprecated and will soon be removed. Use 
     *    {@link Entities.findRayIntersection|findRayIntersection} instead; it blocks and performs the same function.
     */
    /// If the scripting context has visible entities, this will determine a ray intersection, and will block in
    /// order to return an accurate result
    Q_INVOKABLE RayToEntityIntersectionResult findRayIntersectionBlocking(const PickRay& ray, bool precisionPicking = false, 
        const QScriptValue& entityIdsToInclude = QScriptValue(), const QScriptValue& entityIdsToDiscard = QScriptValue());


    /**jsdoc
     * Reloads an entity's server entity script such that the latest version re-downloaded.
     * @function Entities.reloadServerScripts
     * @param {Uuid} entityID - The ID of the entity to reload the server entity script of.
     * @returns {boolean} <code>true</code> if the reload request was successfully sent to the server, otherwise 
     *     <code>false</code>.
     */
    Q_INVOKABLE bool reloadServerScripts(QUuid entityID);

    /**jsdoc
     * Gets the status of server entity script attached to an entity
     * @function Entities.getServerScriptStatus
     * @property {Uuid} entityID - The ID of the entity to get the server entity script status for.
     * @property {Entities~getServerScriptStatusCallback} callback - The function to call upon completion.
     * @returns {boolean} <code>true</code> always.
     */
    /**jsdoc
     * Called when {@link Entities.getServerScriptStatus} is complete.
     * @callback Entities~getServerScriptStatusCallback
     * @param {boolean} success - <code>true</code> if the server entity script status could be obtained, otherwise 
     *     <code>false</code>.
     * @param {boolean} isRunning - <code>true</code> if there is a server entity script running, otherwise <code>false</code>.
     * @param {string} status - <code>"running"</code> if there is a server entity script running, otherwise an error string.
     * @param {string} errorInfo - <code>""</code> if there is a server entity script running, otherwise it may contain extra 
     *     information on the error.
     */
    Q_INVOKABLE bool getServerScriptStatus(QUuid entityID, QScriptValue callback);

    /**jsdoc
    * Get metadata for "magic" entity properties such as <code>script</code> and <code>serverScripts</code>.
    * @function Entities.queryPropertyMetadata
    * @param {Uuid} entityID - The ID of the entity to get the metadata for.
    * @param {string} property - The property name to get the metadata for.
    * @param {Entities~queryPropertyMetadataCallback} callback - The function to call upon completion.
    * @returns {boolean} <code>true</code> if the request for metadata was successfully sent to the server, otherwise 
    *     <code>false</code>.
    * @throws Throws an error if <code>property</code> is not handled yet or <code>callback</code> is not a function.
    */
    /**jsdoc
    * Get metadata for "magic" entity properties such as <code>script</code> and <code>serverScripts</code>.
    * @function Entities.queryPropertyMetadata
    * @param {Uuid} entityID - The ID of the entity to get the metadata for.
    * @param {string} property - The property name to get the metadata for.
    * @param {object} scope - The "<code>this</code>" context that the callback will be executed within.
    * @param {Entities~queryPropertyMetadataCallback} callback - The function to call upon completion.
    * @returns {boolean} <code>true</code> if the request for metadata was successfully sent to the server, otherwise 
    *     <code>false</code>.
    * @throws Throws an error if <code>property</code> is not handled yet or <code>callback</code> is not a function.
    */
    /**jsdoc
    * Called when {@link Entities.queryPropertyMetadata} is complete.
    * @callback Entities~queryPropertyMetadataCallback
    * @param {string} error - <code>undefined</code> if there was no error, otherwise an error message.
    * @param {object} result - The metadata for the requested entity property if there was no error, otherwise
    *     <code>undefined</code>.
    */
    Q_INVOKABLE bool queryPropertyMetadata(QUuid entityID, QScriptValue property, QScriptValue scopeOrCallback,
        QScriptValue methodOrName = QScriptValue());


    /**jsdoc
     * Set whether or not ray picks intersect the bounding box of {@link Entities.EntityType|Light} entities. Ray picks are 
     *     done using {@link Entities.findRayIntersection|findRayIntersection}or 
     *     {@link Entities.findRayIntersectionBlocking|findRayIntersectionBlocking}, or the {@link Picks} and {@link RayPick} 
     *     APIs.
     * @function Entities.setLightsArePickable
     * @param {boolean} value - Set <code>true</code> to make ray picks intersect the bounding box of 
     *     {@link Entities.EntityType|Light} entities, otherwise <code>false</code>.
     */
    // FIXME move to a renderable entity interface
    Q_INVOKABLE void setLightsArePickable(bool value);

    /**jsdoc
     * Get whether or not ray picks intersect the bounding box of {@link Entities.EntityType|Light} entities. Ray picks are 
     *     done using {@link Entities.findRayIntersection|findRayIntersection}or 
     *     {@link Entities.findRayIntersectionBlocking|findRayIntersectionBlocking}, or the {@link Picks} and {@link RayPick} 
     *     APIs.
     * @function Entities.getLightsArePickable
     * @returns {boolean} <code>true</code> if ray picks intersect the bounding box of {@link Entities.EntityType|Light} 
     *     entities, otherwise <code>false</code>.
     */
    // FIXME move to a renderable entity interface
    Q_INVOKABLE bool getLightsArePickable() const;

    /**jsdoc
     * Set whether or not ray picks intersect the bounding box of {@link Entities.EntityType|Zone} entities. Ray picks are 
     *     done using {@link Entities.findRayIntersection|findRayIntersection}or 
     *     {@link Entities.findRayIntersectionBlocking|findRayIntersectionBlocking}, or the {@link Picks} and {@link RayPick} 
     *     APIs.
     * @function Entities.setZonesArePickable
     * @param {boolean} value - Set <code>true</code> to make ray picks intersect the bounding box of 
     *     {@link Entities.EntityType|Zone} entities, otherwise <code>false</code>.
     */
    // FIXME move to a renderable entity interface
    Q_INVOKABLE void setZonesArePickable(bool value);

    /**jsdoc
     * Get whether or not ray picks intersect the bounding box of {@link Entities.EntityType|Zone} entities. Ray picks are 
     *     done using {@link Entities.findRayIntersection|findRayIntersection}or 
     *     {@link Entities.findRayIntersectionBlocking|findRayIntersectionBlocking}, or the {@link Picks} and {@link RayPick} 
     *     APIs.
     * @function Entities.getZonesArePickable
     * @returns {boolean} <code>true</code> if ray picks intersect the bounding box of {@link Entities.EntityType|Zone} 
     *      entities, otherwise <code>false</code>.
     */
    // FIXME move to a renderable entity interface
    Q_INVOKABLE bool getZonesArePickable() const;

    /**jsdoc
     * Set whether or not {@link Entities.EntityType|Zone} entities' boundaries should be drawn. <em>Currently not used.</em>
     * @function Entities.setDrawZoneBoundaries
     * @param {boolean} value - Set to <code>true</code> if {@link Entities.EntityType|Zone} entities' boundaries should be 
     *     drawn, otherwise <code>false</code>.
     */
    // FIXME move to a renderable entity interface
    Q_INVOKABLE void setDrawZoneBoundaries(bool value);

    /**jsdoc
    * Get whether or not {@link Entities.EntityType|Zone} entities' boundaries should be drawn. <em>Currently not used.</em>
    * @function Entities.getDrawZoneBoundaries
    * @returns {boolean} <code>true</code> if {@link Entities.EntityType|Zone} entities' boundaries should be drawn, 
    *    otherwise <code>false</code>.
    */
    // FIXME move to a renderable entity interface
    Q_INVOKABLE bool getDrawZoneBoundaries() const;


    /**jsdoc
     * Set the values of all voxels in a spherical portion of a {@link Entities.EntityType|PolyVox} entity.
     * @function Entities.setVoxelSphere
     * @param {Uuid} entityID - The ID of the {@link Entities.EntityType|PolyVox} entity.
     * @param {Vec3} center - The center of the sphere of voxels to set, in world coordinates.
     * @param {number} radius - If radius of the sphere of voxels to set, in world coordinates.
     * @param {number} value - If <code>value % 256 == 0</code> then the each voxel is cleared, otherwise each voxel is set.
     * @example <caption>Create a PolyVox sphere.</caption>
     * var position = Vec3.sum(MyAvatar.position, Vec3.multiplyQbyV(MyAvatar.orientation, { x: 0, y: 0.5, z: -8 }));
     * var polyVox = Entities.addEntity({
     *     type: "PolyVox",
     *     position: position,
     *     dimensions: { x: 2, y: 2, z: 2 },
     *     voxelVolumeSize: { x: 32, y: 32, z: 32 },
     *     lifetime: 300  // Delete after 5 minutes.
     * });
     * Entities.setVoxelSphere(polyVox, position, 0.9, 255);
     */
    // FIXME move to a renderable entity interface
    Q_INVOKABLE bool setVoxelSphere(QUuid entityID, const glm::vec3& center, float radius, int value);
    
    /**jsdoc
     * Set the values of all voxels in a capsule-shaped portion of a {@link Entities.EntityType|PolyVox} entity.
     * @function Entities.setVoxelCapsule
     * @param {Uuid} entityID - The ID of the {@link Entities.EntityType|PolyVox} entity.
     * @param {Vec3} start - The center of the sphere of voxels to set, in world coordinates.
     * @param {Vec3} end - The center of the sphere of voxels to set, in world coordinates.
     * @param {number} radius - The radius of the capsule cylinder and spherical ends, in world coordinates.
     * @param {number} value - If <code>value % 256 == 0</code> then the each voxel is cleared, otherwise each voxel is set.
     * @example <caption>Create a PolyVox capsule shape.</caption>
     * var position = Vec3.sum(MyAvatar.position, Vec3.multiplyQbyV(MyAvatar.orientation, { x: 0, y: 0.5, z: -8 }));
     * var polyVox = Entities.addEntity({
     *     type: "PolyVox",
     *     position: position,
     *     dimensions: { x: 2, y: 2, z: 2 },
     *     voxelVolumeSize: { x: 32, y: 32, z: 32 },
     *     lifetime: 300  // Delete after 5 minutes.
     * });
     * var startPosition = Vec3.sum({ x: -0.5, y: 0, z: 0 }, position);
     * var endPosition = Vec3.sum({ x: 0.5, y: 0, z: 0 }, position);
     * Entities.setVoxelCapsule(polyVox, startPosition, endPosition, 0.5, 255);
     */
    // FIXME move to a renderable entity interface
    Q_INVOKABLE bool setVoxelCapsule(QUuid entityID, const glm::vec3& start, const glm::vec3& end, float radius, int value);

    /**jsdoc
     * Set the value of a particular voxels in a {@link Entities.EntityType|PolyVox} entity.
     * @function Entities.setVoxel
     * @param {Uuid} entityID - The ID of the {@link Entities.EntityType|PolyVox} entity.
     * @param {Vec3} position - The position relative to the minimum axes values corner of the entity. The 
     *     <code>position</code> coordinates are rounded to the nearest integer to get the voxel coordinate. The minimum axes 
     *     corner voxel is <code>{ x: 0, y: 0, z: 0 }</code>.
     * @param {number} value - If <code>value % 256 == 0</code> then the voxel is cleared, otherwise the voxel is set.
     * @example <caption>Create a cube PolyVox entity and clear the minimum axes corner voxel.</caption>
     * var entity = Entities.addEntity({
     *     type: "PolyVox",
     *     position: Vec3.sum(MyAvatar.position, Vec3.multiplyQbyV(MyAvatar.orientation, { x: 0, y: 0.5, z: -8 })),
     *     dimensions: { x: 2, y: 2, z: 2 },
     *     voxelVolumeSize: { x: 16, y: 16, z: 16 },
     *     lifetime: 300  // Delete after 5 minutes.
     * });
     * Entities.setAllVoxels(entity, 1);
     * Entities.setVoxel(entity, { x: 0, y: 0, z: 0 }, 0);
     */
    // FIXME move to a renderable entity interface
    Q_INVOKABLE bool setVoxel(QUuid entityID, const glm::vec3& position, int value);

    /**jsdoc
     * Set the values of all voxels in a {@link Entities.EntityType|PolyVox} entity.
     * @function Entities.setAllVoxels
     * @param {Uuid} entityID - The ID of the {@link Entities.EntityType|PolyVox} entity.
     * @param {number} value - If <code>value % 256 == 0</code> then the each voxel is cleared, otherwise each voxel is set.
     * @example <caption>Create a PolyVox cube.</caption>
     * var entity = Entities.addEntity({
     *     type: "PolyVox",
     *     position: Vec3.sum(MyAvatar.position, Vec3.multiplyQbyV(MyAvatar.orientation, { x: 0, y: 0.5, z: -8 })),
     *     dimensions: { x: 2, y: 2, z: 2 },
     *     voxelVolumeSize: { x: 16, y: 16, z: 16 },
     *     lifetime: 300  // Delete after 5 minutes.
     * });
     * Entities.setAllVoxels(entity, 1);
     */
    // FIXME move to a renderable entity interface
    Q_INVOKABLE bool setAllVoxels(QUuid entityID, int value);

    /**jsdoc
     * Set the values of all voxels in a cubic portion of a {@link Entities.EntityType|PolyVox} entity.
     * @function Entities.setVoxelsInCuboid
     * @param {Uuid} entityID - The ID of the {@link Entities.EntityType|PolyVox} entity.
     * @param {Vec3} lowPosition - The position of the minimum axes value corner of the cube of voxels to set, in voxel 
     *     coordinates.
     * @param {Vec3} cuboidSize - The size of the cube of voxels to set, in voxel coordinates.
     * @param {number} value - If <code>value % 256 == 0</code> then the each voxel is cleared, otherwise each voxel is set.
     * @example <caption>Create a PolyVox cube and clear the voxels in one corner.</caption>
     * var polyVox = Entities.addEntity({
     *     type: "PolyVox",
     *     position: Vec3.sum(MyAvatar.position, Vec3.multiplyQbyV(MyAvatar.orientation, { x: 0, y: 0.5, z: -8 })),
     *     rotation: MyAvatar.orientation,
     *     dimensions: { x: 2, y: 2, z: 2 },
     *     voxelVolumeSize: { x: 16, y: 16, z: 16 },
     *     lifetime: 300  // Delete after 5 minutes.
     * });
     * Entities.setAllVoxels(polyVox, 1);
     * var cuboidPosition = { x: 12, y: 12, z: 12 };
     * var cuboidSize = { x: 4, y: 4, z: 4 };
     * Entities.setVoxelsInCuboid(polyVox, cuboidPosition, cuboidSize, 0);
     */
    // FIXME move to a renderable entity interface
    Q_INVOKABLE bool setVoxelsInCuboid(QUuid entityID, const glm::vec3& lowPosition, const glm::vec3& cuboidSize, int value);

    /**jsdoc
     * Convert voxel coordinates in a {@link Entities.EntityType|PolyVox} entity to world coordinates. Voxel coordinates are 
     * relative to the minimum axes values corner of the entity with a scale of <code>Vec3.ONE</code> being the dimensions of 
     * each voxel.
     * @function Entities.voxelCoordsToWorldCoords
     * @param {Uuid} entityID - The ID of the {@link Entities.EntityType|PolyVox} entity.
     * @param {Vec3} voxelCoords - The voxel coordinates. May be fractional and outside the entity's bounding box.
     * @returns {Vec3} The world coordinates of the <code>voxelCoords</code> if the <code>entityID</code> is a 
     *     {@link Entities.EntityType|PolyVox} entity, otherwise {@link Vec3|Vec3.ZERO}.
     * @example <caption>Create a PolyVox cube with the 0,0,0 voxel replaced by a sphere.</caption>
     * // Cube PolyVox with 0,0,0 voxel missing.
     * var polyVox = Entities.addEntity({
     *     type: "PolyVox",
     *     position: Vec3.sum(MyAvatar.position, Vec3.multiplyQbyV(MyAvatar.orientation, { x: 0, y: 0.5, z: -8 })),
     *     dimensions: { x: 2, y: 2, z: 2 },
     *     voxelVolumeSize: { x: 16, y: 16, z: 16 },
     *     lifetime: 300  // Delete after 5 minutes.
     * });
     * Entities.setAllVoxels(polyVox, 1);
     * Entities.setVoxel(polyVox, { x: 0, y: 0, z: 0 }, 0);
     *
     * // Red sphere in 0,0,0 corner position.
     * var cornerPosition = Entities.voxelCoordsToWorldCoords(polyVox, { x: 0, y: 0, z: 0 });
     * var voxelDimensions = Vec3.multiply(2 / 16, Vec3.ONE);
     * var sphere = Entities.addEntity({
     *     type: "Sphere",
     *     position: Vec3.sum(cornerPosition, Vec3.multiply(0.5, voxelDimensions)),
     *     dimensions: voxelDimensions,
     *     color: { red: 255, green: 0, blue: 0 },
     *     lifetime: 300  // Delete after 5 minutes.
     * });
     */
    // FIXME move to a renderable entity interface
    Q_INVOKABLE glm::vec3 voxelCoordsToWorldCoords(const QUuid& entityID, glm::vec3 voxelCoords);

    /**jsdoc
     * Convert world coordinates to voxel coordinates in a {@link Entities.EntityType|PolyVox} entity. Voxel coordinates are 
     * relative to the minimum axes values corner of the entity, with a scale of <code>Vec3.ONE</code> being the dimensions of 
     * each voxel.
     * @function Entities.worldCoordsToVoxelCoords
     * @param {Uuid} entityID - The ID of the {@link Entities.EntityType|PolyVox} entity.
     * @param {Vec3} worldCoords - The world coordinates. May be outside the entity's bounding box.
     * @returns {Vec3} The voxel coordinates of the <code>worldCoords</code> if the <code>entityID</code> is a 
     *     {@link Entities.EntityType|PolyVox} entity, otherwise {@link Vec3|Vec3.ZERO}. The value may be fractional.
     */
    // FIXME move to a renderable entity interface
    Q_INVOKABLE glm::vec3 worldCoordsToVoxelCoords(const QUuid& entityID, glm::vec3 worldCoords);

    /**jsdoc
     * Convert voxel coordinates in a {@link Entities.EntityType|PolyVox} entity to local coordinates relative to the minimum 
     * axes value corner of the entity, with the scale being the same as world coordinates.
     * @function Entities.voxelCoordsToLocalCoords
     * @param {Uuid} entityID - The ID of the {@link Entities.EntityType|PolyVox} entity.
     * @param {Vec3} voxelCoords - The voxel coordinates. May be fractional and outside the entity's bounding box.
     * @returns {Vec3} The local coordinates of the <code>voxelCoords</code> if the <code>entityID</code> is a 
     *     {@link Entities.EntityType|PolyVox} entity, otherwise {@link Vec3|Vec3.ZERO}.
     * @example <caption>Get the world dimensions of a voxel in a PolyVox entity.</code>
     * var polyVox = Entities.addEntity({
     *     type: "PolyVox",
     *     position: Vec3.sum(MyAvatar.position, Vec3.multiplyQbyV(MyAvatar.orientation, { x: 0, y: 0.5, z: -8 })),
     *     dimensions: { x: 2, y: 2, z: 2 },
     *     voxelVolumeSize: { x: 16, y: 16, z: 16 },
     *     lifetime: 300  // Delete after 5 minutes.
     * });
     * var voxelDimensions = Entities.voxelCoordsToLocalCoords(polyVox, Vec3.ONE);
     * print("Voxel dimensions: " + JSON.stringify(voxelDimensions));
     */
    // FIXME move to a renderable entity interface
    Q_INVOKABLE glm::vec3 voxelCoordsToLocalCoords(const QUuid& entityID, glm::vec3 voxelCoords);

    /**jsdoc
     * Convert local coordinates to voxel coordinates in a {@link Entities.EntityType|PolyVox} entity. Local coordinates are 
     * relative to the minimum axes value corner of the entity, with the scale being the same as world coordinates.
     * @function Entities.localCoordsToVoxelCoords
     * @param {Uuid} entityID - The ID of the {@link Entities.EntityType|PolyVox} entity.
     * @param {Vec3} localCoords - The local coordinates. May be outside the entity's bounding box.
     * @returns {Vec3} The voxel coordinates of the <code>worldCoords</code> if the <code>entityID</code> is a 
     *     {@link Entities.EntityType|PolyVox} entity, otherwise {@link Vec3|Vec3.ZERO}. The value may be fractional.
     */
    // FIXME move to a renderable entity interface
    Q_INVOKABLE glm::vec3 localCoordsToVoxelCoords(const QUuid& entityID, glm::vec3 localCoords);

    /**jsdoc
     * Set the <code>linePoints</code> property of a {@link Entities.EntityType|Line} entity.
     * @function Entities.setAllPoints
     * @param {Uuid} entityID - The ID of the {@link Entities.EntityType|Line} entity.
     * @param {Vec3[]} points - The array of points to set the entity's <code>linePoints</code> property to.
     * @returns {boolean} <code>true</code> if the entity's property was updated, otherwise <code>false</code>. The property 
     *     may fail to be updated if the entity does not exist, the entity is not a {@link Entities.EntityType|Line} entity, 
     *     one of the points is outside the entity's dimensions, or the number of points is greater than the maximum allowed.
     * @example <caption>Change the shape of a Line entity.</caption>
     * // Draw a horizontal line between two points.
     * var entity = Entities.addEntity({
     *     type: "Line",
     *     position: Vec3.sum(MyAvatar.position, Vec3.multiplyQbyV(MyAvatar.orientation, { x: 0, y: 0.75, z: -5 })),
     *     rotation: MyAvatar.orientation,
     *     dimensions: { x: 2, y: 2, z: 1 },
     *     linePoints: [
     *         { x: -1, y: 0, z: 0 },
     *         { x:1, y: -0, z: 0 }
     *     ],
     *     color: { red: 255, green: 0, blue: 0 },
     *     lifetime: 300  // Delete after 5 minutes.
     * });
     *
     * // Change the line to be a "V".
     * Script.setTimeout(function () {
     *     Entities.setAllPoints(entity, [
     *         { x: -1, y: 1, z: 0 },
     *         { x: 0, y: -1, z: 0 },
     *         { x: 1, y: 1, z: 0 },
     *     ]);
     * }, 2000);
     */
    Q_INVOKABLE bool setAllPoints(QUuid entityID, const QVector<glm::vec3>& points);
    
    /**jsdoc
     * Append a point to a {@link Entities.EntityType|Line} entity.
     * @function Entities.appendPoint
     * @param {Uuid} entityID - The ID of the {@link Entities.EntityType|Line} entity.
     * @param {Vec3} point - The point to add to the line. The coordinates are relative to the entity's position.
     * @returns {boolean} <code>true</code> if the point was added to the line, otherwise <code>false</code>. The point may 
     *     fail to be added if the entity does not exist, the entity is not a {@link Entities.EntityType|Line} entity, the 
     *     point is outside the entity's dimensions, or the maximum number of points has been reached.
     * @example <caption>Append a point to a Line entity.</caption>
     * // Draw a line between two points.
     * var entity = Entities.addEntity({
     *     type: "Line",
     *     position: Vec3.sum(MyAvatar.position, Vec3.multiplyQbyV(MyAvatar.orientation, { x: 0, y: 0.75, z: -5 })),
     *     rotation: MyAvatar.orientation,
     *     dimensions: { x: 2, y: 2, z: 1 },
     *     linePoints: [
     *         { x: -1, y: 1, z: 0 },
     *         { x: 0, y: -1, z: 0 }
     *     ],
     *     color: { red: 255, green: 0, blue: 0 },
     *     lifetime: 300  // Delete after 5 minutes.
     * });
     *
     * // Add a third point to create a "V".
     * Entities.appendPoint(entity, { x: 1, y: 1, z: 0 });
     */
    Q_INVOKABLE bool appendPoint(QUuid entityID, const glm::vec3& point);

    /**jsdoc
     * Dumps debug information about all entities in Interface's local in-memory tree of entities it knows about &mdash; domain
     * and client-only &mdash; to the program log.
     * @function Entities.dumpTree
     */
    Q_INVOKABLE void dumpTree() const;


    /**jsdoc
     * Add an action to an entity. An action is registered with the physics engine and is applied every physics simulation 
     * step. Any entity may have more than one action associated with it, but only as many as will fit in an entity's 
     * <code>actionData</code> property.
     * @function Entities.addAction
     * @param {Entities.ActionType} actionType - The type of action.
     * @param {Uuid} entityID - The ID of the entity to add the action to.
     * @param {Entities.ActionArguments} arguments - Configure the action.
     * @returns {Uuid} The ID of the action added if successful, otherwise <code>null</code>.
     * @example <caption>Constrain a cube to move along a vertical line.</caption>
     * var entityID = Entities.addEntity({
     *     type: "Box",
     *     position: Vec3.sum(MyAvatar.position, Vec3.multiplyQbyV(MyAvatar.orientation, { x: 0, y: 0.75, z: -5 })),
     *     dimensions: { x: 0.5, y: 0.5, z: 0.5 },
     *     dynamic: true,
     *     collisionless: false,
     *     userData: "{ \"grabbableKey\": { \"grabbable\": true, \"kinematic\": false } }",
     *     lifetime: 300  // Delete after 5 minutes.
     * });
     *
     * var actionID = Entities.addAction("slider", entityID, {
     *     axis: { x: 0, y: 1, z: 0 },
     *     linearLow: 0,
     *     linearHigh: 0.6
     * });
     */
    Q_INVOKABLE QUuid addAction(const QString& actionTypeString, const QUuid& entityID, const QVariantMap& arguments);

    /**jsdoc
     * Update an entity action.
     * @function Entities.updateAction
     * @param {Uuid} entityID - The ID of the entity with the action to update.
     * @param {Uuid} actionID - The ID of the action to update.
     * @param {Entities.ActionArguments} arguments - The arguments to update.
     * @returns {boolean} <code>true</code> if the update was successful, otherwise <code>false</code>.
     */
    Q_INVOKABLE bool updateAction(const QUuid& entityID, const QUuid& actionID, const QVariantMap& arguments);

    /**jsdoc
     * Delete an action from an entity.
     * @function Entities.deleteAction
     * @param {Uuid} entityID - The ID of entity to delete the action from.
     * @param {Uuid} actionID - The ID of the action to delete.
     * @returns {boolean} <code>true</code> if the update was successful, otherwise <code>false</code>.
     */
    Q_INVOKABLE bool deleteAction(const QUuid& entityID, const QUuid& actionID);

    /**jsdoc
     * Get the IDs of the actions that  are associated with an entity.
     * @function Entities.getActionIDs
     * @param {Uuid} entityID - The entity to get the action IDs for.
     * @returns {Uuid[]} An array of action IDs if any are found, otherwise an empty array.
     */
    Q_INVOKABLE QVector<QUuid> getActionIDs(const QUuid& entityID);

    /**jsdoc
     * Get the arguments of an action.
     * @function Entities.getActionArguments
     * @param {Uuid} entityID - The ID of the entity with the action.
     * @param {Uuid} actionID - The ID of the action to get the arguments of.
     * @returns {Entities.ActionArguments} The arguments of the requested action if found, otherwise an empty object.
     */
    Q_INVOKABLE QVariantMap getActionArguments(const QUuid& entityID, const QUuid& actionID);


    /**jsdoc
     * Get the translation of a joint in a {@link Entities.EntityType|Model} entity relative to the entity's coordinate frame.
     * @function Entities.getAbsoluteJointTranslationInObjectFrame
     * @param {Uuid} entityID - The ID of the entity.
     * @param {number} jointIndex - The integer index of the joint.
     * @returns {Vec3} The translation of the joint in the entity's coordinate frame if the entity is a
     *     {@link Entities.EntityType|Model} entity, the entity is loaded, and the joint index is valid; otherwise 
     *     <code>{@link Vec3(0)|Vec3.ZERO}</code>.
     */
    // FIXME move to a renderable entity interface
    Q_INVOKABLE glm::vec3 getAbsoluteJointTranslationInObjectFrame(const QUuid& entityID, int jointIndex);

    /**jsdoc
     * Get the trannslation of a joint in a {@link Entities.EntityType|Model} entity relative to the entity's coordinate frame.
     * @function Entities.getAbsoluteJointRotationInObjectFrame
     * @param {Uuid} entityID - The ID of the entity.
     * @param {number} jointIndex - The integer index of the joint.
     * @returns {Quat} The rotation of the joint in the entity's coordinate frame if the entity is a
     *     {@link Entities.EntityType|Model} entity, the entity is loaded, and the joint index is valid; otherwise 
     *     <code>{@link Quat(0)|Quat.IDENTITY}</code>.
     */
    // FIXME move to a renderable entity interface
    Q_INVOKABLE glm::quat getAbsoluteJointRotationInObjectFrame(const QUuid& entityID, int jointIndex);

    /**jsdoc
     * Set the translation of a joint in a {@link Entities.EntityType|Model} entity relative to the entity's coordinate frame.
     * @function Entities.setAbsoluteJointTranslationInObjectFrame
     * @param {Uuid} entityID - The ID of the entity.
     * @param {number} jointIndex - The integer index of the joint.
     * @param {Vec3} translation - The translation relative to the entity's coordinate frame to set the joint to.
     * @returns {boolean} <code>true</code>if the entity is a {@link Entities.EntityType|Model} entity, the entity is loaded, 
     *     the joint index is valid, and the translation is different to the joint's current translation; otherwise 
     *     <code>false</code>.
     */
    // FIXME move to a renderable entity interface
    Q_INVOKABLE bool setAbsoluteJointTranslationInObjectFrame(const QUuid& entityID, int jointIndex, glm::vec3 translation);

    /**jsdoc
     * Set the rotation of a joint in a {@link Entities.EntityType|Model} entity relative to the entity's coordinate frame.
     * @function Entities.setAbsoluteJointRotationInObjectFrame
     * @param {Uuid} entityID - The ID of the entity.
     * @param {number} jointIndex - The integer index of the joint.
     * @param {Quat} rotation - The rotation relative to the entity's coordinate frame to set the joint to.
     * @returns {boolean} <code>true</code> if the entity is a {@link Entities.EntityType|Model} entity, the entity is loaded, 
     *     the joint index is valid, and the rotation is different to the joint's current rotation; otherwise <code>false</code>.
     */
    // FIXME move to a renderable entity interface
    Q_INVOKABLE bool setAbsoluteJointRotationInObjectFrame(const QUuid& entityID, int jointIndex, glm::quat rotation);


    /**jsdoc
     * Get the local translation of a joint in a {@link Entities.EntityType|Model} entity.
     * @function Entities.getLocalJointTranslation
     * @param {Uuid} entityID - The ID of the entity.
     * @param {number} jointIndex - The integer index of the joint.
     * @returns {Vec3} The local translation of the joint if the entity is a {@link Entities.EntityType|Model} entity, the 
     *     entity is loaded, and the joint index is valid; otherwise <code>{@link Vec3(0)|Vec3.ZERO}</code>.
     */
    // FIXME move to a renderable entity interface
    Q_INVOKABLE glm::vec3 getLocalJointTranslation(const QUuid& entityID, int jointIndex);

    /**jsdoc
     * Get the local rotation of a joint in a {@link Entities.EntityType|Model} entity.
     * @function Entities.getLocalJointRotation
     * @param {Uuid} entityID - The ID of the entity.
     * @param {number} jointIndex - The integer index of the joint.
     * @returns {Quat} The local rotation of the joint if the entity is a {@link Entities.EntityType|Model} entity, the entity 
     *     is loaded, and the joint index is valid; otherwise <code>{@link Quat(0)|Quat.IDENTITY}</code>.
     */
    // FIXME move to a renderable entity interface
    Q_INVOKABLE glm::quat getLocalJointRotation(const QUuid& entityID, int jointIndex);

    /**jsdoc
     * Set the local translation of a joint in a {@link Entities.EntityType|Model} entity.
     * @function Entities.setLocalJointTranslation
     * @param {Uuid} entityID - The ID of the entity.
     * @param {number} jointIndex - The integer index of the joint.
     * @param {Vec3} translation - The local translation to set the joint to.
     * @returns {boolean} <code>true</code>if the entity is a {@link Entities.EntityType|Model} entity, the entity is loaded, 
     *     the joint index is valid, and the translation is different to the joint's current translation; otherwise 
     *     <code>false</code>.
     */
    // FIXME move to a renderable entity interface
    Q_INVOKABLE bool setLocalJointTranslation(const QUuid& entityID, int jointIndex, glm::vec3 translation);

    /**jsdoc
     * Set the local rotation of a joint in a {@link Entities.EntityType|Model} entity.
     * @function Entities.setLocalJointRotation
     * @param {Uuid} entityID - The ID of the entity.
     * @param {number} jointIndex - The integer index of the joint.
     * @param {Quat} rotation - The local rotation to set the joint to.
     * @returns {boolean} <code>true</code> if the entity is a {@link Entities.EntityType|Model} entity, the entity is loaded, 
     *     the joint index is valid, and the rotation is different to the joint's current rotation; otherwise <code>false</code>.
     */
    // FIXME move to a renderable entity interface
    Q_INVOKABLE bool setLocalJointRotation(const QUuid& entityID, int jointIndex, glm::quat rotation);


    /**jsdoc
     * Set the local translations of joints in a {@link Entities.EntityType|Model} entity.
     * @function Entities.setLocalJointTranslations
     * @param {Uuid} entityID - The ID of the entity.
     * @param {Vec3[]} translations - The local translations to set the joints to.
     * @returns {boolean} <code>true</code>if the entity is a {@link Entities.EntityType|Model} entity, the entity is loaded, 
     *     the model has joints, and at least one of the translations is different to the model's current translations; 
     *     otherwise <code>false</code>.
     */
    // FIXME move to a renderable entity interface
    Q_INVOKABLE bool setLocalJointTranslations(const QUuid& entityID, const QVector<glm::vec3>& translations);

    /**jsdoc
     * Set the local rotations of joints in a {@link Entities.EntityType|Model} entity.
     * @function Entities.setLocalJointRotations
     * @param {Uuid} entityID - The ID of the entity.
     * @param {Quat[]} rotations - The local rotations to set the joints to.
     * @returns {boolean} <code>true</code> if the entity is a {@link Entities.EntityType|Model} entity, the entity is loaded, 
     *     the model has joints, and at least one of the rotations is different to the model's current rotations; otherwise 
     *     <code>false</code>.
     */
    // FIXME move to a renderable entity interface
    Q_INVOKABLE bool setLocalJointRotations(const QUuid& entityID, const QVector<glm::quat>& rotations);

    /**jsdoc
     * Set the local rotations and translations of joints in a {@link Entities.EntityType|Model} entity.
     * @function Entities.setLocalJointsData
     * @param {Uuid} entityID - The ID of the entity.
     * @param {Quat[]} rotations - The local rotations to set the joints to.
     * @param {Vec3[]} translations - The local translations to set the joints to.
     * @returns {boolean} <code>true</code> if the entity is a {@link Entities.EntityType|Model} entity, the entity is loaded,
     *     the model has joints, and at least one of the rotations or translations is different to the model's current values; 
     *     otherwise <code>false</code>.
     */
    // FIXME move to a renderable entity interface
    Q_INVOKABLE bool setLocalJointsData(const QUuid& entityID,
                                        const QVector<glm::quat>& rotations,
                                        const QVector<glm::vec3>& translations);


    /**jsdoc
     * Get the index of a named joint in a {@link Entities.EntityType|Model} entity.
     * @function Entities.getJointIndex
     * @param {Uuid} entityID - The ID of the entity.
     * @param {string} name - The name of the joint.
     * @returns {number} The integer index of the joint if the entity is a {@link Entities.EntityType|Model} entity, the entity 
     *     is loaded, and the joint is present; otherwise <code>-1</code>. The joint indexes are in order per 
     *     {@link Entities.getJointNames|getJointNames}.
     */
    // FIXME move to a renderable entity interface
    Q_INVOKABLE int getJointIndex(const QUuid& entityID, const QString& name);

    /**jsdoc
     * Get the names of all the joints in a {@link Entities.EntityType|Model} entity.
     * @function Entities.getJointNames
     * @param {Uuid} entityID - The ID of the {@link Entities.EntityType|Model} entity.
     * @returns {string[]} The names of all the joints in the entity if it is a {@link Entities.EntityType|Model} entity and 
     *     is loaded, otherwise an empty array. The joint names are in order per {@link Entities.getJointIndex|getJointIndex}.
     */
    // FIXME move to a renderable entity interface
    Q_INVOKABLE QStringList getJointNames(const QUuid& entityID);


    /**jsdoc
     * Get the IDs of entities, overlays, and avatars that are directly parented to an entity.
     * @function Entities.getChildrenIDs
     * @param {Uuid} parentID - The ID of the entity to get the children IDs of.
     * @returns {Uuid[]} An array of entity, overlay, and avatar IDs that are parented directly to the <code>parentID</code> 
     *     entity. Does not include children's children, etc. The array is empty if no children can be found or 
     *     <code>parentID</code> cannot be found.
     * @example <caption>Report the children of an entity.</caption>
     * function createEntity(description, position, parent) {
     *     var entity = Entities.addEntity({
     *         type: "Sphere",
     *         position: position,
     *         dimensions: Vec3.HALF,
     *         parentID: parent,
     *         lifetime: 300  // Delete after 5 minutes.
     *     });
     *     print(description + ": " + entity);
     *     return entity;
     * }
     *
     * var position = Vec3.sum(MyAvatar.position, Vec3.multiplyQbyV(MyAvatar.orientation, { x: 0, y: 2, z: -5 }));
     * var root = createEntity("Root", position, Uuid.NULL);
     * var child = createEntity("Child", Vec3.sum(position, { x: 0, y: -1, z: 0 }), root);
     * var grandChild = createEntity("Grandchild", Vec3.sum(position, { x: 0, y: -2, z: 0 }), child);
     *
     * var children = Entities.getChildrenIDs(root);
     * print("Children of root: " + JSON.stringify(children));  // Only the child entity.
     */
    Q_INVOKABLE QVector<QUuid> getChildrenIDs(const QUuid& parentID);

    /**jsdoc
     * Get the IDs of entities, overlays, and avatars that are directly parented to an entity, overlay, or avatar model's joint.
     * @function Entities.getChildrenIDsOfJoint
     * @param {Uuid} parentID - The ID of the entity, overlay, or avatar to get the children IDs of.
     * @param {number} jointIndex - Integer number of the model joint to get the children IDs of.
     * @returns {Uuid[]} An array of entity, overlay, and avatar IDs that are parented directly to the <code>parentID</code> 
     *     entity, overlay, or avatar at the <code>jointIndex</code> joint. Does not include children's children, etc. The 
     *     array is empty if no children can be found or <code>parentID</code> cannot be found.
     * @example <caption>Report the children of your avatar's right hand.</caption>
     * function createEntity(description, position, parent) {
     *     var entity = Entities.addEntity({
     *         type: "Sphere",
     *         position: position,
     *         dimensions: Vec3.HALF,
     *         parentID: parent,
     *         lifetime: 300  // Delete after 5 minutes.
     *     });
     *     print(description + ": " + entity);
     *     return entity;
     * }
     *
     * var position = Vec3.sum(MyAvatar.position, Vec3.multiplyQbyV(MyAvatar.orientation, { x: 0, y: 2, z: -5 }));
     * var root = createEntity("Root", position, Uuid.NULL);
     * var child = createEntity("Child", Vec3.sum(position, { x: 0, y: -1, z: 0 }), root);
     *
     * Entities.editEntity(root, {
     *     parentID: MyAvatar.sessionUUID,
     *     parentJointIndex: MyAvatar.getJointIndex("RightHand")
     * });
     *
     * var children = Entities.getChildrenIDsOfJoint(MyAvatar.sessionUUID, MyAvatar.getJointIndex("RightHand"));
     * print("Children of hand: " + JSON.stringify(children));  // Only the root entity.
     */
    Q_INVOKABLE QVector<QUuid> getChildrenIDsOfJoint(const QUuid& parentID, int jointIndex);

    /**jsdoc
     * Check whether an entity or overlay has a an entity as an ancestor (parent, parent's parent, etc.).
     * @function Entities.isChildOfParent
     * @param {Uuid} childID - The ID of the child entity or overlay to test for being a child, grandchild, etc.
     * @param {Uuid} parentID - The ID of the parent entity to test for being a parent, grandparent, etc.
     * @returns {boolean} <code>true</code> if the <code>childID></code> entity or overlay has the <code>parentID</code> entity 
     *     as a parent or grandparent etc., otherwise <code>false</code>.
     * @example <caption>Check that a grandchild entity is a child of its grandparent.</caption>
     * function createEntity(description, position, parent) {
     *     var entity = Entities.addEntity({
     *         type: "Sphere",
     *         position: position,
     *         dimensions: Vec3.HALF,
     *         parentID: parent,
     *         lifetime: 300  // Delete after 5 minutes.
     *     });
     *     print(description + ": " + entity);
     *     return entity;
     * }
     *
     * var position = Vec3.sum(MyAvatar.position, Vec3.multiplyQbyV(MyAvatar.orientation, { x: 0, y: 2, z: -5 }));
     * var root = createEntity("Root", position, Uuid.NULL);
     * var child = createEntity("Child", Vec3.sum(position, { x: 0, y: -1, z: 0 }), root);
     * var grandChild = createEntity("Grandchild", Vec3.sum(position, { x: 0, y: -2, z: 0 }), child);
     *
     * print("grandChild has root as parent: " + Entities.isChildOfParent(grandChild, root));  // true
     */
    Q_INVOKABLE bool isChildOfParent(QUuid childID, QUuid parentID);

    /**jsdoc
     * Get the type &mdash; entity, overlay, or avatar &mdash; of an in-world item.
     * @function Entities.getNestableType
     * @param {Uuid} entityID - The ID of the item to get the type of.
     * @returns {string} The type of the item: <code>"entity"</code> if the item is an entity, <code>"overlay"</code> if the 
     *    the item is an overlay, <code>"avatar"</code> if the item is an avatar; otherwise <code>"unknown"</code> if the item 
     *    cannot be found.
     * @example <caption>Print some nestable types.</caption>
     * var entity = Entities.addEntity({
     *     type: "Sphere",
     *     position: Vec3.sum(MyAvatar.position, Vec3.multiplyQbyV(MyAvatar.orientation, { x: 0, y: 1, z: -2 })),
     *     lifetime: 300  // Delete after 5 minutes.
     * });
     *
     * print(Entities.getNestableType(entity));  // "entity"
     * print(Entities.getNestableType(Uuid.generate()));  // "unknown"
     */
    Q_INVOKABLE QString getNestableType(QUuid entityID);

    /**jsdoc
     * Get the ID of the {@link Entities.EntityType|Web} entity that has keyboard focus.
     * @function Entities.getKeyboardFocusEntity
     * @returns {Uuid} The ID of the {@link Entities.EntityType|Web} entity that has focus, if any, otherwise <code>null</code>.
     */
    Q_INVOKABLE QUuid getKeyboardFocusEntity() const;

    /**jsdoc
     * Set the {@link Entities.EntityType|Web} entity that has keyboard focus.
     * @function Entities.setKeyboardFocusEntity
     * @param {Uuid} entityID - The ID of the {@link Entities.EntityType|Web} entity to set keyboard focus to. Use 
     *     <code>null</code> or {@link Uuid|Uuid.NULL} to unset keyboard focus from an entity.
     */
    Q_INVOKABLE void setKeyboardFocusEntity(const EntityItemID& id);


    /**jsdoc
     * Emit a {@link Entities.mousePressOnEntity|mousePressOnEntity} event.
     * @function Entities.sendMousePressOnEntity
     * @param {Uuid} entityID - The ID of the entity to emit the event for.
     * @param {PointerEvent} event - The event details.
     */
    Q_INVOKABLE void sendMousePressOnEntity(const EntityItemID& id, const PointerEvent& event);

    /**jsdoc
     * Emit a {@link Entities.mouseMoveOnEntity|mouseMoveOnEntity} event.
     * @function Entities.sendMouseMoveOnEntity
     * @param {Uuid} entityID - The ID of the entity to emit the event for.
     * @param {PointerEvent} event - The event details.
     */
    Q_INVOKABLE void sendMouseMoveOnEntity(const EntityItemID& id, const PointerEvent& event);

    /**jsdoc
     * Emit a {@link Entities.mouseReleaseOnEntity|mouseReleaseOnEntity} event.
     * @function Entities.sendMouseReleaseOnEntity
     * @param {Uuid} entityID - The ID of the entity to emit the event for.
     * @param {PointerEvent} event - The event details.
     */
    Q_INVOKABLE void sendMouseReleaseOnEntity(const EntityItemID& id, const PointerEvent& event);

    /**jsdoc
     * Emit a {@link Entities.clickDownOnEntity|clickDownOnEntity} event.
     * @function Entities.sendClickDownOnEntity
     * @param {Uuid} entityID - The ID of the entity to emit the event for.
     * @param {PointerEvent} event - The event details.
     */
    Q_INVOKABLE void sendClickDownOnEntity(const EntityItemID& id, const PointerEvent& event);

    /**jsdoc
     * Emit a {@link Entities.holdingClickOnEntity|holdingClickOnEntity} event.
     * @function Entities.sendHoldingClickOnEntity
     * @param {Uuid} entityID - The ID of the entity to emit the event for.
     * @param {PointerEvent} event - The event details.
     */
    Q_INVOKABLE void sendHoldingClickOnEntity(const EntityItemID& id, const PointerEvent& event);

    /**jsdoc
     * Emit a {@link Entities.clickReleaseOnEntity|clickReleaseOnEntity} event.
     * @function Entities.sendClickReleaseOnEntity
     * @param {Uuid} entityID - The ID of the entity to emit the event for.
     * @param {PointerEvent} event - The event details.
     */
    Q_INVOKABLE void sendClickReleaseOnEntity(const EntityItemID& id, const PointerEvent& event);

    /**jsdoc
     * Emit a {@link Entities.hoverEnterEntity|hoverEnterEntity} event.
     * @function Entities.sendHoverEnterEntity
     * @param {Uuid} entityID - The ID of the entity to emit the event for.
     * @param {PointerEvent} event - The event details.
     */
    Q_INVOKABLE void sendHoverEnterEntity(const EntityItemID& id, const PointerEvent& event);

    /**jsdoc
     * Emit a {@link Entities.hoverOverEntity|hoverOverEntity} event.
     * @function Entities.sendHoverOverEntity
     * @param {Uuid} entityID - The ID of the entity to emit the event for.
     * @param {PointerEvent} event - The event details.
     */
    Q_INVOKABLE void sendHoverOverEntity(const EntityItemID& id, const PointerEvent& event);

    /**jsdoc
     * Emit a {@link Entities.hoverLeaveEntity|hoverLeaveEntity} event.
     * @function Entities.sendHoverLeaveEntity
     * @param {Uuid} entityID - The ID of the entity to emit the event for.
     * @param {PointerEvent} event - The event details.
     */
    Q_INVOKABLE void sendHoverLeaveEntity(const EntityItemID& id, const PointerEvent& event);

    /**jsdoc
     * Check whether an entity wants hand controller pointer events. For example, a {@link Entities.EntityType|Web} entity does 
     * but a {@link Entities.EntityType|Shape} entity doesn't.
     * @function Entities.wantsHandControllerPointerEvents
     * @param {Uuid} entityID -  The ID of the entity.
     * @returns {boolean} <code>true</code> if the entity entity can be found and it wants hand controller pointer events, 
     *     otherwise <code>false</code>.
     */
    Q_INVOKABLE bool wantsHandControllerPointerEvents(QUuid id);

    /**jsdoc
     * Send a script event over a {@link Entities.EntityType|Web} entity's <code>EventBridge</code> to the Web page's scripts.
     * @function Entities.emitScriptEvent
     * @param {Uuid} entityID - The ID of the {@link Entities.EntityType|Web} entity.
     * @param {string} message - The message to send.
     * @todo <em>This function is currently not implemented.</em>
     */
    Q_INVOKABLE void emitScriptEvent(const EntityItemID& entityID, const QVariant& message);

    /**jsdoc
     * Check whether an axis-aligned box and a capsule intersect.
     * @function Entities.AABoxIntersectsCapsule
     * @param {Vec3} brn - The bottom right near (minimum axes values) corner of the AA box.
     * @param {Vec3} dimensions - The dimensions of the AA box.
     * @param {Vec3} start - One end of the capsule.
     * @param {Vec3} end - The other end of the capsule.
     * @param {number} radius - The radiues of the capsule.
     * @returns {boolean} <code>true</code> if the AA box and capsule intersect, otherwise <code>false</code>.
     */
    Q_INVOKABLE bool AABoxIntersectsCapsule(const glm::vec3& low, const glm::vec3& dimensions,
                                            const glm::vec3& start, const glm::vec3& end, float radius);

    /**jsdoc
     * Get the meshes in a {@link Entities.EntityType|Model} or {@link Entities.EntityType|PolyVox} entity.
     * @function Entities.getMeshes
     * @param {Uuid} entityID - The ID of the <code>Model</code> or <code>PolyVox</code> entity to get the meshes of.
     * @param {Entities~getMeshesCallback} callback - The function to call upon completion.
     */
     /**jsdoc
      * Called when {@link Entities.getMeshes} is complete.
      * @callback Entities~getMeshesCallback
      * @param {MeshProxy[]} meshes - If <code>success<</code> is <code>true</code>, a {@link MeshProxy} per mesh in the 
      *     <code>Model</code> or <code>PolyVox</code> entity; otherwise <code>undefined</code>. 
      * @param {boolean} success - <code>true</code> if the {@link Entities.getMeshes} call was successful, <code>false</code> 
      *     otherwise. The call may be unsuccessful if the requested entity could not be found.
     */
    // FIXME move to a renderable entity interface
    Q_INVOKABLE void getMeshes(QUuid entityID, QScriptValue callback);

    /**jsdoc
     * Get the object to world transform, excluding scale, of an entity.
     * @function Entities.getEntityTransform
     * @param {Uuid} entityID - The ID of the entity.
     * @returns {Mat4} The entity's object to world transform excluding scale (i.e., translation and rotation, with scale of 1) 
     *    if the entity can be found, otherwise a transform with zero translation and rotation and a scale of 1.
     * @example <caption>Position and rotation in an entity's world transform.</caption>
     * var position = Vec3.sum(MyAvatar.position, Vec3.multiplyQbyV(MyAvatar.orientation, { x: 0, y: 1, z: -2 }));
     * var orientation = MyAvatar.orientation;
     * print("Position: " + JSON.stringify(position));
     * print("Orientation: " + JSON.stringify(orientation));
     *
     * var entityID = Entities.addEntity({
     *     type: "Sphere",
     *     position: position,
     *     rotation: orientation,
     *     dimensions: Vec3.HALF,
     *     lifetime: 300  // Delete after 5 minutes.
     * });
     *
     * var transform = Entities.getEntityTransform(entityID);
     * print("Transform: " + JSON.stringify(transform));
     * print("Translation: " + JSON.stringify(Mat4.extractTranslation(transform)));  // Same as position.
     * print("Rotation: " + JSON.stringify(Mat4.extractRotation(transform)));  // Same as orientation.
     * print("Scale: " + JSON.stringify(Mat4.extractScale(transform)));  // { x: 1, y: 1, z: 1 }
     */
    Q_INVOKABLE glm::mat4 getEntityTransform(const QUuid& entityID);

    /**jsdoc
     * Get the object to parent transform, excluding scale, of an entity.
     * @function Entities.getEntityLocalTransform
     * @param {Uuid} entityID - The ID of the entity.
     * @returns {Mat4} The entity's object to parent transform excluding scale (i.e., translation and rotation, with scale of 
     *     1) if the entity can be found, otherwise a transform with zero translation and rotation and a scale of 1.
     * @example <caption>Position and rotation in an entity's local transform.</caption>
     * function createEntity(position, rotation, parent) {
     *     var entity = Entities.addEntity({
     *         type: "Box",
     *         position: position,
     *         rotation: rotation,
     *         dimensions: Vec3.HALF,
     *         parentID: parent,
     *         lifetime: 300  // Delete after 5 minutes.
     *     });
     *     return entity;
     * }
     *
     * var position = Vec3.sum(MyAvatar.position, Vec3.multiplyQbyV(MyAvatar.orientation, { x: 0, y: 2, z: -5 }));
     *
     * var parent = createEntity(position, MyAvatar.orientation, Uuid.NULL);
     *
     * var childTranslation = { x: 0, y: -1.5, z: 0 };
     * var childRotation = Quat.fromPitchYawRollDegrees(0, 45, 0);
     * var child = createEntity(Vec3.sum(position, childTranslation), Quat.multiply(childRotation, MyAvatar.orientation), parent);
     *
     * var transform = Entities.getEntityLocalTransform(child);
     * print("Transform: " + JSON.stringify(transform));
     * print("Translation: " + JSON.stringify(Mat4.extractTranslation(transform)));  // childTranslation
     * print("Rotation: " + JSON.stringify(Quat.safeEulerAngles(Mat4.extractRotation(transform))));  // childRotation
     * print("Scale: " + JSON.stringify(Mat4.extractScale(transform)));  // { x: 1, y: 1, z: 1 }     */
    Q_INVOKABLE glm::mat4 getEntityLocalTransform(const QUuid& entityID);

    /**jsdoc
    * Get the static certificate for an entity. The static certificate contains static properties of the item which cannot 
    * be altered.
    * @function Entities.getStaticCertificateJSON
    * @param {Uuid} entityID - The ID of the entity to get the static certificate for.
    * @returns {string} The entity's static certificate as a JSON string if the entity can be found, otherwise an empty string.
    */
    Q_INVOKABLE QString getStaticCertificateJSON(const QUuid& entityID);

    /**jsdoc
     * Verify the entity's proof of provenance, i.e., that the entity's <code>certificateID</code> property was produced by 
     * High Fidelity signing the entity's static certificate JSON.
     * @function Entities.verifyStaticCertificateProperties
     * @param {Uuid} entityID - The ID of the entity to verify.
     * @returns {boolean} <code>true</code> if the entity can be found an its <code>certificateID</code> property is present 
     *     and its value matches the entity's static certificate JSON; otherwise <code>false</code>.
     */
    Q_INVOKABLE bool verifyStaticCertificateProperties(const QUuid& entityID);

signals:
    /**jsdoc
     * Triggered on the client that is the physics simulation owner during the collision of two entities. Note: Isn't triggered 
     * for a collision with an avatar.
     * @function Entities.collisionWithEntity
     * @param {Uuid} idA - The ID of one entity in the collision. For an entity script, this is the ID of the entity containing 
     *     the script.
     * @param {Uuid} idB - The ID of the other entity in the collision.
     * @param {Collision} collision - The details of the collision.
     * @returns {Signal}
     * @example <caption>Change the color of an entity when it collides with another entity.</caption>
     * var entityScript = (function () {
     *     function randomInteger(min, max) {
     *         return Math.floor(Math.random() * (max - min + 1)) + min;
     *     }
     *
     *     this.collisionWithEntity = function (myID, otherID, collision) {
     *         Entities.editEntity(myID, {
     *             color: {
     *                 red: randomInteger(128, 255),
     *                 green: randomInteger(128, 255),
     *                 blue: randomInteger(128, 255)
     *             }
     *         });
     *     };
     * });
     *
     * var entityID = Entities.addEntity({
     *     type: "Box",
     *     position: Vec3.sum(MyAvatar.position, Vec3.multiplyQbyV(MyAvatar.orientation, { x: 0, y: 0, z: -5 })),
     *     dimensions: { x: 0.5, y: 0.5, z: 0.5 },
     *     color: { red: 128, green: 128, blue: 128 },
     *     gravity: { x: 0, y: -9.8, z: 0 },
     *     velocity: { x: 0, y: 0.1, z: 0 },  // Kick off physics.
     *     dynamic: true,
     *     collisionless: false,  // So that collision events are generated.
     *     script: "(" + entityScript + ")",  // Could host the script on a Web server instead.
     *     lifetime: 300  // Delete after 5 minutes.
     * });
     */
    void collisionWithEntity(const EntityItemID& idA, const EntityItemID& idB, const Collision& collision);

    /**jsdoc
     * Triggered when your ability to change the <code>locked</code> property of entities changes.
     * @function Entities.canAdjustLocksChanged
     * @param {boolean} canAdjustLocks - <code>true</code> if the script can change the <code>locked</code> property of an 
     *     entity, otherwise <code>false</code>.
     * @returns {Signal}
     * @example <caption>Report when your ability to change locks changes.</caption>
     * function onCanAdjustLocksChanged(canAdjustLocks) {
     *     print("You can adjust entity locks: " + canAdjustLocks);
     * }
     * Entities.canAdjustLocksChanged.connect(onCanAdjustLocksChanged);
     */
    void canAdjustLocksChanged(bool canAdjustLocks);

    /**jsdoc
     * Triggered when your ability to rez (create) entities changes.
     * @function Entities.canRezChanged
     * @param {boolean} canRez - <code>true</code> if the script can rez (create) entities, otherwise <code>false</code>.
     * @returns {Signal}
     */
    void canRezChanged(bool canRez);

    /**jsdoc
     * Triggered when your ability to rez (create) temporary entities changes. Temporary entities are entities with a finite
     * <code>lifetime</code> property value set.
     * @function Entities.canRezTmpChanged
     * @param {boolean} canRezTmp - <code>true</code> if the script can rez (create) temporary entities, otherwise 
     *     <code>false</code>.
     * @returns {Signal}
     */
    void canRezTmpChanged(bool canRezTmp);

    /**jsdoc
     * Triggered when your ability to rez (create) certified entities changes. Certified entities are entities that have PoP
     * certificates.
     * @function Entities.canRezCertifiedChanged
     * @param {boolean} canRezCertified - <code>true</code> if the script can rez (create) certified entities, otherwise 
     *     <code>false</code>.
     * @returns {Signal}
     */
    void canRezCertifiedChanged(bool canRezCertified);

    /**jsdoc
     * Triggered when your ability to rez (create) temporary certified entities changes. Temporary entities are entities with a
     * finite <code>lifetime</code> property value set. Certified entities are entities that have PoP certificates.
     * @function Entities.canRezTmpCertifiedChanged
     * @param {boolean} canRezTmpCertified - <code>true</code> if the script can rez (create) temporary certified entities,
     *     otherwise <code>false</code>.
     * @returns {Signal}
     */
    void canRezTmpCertifiedChanged(bool canRezTmpCertified);

    /**jsdoc
     * Triggered when your ability to make changes to the asset server's assets changes.
     * @function Entities.canWriteAssetsChanged
     * @param {boolean} canWriteAssets - <code>true</code> if the script can change the <code>?</code> property of an entity,
     *     otherwise <code>false</code>.
     * @returns {Signal}
     */
    void canWriteAssetsChanged(bool canWriteAssets);


    /**jsdoc
     * Triggered when a mouse button is clicked while the mouse cursor is on an entity, or a controller trigger is fully 
     * pressed while its laser is on an entity.
     * @function Entities.mousePressOnEntity
     * @param {Uuid} entityID - The ID of the entity that was pressed.
     * @param {PointerEvent} event - Details of the event.
     * @returns {Signal}
     * @example <caption>Report when an entity is clicked with the mouse or laser.</caption>
     * function onMousePressOnEntity(entityID, event) {
     *     print("Clicked on entity: " + entityID);
     * }
     *
     * Entities.mousePressOnEntity.connect(onMousePressOnEntity);
     */
    void mousePressOnEntity(const EntityItemID& entityItemID, const PointerEvent& event);

    /**jsdoc
     * Triggered when a mouse button is double-clicked while the mouse cursor is on an entity.
     * @function Entities.mousePressOnEntity
     * @param {Uuid} entityID - The ID of the entity that was double-pressed.
     * @param {PointerEvent} event - Details of the event.
     * @returns {Signal}
     */
    void mouseDoublePressOnEntity(const EntityItemID& entityItemID, const PointerEvent& event);

    /**jsdoc
     * Repeatedly triggered while the mouse cursor or controller laser moves on an entity.
     * @function Entities.mouseMoveOnEntity
     * @param {Uuid} entityID - The ID of the entity that was moved on.
     * @param {PointerEvent} event - Details of the event.
     * @returns {Signal}
     */
    void mouseMoveOnEntity(const EntityItemID& entityItemID, const PointerEvent& event);

    /**jsdoc
     * Triggered when a mouse button is released after clicking on an entity or the controller trigger is partly or fully 
     * released after pressing on an entity, even if the mouse pointer or controller laser has moved off the entity.
     * @function Entities.mouseReleaseOnEntity
     * @param {Uuid} entityID - The ID of the entity that was originally pressed.
     * @param {PointerEvent} event - Details of the event.
     * @returns {Signal}
     */
    void mouseReleaseOnEntity(const EntityItemID& entityItemID, const PointerEvent& event);

    /**jsdoc
     * Triggered when a mouse button is clicked while the mouse cursor is not on an entity.
     * @function Entities.mousePressOffEntity
     * @param {PointerEvent} event - Details of the event.
     * @returns {Signal}
     */
    void mousePressOffEntity();

    /**jsdoc
     * Triggered when a mouse button is double-clicked while the mouse cursor is not on an entity.
     * @function Entities.mouseDoublePressOffEntity
     * @param {PointerEvent} event - Details of the event.
     * @returns {Signal}
     */
    void mouseDoublePressOffEntity();


    /**jsdoc
     * Triggered when a mouse button is clicked while the mouse cursor is on an entity. Note: Not triggered by controller.
     * @function Entities.clickDownOnEntity
     * @param {Uuid} entityID - The ID of the entity that was clicked.
     * @param {PointerEvent} event - Details of the event.
     * @returns {Signal}
     */
    void clickDownOnEntity(const EntityItemID& entityItemID, const PointerEvent& event);

    /**jsdoc
     * Repeatedly triggered while a mouse button continues to be held after clicking an entity, even if the mouse cursor has 
     * moved off the entity. Note: Not triggered by controller.
     * @function Entities.holdingClickOnEntity
     * @param {Uuid} entityID - The ID of the entity that was originally clicked.
     * @param {PointerEvent} event - Details of the event.
     * @returns {Signal}
     */
    void holdingClickOnEntity(const EntityItemID& entityItemID, const PointerEvent& event);

    /**jsdoc
     * Triggered when a mouse button is released after clicking on an entity, even if the mouse cursor has moved off the 
     * entity. Note: Not triggered by controller.
     * @function Entities.clickReleaseOnEntity
     * @param {Uuid} entityID - The ID of the entity that was originally clicked.
     * @param {PointerEvent} event - Details of the event.
     * @returns {Signal}
     */
    void clickReleaseOnEntity(const EntityItemID& entityItemID, const PointerEvent& event);

    /**jsdoc
     * Triggered when the mouse cursor or controller laser starts hovering on an entity.
     * @function Entities.hoverEnterEntity
     * @param {Uuid} entityID - The ID of the entity that is being hovered.
     * @param {PointerEvent} event - Details of the event.
     * @returns {Signal}
     */
    void hoverEnterEntity(const EntityItemID& entityItemID, const PointerEvent& event);

    /**jsdoc
     * Repeatedly triggered when the mouse cursor or controller laser moves while hovering over an entity.
     * @function Entities.hoverOverEntity
     * @param {Uuid} entityID - The ID of the entity that is being hovered.
     * @param {PointerEvent} event - Details of the event.
     * @returns {Signal}
     */
    void hoverOverEntity(const EntityItemID& entityItemID, const PointerEvent& event);

    /**jsdoc
     * Triggered when the mouse cursor or controller laser stops hovering over an entity.
     * @function Entities.hoverLeaveEntity
     * @param {Uuid} entityID - The ID of the entity that was being hovered.
     * @param {PointerEvent} event - Details of the event.
     * @returns {Signal}
     */
    void hoverLeaveEntity(const EntityItemID& entityItemID, const PointerEvent& event);


    /**jsdoc
     * Triggered when an avatar enters an entity.
     * @function Entities.enterEntity
     * @param {Uuid} entityID - The ID of the entity that the avatar entered.
     * @returns {Signal}
     * @example <caption>Change the color of an entity when an avatar enters or leaves.</caption>
     * var entityScript = (function () {
     *     this.enterEntity = function (entityID) {
     *         print("Enter entity");
     *         Entities.editEntity(entityID, {
     *             color: { red: 255, green: 64, blue: 64 },
     *         });
     *     };
     *     this.leaveEntity = function (entityID) {
     *         print("Leave entity");
     *         Entities.editEntity(entityID, {
     *             color: { red: 128, green: 128, blue: 128 },
     *         });
     *     };
     * });
     *
     * var entityID = Entities.addEntity({
     *     type: "Sphere",
     *     position: Vec3.sum(MyAvatar.position, Vec3.multiplyQbyV(MyAvatar.orientation, { x: 0, y: 0, z: -5 })),
     *     dimensions: { x: 3, y: 3, z: 3 },
     *     color: { red: 128, green: 128, blue: 128 },
     *     collisionless: true,  // So that avatar can walk through entity.
     *     script: "(" + entityScript + ")",  // Could host the script on a Web server instead.
     *     lifetime: 300  // Delete after 5 minutes.
     * });
     */
    void enterEntity(const EntityItemID& entityItemID);

    /**jsdoc
     * Triggered when an avatar leaves an entity.
     * @function Entities.enterEntity
     * @param {Uuid} entityID - The ID of the entity that the avatar left.
     * @returns {Signal}
     */
    void leaveEntity(const EntityItemID& entityItemID);


    /**jsdoc
     * Triggered when an entity is deleted.
     * @function Entities.deletingEntity
     * @param {Uuid} entityID - The ID of the entity deleted.
     * @returns {Signal}
     * @example <caption>Report when an entity is deleted.</caption>
     * Entities.deletingEntity.connect(function (entityID) {
     *     print("Deleted entity: " + entityID);
     * });
     */
    void deletingEntity(const EntityItemID& entityID);

    /**jsdoc
     * Triggered when an entity is added to Interface's local in-memory tree of entities it knows about. This may occur when 
     * entities are loaded upon visiting a domain, when the user rotates their view so that more entities become visible, and 
     * when a domain or client-only entity is added (e.g., by {@Entities.addEntity|addEntity}).
     * @function Entities.addingEntity
     * @param {Uuid} entityID - The ID of the entity added.
     * @returns {Signal}
     * @example <caption>Report when an entity is added.</caption>
     * Entities.addingEntity.connect(function (entityID) {
     *     print("Added entity: " + entityID);
     * });
     */
    void addingEntity(const EntityItemID& entityID);

    /**jsdoc
     * Triggered when you disconnect from a domain, at which time Interface's local in-memory tree of entities it knows about
     * is cleared.
     * @function Entities.clearingEntities
     * @returns {Signal}
     * @example <caption>Report when Interfaces's entity tree is cleared.</caption>
     * Entities.clearingEntities.connect(function () {
     *     print("Entities cleared");
     * });
     */
    void clearingEntities();
    
    /**jsdoc
     * @function Entities.debitEnergySource
     * @param {number} value - The amount to debit.
     * @returns {Signal}
     * @deprecated This function is deprecated and will soon be removed.
     */
    void debitEnergySource(float value);

    /**jsdoc
     * Triggered in when a script in a {@link Entities.EntityType|Web} entity's Web page script sends an event over the 
     * script's <code>EventBridge</code>.
     * @function Entities.webEventReceived
     * @param {Uuid} entityID - The ID of the entity that event was received from.
     * @param {string} message - The message received.
     * @returns {Signal}
     */
    void webEventReceived(const EntityItemID& entityItemID, const QVariant& message);

protected:
    void withEntitiesScriptEngine(std::function<void(QSharedPointer<EntitiesScriptEngineProvider>)> function) {
        std::lock_guard<std::recursive_mutex> lock(_entitiesScriptEngineLock);
        function(_entitiesScriptEngine);
    };

private slots:
    void handleEntityScriptCallMethodPacket(QSharedPointer<ReceivedMessage> receivedMessage, SharedNodePointer senderNode);

private:
    bool actionWorker(const QUuid& entityID, std::function<bool(EntitySimulationPointer, EntityItemPointer)> actor);
    bool polyVoxWorker(QUuid entityID, std::function<bool(PolyVoxEntityItem&)> actor);
    bool setPoints(QUuid entityID, std::function<bool(LineEntityItem&)> actor);
    void queueEntityMessage(PacketType packetType, EntityItemID entityID, const EntityItemProperties& properties);

    EntityItemPointer checkForTreeEntityAndTypeMatch(const QUuid& entityID,
                                                     EntityTypes::EntityType entityType = EntityTypes::Unknown);


    /// actually does the work of finding the ray intersection, can be called in locking mode or tryLock mode
    RayToEntityIntersectionResult findRayIntersectionWorker(const PickRay& ray, Octree::lockType lockType,
        bool precisionPicking, const QVector<EntityItemID>& entityIdsToInclude, const QVector<EntityItemID>& entityIdsToDiscard,
        bool visibleOnly = false, bool collidableOnly = false);

    EntityTreePointer _entityTree;

    std::recursive_mutex _entitiesScriptEngineLock;
    QSharedPointer<EntitiesScriptEngineProvider> _entitiesScriptEngine;

    bool _bidOnSimulationOwnership { false };
    float _currentAvatarEnergy = { FLT_MAX };
    float getCurrentAvatarEnergy() { return _currentAvatarEnergy; }
    void setCurrentAvatarEnergy(float energy);

    ActivityTracking _activityTracking;
    float costMultiplier = { 0.01f };
    float getCostMultiplier();
    void setCostMultiplier(float value);
};

#endif // hifi_EntityScriptingInterface_h<|MERGE_RESOLUTION|>--- conflicted
+++ resolved
@@ -192,19 +192,13 @@
     Q_INVOKABLE bool canWriteAssets();
 
     /**jsdoc
-<<<<<<< HEAD
-     * Add a new entity with specified properties.
-=======
     * @function Entities.canReplaceContent
     * @return {bool} `true` if the DomainServer will allow this Node/Avatar to replace the domain's content set
     */
     Q_INVOKABLE bool canReplaceContent();
 
     /**jsdoc
-     * Add a new entity with the specified properties. If `clientOnly` is true, the entity will
-     * not be sent to the server and will only be visible/accessible on the local client.
-     *
->>>>>>> b4000c04
+     * Add a new entity with specified properties.
      * @function Entities.addEntity
      * @param {Entities.EntityProperties} properties - The properties of the entity to create.
      * @param {boolean} [clientOnly=false] - If <code>true</code>, the entity is created as an avatar entity, otherwise it
