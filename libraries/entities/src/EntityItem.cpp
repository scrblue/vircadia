--- conflicted
+++ resolved
@@ -125,17 +125,11 @@
     requestedProperties += PROP_LAST_EDITED_BY;
 
     requestedProperties += PROP_CLONEABLE;
-<<<<<<< HEAD
-    requestedProperties += PROP_CLONEABLE_LIFETIME;
-    requestedProperties += PROP_CLONEABLE_LIMIT;
-    requestedProperties += PROP_CLONEABLE_DYNAMIC;
-=======
     requestedProperties += PROP_CLONE_LIFETIME;
     requestedProperties += PROP_CLONE_LIMIT;
     requestedProperties += PROP_CLONE_DYNAMIC;
     requestedProperties += PROP_CLONE_AVATAR_ENTITY;
     requestedProperties += PROP_CLONE_ORIGIN_ID;
->>>>>>> 1e2d2819
 
     return requestedProperties;
 }
@@ -302,17 +296,11 @@
         APPEND_ENTITY_PROPERTY(PROP_LAST_EDITED_BY, getLastEditedBy());
 
         APPEND_ENTITY_PROPERTY(PROP_CLONEABLE, getCloneable());
-<<<<<<< HEAD
-        APPEND_ENTITY_PROPERTY(PROP_CLONEABLE_LIFETIME, getCloneableLifetime());
-        APPEND_ENTITY_PROPERTY(PROP_CLONEABLE_LIMIT, getCloneableLimit());
-        APPEND_ENTITY_PROPERTY(PROP_CLONEABLE_DYNAMIC, getCloneableDynamic());
-=======
         APPEND_ENTITY_PROPERTY(PROP_CLONE_LIFETIME, getCloneLifetime());
         APPEND_ENTITY_PROPERTY(PROP_CLONE_LIMIT, getCloneLimit());
         APPEND_ENTITY_PROPERTY(PROP_CLONE_DYNAMIC, getCloneDynamic());
         APPEND_ENTITY_PROPERTY(PROP_CLONE_AVATAR_ENTITY, getCloneAvatarEntity());
         APPEND_ENTITY_PROPERTY(PROP_CLONE_ORIGIN_ID, getCloneOriginID());
->>>>>>> 1e2d2819
 
         appendSubclassData(packetData, params, entityTreeElementExtraEncodeData,
                                 requestedProperties,
@@ -875,17 +863,11 @@
     READ_ENTITY_PROPERTY(PROP_LAST_EDITED_BY, QUuid, setLastEditedBy);
 
     READ_ENTITY_PROPERTY(PROP_CLONEABLE, bool, setCloneable);
-<<<<<<< HEAD
-    READ_ENTITY_PROPERTY(PROP_CLONEABLE_LIFETIME, float, setCloneableLifetime);
-    READ_ENTITY_PROPERTY(PROP_CLONEABLE_LIMIT, float, setCloneableLimit);
-    READ_ENTITY_PROPERTY(PROP_CLONEABLE_DYNAMIC, bool, setCloneableDynamic);
-=======
     READ_ENTITY_PROPERTY(PROP_CLONE_LIFETIME, float, setCloneLifetime);
     READ_ENTITY_PROPERTY(PROP_CLONE_LIMIT, float, setCloneLimit);
     READ_ENTITY_PROPERTY(PROP_CLONE_DYNAMIC, bool, setCloneDynamic);
     READ_ENTITY_PROPERTY(PROP_CLONE_AVATAR_ENTITY, bool, setCloneAvatarEntity);
     READ_ENTITY_PROPERTY(PROP_CLONE_ORIGIN_ID, QUuid, setCloneOriginID);
->>>>>>> 1e2d2819
 
     bytesRead += readEntitySubclassDataFromBuffer(dataAt, (bytesLeftToRead - bytesRead), args,
                                                   propertyFlags, overwriteLocalData, somethingChanged);
@@ -1315,17 +1297,11 @@
     COPY_ENTITY_PROPERTY_TO_PROPERTIES(lastEditedBy, getLastEditedBy);
 
     COPY_ENTITY_PROPERTY_TO_PROPERTIES(cloneable, getCloneable);
-<<<<<<< HEAD
-    COPY_ENTITY_PROPERTY_TO_PROPERTIES(cloneableLifetime, getCloneableLifetime);
-    COPY_ENTITY_PROPERTY_TO_PROPERTIES(cloneableLimit, getCloneableLimit);
-    COPY_ENTITY_PROPERTY_TO_PROPERTIES(cloneableDynamic, getCloneableDynamic);
-=======
     COPY_ENTITY_PROPERTY_TO_PROPERTIES(cloneLifetime, getCloneLifetime);
     COPY_ENTITY_PROPERTY_TO_PROPERTIES(cloneLimit, getCloneLimit);
     COPY_ENTITY_PROPERTY_TO_PROPERTIES(cloneDynamic, getCloneDynamic);
     COPY_ENTITY_PROPERTY_TO_PROPERTIES(cloneAvatarEntity, getCloneAvatarEntity);
     COPY_ENTITY_PROPERTY_TO_PROPERTIES(cloneOriginID, getCloneOriginID);
->>>>>>> 1e2d2819
 
     properties._defaultSettings = false;
 
@@ -1435,17 +1411,11 @@
     SET_ENTITY_PROPERTY_FROM_PROPERTIES(lastEditedBy, setLastEditedBy);
 
     SET_ENTITY_PROPERTY_FROM_PROPERTIES(cloneable, setCloneable);
-<<<<<<< HEAD
-    SET_ENTITY_PROPERTY_FROM_PROPERTIES(cloneableLifetime, setCloneableLifetime);
-    SET_ENTITY_PROPERTY_FROM_PROPERTIES(cloneableLimit, setCloneableLimit);
-    SET_ENTITY_PROPERTY_FROM_PROPERTIES(cloneableDynamic, setCloneableDynamic);
-=======
     SET_ENTITY_PROPERTY_FROM_PROPERTIES(cloneLifetime, setCloneLifetime);
     SET_ENTITY_PROPERTY_FROM_PROPERTIES(cloneLimit, setCloneLimit);
     SET_ENTITY_PROPERTY_FROM_PROPERTIES(cloneDynamic, setCloneDynamic);
     SET_ENTITY_PROPERTY_FROM_PROPERTIES(cloneAvatarEntity, setCloneAvatarEntity);
     SET_ENTITY_PROPERTY_FROM_PROPERTIES(cloneOriginID, setCloneOriginID);
->>>>>>> 1e2d2819
 
     if (updateQueryAACube()) {
         somethingChanged = true;
@@ -3055,33 +3025,14 @@
     });
 }
 
-<<<<<<< HEAD
-float EntityItem::getCloneableLifetime() const {
-    float result;
-    withReadLock([&] {
-        result = _cloneableLifetime;
-=======
 float EntityItem::getCloneLifetime() const {
     float result;
     withReadLock([&] {
         result = _cloneLifetime;
->>>>>>> 1e2d2819
-    });
-    return result;
-}
-
-<<<<<<< HEAD
-void EntityItem::setCloneableLifetime(float value) {
-    withWriteLock([&] {
-        _cloneableLifetime = value;
-    });
-}
-
-float EntityItem::getCloneableLimit() const {
-    float result;
-    withReadLock([&] {
-        result = _cloneableLimit;
-=======
+    });
+    return result;
+}
+
 void EntityItem::setCloneLifetime(float value) {
     withWriteLock([&] {
         _cloneLifetime = value;
@@ -3092,23 +3043,10 @@
     float result;
     withReadLock([&] {
         result = _cloneLimit;
->>>>>>> 1e2d2819
-    });
-    return result;
-}
-
-<<<<<<< HEAD
-void EntityItem::setCloneableLimit(float value) {
-    withWriteLock([&] {
-        _cloneableLimit = value;
-    });
-}
-
-bool EntityItem::getCloneableDynamic() const {
-    bool result;
-    withReadLock([&] {
-        result = _cloneableDynamic;
-=======
+    });
+    return result;
+}
+
 void EntityItem::setCloneLimit(float value) {
     withWriteLock([&] {
         _cloneLimit = value;
@@ -3119,16 +3057,10 @@
     bool result;
     withReadLock([&] {
         result = _cloneDynamic;
->>>>>>> 1e2d2819
-    });
-    return result;
-}
-
-<<<<<<< HEAD
-void EntityItem::setCloneableDynamic(const bool value) {
-    withWriteLock([&] {
-        _cloneableDynamic = value;
-=======
+    });
+    return result;
+}
+
 void EntityItem::setCloneDynamic(const bool value) {
     withWriteLock([&] {
         _cloneDynamic = value;
@@ -3160,7 +3092,6 @@
 void EntityItem::setCloneOriginID(const QUuid& value) {
     withWriteLock([&] {
         _cloneOriginID = value;
->>>>>>> 1e2d2819
     });
 }
 
