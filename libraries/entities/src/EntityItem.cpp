--- conflicted
+++ resolved
@@ -96,11 +96,8 @@
     requestedProperties += PROP_LAST_EDITED_BY;
     requestedProperties += PROP_ENTITY_HOST_TYPE;
     requestedProperties += PROP_OWNING_AVATAR_ID;
-<<<<<<< HEAD
-=======
     requestedProperties += PROP_PARENT_ID;
     requestedProperties += PROP_PARENT_JOINT_INDEX;
->>>>>>> 041a561d
     requestedProperties += PROP_QUERY_AA_CUBE;
     requestedProperties += PROP_CAN_CAST_SHADOW;
     requestedProperties += PROP_VISIBLE_IN_SECONDARY_CAMERA;
@@ -2666,10 +2663,6 @@
     static const QString SERVER_SCRIPTS_PROPERTY = "serverScripts";
     static const QString ENTITY_TYPE_PROPERTY = "type";
 
-<<<<<<< HEAD
-    if (jsonFilters[SERVER_SCRIPTS_PROPERTY] == EntityQueryFilterSymbol::NonDefault) {
-        return _serverScripts != ENTITY_ITEM_DEFAULT_SERVER_SCRIPTS;
-=======
     foreach(const auto& property, jsonFilters.keys()) {
         if (property == SERVER_SCRIPTS_PROPERTY && jsonFilters[property] == EntityQueryFilterSymbol::NonDefault) {
             // check if this entity has a non-default value for serverScripts
@@ -2681,7 +2674,6 @@
         } else if (property == ENTITY_TYPE_PROPERTY) {
             return (jsonFilters[property] == EntityTypes::getEntityTypeName(getType()) );
         }
->>>>>>> 041a561d
     }
 
     // the json filter syntax did not match what we expected, return a match
