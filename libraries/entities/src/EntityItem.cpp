//
//  EntityItem.cpp
//  libraries/models/src
//
//  Created by Brad Hefta-Gaub on 12/4/13.
//  Copyright 2013 High Fidelity, Inc.
//
//  Distributed under the Apache License, Version 2.0.
//  See the accompanying file LICENSE or http://www.apache.org/licenses/LICENSE-2.0.html
//

#include <QtCore/QObject>

#include <ByteCountCoding.h>
#include <GLMHelpers.h>
#include <Octree.h>
#include <RegisteredMetaTypes.h>
#include <SharedUtil.h> // usecTimestampNow()
#include <VoxelsScriptingInterface.h>
#include <VoxelDetail.h>

#include "EntityScriptingInterface.h"
#include "EntityItem.h"
#include "EntityMotionState.h"
#include "EntityTree.h"

const float EntityItem::IMMORTAL = -1.0f; /// special lifetime which means the entity lives for ever. default lifetime
const float EntityItem::DEFAULT_GLOW_LEVEL = 0.0f;
const float EntityItem::DEFAULT_LOCAL_RENDER_ALPHA = 1.0f;
const float EntityItem::DEFAULT_MASS = 1.0f;
const float EntityItem::DEFAULT_LIFETIME = EntityItem::IMMORTAL;
const QString EntityItem::DEFAULT_USER_DATA = QString("");
const float EntityItem::DEFAULT_DAMPING = 0.5f;
const glm::vec3 EntityItem::NO_VELOCITY = glm::vec3(0, 0, 0);
const float EntityItem::EPSILON_VELOCITY_LENGTH = (1.0f / 1000.0f) / (float)TREE_SCALE; // really small: 1mm/second
const glm::vec3 EntityItem::DEFAULT_VELOCITY = EntityItem::NO_VELOCITY;
const glm::vec3 EntityItem::NO_GRAVITY = glm::vec3(0, 0, 0);
const glm::vec3 EntityItem::REGULAR_GRAVITY = glm::vec3(0, (-9.8f / TREE_SCALE), 0);
const glm::vec3 EntityItem::DEFAULT_GRAVITY = EntityItem::NO_GRAVITY;
const QString EntityItem::DEFAULT_SCRIPT = QString("");
const glm::quat EntityItem::DEFAULT_ROTATION;
const glm::vec3 EntityItem::DEFAULT_DIMENSIONS = glm::vec3(0.1f, 0.1f, 0.1f);
const glm::vec3 EntityItem::DEFAULT_REGISTRATION_POINT = glm::vec3(0.5f, 0.5f, 0.5f); // center
const glm::vec3 EntityItem::NO_ANGULAR_VELOCITY = glm::vec3(0.0f, 0.0f, 0.0f);
const glm::vec3 EntityItem::DEFAULT_ANGULAR_VELOCITY = NO_ANGULAR_VELOCITY;
const float EntityItem::DEFAULT_ANGULAR_DAMPING = 0.5f;
const bool EntityItem::DEFAULT_VISIBLE = true;
const bool EntityItem::DEFAULT_IGNORE_FOR_COLLISIONS = false;
const bool EntityItem::DEFAULT_COLLISIONS_WILL_MOVE = false;
const bool EntityItem::DEFAULT_LOCKED = false;

void EntityItem::initFromEntityItemID(const EntityItemID& entityItemID) {
    _id = entityItemID.id;
    _creatorTokenID = entityItemID.creatorTokenID;

    // init values with defaults before calling setProperties
    //uint64_t now = usecTimestampNow();
    _lastEdited = 0;
    _lastEditedFromRemote = 0;
    _lastEditedFromRemoteInRemoteTime = 0;
    
    _lastUpdated = 0;
    _created = 0; // TODO: when do we actually want to make this "now"
    _changedOnServer = 0;

    _position = glm::vec3(0,0,0);
    _rotation = DEFAULT_ROTATION;
    _dimensions = DEFAULT_DIMENSIONS;
    _glowLevel = DEFAULT_GLOW_LEVEL;
    _localRenderAlpha = DEFAULT_LOCAL_RENDER_ALPHA;
    _mass = DEFAULT_MASS;
    _velocity = DEFAULT_VELOCITY;
    _gravity = DEFAULT_GRAVITY;
    _damping = DEFAULT_DAMPING;
    _lifetime = DEFAULT_LIFETIME;
    _userData = DEFAULT_USER_DATA;
    _registrationPoint = DEFAULT_REGISTRATION_POINT;
    _angularVelocity = DEFAULT_ANGULAR_VELOCITY;
    _angularDamping = DEFAULT_ANGULAR_DAMPING;
    _visible = DEFAULT_VISIBLE;
    _ignoreForCollisions = DEFAULT_IGNORE_FOR_COLLISIONS;
    _collisionsWillMove = DEFAULT_COLLISIONS_WILL_MOVE;
    
    recalculateCollisionShape();
}

EntityItem::EntityItem(const EntityItemID& entityItemID) {
    _type = EntityTypes::Unknown;
    _lastEdited = 0;
    _lastEditedFromRemote = 0;
    _lastEditedFromRemoteInRemoteTime = 0;
    _lastUpdated = 0;
    _created = 0;
#ifdef USE_BULLET_PHYSICS
    _motionState = NULL;
#endif // USE_BULLET_PHYSICS
    _changedOnServer = 0;
    initFromEntityItemID(entityItemID);
    _simulationState = EntityItem::Static;
}

EntityItem::EntityItem(const EntityItemID& entityItemID, const EntityItemProperties& properties) {
    _type = EntityTypes::Unknown;
    _lastEdited = 0;
    _lastEditedFromRemote = 0;
    _lastEditedFromRemoteInRemoteTime = 0;
    _lastUpdated = 0;
    _created = properties.getCreated();
#ifdef USE_BULLET_PHYSICS
    _motionState = NULL;
#endif // USE_BULLET_PHYSICS
    _changedOnServer = 0;
    initFromEntityItemID(entityItemID);
    setProperties(properties, true); // force copy
    _simulationState = EntityItem::Static;
}

EntityItem::~EntityItem() {
#ifdef USE_BULLET_PHYSICS
    // make sure the _motionState is already deleted (e.g. the entity has been removed
    // from the physics simulation) BEFORE you get here
    assert(_motionState == NULL);
#endif // USE_BULLET_PHYSICS
}

EntityPropertyFlags EntityItem::getEntityProperties(EncodeBitstreamParams& params) const {
    EntityPropertyFlags requestedProperties;

    requestedProperties += PROP_POSITION;
    requestedProperties += PROP_DIMENSIONS; // NOTE: PROP_RADIUS obsolete
    requestedProperties += PROP_ROTATION;
    requestedProperties += PROP_MASS;
    requestedProperties += PROP_VELOCITY;
    requestedProperties += PROP_GRAVITY;
    requestedProperties += PROP_DAMPING;
    requestedProperties += PROP_LIFETIME;
    requestedProperties += PROP_SCRIPT;
    requestedProperties += PROP_REGISTRATION_POINT;
    requestedProperties += PROP_ANGULAR_VELOCITY;
    requestedProperties += PROP_ANGULAR_DAMPING;
    requestedProperties += PROP_VISIBLE;
    requestedProperties += PROP_IGNORE_FOR_COLLISIONS;
    requestedProperties += PROP_COLLISIONS_WILL_MOVE;
    requestedProperties += PROP_LOCKED;
    requestedProperties += PROP_USER_DATA;
    
    return requestedProperties;
}

OctreeElement::AppendState EntityItem::appendEntityData(OctreePacketData* packetData, EncodeBitstreamParams& params, 
                                            EntityTreeElementExtraEncodeData* entityTreeElementExtraEncodeData) const {
                                            
    // ALL this fits...
    //    object ID [16 bytes]
    //    ByteCountCoded(type code) [~1 byte]
    //    last edited [8 bytes]
    //    ByteCountCoded(last_edited to last_updated delta) [~1-8 bytes]
    //    PropertyFlags<>( everything ) [1-2 bytes]
    // ~27-35 bytes...
    
    OctreeElement::AppendState appendState = OctreeElement::COMPLETED; // assume the best

    // encode our ID as a byte count coded byte stream
    QByteArray encodedID = getID().toRfc4122();

    // encode our type as a byte count coded byte stream
    ByteCountCoded<quint32> typeCoder = getType();
    QByteArray encodedType = typeCoder;

    quint64 updateDelta = getLastUpdated() <= getLastEdited() ? 0 : getLastUpdated() - getLastEdited();
    ByteCountCoded<quint64> updateDeltaCoder = updateDelta;
    QByteArray encodedUpdateDelta = updateDeltaCoder;
    EntityPropertyFlags propertyFlags(PROP_LAST_ITEM);
    EntityPropertyFlags requestedProperties = getEntityProperties(params);
    EntityPropertyFlags propertiesDidntFit = requestedProperties;

    // If we are being called for a subsequent pass at appendEntityData() that failed to completely encode this item,
    // then our entityTreeElementExtraEncodeData should include data about which properties we need to append.
    if (entityTreeElementExtraEncodeData && entityTreeElementExtraEncodeData->entities.contains(getEntityItemID())) {
        requestedProperties = entityTreeElementExtraEncodeData->entities.value(getEntityItemID());
    }

    LevelDetails entityLevel = packetData->startLevel();

    quint64 lastEdited = getLastEdited();

    const bool wantDebug = false;
    if (wantDebug) {
        float editedAgo = getEditedAgo();
        QString agoAsString = formatSecondsElapsed(editedAgo);
        qDebug() << "Writing entity " << getEntityItemID() << " to buffer, lastEdited =" << lastEdited 
                        << " ago=" << editedAgo << "seconds - " << agoAsString;
    }

    bool successIDFits = false;
    bool successTypeFits = false;
    bool successCreatedFits = false;
    bool successLastEditedFits = false;
    bool successLastUpdatedFits = false;
    bool successPropertyFlagsFits = false;
    int propertyFlagsOffset = 0;
    int oldPropertyFlagsLength = 0;
    QByteArray encodedPropertyFlags;
    int propertyCount = 0;

    successIDFits = packetData->appendValue(encodedID);
    if (successIDFits) {
        successTypeFits = packetData->appendValue(encodedType);
    }
    if (successTypeFits) {
        successCreatedFits = packetData->appendValue(_created);
    }
    if (successCreatedFits) {
        successLastEditedFits = packetData->appendValue(lastEdited);
    }
    if (successLastEditedFits) {
        successLastUpdatedFits = packetData->appendValue(encodedUpdateDelta);
    }
    
    if (successLastUpdatedFits) {
        propertyFlagsOffset = packetData->getUncompressedByteOffset();
        encodedPropertyFlags = propertyFlags;
        oldPropertyFlagsLength = encodedPropertyFlags.length();
        successPropertyFlagsFits = packetData->appendValue(encodedPropertyFlags);
    }

    bool headerFits = successIDFits && successTypeFits && successCreatedFits && successLastEditedFits 
                              && successLastUpdatedFits && successPropertyFlagsFits;

    int startOfEntityItemData = packetData->getUncompressedByteOffset();

    if (headerFits) {
        bool successPropertyFits;

        propertyFlags -= PROP_LAST_ITEM; // clear the last item for now, we may or may not set it as the actual item

        // These items would go here once supported....
        //      PROP_PAGED_PROPERTY,
        //      PROP_CUSTOM_PROPERTIES_INCLUDED,

        APPEND_ENTITY_PROPERTY(PROP_POSITION, appendPosition, getPosition());
        APPEND_ENTITY_PROPERTY(PROP_DIMENSIONS, appendValue, getDimensions()); // NOTE: PROP_RADIUS obsolete

        if (wantDebug) {
            qDebug() << "    APPEND_ENTITY_PROPERTY() PROP_DIMENSIONS:" << getDimensions();
        }

        APPEND_ENTITY_PROPERTY(PROP_ROTATION, appendValue, getRotation());
        APPEND_ENTITY_PROPERTY(PROP_MASS, appendValue, getMass());
        APPEND_ENTITY_PROPERTY(PROP_VELOCITY, appendValue, getVelocity());
        APPEND_ENTITY_PROPERTY(PROP_GRAVITY, appendValue, getGravity());
        APPEND_ENTITY_PROPERTY(PROP_DAMPING, appendValue, getDamping());
        APPEND_ENTITY_PROPERTY(PROP_LIFETIME, appendValue, getLifetime());
        APPEND_ENTITY_PROPERTY(PROP_SCRIPT, appendValue, getScript());
        APPEND_ENTITY_PROPERTY(PROP_REGISTRATION_POINT, appendValue, getRegistrationPoint());
        APPEND_ENTITY_PROPERTY(PROP_ANGULAR_VELOCITY, appendValue, getAngularVelocity());
        APPEND_ENTITY_PROPERTY(PROP_ANGULAR_DAMPING, appendValue, getAngularDamping());
        APPEND_ENTITY_PROPERTY(PROP_VISIBLE, appendValue, getVisible());
        APPEND_ENTITY_PROPERTY(PROP_IGNORE_FOR_COLLISIONS, appendValue, getIgnoreForCollisions());
        APPEND_ENTITY_PROPERTY(PROP_COLLISIONS_WILL_MOVE, appendValue, getCollisionsWillMove());
        APPEND_ENTITY_PROPERTY(PROP_LOCKED, appendValue, getLocked());
        APPEND_ENTITY_PROPERTY(PROP_USER_DATA, appendValue, getUserData());

        appendSubclassData(packetData, params, entityTreeElementExtraEncodeData,
                                requestedProperties,
                                propertyFlags,
                                propertiesDidntFit,
                                propertyCount,
                                appendState);
    }

    if (propertyCount > 0) {
        int endOfEntityItemData = packetData->getUncompressedByteOffset();
        encodedPropertyFlags = propertyFlags;
        int newPropertyFlagsLength = encodedPropertyFlags.length();
        packetData->updatePriorBytes(propertyFlagsOffset, 
                (const unsigned char*)encodedPropertyFlags.constData(), encodedPropertyFlags.length());
        
        // if the size of the PropertyFlags shrunk, we need to shift everything down to front of packet.
        if (newPropertyFlagsLength < oldPropertyFlagsLength) {
            int oldSize = packetData->getUncompressedSize();
            const unsigned char* modelItemData = packetData->getUncompressedData(propertyFlagsOffset + oldPropertyFlagsLength);
            int modelItemDataLength = endOfEntityItemData - startOfEntityItemData;
            int newEntityItemDataStart = propertyFlagsOffset + newPropertyFlagsLength;
            packetData->updatePriorBytes(newEntityItemDataStart, modelItemData, modelItemDataLength);
            int newSize = oldSize - (oldPropertyFlagsLength - newPropertyFlagsLength);
            packetData->setUncompressedSize(newSize);

        } else {
            assert(newPropertyFlagsLength == oldPropertyFlagsLength); // should not have grown
        }
       
        packetData->endLevel(entityLevel);
    } else {
        packetData->discardLevel(entityLevel);
        appendState = OctreeElement::NONE; // if we got here, then we didn't include the item
    }
    
    // If any part of the model items didn't fit, then the element is considered partial
    if (appendState != OctreeElement::COMPLETED) {
        // add this item into our list for the next appendElementData() pass
        entityTreeElementExtraEncodeData->entities.insert(getEntityItemID(), propertiesDidntFit);
    }

    return appendState;
}

// TODO: My goal is to get rid of this concept completely. The old code (and some of the current code) used this
// result to calculate if a packet being sent to it was potentially bad or corrupt. I've adjusted this to now
// only consider the minimum header bytes as being required. But it would be preferable to completely eliminate
// this logic from the callers.
int EntityItem::expectedBytes() {
    // Header bytes
    //    object ID [16 bytes]
    //    ByteCountCoded(type code) [~1 byte]
    //    last edited [8 bytes]
    //    ByteCountCoded(last_edited to last_updated delta) [~1-8 bytes]
    //    PropertyFlags<>( everything ) [1-2 bytes]
    // ~27-35 bytes...
    const int MINIMUM_HEADER_BYTES = 27;
    return MINIMUM_HEADER_BYTES;
}


int EntityItem::readEntityDataFromBuffer(const unsigned char* data, int bytesLeftToRead, ReadBitstreamToTreeParams& args) {
    bool wantDebug = false;

    if (args.bitstreamVersion < VERSION_ENTITIES_SUPPORT_SPLIT_MTU) {
    
        // NOTE: This shouldn't happen. The only versions of the bit stream that didn't support split mtu buffers should
        // be handled by the model subclass and shouldn't call this routine.
        qDebug() << "EntityItem::readEntityDataFromBuffer()... "
                        "ERROR CASE...args.bitstreamVersion < VERSION_ENTITIES_SUPPORT_SPLIT_MTU";
        return 0;
    }

    // Header bytes
    //    object ID [16 bytes]
    //    ByteCountCoded(type code) [~1 byte]
    //    last edited [8 bytes]
    //    ByteCountCoded(last_edited to last_updated delta) [~1-8 bytes]
    //    PropertyFlags<>( everything ) [1-2 bytes]
    // ~27-35 bytes...
    const int MINIMUM_HEADER_BYTES = 27;

    int bytesRead = 0;
    if (bytesLeftToRead >= MINIMUM_HEADER_BYTES) {

        int originalLength = bytesLeftToRead;
        QByteArray originalDataBuffer((const char*)data, originalLength);

        int clockSkew = args.sourceNode ? args.sourceNode->getClockSkewUsec() : 0;

        const unsigned char* dataAt = data;

        // id
        QByteArray encodedID = originalDataBuffer.mid(bytesRead, NUM_BYTES_RFC4122_UUID); // maximum possible size
        _id = QUuid::fromRfc4122(encodedID);
        _creatorTokenID = UNKNOWN_ENTITY_TOKEN; // if we know the id, then we don't care about the creator token
        _newlyCreated = false;
        dataAt += encodedID.size();
        bytesRead += encodedID.size();
        
        // type
        QByteArray encodedType = originalDataBuffer.mid(bytesRead); // maximum possible size
        ByteCountCoded<quint32> typeCoder = encodedType;
        encodedType = typeCoder; // determine true length
        dataAt += encodedType.size();
        bytesRead += encodedType.size();
        quint32 type = typeCoder;
        _type = (EntityTypes::EntityType)type;

        bool overwriteLocalData = true; // assume the new content overwrites our local data

        // _created
        quint64 createdFromBuffer = 0;
        memcpy(&createdFromBuffer, dataAt, sizeof(createdFromBuffer));
        dataAt += sizeof(createdFromBuffer);
        bytesRead += sizeof(createdFromBuffer);
        createdFromBuffer -= clockSkew;
        
        _created = createdFromBuffer; // TODO: do we ever want to discard this???

        if (wantDebug) {
            quint64 lastEdited = getLastEdited();
            float editedAgo = getEditedAgo();
            QString agoAsString = formatSecondsElapsed(editedAgo);
            QString ageAsString = formatSecondsElapsed(getAge());
            qDebug() << "Loading entity " << getEntityItemID() << " from buffer...";
            qDebug() << "    _created =" << _created;
            qDebug() << "    age=" << getAge() << "seconds - " << ageAsString;
            qDebug() << "    lastEdited =" << lastEdited;
            qDebug() << "    ago=" << editedAgo << "seconds - " << agoAsString;
        }
        
        quint64 now = usecTimestampNow();
        quint64 lastEditedFromBuffer = 0;
        quint64 lastEditedFromBufferAdjusted = 0;

        // BOOKMARK: TODO: figure out if we can catch remote updates to EntityItems and build a list in the Tree 
        // that is then relayed to the physics engine (and other data structures that cache EntityItem data)
        // TODO: we could make this encoded as a delta from _created
        // _lastEdited
        memcpy(&lastEditedFromBuffer, dataAt, sizeof(lastEditedFromBuffer));
        dataAt += sizeof(lastEditedFromBuffer);
        bytesRead += sizeof(lastEditedFromBuffer);
        lastEditedFromBufferAdjusted = lastEditedFromBuffer - clockSkew;
        
        bool fromSameServerEdit = (lastEditedFromBuffer == _lastEditedFromRemoteInRemoteTime);

        if (wantDebug) {
            qDebug() << "data from server **************** ";
            qDebug() << "      entityItemID=" << getEntityItemID();
            qDebug() << "      now=" << now;
            qDebug() << "      getLastEdited()=" << getLastEdited();
            qDebug() << "      lastEditedFromBuffer=" << lastEditedFromBuffer << " (BEFORE clockskew adjust)";
            qDebug() << "      clockSkew=" << clockSkew;
            qDebug() << "      lastEditedFromBufferAdjusted=" << lastEditedFromBufferAdjusted << " (AFTER clockskew adjust)";
            qDebug() << "      _lastEditedFromRemote=" << _lastEditedFromRemote 
                                        << " (our local time the last server edit we accepted)";
            qDebug() << "      _lastEditedFromRemoteInRemoteTime=" << _lastEditedFromRemoteInRemoteTime 
                                        << " (remote time the last server edit we accepted)";
            qDebug() << "      fromSameServerEdit=" << fromSameServerEdit;
        }

        bool ignoreServerPacket = false; // assume we'll use this server packet
        
        // If this packet is from the same server edit as the last packet we accepted from the server
        // we probably want to use it.
        if (fromSameServerEdit) {
            // If this is from the same sever packet, then check against any local changes since we got
            // the most recent packet from this server time
            if (_lastEdited > _lastEditedFromRemote) {
                ignoreServerPacket = true;
            }
        } else {
            // If this isn't from the same sever packet, then honor our skew adjusted times...
            // If we've changed our local tree more recently than the new data from this packet
            // then we will not be changing our values, instead we just read and skip the data
            if (_lastEdited > lastEditedFromBufferAdjusted) {
                ignoreServerPacket = true;
            }
        }
        
        if (ignoreServerPacket) {
            overwriteLocalData = false;
            if (wantDebug) {
                qDebug() << "IGNORING old data from server!!! ****************";
            }
        } else {

            if (wantDebug) {
                qDebug() << "USING NEW data from server!!! ****************";
            }

            _lastEdited = lastEditedFromBufferAdjusted;
            _lastEditedFromRemote = now;
            _lastEditedFromRemoteInRemoteTime = lastEditedFromBuffer;
            
            somethingChangedNotification(); // notify derived classes that something has changed
        }

        // last updated is stored as ByteCountCoded delta from lastEdited
        QByteArray encodedUpdateDelta = originalDataBuffer.mid(bytesRead); // maximum possible size
        ByteCountCoded<quint64> updateDeltaCoder = encodedUpdateDelta;
        quint64 updateDelta = updateDeltaCoder;
        if (overwriteLocalData) {
            _lastUpdated = lastEditedFromBufferAdjusted + updateDelta; // don't adjust for clock skew since we already did that for _lastEdited
            if (wantDebug) {
                qDebug() << "_lastUpdated=" << _lastUpdated;
                qDebug() << "_lastEdited=" << _lastEdited;
                qDebug() << "lastEditedFromBufferAdjusted=" << lastEditedFromBufferAdjusted;
            }
        }
        encodedUpdateDelta = updateDeltaCoder; // determine true length
        dataAt += encodedUpdateDelta.size();
        bytesRead += encodedUpdateDelta.size();

        // Property Flags
        QByteArray encodedPropertyFlags = originalDataBuffer.mid(bytesRead); // maximum possible size
        EntityPropertyFlags propertyFlags = encodedPropertyFlags;
        dataAt += propertyFlags.getEncodedLength();
        bytesRead += propertyFlags.getEncodedLength();
        
        READ_ENTITY_PROPERTY(PROP_POSITION, glm::vec3, _position);

        // Old bitstreams had PROP_RADIUS, new bitstreams have PROP_DIMENSIONS
        if (args.bitstreamVersion < VERSION_ENTITIES_SUPPORT_DIMENSIONS) {
            if (propertyFlags.getHasProperty(PROP_RADIUS)) {
                float fromBuffer;
                memcpy(&fromBuffer, dataAt, sizeof(fromBuffer));
                dataAt += sizeof(fromBuffer);
                bytesRead += sizeof(fromBuffer);
                if (overwriteLocalData) {
                    setRadius(fromBuffer);
                }

                if (wantDebug) {
                    qDebug() << "    readEntityDataFromBuffer() OLD FORMAT... found PROP_RADIUS";
                }

            }
        } else {
            READ_ENTITY_PROPERTY(PROP_DIMENSIONS, glm::vec3, _dimensions);
            if (wantDebug) {
                qDebug() << "    readEntityDataFromBuffer() NEW FORMAT... look for PROP_DIMENSIONS";
            }
        }
        
        if (wantDebug) {
            qDebug() << "    readEntityDataFromBuffer() _dimensions:" << getDimensionsInMeters() << " in meters";
        }
                
        READ_ENTITY_PROPERTY_QUAT(PROP_ROTATION, _rotation);
        READ_ENTITY_PROPERTY(PROP_MASS, float, _mass);
        READ_ENTITY_PROPERTY(PROP_VELOCITY, glm::vec3, _velocity);
        READ_ENTITY_PROPERTY(PROP_GRAVITY, glm::vec3, _gravity);
        READ_ENTITY_PROPERTY(PROP_DAMPING, float, _damping);
        READ_ENTITY_PROPERTY(PROP_LIFETIME, float, _lifetime);
        READ_ENTITY_PROPERTY_STRING(PROP_SCRIPT,setScript);
        READ_ENTITY_PROPERTY(PROP_REGISTRATION_POINT, glm::vec3, _registrationPoint);
        READ_ENTITY_PROPERTY(PROP_ANGULAR_VELOCITY, glm::vec3, _angularVelocity);
        READ_ENTITY_PROPERTY(PROP_ANGULAR_DAMPING, float, _angularDamping);
        READ_ENTITY_PROPERTY(PROP_VISIBLE, bool, _visible);
        READ_ENTITY_PROPERTY(PROP_IGNORE_FOR_COLLISIONS, bool, _ignoreForCollisions);
        READ_ENTITY_PROPERTY(PROP_COLLISIONS_WILL_MOVE, bool, _collisionsWillMove);
        READ_ENTITY_PROPERTY(PROP_LOCKED, bool, _locked);
        READ_ENTITY_PROPERTY_STRING(PROP_USER_DATA,setUserData);

        if (wantDebug) {
            qDebug() << "    readEntityDataFromBuffer() _registrationPoint:" << _registrationPoint;
            qDebug() << "    readEntityDataFromBuffer() _visible:" << _visible;
            qDebug() << "    readEntityDataFromBuffer() _ignoreForCollisions:" << _ignoreForCollisions;
            qDebug() << "    readEntityDataFromBuffer() _collisionsWillMove:" << _collisionsWillMove;
        }

        bytesRead += readEntitySubclassDataFromBuffer(dataAt, (bytesLeftToRead - bytesRead), args, propertyFlags, overwriteLocalData);

        recalculateCollisionShape();
    }
    return bytesRead;
}

void EntityItem::debugDump() const {
    qDebug() << "EntityItem id:" << getEntityItemID();
    qDebug(" edited ago:%f", getEditedAgo());
    qDebug(" position:%f,%f,%f", _position.x, _position.y, _position.z);
    qDebug() << " dimensions:" << _dimensions;
}

// adjust any internal timestamps to fix clock skew for this server
void EntityItem::adjustEditPacketForClockSkew(unsigned char* editPacketBuffer, size_t length, int clockSkew) {
    unsigned char* dataAt = editPacketBuffer;
    int octets = numberOfThreeBitSectionsInCode(dataAt);
    int lengthOfOctcode = bytesRequiredForCodeLength(octets);
    dataAt += lengthOfOctcode;

    // lastEdited
    quint64 lastEditedInLocalTime;
    memcpy(&lastEditedInLocalTime, dataAt, sizeof(lastEditedInLocalTime));
    quint64 lastEditedInServerTime = lastEditedInLocalTime + clockSkew;
    memcpy(dataAt, &lastEditedInServerTime, sizeof(lastEditedInServerTime));
    const bool wantDebug = false;
    if (wantDebug) {
        qDebug("EntityItem::adjustEditPacketForClockSkew()...");
        qDebug() << "     lastEditedInLocalTime: " << lastEditedInLocalTime;
        qDebug() << "                 clockSkew: " << clockSkew;
        qDebug() << "    lastEditedInServerTime: " << lastEditedInServerTime;
    }
}

// TODO: we probably want to change this to make "down" be the direction of the entity's gravity vector
//       for now, this is always true DOWN even if entity has non-down gravity.
// TODO: the old code had "&& _velocity.y >= -EPSILON && _velocity.y <= EPSILON" --- what was I thinking?
bool EntityItem::isRestingOnSurface() const { 
    glm::vec3 downwardVelocity = glm::vec3(0.0f, _velocity.y, 0.0f);

    return _position.y <= getDistanceToBottomOfEntity()
            && (glm::length(downwardVelocity) <= EPSILON_VELOCITY_LENGTH)
            && _gravity.y < 0.0f;
}

void EntityItem::update(const quint64& updateTime) {
    bool wantDebug = false;
    
    if (_lastUpdated == 0) {
        _lastUpdated = updateTime;
    }

    float timeElapsed = (float)(updateTime - _lastUpdated) / (float)(USECS_PER_SECOND);

    if (wantDebug) {
        qDebug() << "********** EntityItem::update()";
        qDebug() << "    entity ID=" << getEntityItemID();
        qDebug() << "    updateTime=" << updateTime;
        qDebug() << "    _lastUpdated=" << _lastUpdated;
        qDebug() << "    timeElapsed=" << timeElapsed;
        qDebug() << "    hasVelocity=" << hasVelocity();
        qDebug() << "    hasGravity=" << hasGravity();
        qDebug() << "    isRestingOnSurface=" << isRestingOnSurface();
        qDebug() << "    hasAngularVelocity=" << hasAngularVelocity();
        qDebug() << "    getAngularVelocity=" << getAngularVelocity();
        qDebug() << "    isMortal=" << isMortal();
        qDebug() << "    getAge()=" << getAge();
        qDebug() << "    getLifetime()=" << getLifetime();


        if (hasVelocity() || (hasGravity() && !isRestingOnSurface())) {
            qDebug() << "    MOVING...=";
            qDebug() << "        hasVelocity=" << hasVelocity();
            qDebug() << "        hasGravity=" << hasGravity();
            qDebug() << "        isRestingOnSurface=" << isRestingOnSurface();
            qDebug() << "        hasAngularVelocity=" << hasAngularVelocity();
            qDebug() << "        getAngularVelocity=" << getAngularVelocity();
        }
        if (hasAngularVelocity()) {
            qDebug() << "    CHANGING...=";
            qDebug() << "        hasAngularVelocity=" << hasAngularVelocity();
            qDebug() << "        getAngularVelocity=" << getAngularVelocity();
        }
        if (isMortal()) {
            qDebug() << "    MORTAL...=";
            qDebug() << "        isMortal=" << isMortal();
            qDebug() << "        getAge()=" << getAge();
            qDebug() << "        getLifetime()=" << getLifetime();
        }
    }

    _lastUpdated = updateTime;

    if (wantDebug) {
        qDebug() << "     ********** EntityItem::update() .... SETTING _lastUpdated=" << _lastUpdated;
    }

    if (!_motionState) {
        if (hasAngularVelocity()) {
            glm::quat rotation = getRotation();
            glm::vec3 angularVelocity = glm::radians(getAngularVelocity());
            float angularSpeed = glm::length(angularVelocity);
            
            if (angularSpeed < EPSILON_VELOCITY_LENGTH) {
                setAngularVelocity(NO_ANGULAR_VELOCITY);
            } else {
                float angle = timeElapsed * angularSpeed;
                glm::quat  dQ = glm::angleAxis(angle, glm::normalize(angularVelocity));
                rotation = dQ * rotation;
                setRotation(rotation);
    
                // handle damping for angular velocity
                if (getAngularDamping() > 0.0f) {
                    glm::vec3 dampingResistance = getAngularVelocity() * getAngularDamping();
                    glm::vec3 newAngularVelocity = getAngularVelocity() - (dampingResistance * timeElapsed);
                    setAngularVelocity(newAngularVelocity);
                    if (wantDebug) {        
                        qDebug() << "    getDamping():" << getDamping();
                        qDebug() << "    dampingResistance:" << dampingResistance;
                        qDebug() << "    newAngularVelocity:" << newAngularVelocity;
                    }
                }
            }
        }
    
        if (hasVelocity() || hasGravity()) {
            glm::vec3 position = getPosition();
            glm::vec3 velocity = getVelocity();
            glm::vec3 newPosition = position + (velocity * timeElapsed);
    
            if (wantDebug) {        
                qDebug() << "  EntityItem::update()....";
                qDebug() << "    timeElapsed:" << timeElapsed;
                qDebug() << "    old AACube:" << getMaximumAACube();
                qDebug() << "    old position:" << position;
                qDebug() << "    old velocity:" << velocity;
                qDebug() << "    old getAABox:" << getAABox();
                qDebug() << "    getDistanceToBottomOfEntity():" << getDistanceToBottomOfEntity() * (float)TREE_SCALE << " in meters";
                qDebug() << "    newPosition:" << newPosition;
                qDebug() << "    glm::distance(newPosition, position):" << glm::distance(newPosition, position);
            }
            
            position = newPosition;
    
            // handle bounces off the ground... We bounce at the distance to the bottom of our entity
            if (position.y <= getDistanceToBottomOfEntity()) {
                velocity = velocity * glm::vec3(1,-1,1);
    
                // if we've slowed considerably, then just stop moving
                if (glm::length(velocity) <= EPSILON_VELOCITY_LENGTH) {
                    velocity = NO_VELOCITY;
                }
                
                position.y = getDistanceToBottomOfEntity();
            }
    
            // handle gravity....
            if (hasGravity() && !isRestingOnSurface()) {
                velocity += getGravity() * timeElapsed;
            }
    
            // handle resting on surface case, this is definitely a bit of a hack, and it only works on the
            // "ground" plane of the domain, but for now it
            if (hasGravity() && isRestingOnSurface()) {
                velocity.y = 0.0f;
                position.y = getDistanceToBottomOfEntity();
            }
    
            // handle damping for velocity
            glm::vec3 dampingResistance = velocity * getDamping();
            if (wantDebug) {        
                qDebug() << "    getDamping():" << getDamping();
                qDebug() << "    dampingResistance:" << dampingResistance;
                qDebug() << "    dampingResistance * timeElapsed:" << dampingResistance * timeElapsed;
            }
            velocity -= dampingResistance * timeElapsed;
    
            if (wantDebug) {        
                qDebug() << "    velocity AFTER dampingResistance:" << velocity;
                qDebug() << "    glm::length(velocity):" << glm::length(velocity);
                qDebug() << "    EPSILON_VELOCITY_LENGTH:" << EPSILON_VELOCITY_LENGTH;
            }
            
            // round velocity to zero if it's close enough...
            if (glm::length(velocity) <= EPSILON_VELOCITY_LENGTH) {
                velocity = NO_VELOCITY;
            }
    
            setPosition(position); // this will automatically recalculate our collision shape
            setVelocity(velocity);
            
            if (wantDebug) {        
                qDebug() << "    new position:" << position;
                qDebug() << "    new velocity:" << velocity;
                qDebug() << "    new AACube:" << getMaximumAACube();
                qDebug() << "    old getAABox:" << getAABox();
            }
        }
    }
}

EntityItem::SimulationState EntityItem::computeSimulationState() const {
<<<<<<< HEAD
    if (hasVelocity() || (hasGravity() && !isRestingOnSurface())) {
=======
    if (hasVelocity() || (hasGravity() && !isRestingOnSurface()) || hasAngularVelocity()) {
>>>>>>> 27614092
        return EntityItem::Moving;
    }
    if (isMortal()) {
        return EntityItem::Mortal;
    }
    return EntityItem::Static;
}

bool EntityItem::lifetimeHasExpired() const { 
    return isMortal() && (getAge() > getLifetime()); 
}


void EntityItem::copyChangedProperties(const EntityItem& other) {
    *this = other;
}

EntityItemProperties EntityItem::getProperties() const {
    EntityItemProperties properties;
    properties._id = getID();
    properties._idSet = true;
    properties._created = _created;

    properties._type = getType();
    
    COPY_ENTITY_PROPERTY_TO_PROPERTIES(position, getPositionInMeters);
    COPY_ENTITY_PROPERTY_TO_PROPERTIES(dimensions, getDimensionsInMeters); // NOTE: radius is obsolete
    COPY_ENTITY_PROPERTY_TO_PROPERTIES(rotation, getRotation);
    COPY_ENTITY_PROPERTY_TO_PROPERTIES(mass, getMass);
    COPY_ENTITY_PROPERTY_TO_PROPERTIES(velocity, getVelocityInMeters);
    COPY_ENTITY_PROPERTY_TO_PROPERTIES(gravity, getGravityInMeters);
    COPY_ENTITY_PROPERTY_TO_PROPERTIES(damping, getDamping);
    COPY_ENTITY_PROPERTY_TO_PROPERTIES(lifetime, getLifetime);
    COPY_ENTITY_PROPERTY_TO_PROPERTIES(script, getScript);
    COPY_ENTITY_PROPERTY_TO_PROPERTIES(registrationPoint, getRegistrationPoint);
    COPY_ENTITY_PROPERTY_TO_PROPERTIES(angularVelocity, getAngularVelocity);
    COPY_ENTITY_PROPERTY_TO_PROPERTIES(angularDamping, getAngularDamping);
    COPY_ENTITY_PROPERTY_TO_PROPERTIES(glowLevel, getGlowLevel);
    COPY_ENTITY_PROPERTY_TO_PROPERTIES(localRenderAlpha, getLocalRenderAlpha);
    COPY_ENTITY_PROPERTY_TO_PROPERTIES(visible, getVisible);
    COPY_ENTITY_PROPERTY_TO_PROPERTIES(ignoreForCollisions, getIgnoreForCollisions);
    COPY_ENTITY_PROPERTY_TO_PROPERTIES(collisionsWillMove, getCollisionsWillMove);
    COPY_ENTITY_PROPERTY_TO_PROPERTIES(locked, getLocked);
    COPY_ENTITY_PROPERTY_TO_PROPERTIES(userData, getUserData);

    properties._defaultSettings = false;
    
    return properties;
}

bool EntityItem::setProperties(const EntityItemProperties& properties, bool forceCopy) {
    bool somethingChanged = false;

    // handle the setting of created timestamps for the basic new entity case
    if (forceCopy) {
        if (properties.getCreated() == UNKNOWN_CREATED_TIME) {
            _created = usecTimestampNow();
        } else if (properties.getCreated() != USE_EXISTING_CREATED_TIME) {
            _created = properties.getCreated();
        }
    }

    SET_ENTITY_PROPERTY_FROM_PROPERTIES(position, setPositionInMeters); // this will call recalculate collision shape if needed
    SET_ENTITY_PROPERTY_FROM_PROPERTIES(dimensions, setDimensionsInMeters); // NOTE: radius is obsolete
    SET_ENTITY_PROPERTY_FROM_PROPERTIES(rotation, setRotation);
    SET_ENTITY_PROPERTY_FROM_PROPERTIES(mass, setMass);
    SET_ENTITY_PROPERTY_FROM_PROPERTIES(velocity, setVelocityInMeters);
    SET_ENTITY_PROPERTY_FROM_PROPERTIES(gravity, setGravityInMeters);
    SET_ENTITY_PROPERTY_FROM_PROPERTIES(damping, setDamping);
    SET_ENTITY_PROPERTY_FROM_PROPERTIES(lifetime, setLifetime);
    SET_ENTITY_PROPERTY_FROM_PROPERTIES(script, setScript);
    SET_ENTITY_PROPERTY_FROM_PROPERTIES(registrationPoint, setRegistrationPoint);
    SET_ENTITY_PROPERTY_FROM_PROPERTIES(angularVelocity, setAngularVelocity);
    SET_ENTITY_PROPERTY_FROM_PROPERTIES(angularDamping, setAngularDamping);
    SET_ENTITY_PROPERTY_FROM_PROPERTIES(glowLevel, setGlowLevel);
    SET_ENTITY_PROPERTY_FROM_PROPERTIES(localRenderAlpha, setLocalRenderAlpha);
    SET_ENTITY_PROPERTY_FROM_PROPERTIES(visible, setVisible);
    SET_ENTITY_PROPERTY_FROM_PROPERTIES(ignoreForCollisions, setIgnoreForCollisions);
    SET_ENTITY_PROPERTY_FROM_PROPERTIES(collisionsWillMove, setCollisionsWillMove);
    SET_ENTITY_PROPERTY_FROM_PROPERTIES(locked, setLocked);
    SET_ENTITY_PROPERTY_FROM_PROPERTIES(userData, setUserData);

    if (somethingChanged) {
        somethingChangedNotification(); // notify derived classes that something has changed
        bool wantDebug = false;
        if (wantDebug) {
            uint64_t now = usecTimestampNow();
            int elapsed = now - getLastEdited();
            qDebug() << "EntityItem::setProperties() AFTER update... edited AGO=" << elapsed <<
                    "now=" << now << " getLastEdited()=" << getLastEdited();
        }
        setLastEdited(properties._lastEdited);
    }
    
    return somethingChanged;
}


// TODO: is this really correct? how do we use size, does it need to handle rotation?
float EntityItem::getSize() const { 
    return glm::length(_dimensions);
}

float EntityItem::getDistanceToBottomOfEntity() const {
    glm::vec3 minimumPoint = getAABox().getMinimumPoint();
    return getPosition().y - minimumPoint.y;
}

// TODO: doesn't this need to handle rotation?
glm::vec3 EntityItem::getCenter() const {
    return _position + (_dimensions * (glm::vec3(0.5f,0.5f,0.5f) - _registrationPoint));
}

/// The maximum bounding cube for the entity, independent of it's rotation.
/// This accounts for the registration point (upon which rotation occurs around).
/// 
AACube EntityItem::getMaximumAACube() const { 
    // * we know that the position is the center of rotation
    glm::vec3 centerOfRotation = _position; // also where _registration point is

    // * we know that the registration point is the center of rotation
    // * we can calculate the length of the furthest extent from the registration point
    //   as the dimensions * max (registrationPoint, (1.0,1.0,1.0) - registrationPoint)
    glm::vec3 registrationPoint = (_dimensions * _registrationPoint);
    glm::vec3 registrationRemainder = (_dimensions * (glm::vec3(1.0f, 1.0f, 1.0f) - _registrationPoint));
    glm::vec3 furthestExtentFromRegistration = glm::max(registrationPoint, registrationRemainder);
    
    // * we know that if you rotate in any direction you would create a sphere
    //   that has a radius of the length of furthest extent from registration point
    float radius = glm::length(furthestExtentFromRegistration);

    // * we know that the minimum bounding cube of this maximum possible sphere is
    //   (center - radius) to (center + radius)
    glm::vec3 minimumCorner = centerOfRotation - glm::vec3(radius, radius, radius);

    AACube boundingCube(minimumCorner, radius * 2.0f);
    return boundingCube;
}

/// The minimum bounding cube for the entity accounting for it's rotation.
/// This accounts for the registration point (upon which rotation occurs around).
/// 
AACube EntityItem::getMinimumAACube() const { 
    // _position represents the position of the registration point.
    glm::vec3 registrationRemainder = glm::vec3(1.0f, 1.0f, 1.0f) - _registrationPoint;

    glm::vec3 unrotatedMinRelativeToEntity = glm::vec3(0.0f, 0.0f, 0.0f) - (_dimensions * _registrationPoint);
    glm::vec3 unrotatedMaxRelativeToEntity = _dimensions * registrationRemainder;
    Extents unrotatedExtentsRelativeToRegistrationPoint = { unrotatedMinRelativeToEntity, unrotatedMaxRelativeToEntity };
    Extents rotatedExtentsRelativeToRegistrationPoint = unrotatedExtentsRelativeToRegistrationPoint.getRotated(getRotation());

    // shift the extents to be relative to the position/registration point
    rotatedExtentsRelativeToRegistrationPoint.shiftBy(_position);
    
    // the cube that best encompasses extents is...
    AABox box(rotatedExtentsRelativeToRegistrationPoint);
    glm::vec3 centerOfBox = box.calcCenter();
    float longestSide = box.getLargestDimension();
    float halfLongestSide = longestSide / 2.0f;
    glm::vec3 cornerOfCube = centerOfBox - glm::vec3(halfLongestSide, halfLongestSide, halfLongestSide);
    
    
    // old implementation... not correct!!!
    return AACube(cornerOfCube, longestSide);
}

AABox EntityItem::getAABox() const { 

    // _position represents the position of the registration point.
    glm::vec3 registrationRemainder = glm::vec3(1.0f, 1.0f, 1.0f) - _registrationPoint;
    
    glm::vec3 unrotatedMinRelativeToEntity = glm::vec3(0.0f, 0.0f, 0.0f) - (_dimensions * _registrationPoint);
    glm::vec3 unrotatedMaxRelativeToEntity = _dimensions * registrationRemainder;
    Extents unrotatedExtentsRelativeToRegistrationPoint = { unrotatedMinRelativeToEntity, unrotatedMaxRelativeToEntity };
    Extents rotatedExtentsRelativeToRegistrationPoint = unrotatedExtentsRelativeToRegistrationPoint.getRotated(getRotation());
    
    // shift the extents to be relative to the position/registration point
    rotatedExtentsRelativeToRegistrationPoint.shiftBy(_position);
    
    return AABox(rotatedExtentsRelativeToRegistrationPoint);
}


// NOTE: This should only be used in cases of old bitstreams which only contain radius data
//    0,0,0 --> maxDimension,maxDimension,maxDimension
//    ... has a corner to corner distance of glm::length(maxDimension,maxDimension,maxDimension)
//    ... radius = cornerToCornerLength / 2.0f
//    ... radius * 2.0f = cornerToCornerLength
//    ... cornerToCornerLength = sqrt(3 x maxDimension ^ 2)
//    ... cornerToCornerLength = sqrt(3 x maxDimension ^ 2)
//    ... radius * 2.0f = sqrt(3 x maxDimension ^ 2)
//    ... (radius * 2.0f) ^2 = 3 x maxDimension ^ 2
//    ... ((radius * 2.0f) ^2) / 3 = maxDimension ^ 2
//    ... sqrt(((radius * 2.0f) ^2) / 3) = maxDimension
//    ... sqrt((diameter ^2) / 3) = maxDimension
//    
void EntityItem::setRadius(float value) { 
    float diameter = value * 2.0f;
    float maxDimension = sqrt((diameter * diameter) / 3.0f);
    _dimensions = glm::vec3(maxDimension, maxDimension, maxDimension);

    bool wantDebug = false;    
    if (wantDebug) {
        qDebug() << "EntityItem::setRadius()...";
        qDebug() << "    radius:" << value;
        qDebug() << "    diameter:" << diameter;
        qDebug() << "    maxDimension:" << maxDimension;
        qDebug() << "    _dimensions:" << _dimensions;
    }
}

// TODO: get rid of all users of this function...
//    ... radius = cornerToCornerLength / 2.0f
//    ... cornerToCornerLength = sqrt(3 x maxDimension ^ 2)
//    ... radius = sqrt(3 x maxDimension ^ 2) / 2.0f;
float EntityItem::getRadius() const { 
    float length = glm::length(_dimensions);
    float radius = length / 2.0f;
    return radius;
}

void EntityItem::recalculateCollisionShape() {
    AACube entityAACube = getMinimumAACube();
    entityAACube.scale(TREE_SCALE); // scale to meters
    _collisionShape.setTranslation(entityAACube.calcCenter());
    _collisionShape.setScale(entityAACube.getScale());
    // TODO: use motionState to update physics object
}

#ifdef USE_BULLET_PHYSICS
void EntityItem::destroyMotionState() {
    if (_motionState) {
        delete _motionState;
        _motionState = NULL;
    }
}
#endif // USE_BULLET_PHYSICS
<|MERGE_RESOLUTION|>--- conflicted
+++ resolved
@@ -737,11 +737,7 @@
 }
 
 EntityItem::SimulationState EntityItem::computeSimulationState() const {
-<<<<<<< HEAD
-    if (hasVelocity() || (hasGravity() && !isRestingOnSurface())) {
-=======
     if (hasVelocity() || (hasGravity() && !isRestingOnSurface()) || hasAngularVelocity()) {
->>>>>>> 27614092
         return EntityItem::Moving;
     }
     if (isMortal()) {
