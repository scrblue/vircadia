--- conflicted
+++ resolved
@@ -513,7 +513,7 @@
     COPY_PROPERTY_FROM_QSCRIPTVALUE(keyLightAmbientIntensity, float, setKeyLightAmbientIntensity);
     COPY_PROPERTY_FROM_QSCRIPTVALUE(keyLightDirection, glmVec3, setKeyLightDirection);
     COPY_PROPERTY_FROM_QSCRITPTVALUE_ENUM(backgroundMode, BackgroundMode);
-    COPY_PROPERTY_FROM_QSCRIPTVALUE_STRING(sourceUrl, setSourceUrl);
+    COPY_PROPERTY_FROM_QSCRIPTVALUE(sourceUrl, QString, setSourceUrl);
 
     _stage.copyFromScriptValue(object, _defaultSettings);
     _atmosphere.copyFromScriptValue(object, _defaultSettings);
@@ -650,7 +650,6 @@
             //      PROP_PAGED_PROPERTY,
             //      PROP_CUSTOM_PROPERTIES_INCLUDED,
 
-<<<<<<< HEAD
             APPEND_ENTITY_PROPERTY(PROP_POSITION, properties.getPosition());
             APPEND_ENTITY_PROPERTY(PROP_DIMENSIONS, properties.getDimensions()); // NOTE: PROP_RADIUS obsolete
             APPEND_ENTITY_PROPERTY(PROP_ROTATION, properties.getRotation());
@@ -672,33 +671,10 @@
             APPEND_ENTITY_PROPERTY(PROP_USER_DATA, properties.getUserData());
             APPEND_ENTITY_PROPERTY(PROP_SIMULATOR_ID, properties.getSimulatorID());
             
-=======
-            APPEND_ENTITY_PROPERTY(PROP_POSITION, appendPosition, properties.getPosition());
-            APPEND_ENTITY_PROPERTY(PROP_DIMENSIONS, appendValue, properties.getDimensions()); // NOTE: PROP_RADIUS obsolete
-            APPEND_ENTITY_PROPERTY(PROP_ROTATION, appendValue, properties.getRotation());
-            APPEND_ENTITY_PROPERTY(PROP_DENSITY, appendValue, properties.getDensity());
-            APPEND_ENTITY_PROPERTY(PROP_VELOCITY, appendValue, properties.getVelocity());
-            APPEND_ENTITY_PROPERTY(PROP_GRAVITY, appendValue, properties.getGravity());
-            APPEND_ENTITY_PROPERTY(PROP_ACCELERATION, appendValue, properties.getAcceleration());
-            APPEND_ENTITY_PROPERTY(PROP_DAMPING, appendValue, properties.getDamping());
-            APPEND_ENTITY_PROPERTY(PROP_LIFETIME, appendValue, properties.getLifetime());
-            APPEND_ENTITY_PROPERTY(PROP_SCRIPT, appendValue, properties.getScript());
-            APPEND_ENTITY_PROPERTY(PROP_COLOR, appendColor, properties.getColor());
-            APPEND_ENTITY_PROPERTY(PROP_REGISTRATION_POINT, appendValue, properties.getRegistrationPoint());
-            APPEND_ENTITY_PROPERTY(PROP_ANGULAR_VELOCITY, appendValue, properties.getAngularVelocity());
-            APPEND_ENTITY_PROPERTY(PROP_ANGULAR_DAMPING, appendValue, properties.getAngularDamping());
-            APPEND_ENTITY_PROPERTY(PROP_VISIBLE, appendValue, properties.getVisible());
-            APPEND_ENTITY_PROPERTY(PROP_IGNORE_FOR_COLLISIONS, appendValue, properties.getIgnoreForCollisions());
-            APPEND_ENTITY_PROPERTY(PROP_COLLISIONS_WILL_MOVE, appendValue, properties.getCollisionsWillMove());
-            APPEND_ENTITY_PROPERTY(PROP_LOCKED, appendValue, properties.getLocked());
-            APPEND_ENTITY_PROPERTY(PROP_USER_DATA, appendValue, properties.getUserData());
-            APPEND_ENTITY_PROPERTY(PROP_SIMULATOR_ID, appendValue, properties.getSimulatorID());
-
             if (properties.getType() == EntityTypes::Web) {
-                APPEND_ENTITY_PROPERTY(PROP_SOURCE_URL, appendValue, properties.getSourceUrl());
+                APPEND_ENTITY_PROPERTY(PROP_SOURCE_URL, properties.getSourceUrl());
             }
 
->>>>>>> 3b7acae8
             if (properties.getType() == EntityTypes::Text) {
                 APPEND_ENTITY_PROPERTY(PROP_TEXT, properties.getText());
                 APPEND_ENTITY_PROPERTY(PROP_LINE_HEIGHT, properties.getLineHeight());
@@ -955,7 +931,7 @@
     READ_ENTITY_PROPERTY_TO_PROPERTIES(PROP_SIMULATOR_ID, QUuid, setSimulatorID);
 
     if (properties.getType() == EntityTypes::Web) {
-        READ_ENTITY_PROPERTY_STRING_TO_PROPERTIES(PROP_SOURCE_URL, setSourceUrl);
+        READ_ENTITY_PROPERTY_TO_PROPERTIES(PROP_SOURCE_URL, QString, setSourceUrl);
     }
 
     if (properties.getType() == EntityTypes::Text) {
