--- conflicted
+++ resolved
@@ -11,11 +11,7 @@
 
 if (WIN32)
     # we need ws2_32.lib on windows, but it's static so we don't bubble it up
-<<<<<<< HEAD
-    # Libraries needed for WebRTC: security.log winmm.lib
-=======
     # Libraries needed for WebRTC: security.lib winmm.lib
->>>>>>> 5a2ca486
     target_link_libraries(${TARGET_NAME} ws2_32.lib security.lib winmm.lib)
 elseif(APPLE)
     # IOKit is needed for getting machine fingerprint
