--- conflicted
+++ resolved
@@ -69,12 +69,8 @@
     PacketTypeOctreeDataNack, // 45
     PacketTypeVoxelEditNack,
     PacketTypeParticleEditNack,
-<<<<<<< HEAD
     PacketTypeEntityEditNack, // 48
-=======
-    PacketTypeModelEditNack,
     PacketTypeSignedTransactionPayment
->>>>>>> 5a519507
 };
 
 typedef char PacketVersion;
