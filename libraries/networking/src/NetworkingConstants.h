--- conflicted
+++ resolved
@@ -71,14 +71,12 @@
     const unsigned short STUN_SERVER_DEFAULT_PORT = 19302;
 #endif
 
-<<<<<<< HEAD
+    const QUrl TALK_DIRECTORY_URL{ "https://vircadia.com/#talk" };
+
     const QUrl HELP_DOCS_URL{ "https://docs.vircadia.com" };
     const QUrl HELP_FORUM_URL{ "https://forum.vircadia.com" };
-    const QUrl TALK_DIRECTORY_URL{ "https://vircadia.com/#talk" };
-=======
     const QUrl HELP_DOCS_URL { "https://docs.vircadia.com" };
     const QUrl HELP_FORUM_URL { "https://forum.vircadia.com" };
->>>>>>> 6401edd3
     const QUrl HELP_SCRIPTING_REFERENCE_URL{ "https://apidocs.vircadia.dev/" };
     const QUrl HELP_RELEASE_NOTES_URL{ "https://docs.vircadia.com/release-notes.html" };
     const QUrl HELP_BUG_REPORT_URL{ "https://github.com/vircadia/vircadia/issues" };
