//
//  AssetClient.cpp
//  libraries/networking/src
//
//  Created by Ryan Huffman on 2015/07/21
//  Copyright 2015 High Fidelity, Inc.
//
//  Distributed under the Apache License, Version 2.0.
//  See the accompanying file LICENSE or http://www.apache.org/licenses/LICENSE-2.0.html
//

#include "AssetClient.h"

#include <cstdint>

#include <QtCore/QBuffer>
#include <QtCore/QStandardPaths>
#include <QtCore/QThread>
#include <QtScript/QScriptEngine>
#include <QtNetwork/QNetworkDiskCache>

#include "AssetRequest.h"
#include "AssetUpload.h"
#include "AssetUtils.h"
#include "NetworkAccessManager.h"
#include "NetworkLogging.h"
#include "NodeList.h"
#include "PacketReceiver.h"
#include "ResourceCache.h"

MessageID AssetClient::_currentID = 0;

<<<<<<< HEAD
GetMappingRequest::GetMappingRequest(AssetPath path) : _path(path) {
};

void GetMappingRequest::start() {
    if (QThread::currentThread() != thread()) {
        QMetaObject::invokeMethod(this, "start", Qt::AutoConnection);
        return;
    }

    auto assetClient = DependencyManager::get<AssetClient>();
    assetClient->getAssetMapping(_path, [this](bool responseReceived, AssetServerError error, QSharedPointer<ReceivedMessage> message) {
        // read message
        _error = error;
        if (!error) {
            _hash = message->read(SHA256_HASH_LENGTH).toHex();
=======
void MappingRequest::start() {
    if (QThread::currentThread() != thread()) {
        QMetaObject::invokeMethod(this, "start", Qt::AutoConnection);
        return;
    }
    doStart();
};

GetMappingRequest::GetMappingRequest(AssetPath path) : _path(path) {
};

void GetMappingRequest::doStart() {

    auto assetClient = DependencyManager::get<AssetClient>();

    // Check cache
    auto it = assetClient->_mappingCache.constFind(_path);
    if (it != assetClient->_mappingCache.constEnd()) {
        _hash = it.value();
        emit finished(this);
        return;
    }

    assetClient->getAssetMapping(_path, [this, assetClient](bool responseReceived, AssetServerError error, QSharedPointer<ReceivedMessage> message) {
        if (!responseReceived) {
            _error = NetworkError;
        } else {
            switch (error) {
                case AssetServerError::NoError:
                    _error = NoError;
                    break;
                case AssetServerError::AssetNotFound:
                    _error = NotFound;
                    break;
                default:
                    _error = UnknownError;
                    break;
            }
        }

        if (!_error) {
            //_hash = message->read(SHA256_HASH_HEX_LENGTH);
            _hash = message->readString();
            assetClient->_mappingCache[_path] = _hash;
        }
        emit finished(this);
    });
};

GetAllMappingsRequest::GetAllMappingsRequest() {
};

void GetAllMappingsRequest::doStart() {
    auto assetClient = DependencyManager::get<AssetClient>();
    assetClient->getAllAssetMappings([this, assetClient](bool responseReceived, AssetServerError error, QSharedPointer<ReceivedMessage> message) {
        if (!responseReceived) {
            _error = NetworkError;
        } else {
            switch (error) {
                case AssetServerError::NoError:
                    _error = NoError;
                    break;
                default:
                    _error = UnknownError;
                    break;
            }
        }


        if (!error) {
            size_t numberOfMappings;
            message->readPrimitive(&numberOfMappings);
            assetClient->_mappingCache.clear();
            for (auto i = 0; i < numberOfMappings; ++i) {
                auto path = message->readString();
                auto hash = message->readString();
                _mappings[path] = hash;
                assetClient->_mappingCache[path] = hash;
            }
>>>>>>> 79e78852
        }
        emit finished(this);
    });
};
<<<<<<< HEAD
SetMappingRequest::SetMappingRequest(AssetPath path, AssetHash hash) : _path(path), _hash(hash) {
};

void SetMappingRequest::start() {
    if (QThread::currentThread() != thread()) {
        QMetaObject::invokeMethod(this, "start", Qt::AutoConnection);
        return;
    }

    auto assetClient = DependencyManager::get<AssetClient>();
    assetClient->setAssetMapping(_path, _hash, [this](bool responseReceived, AssetServerError error, QSharedPointer<ReceivedMessage> message) {
        // read message
        _error = error;
=======

SetMappingRequest::SetMappingRequest(AssetPath path, AssetHash hash) : _path(path), _hash(hash) {
};

void SetMappingRequest::doStart() {
    auto assetClient = DependencyManager::get<AssetClient>();
    assetClient->setAssetMapping(_path, _hash, [this, assetClient](bool responseReceived, AssetServerError error, QSharedPointer<ReceivedMessage> message) {
        if (!responseReceived) {
            _error = NetworkError;
        } else {
            switch (error) {
                case AssetServerError::NoError:
                    _error = NoError;
                    break;
                case AssetServerError::PermissionDenied:
                    _error = PermissionDenied;
                    break;
                default:
                    _error = UnknownError;
                    break;
            }
        }

        if (!error) {
            assetClient->_mappingCache[_path] = _hash;
        }
        emit finished(this);
    });
};

DeleteMappingRequest::DeleteMappingRequest(AssetPath path) : _path(path) {
};

void DeleteMappingRequest::doStart() {
    auto assetClient = DependencyManager::get<AssetClient>();
    assetClient->deleteAssetMapping(_path, [this, assetClient](bool responseReceived, AssetServerError error, QSharedPointer<ReceivedMessage> message) {
        if (!responseReceived) {
            _error = NetworkError;
        } else {
            switch (error) {
                case AssetServerError::NoError:
                    _error = NoError;
                    break;
                case AssetServerError::PermissionDenied:
                    _error = PermissionDenied;
                    break;
                default:
                    _error = UnknownError;
                    break;
            }
        }

        if (!error) {
            assetClient->_mappingCache.remove(_path);
        }
>>>>>>> 79e78852
        emit finished(this);
    });
};


AssetClient::AssetClient() {
    
    setCustomDeleter([](Dependency* dependency){
        static_cast<AssetClient*>(dependency)->deleteLater();
    });
    
    auto nodeList = DependencyManager::get<NodeList>();
    auto& packetReceiver = nodeList->getPacketReceiver();
<<<<<<< HEAD

=======
>>>>>>> 79e78852
    packetReceiver.registerListener(PacketType::AssetMappingOperationReply, this, "handleAssetMappingOperationReply");
    packetReceiver.registerListener(PacketType::AssetGetInfoReply, this, "handleAssetGetInfoReply");
    packetReceiver.registerListener(PacketType::AssetGetReply, this, "handleAssetGetReply", true);
    packetReceiver.registerListener(PacketType::AssetUploadReply, this, "handleAssetUploadReply");

    connect(nodeList.data(), &LimitedNodeList::nodeKilled, this, &AssetClient::handleNodeKilled);
}

void AssetClient::init() {
    Q_ASSERT(QThread::currentThread() == thread());

    // Setup disk cache if not already
    auto& networkAccessManager = NetworkAccessManager::getInstance();
    if (!networkAccessManager.cache()) {
        QString cachePath = QStandardPaths::writableLocation(QStandardPaths::DataLocation);
        cachePath = !cachePath.isEmpty() ? cachePath : "interfaceCache";

        QNetworkDiskCache* cache = new QNetworkDiskCache();
        cache->setMaximumCacheSize(MAXIMUM_CACHE_SIZE);
        cache->setCacheDirectory(cachePath);
        networkAccessManager.setCache(cache);
        qDebug() << "ResourceManager disk cache setup at" << cachePath
                 << "(size:" << MAXIMUM_CACHE_SIZE / BYTES_PER_GIGABYTES << "GB)";
    }
}


void AssetClient::cacheInfoRequest(QObject* reciever, QString slot) {
    if (QThread::currentThread() != thread()) {
        QMetaObject::invokeMethod(this, "cacheInfoRequest", Qt::QueuedConnection,
                                  Q_ARG(QObject*, reciever), Q_ARG(QString, slot));
        return;
    }


    if (auto* cache = qobject_cast<QNetworkDiskCache*>(NetworkAccessManager::getInstance().cache())) {
        QMetaObject::invokeMethod(reciever, slot.toStdString().data(), Qt::QueuedConnection,
                                  Q_ARG(QString, cache->cacheDirectory()),
                                  Q_ARG(qint64, cache->cacheSize()),
                                  Q_ARG(qint64, cache->maximumCacheSize()));
    } else {
        qCWarning(asset_client) << "No disk cache to get info from.";
    }
}

void AssetClient::clearCache() {
    if (QThread::currentThread() != thread()) {
        QMetaObject::invokeMethod(this, "clearCache", Qt::QueuedConnection);
        return;
    }

    _mappingCache.clear();

    if (auto cache = NetworkAccessManager::getInstance().cache()) {
        qDebug() << "AssetClient::clearCache(): Clearing disk cache.";
        cache->clear();
    } else {
        qCWarning(asset_client) << "No disk cache to clear.";
    }
}

void AssetClient::handleAssetMappingOperationReply(QSharedPointer<ReceivedMessage> message, SharedNodePointer senderNode) {
    MessageID messageID;
    message->readPrimitive(&messageID);
    
    AssetServerError error;
    message->readPrimitive(&error);

    // Check if we have any pending requests for this node
    auto messageMapIt = _pendingMappingRequests.find(senderNode);
    if (messageMapIt != _pendingMappingRequests.end()) {

        // Found the node, get the MessageID -> Callback map
        auto& messageCallbackMap = messageMapIt->second;

        // Check if we have this pending request
        auto requestIt = messageCallbackMap.find(messageID);
        if (requestIt != messageCallbackMap.end()) {
            auto callback = requestIt->second;
            callback(true, error, message);
            messageCallbackMap.erase(requestIt);
        }

        // Although the messageCallbackMap may now be empty, we won't delete the node until we have disconnected from
        // it to avoid constantly creating/deleting the map on subsequent requests.
    }
}

bool haveAssetServer() {
    auto nodeList = DependencyManager::get<NodeList>();
    SharedNodePointer assetServer = nodeList->soloNodeOfType(NodeType::AssetServer);
    
    if (!assetServer) {
        qCWarning(asset_client) << "Could not complete AssetClient operation "
            << "since you are not currently connected to an asset-server.";
        return false;
    }
    
    return true;
}
GetMappingRequest* AssetClient::createGetMappingRequest(const AssetPath& path) {
    return new GetMappingRequest(path);
}

GetAllMappingsRequest* AssetClient::createGetAllMappingsRequest() {
    return new GetAllMappingsRequest();
}

DeleteMappingRequest* AssetClient::createDeleteMappingRequest(const AssetPath& path) {
    return new DeleteMappingRequest(path);
}

<<<<<<< HEAD
GetMappingRequest* AssetClient::createGetMappingRequest(const AssetPath& path) {
    return new GetMappingRequest(path);
}

=======
>>>>>>> 79e78852
SetMappingRequest* AssetClient::createSetMappingRequest(const AssetPath& path, const AssetHash& hash) {
    return new SetMappingRequest(path, hash);
}

<<<<<<< HEAD
AssetRequest* AssetClient::createRequest(const AssetHash& hash) {
=======
AssetRequest* AssetClient::createRequest(const AssetHash& hash, const QString& extension) {
>>>>>>> 79e78852
    if (hash.length() != SHA256_HASH_HEX_LENGTH) {
        qCWarning(asset_client) << "Invalid hash size";
        return nullptr;
    }

    if (haveAssetServer()) {
        auto request = new AssetRequest(hash);
        
        // Move to the AssetClient thread in case we are not currently on that thread (which will usually be the case)
        request->moveToThread(thread());
        
        return request;
    } else {
        return nullptr;
    }
}

AssetUpload* AssetClient::createUpload(const QString& filename) {
    
    if (haveAssetServer()) {
        auto upload = new AssetUpload(filename);
        
        upload->moveToThread(thread());
        
        return upload;
    } else {
        return nullptr;
    }
}

AssetUpload* AssetClient::createUpload(const QByteArray& data, const QString& extension) {
    if (haveAssetServer()) {
        auto upload = new AssetUpload(data, extension);
        
        upload->moveToThread(thread());
        
        return upload;
    } else {
        return nullptr;
    }
}

bool AssetClient::getAsset(const QString& hash, DataOffset start, DataOffset end,
                           ReceivedAssetCallback callback, ProgressCallback progressCallback) {
    if (hash.length() != SHA256_HASH_HEX_LENGTH) {
        qCWarning(asset_client) << "Invalid hash size";
        return false;
    }

    auto nodeList = DependencyManager::get<NodeList>();
    SharedNodePointer assetServer = nodeList->soloNodeOfType(NodeType::AssetServer);

    if (assetServer) {
        
        auto messageID = ++_currentID;
        
        auto payloadSize = sizeof(messageID) + SHA256_HASH_LENGTH + sizeof(start) + sizeof(end);
        auto packet = NLPacket::create(PacketType::AssetGet, payloadSize, true);
        
        qCDebug(asset_client) << "Requesting data from" << start << "to" << end << "of" << hash << "from asset-server.";
        
        packet->writePrimitive(messageID);

        packet->write(QByteArray::fromHex(hash.toLatin1()));

        packet->writePrimitive(start);
        packet->writePrimitive(end);

        nodeList->sendPacket(std::move(packet), *assetServer);

        _pendingRequests[assetServer][messageID] = { callback, progressCallback };

        return true;
    }

    return false;
}

bool AssetClient::getAssetInfo(const QString& hash, GetInfoCallback callback) {
    auto nodeList = DependencyManager::get<NodeList>();
    SharedNodePointer assetServer = nodeList->soloNodeOfType(NodeType::AssetServer);

    if (assetServer) {
        auto messageID = ++_currentID;
        
        auto payloadSize = sizeof(messageID) + SHA256_HASH_LENGTH;
        auto packet = NLPacket::create(PacketType::AssetGetInfo, payloadSize, true);
        
        packet->writePrimitive(messageID);
        packet->write(QByteArray::fromHex(hash.toLatin1()));

        nodeList->sendPacket(std::move(packet), *assetServer);

        _pendingInfoRequests[assetServer][messageID] = callback;

        return true;
    }

    return false;
}

void AssetClient::handleAssetGetInfoReply(QSharedPointer<ReceivedMessage> message, SharedNodePointer senderNode) {
    MessageID messageID;
    message->readPrimitive(&messageID);
    auto assetHash = message->read(SHA256_HASH_LENGTH);
    
    AssetServerError error;
    message->readPrimitive(&error);

    AssetInfo info { assetHash.toHex(), 0 };

    if (error == AssetServerError::NoError) {
        message->readPrimitive(&info.size);
    }

    // Check if we have any pending requests for this node
    auto messageMapIt = _pendingInfoRequests.find(senderNode);
    if (messageMapIt != _pendingInfoRequests.end()) {

        // Found the node, get the MessageID -> Callback map
        auto& messageCallbackMap = messageMapIt->second;

        // Check if we have this pending request
        auto requestIt = messageCallbackMap.find(messageID);
        if (requestIt != messageCallbackMap.end()) {
            auto callback = requestIt->second;
            callback(true, error, info);
            messageCallbackMap.erase(requestIt);
        }

        // Although the messageCallbackMap may now be empty, we won't delete the node until we have disconnected from
        // it to avoid constantly creating/deleting the map on subsequent requests.
    }
}

void AssetClient::handleAssetGetReply(QSharedPointer<ReceivedMessage> message, SharedNodePointer senderNode) {
    auto assetHash = message->read(SHA256_HASH_LENGTH);
    qCDebug(asset_client) << "Got reply for asset: " << assetHash.toHex();

    MessageID messageID;
    message->readHeadPrimitive(&messageID);

    AssetServerError error;
    message->readHeadPrimitive(&error);

    DataOffset length = 0;
    if (!error) {
        message->readHeadPrimitive(&length);
    } else {
        qCWarning(asset_client) << "Failure getting asset: " << error;
    }

    // Check if we have any pending requests for this node
    auto messageMapIt = _pendingRequests.find(senderNode);
    if (messageMapIt != _pendingRequests.end()) {

        // Found the node, get the MessageID -> Callback map
        auto& messageCallbackMap = messageMapIt->second;

        // Check if we have this pending request
        auto requestIt = messageCallbackMap.find(messageID);
        if (requestIt != messageCallbackMap.end()) {
            auto& callbacks = requestIt->second;

            if (message->isComplete()) {
                callbacks.completeCallback(true, error, message->readAll());
            } else {
                connect(message.data(), &ReceivedMessage::progress, this, [this, length, message, callbacks]() {
                    callbacks.progressCallback(message->getSize(), length);
                });
                connect(message.data(), &ReceivedMessage::completed, this, [this, message, error, callbacks]() {
                    if (message->failed()) {
                        callbacks.completeCallback(false, AssetServerError::NoError, QByteArray());
                    } else {
                        callbacks.completeCallback(true, error, message->readAll());
                    }
                });
            }
            messageCallbackMap.erase(requestIt);
        }

        // Although the messageCallbackMap may now be empty, we won't delete the node until we have disconnected from
        // it to avoid constantly creating/deleting the map on subsequent requests.
    }
}

<<<<<<< HEAD
bool AssetClient::getAssetMapping(const AssetHash& hash, MappingOperationCallback callback) {
    auto nodeList = DependencyManager::get<NodeList>();
    SharedNodePointer assetServer = nodeList->soloNodeOfType(NodeType::AssetServer);
    
=======
bool AssetClient::getAssetMapping(const AssetPath& path, MappingOperationCallback callback) {
    auto nodeList = DependencyManager::get<NodeList>();
    SharedNodePointer assetServer = nodeList->soloNodeOfType(NodeType::AssetServer);
>>>>>>> 79e78852
    if (assetServer) {
        auto packetList = NLPacketList::create(PacketType::AssetMappingOperation, QByteArray(), true, true);

        auto messageID = ++_currentID;
        packetList->writePrimitive(messageID);

        packetList->writePrimitive(AssetMappingOperationType::Get);

<<<<<<< HEAD
        packetList->writeString(hash.toUtf8());
=======
        packetList->writeString(path);

        nodeList->sendPacketList(std::move(packetList), *assetServer);

        _pendingMappingRequests[assetServer][messageID] = callback;

        return true;
    }

    return false;
}

bool AssetClient::getAllAssetMappings(MappingOperationCallback callback) {
    auto nodeList = DependencyManager::get<NodeList>();
    SharedNodePointer assetServer = nodeList->soloNodeOfType(NodeType::AssetServer);
    
    if (assetServer) {
        auto packetList = NLPacketList::create(PacketType::AssetMappingOperation, QByteArray(), true, true);

        auto messageID = ++_currentID;
        packetList->writePrimitive(messageID);

        packetList->writePrimitive(AssetMappingOperationType::GetAll);

        nodeList->sendPacketList(std::move(packetList), *assetServer);

        _pendingMappingRequests[assetServer][messageID] = callback;

        return true;
    }

    return false;
}

bool AssetClient::deleteAssetMapping(const AssetPath& path, MappingOperationCallback callback) {
    auto nodeList = DependencyManager::get<NodeList>();
    SharedNodePointer assetServer = nodeList->soloNodeOfType(NodeType::AssetServer);
    
    if (assetServer) {
        auto packetList = NLPacketList::create(PacketType::AssetMappingOperation, QByteArray(), true, true);

        auto messageID = ++_currentID;
        packetList->writePrimitive(messageID);

        packetList->writePrimitive(AssetMappingOperationType::Delete);

        packetList->writeString(path);
>>>>>>> 79e78852

        nodeList->sendPacketList(std::move(packetList), *assetServer);

        _pendingMappingRequests[assetServer][messageID] = callback;

        return true;
    }

    return false;
}

bool AssetClient::setAssetMapping(const QString& path, const AssetHash& hash, MappingOperationCallback callback) {
    auto nodeList = DependencyManager::get<NodeList>();
    SharedNodePointer assetServer = nodeList->soloNodeOfType(NodeType::AssetServer);
    
    if (assetServer) {
        auto packetList = NLPacketList::create(PacketType::AssetMappingOperation, QByteArray(), true, true);

        auto messageID = ++_currentID;
        packetList->writePrimitive(messageID);

        packetList->writePrimitive(AssetMappingOperationType::Set);

<<<<<<< HEAD
        packetList->writeString(path.toUtf8());
        packetList->writeString(hash.toUtf8());
=======
        packetList->writeString(path);
        packetList->writeString(hash);
>>>>>>> 79e78852

        nodeList->sendPacketList(std::move(packetList), *assetServer);

        _pendingMappingRequests[assetServer][messageID] = callback;

        return true;
    }

    return false;
}

bool AssetClient::uploadAsset(const QByteArray& data, const QString& extension, UploadResultCallback callback) {
    auto nodeList = DependencyManager::get<NodeList>();
    SharedNodePointer assetServer = nodeList->soloNodeOfType(NodeType::AssetServer);
    
    if (assetServer) {
        auto packetList = NLPacketList::create(PacketType::AssetUpload, QByteArray(), true, true);

        auto messageID = ++_currentID;
        packetList->writePrimitive(messageID);

        packetList->writePrimitive(static_cast<uint8_t>(extension.length()));
        packetList->write(extension.toLatin1().constData(), extension.length());

        uint64_t size = data.length();
        packetList->writePrimitive(size);
        packetList->write(data.constData(), size);

        nodeList->sendPacketList(std::move(packetList), *assetServer);

        _pendingUploads[assetServer][messageID] = callback;

        return true;
    }
    return false;
}

void AssetClient::handleAssetUploadReply(QSharedPointer<ReceivedMessage> message, SharedNodePointer senderNode) {
    MessageID messageID;
    message->readPrimitive(&messageID);

    AssetServerError error;
    message->readPrimitive(&error);

    QString hashString;

    if (error) {
        qCWarning(asset_client) << "Error uploading file to asset server";
    } else {
        auto hash = message->read(SHA256_HASH_LENGTH);
        hashString = hash.toHex();
        
        qCDebug(asset_client) << "Successfully uploaded asset to asset-server - SHA256 hash is " << hashString;
    }

    // Check if we have any pending requests for this node
    auto messageMapIt = _pendingUploads.find(senderNode);
    if (messageMapIt != _pendingUploads.end()) {

        // Found the node, get the MessageID -> Callback map
        auto& messageCallbackMap = messageMapIt->second;

        // Check if we have this pending request
        auto requestIt = messageCallbackMap.find(messageID);
        if (requestIt != messageCallbackMap.end()) {
            auto callback = requestIt->second;
            callback(true, error, hashString);
            messageCallbackMap.erase(requestIt);
        }

        // Although the messageCallbackMap may now be empty, we won't delete the node until we have disconnected from
        // it to avoid constantly creating/deleting the map on subsequent requests.
    }
}

void AssetClient::handleNodeKilled(SharedNodePointer node) {
    if (node->getType() != NodeType::AssetServer) {
        return;
    }

    {
        auto messageMapIt = _pendingRequests.find(node);
        if (messageMapIt != _pendingRequests.end()) {
            for (const auto& value : messageMapIt->second) {
                value.second.completeCallback(false, AssetServerError::NoError, QByteArray());
            }
            messageMapIt->second.clear();
        }
    }

    {
        auto messageMapIt = _pendingInfoRequests.find(node);
        if (messageMapIt != _pendingInfoRequests.end()) {
            AssetInfo info { "", 0 };
            for (const auto& value : messageMapIt->second) {
                value.second(false, AssetServerError::NoError, info);
            }
            messageMapIt->second.clear();
        }
    }

    {
        auto messageMapIt = _pendingUploads.find(node);
        if (messageMapIt != _pendingUploads.end()) {
            for (const auto& value : messageMapIt->second) {
                value.second(false, AssetServerError::NoError, "");
            }
            messageMapIt->second.clear();
        }
    }

    {
        auto messageMapIt = _pendingMappingRequests.find(node);
        if (messageMapIt != _pendingMappingRequests.end()) {
            for (const auto& value : messageMapIt->second) {
                value.second(false, AssetServerError::NoError, QSharedPointer<ReceivedMessage>());
            }
            messageMapIt->second.clear();
        }
    }

    _mappingCache.clear();
}

void AssetScriptingInterface::uploadData(QString data, QString extension, QScriptValue callback) {
    QByteArray dataByteArray = data.toUtf8();
    auto upload = DependencyManager::get<AssetClient>()->createUpload(dataByteArray, extension);
    if (!upload) {
        qCWarning(asset_client) << "Error uploading file to asset server";
        return;
    }

    QObject::connect(upload, &AssetUpload::finished, this, [this, callback, extension](AssetUpload* upload, const QString& hash) mutable {
        if (callback.isFunction()) {
            QString url = "atp://" + hash + "." + extension;
            QScriptValueList args { url };
            callback.call(_engine->currentContext()->thisObject(), args);
        }
    });
    upload->start();
}

AssetScriptingInterface::AssetScriptingInterface(QScriptEngine* engine) :
    _engine(engine)
{
}

void AssetScriptingInterface::downloadData(QString urlString, QScriptValue callback) {
    const QString ATP_SCHEME { "atp://" };

    if (!urlString.startsWith(ATP_SCHEME)) {
        return;
    }

    // Make request to atp
    auto path = urlString.right(urlString.length() - ATP_SCHEME.length());
    auto parts = path.split(".", QString::SkipEmptyParts);
    auto hash = parts.length() > 0 ? parts[0] : "";

    if (hash.length() != SHA256_HASH_HEX_LENGTH) {
        return;
    }

    auto assetClient = DependencyManager::get<AssetClient>();
    auto assetRequest = assetClient->createRequest(hash);

    if (!assetRequest) {
        return;
    }

    _pendingRequests << assetRequest;

    connect(assetRequest, &AssetRequest::finished, this, [this, callback](AssetRequest* request) mutable {
        Q_ASSERT(request->getState() == AssetRequest::Finished);

        if (request->getError() == AssetRequest::Error::NoError) {
            if (callback.isFunction()) {
                QString data = QString::fromUtf8(request->getData());
                QScriptValueList args { data };
                callback.call(_engine->currentContext()->thisObject(), args);
            }
        }

        request->deleteLater();
        _pendingRequests.remove(request);
    });

    assetRequest->start();
}

void AssetScriptingInterface::setMapping(QString path, QString hash, QScriptValue callback) {
    auto assetClient = DependencyManager::get<AssetClient>();
    auto request = assetClient->createSetMappingRequest(path, hash);

    connect(request, &SetMappingRequest::finished, this, [this, callback](SetMappingRequest* request) mutable {
        QScriptValueList args { uint8_t(request->getError()) };

        callback.call(_engine->currentContext()->thisObject(), args);

        request->deleteLater();
         
    });

    request->start();
}

void AssetScriptingInterface::getMapping(QString path, QScriptValue callback) {
    auto assetClient = DependencyManager::get<AssetClient>();
    auto request = assetClient->createGetMappingRequest(path);

    connect(request, &GetMappingRequest::finished, this, [this, callback](GetMappingRequest* request) mutable {
        QScriptValueList args { uint8_t(request->getError()), request->getHash() };

        callback.call(_engine->currentContext()->thisObject(), args);

        request->deleteLater();
         
    });

    request->start();
}

<<<<<<< HEAD
void AssetScriptingInterface::getAllMappings(QString path, QScriptValue callback) {
=======
void AssetScriptingInterface::deleteMapping(QString path, QScriptValue callback) {
    auto assetClient = DependencyManager::get<AssetClient>();
    auto request = assetClient->createDeleteMappingRequest(path);

    connect(request, &DeleteMappingRequest::finished, this, [this, callback](DeleteMappingRequest* request) mutable {
        QScriptValueList args { uint8_t(request->getError()) };

        callback.call(_engine->currentContext()->thisObject(), args);

        request->deleteLater();
         
    });

    request->start();
}

void AssetScriptingInterface::getAllMappings(QScriptValue callback) {
    auto assetClient = DependencyManager::get<AssetClient>();
    auto request = assetClient->createGetAllMappingsRequest();

    connect(request, &GetAllMappingsRequest::finished, this, [this, callback](GetAllMappingsRequest* request) mutable {
        auto mappings = request->getMappings();
        auto map = callback.engine()->newObject();

        for (auto& kv : mappings ) {
            map.setProperty(kv.first, kv.second);
        }

        QScriptValueList args { uint8_t(request->getError()), map };

        callback.call(_engine->currentContext()->thisObject(), args);

        request->deleteLater();
         
    });

    request->start();
>>>>>>> 79e78852
}<|MERGE_RESOLUTION|>--- conflicted
+++ resolved
@@ -30,23 +30,6 @@
 
 MessageID AssetClient::_currentID = 0;
 
-<<<<<<< HEAD
-GetMappingRequest::GetMappingRequest(AssetPath path) : _path(path) {
-};
-
-void GetMappingRequest::start() {
-    if (QThread::currentThread() != thread()) {
-        QMetaObject::invokeMethod(this, "start", Qt::AutoConnection);
-        return;
-    }
-
-    auto assetClient = DependencyManager::get<AssetClient>();
-    assetClient->getAssetMapping(_path, [this](bool responseReceived, AssetServerError error, QSharedPointer<ReceivedMessage> message) {
-        // read message
-        _error = error;
-        if (!error) {
-            _hash = message->read(SHA256_HASH_LENGTH).toHex();
-=======
 void MappingRequest::start() {
     if (QThread::currentThread() != thread()) {
         QMetaObject::invokeMethod(this, "start", Qt::AutoConnection);
@@ -88,8 +71,7 @@
         }
 
         if (!_error) {
-            //_hash = message->read(SHA256_HASH_HEX_LENGTH);
-            _hash = message->readString();
+            _hash = message->read(SHA256_HASH_LENGTH).toHex();
             assetClient->_mappingCache[_path] = _hash;
         }
         emit finished(this);
@@ -117,7 +99,7 @@
 
 
         if (!error) {
-            size_t numberOfMappings;
+            int numberOfMappings;
             message->readPrimitive(&numberOfMappings);
             assetClient->_mappingCache.clear();
             for (auto i = 0; i < numberOfMappings; ++i) {
@@ -126,26 +108,10 @@
                 _mappings[path] = hash;
                 assetClient->_mappingCache[path] = hash;
             }
->>>>>>> 79e78852
         }
         emit finished(this);
     });
 };
-<<<<<<< HEAD
-SetMappingRequest::SetMappingRequest(AssetPath path, AssetHash hash) : _path(path), _hash(hash) {
-};
-
-void SetMappingRequest::start() {
-    if (QThread::currentThread() != thread()) {
-        QMetaObject::invokeMethod(this, "start", Qt::AutoConnection);
-        return;
-    }
-
-    auto assetClient = DependencyManager::get<AssetClient>();
-    assetClient->setAssetMapping(_path, _hash, [this](bool responseReceived, AssetServerError error, QSharedPointer<ReceivedMessage> message) {
-        // read message
-        _error = error;
-=======
 
 SetMappingRequest::SetMappingRequest(AssetPath path, AssetHash hash) : _path(path), _hash(hash) {
 };
@@ -201,7 +167,6 @@
         if (!error) {
             assetClient->_mappingCache.remove(_path);
         }
->>>>>>> 79e78852
         emit finished(this);
     });
 };
@@ -215,10 +180,7 @@
     
     auto nodeList = DependencyManager::get<NodeList>();
     auto& packetReceiver = nodeList->getPacketReceiver();
-<<<<<<< HEAD
-
-=======
->>>>>>> 79e78852
+
     packetReceiver.registerListener(PacketType::AssetMappingOperationReply, this, "handleAssetMappingOperationReply");
     packetReceiver.registerListener(PacketType::AssetGetInfoReply, this, "handleAssetGetInfoReply");
     packetReceiver.registerListener(PacketType::AssetGetReply, this, "handleAssetGetReply", true);
@@ -331,22 +293,11 @@
     return new DeleteMappingRequest(path);
 }
 
-<<<<<<< HEAD
-GetMappingRequest* AssetClient::createGetMappingRequest(const AssetPath& path) {
-    return new GetMappingRequest(path);
-}
-
-=======
->>>>>>> 79e78852
 SetMappingRequest* AssetClient::createSetMappingRequest(const AssetPath& path, const AssetHash& hash) {
     return new SetMappingRequest(path, hash);
 }
 
-<<<<<<< HEAD
 AssetRequest* AssetClient::createRequest(const AssetHash& hash) {
-=======
-AssetRequest* AssetClient::createRequest(const AssetHash& hash, const QString& extension) {
->>>>>>> 79e78852
     if (hash.length() != SHA256_HASH_HEX_LENGTH) {
         qCWarning(asset_client) << "Invalid hash size";
         return nullptr;
@@ -533,16 +484,10 @@
     }
 }
 
-<<<<<<< HEAD
-bool AssetClient::getAssetMapping(const AssetHash& hash, MappingOperationCallback callback) {
-    auto nodeList = DependencyManager::get<NodeList>();
-    SharedNodePointer assetServer = nodeList->soloNodeOfType(NodeType::AssetServer);
-    
-=======
 bool AssetClient::getAssetMapping(const AssetPath& path, MappingOperationCallback callback) {
     auto nodeList = DependencyManager::get<NodeList>();
     SharedNodePointer assetServer = nodeList->soloNodeOfType(NodeType::AssetServer);
->>>>>>> 79e78852
+
     if (assetServer) {
         auto packetList = NLPacketList::create(PacketType::AssetMappingOperation, QByteArray(), true, true);
 
@@ -551,9 +496,6 @@
 
         packetList->writePrimitive(AssetMappingOperationType::Get);
 
-<<<<<<< HEAD
-        packetList->writeString(hash.toUtf8());
-=======
         packetList->writeString(path);
 
         nodeList->sendPacketList(std::move(packetList), *assetServer);
@@ -601,7 +543,6 @@
         packetList->writePrimitive(AssetMappingOperationType::Delete);
 
         packetList->writeString(path);
->>>>>>> 79e78852
 
         nodeList->sendPacketList(std::move(packetList), *assetServer);
 
@@ -625,13 +566,8 @@
 
         packetList->writePrimitive(AssetMappingOperationType::Set);
 
-<<<<<<< HEAD
         packetList->writeString(path.toUtf8());
-        packetList->writeString(hash.toUtf8());
-=======
-        packetList->writeString(path);
-        packetList->writeString(hash);
->>>>>>> 79e78852
+        packetList->write(QByteArray::fromHex(hash.toUtf8()));
 
         nodeList->sendPacketList(std::move(packetList), *assetServer);
 
@@ -854,9 +790,6 @@
     request->start();
 }
 
-<<<<<<< HEAD
-void AssetScriptingInterface::getAllMappings(QString path, QScriptValue callback) {
-=======
 void AssetScriptingInterface::deleteMapping(QString path, QScriptValue callback) {
     auto assetClient = DependencyManager::get<AssetClient>();
     auto request = assetClient->createDeleteMappingRequest(path);
@@ -894,5 +827,4 @@
     });
 
     request->start();
->>>>>>> 79e78852
 }