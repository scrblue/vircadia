//
//  AddressManager.cpp
//  libraries/networking/src
//
//  Created by Stephen Birarda on 2014-09-10.
//  Copyright 2014 High Fidelity, Inc.
//
//  Distributed under the Apache License, Version 2.0.
//  See the accompanying file LICENSE or http://www.apache.org/licenses/LICENSE-2.0.html
//

#include <QGuiApplication>
#include <QClipboard>
#include <QDebug>
#include <QJsonDocument>
#include <QRegExp>
#include <QStringList>
#include <QThread>

#include <BuildInfo.h>
#include <GLMHelpers.h>
#include <NumericalConstants.h>
#include <SettingHandle.h>
#include <UUID.h>
#include <PathUtils.h>

#include "AddressManager.h"
#include "NodeList.h"
#include "NetworkLogging.h"
#include "UserActivityLogger.h"
#include "udt/PacketHeaders.h"

#if USE_STABLE_GLOBAL_SERVICES
const QString DEFAULT_HIFI_ADDRESS = "hifi://welcome/hello";
#else
const QString DEFAULT_HIFI_ADDRESS = "hifi://dev-welcome/hello";
#endif

const QString ADDRESS_MANAGER_SETTINGS_GROUP = "AddressManager";
const QString SETTINGS_CURRENT_ADDRESS_KEY = "address";

Setting::Handle<QUrl> currentAddressHandle(QStringList() << ADDRESS_MANAGER_SETTINGS_GROUP << "address", DEFAULT_HIFI_ADDRESS);

AddressManager::AddressManager() :
    _port(0)
{

}

QString AddressManager::protocolVersion() {
    return protocolVersionsSignatureBase64();
}

bool AddressManager::isConnected() {
    return DependencyManager::get<NodeList>()->getDomainHandler().isConnected();
}

QUrl AddressManager::currentAddress(bool domainOnly) const {
    QUrl hifiURL;

    if (!_filebasedDomainURL.isEmpty()) {
        hifiURL = _filebasedDomainURL;
    } else {
        hifiURL.setScheme(HIFI_URL_SCHEME);
        hifiURL.setHost(_host);

        if (_port != 0 && _port != DEFAULT_DOMAIN_SERVER_PORT) {
            hifiURL.setPort(_port);
        }

    }

    if (!domainOnly && hifiURL.scheme() == HIFI_URL_SCHEME) {
        hifiURL.setPath(currentPath());
    }

    qDebug() << "QQQQ currentAddress --> " << hifiURL.toString();
    return hifiURL;
}

QUrl AddressManager::currentFacingAddress() const {
    auto hifiURL = currentAddress();
    if (hifiURL.scheme() == HIFI_URL_SCHEME) {
        hifiURL.setPath(currentFacingPath());
    }

    qDebug() << "QQQQ currentFacingAddress --> " << hifiURL.toString();
    return hifiURL;
}

QUrl AddressManager::currentShareableAddress(bool domainOnly) const {
    if (!_shareablePlaceName.isEmpty()) {
        // if we have a shareable place name use that instead of whatever the current host is
        QUrl hifiURL;

        hifiURL.setScheme(HIFI_URL_SCHEME);
        hifiURL.setHost(_shareablePlaceName);

        if (!domainOnly) {
            hifiURL.setPath(currentPath());
        }

        qDebug() << "QQQQ currentShareableAddress --> " << hifiURL.toString();
        return hifiURL;
    } else {
        qDebug() << "QQQQ currentShareableAddress --> " << currentAddress(domainOnly).toString();
        return currentAddress(domainOnly);
    }
}

QUrl AddressManager::currentFacingShareableAddress() const {
    auto hifiURL = currentShareableAddress();
    if (hifiURL.scheme() == HIFI_URL_SCHEME) {
        hifiURL.setPath(currentFacingPath());
    }

    qDebug() << "QQQQ currentFacingShareableAddress --> " << hifiURL.toString();
    return hifiURL;
}

void AddressManager::loadSettings(const QString& lookupString) {
    if (lookupString.isEmpty()) {
        handleUrl(currentAddressHandle.get(), LookupTrigger::StartupFromSettings);
    } else {
        handleUrl(lookupString, LookupTrigger::StartupFromSettings);
    }
}

void AddressManager::goBack() {
    if (_backStack.size() > 0) {
        // go to that address
        handleUrl(_backStack.pop(), LookupTrigger::Back);

        if (_backStack.size() == 0) {
            // the back stack is now empty so it is no longer possible to go back - emit that signal
            emit goBackPossible(false);
        }
    }
}

void AddressManager::goForward() {
    if (_forwardStack.size() > 0) {
        // pop a URL from the forwardStack and go to that address
        handleUrl(_forwardStack.pop(), LookupTrigger::Forward);

        if (_forwardStack.size() == 0) {
            // the forward stack is empty so it is no longer possible to go forwards - emit that signal
            emit goForwardPossible(false);
        }
    }
}

void AddressManager::storeCurrentAddress() {
    auto url = currentAddress();
    
    if (!url.host().isEmpty()) {
        currentAddressHandle.set(url);
    } else {
        qCWarning(networking) << "Ignoring attempt to save current address with an empty host" << url;
    }
}

QString AddressManager::currentPath(bool withOrientation) const {

    if (_positionGetter) {
        QString pathString = "/" + createByteArray(_positionGetter());

        if (withOrientation) {
            if (_orientationGetter) {
                QString orientationString = createByteArray(_orientationGetter());
                pathString += "/" + orientationString;
            } else {
                qCDebug(networking) << "Cannot add orientation to path without a getter for position."
                    << "Call AddressManager::setOrientationGetter to pass a function that will return a glm::quat";
            }

        }

        return pathString;
    } else {
        qCDebug(networking) << "Cannot create address path without a getter for position."
            << "Call AddressManager::setPositionGetter to pass a function that will return a const glm::vec3&";
        return QString();
    }
}

QString AddressManager::currentFacingPath() const {
    if (_positionGetter && _orientationGetter) {
        auto position = _positionGetter();
        auto orientation = _orientationGetter();

        // move the user a couple units away
        const float DISTANCE_TO_USER = 2.0f;
        position += orientation * Vectors::FRONT * DISTANCE_TO_USER;

        // rotate the user by 180 degrees
        orientation = orientation * glm::angleAxis(PI, Vectors::UP);

        return "/" + createByteArray(position) + "/" + createByteArray(orientation);
    } else {
        qCDebug(networking) << "Cannot create address path without a getter for position/orientation.";
        return QString();
    }
}

const JSONCallbackParameters& AddressManager::apiCallbackParameters() {
    static bool hasSetupParameters = false;
    static JSONCallbackParameters callbackParams;

    if (!hasSetupParameters) {
        callbackParams.jsonCallbackReceiver = this;
        callbackParams.jsonCallbackMethod = "handleAPIResponse";
        callbackParams.errorCallbackReceiver = this;
        callbackParams.errorCallbackMethod = "handleAPIError";
    }

    return callbackParams;
}

bool AddressManager::handleUrl(const QUrl& lookupUrl, LookupTrigger trigger) {
    static QString URL_TYPE_USER = "user";
    static QString URL_TYPE_DOMAIN_ID = "domain_id";
    static QString URL_TYPE_PLACE = "place";
    static QString URL_TYPE_NETWORK_ADDRESS = "network_address";

    qDebug() << "QQQQ handleUrl: " << lookupUrl.toString();

    if (lookupUrl.scheme() == HIFI_URL_SCHEME) {

        emit setServersEnabled(true);

        qCDebug(networking) << "Trying to go to URL" << lookupUrl.toString();

        DependencyManager::get<NodeList>()->flagTimeForConnectionStep(LimitedNodeList::ConnectionStep::LookupAddress);

        // there are 4 possible lookup strings

        // 1. global place name (name of domain or place) - example: sanfrancisco
        // 2. user name (prepended with @) - example: @philip
        // 3. location string (posX,posY,posZ/eulerX,eulerY,eulerZ)
        // 4. domain network address (IP or dns resolvable hostname)

        // use our regex'ed helpers to figure out what we're supposed to do with this
        if (handleUsername(lookupUrl.authority())) {
            // handled a username for lookup

            UserActivityLogger::getInstance().wentTo(trigger, URL_TYPE_USER, lookupUrl.toString());

            // in case we're failing to connect to where we thought this user was
            // store their username as previous lookup so we can refresh their location via API
            _previousLookup = lookupUrl;
        } else {
            // we're assuming this is either a network address or global place name
            // check if it is a network address first
            bool hostChanged;
            if (handleNetworkAddress(lookupUrl.host() +
                                     (lookupUrl.port() == -1 ? "" : ":" + QString::number(lookupUrl.port())),
                                     trigger, hostChanged)) {

                UserActivityLogger::getInstance().wentTo(trigger, URL_TYPE_NETWORK_ADDRESS, lookupUrl.toString());

                // a network address lookup clears the previous lookup since we don't expect to re-attempt it
                _previousLookup.clear();

                // If the host changed then we have already saved to history
                if (hostChanged) {
                    trigger = Internal;
                }

                // if we were not passed a path, use the index path
                auto path = lookupUrl.path();
                if (path.isEmpty()) {
                    path = INDEX_PATH;
                }

                // we may have a path that defines a relative viewpoint - if so we should jump to that now
                handlePath(path, trigger);
            } else if (handleDomainID(lookupUrl.host())){
                UserActivityLogger::getInstance().wentTo(trigger, URL_TYPE_DOMAIN_ID, lookupUrl.toString());

                // store this domain ID as the previous lookup in case we're failing to connect and want to refresh API info
                _previousLookup = lookupUrl;

                // no place name - this is probably a domain ID
                // try to look up the domain ID on the metaverse API
                attemptDomainIDLookup(lookupUrl.host(), lookupUrl.path(), trigger);
            } else {
                UserActivityLogger::getInstance().wentTo(trigger, URL_TYPE_PLACE, lookupUrl.toString());

                // store this place name as the previous lookup in case we fail to connect and want to refresh API info
                _previousLookup = lookupUrl;

                // wasn't an address - lookup the place name
                // we may have a path that defines a relative viewpoint - pass that through the lookup so we can go to it after
                attemptPlaceNameLookup(lookupUrl.host(), lookupUrl.path(), trigger);
            }
        }
        return true;

    } else if (lookupUrl.toString().startsWith('/')) {

        qCDebug(networking) << "Going to relative path" << lookupUrl.path();
        // a path lookup clears the previous lookup since we don't expect to re-attempt it
        _previousLookup.clear();
        // if this is a relative path then handle it as a relative viewpoint
        handlePath(lookupUrl.path(), trigger, true);
        emit lookupResultsFinished();
        return true;

    } else if (lookupUrl.scheme() == "http" || lookupUrl.scheme() == "https" || lookupUrl.scheme() == "file") {
<<<<<<< HEAD
        QUrl url = lookupUrl;
        const QString path = PathUtils::expandToAppAbsolutePath(lookupUrl.path());
        url.setPath(path);
        emit setServersEnabled(false);
        emit loadServerlessDomain(url);
=======
        qDebug() << "QQQQ file or http before serverless domain" << lookupUrl.toString();
        _previousLookup.clear();
        emit setServersEnabled(false);
        setDomainInfo(lookupUrl, QString(), 0, trigger);
        emit loadServerlessDomain(lookupUrl);
>>>>>>> de9ac7f4
        emit lookupResultsFinished();
        return true;
    }

    return false;
}

bool isPossiblePlaceName(QString possiblePlaceName) {
    bool result { false };
    int len = possiblePlaceName.length();
    if (possiblePlaceName != "localhost" && len >= 4 && len <= 64) {
        const QRegExp PLACE_NAME_REGEX = QRegExp("^[0-9A-Za-z](([0-9A-Za-z]|-(?!-))*[^\\W_]$|$)");
        result = PLACE_NAME_REGEX.indexIn(possiblePlaceName) == 0;
    }
    qDebug() << "isPossiblePlaceName: " << possiblePlaceName << " " << result;
    return result;
}

void AddressManager::handleLookupString(const QString& lookupString, bool fromSuggestions) {
    if (!lookupString.isEmpty()) {
        // make this a valid hifi URL and handle it off to handleUrl
        QString sanitizedString = lookupString.trimmed();
        QUrl lookupURL;

        if (lookupString.toLower().startsWith(HIFI_URL_SCHEME + ":/") || isPossiblePlaceName(sanitizedString)) {
            // sometimes we need to handle lookupStrings like hifi:/somewhere
            const QRegExp HIFI_SCHEME_REGEX = QRegExp(HIFI_URL_SCHEME + ":\\/{1,2}", Qt::CaseInsensitive);
            sanitizedString = sanitizedString.remove(HIFI_SCHEME_REGEX);
            sanitizedString = HIFI_URL_SCHEME + "://" + sanitizedString;
        }

        lookupURL = QUrl(sanitizedString);
        qDebug() << "QQQQ handleLookupString: " << lookupString << " " << lookupURL.toString();

        handleUrl(lookupURL, fromSuggestions ? Suggestions : UserInput);
    }
}

const QString DATA_OBJECT_DOMAIN_KEY = "domain";


void AddressManager::handleAPIResponse(QNetworkReply& requestReply) {
    QJsonObject responseObject = QJsonDocument::fromJson(requestReply.readAll()).object();
    QJsonObject dataObject = responseObject["data"].toObject();

    // Lookup succeeded, don't keep re-trying it (especially on server restarts)
    _previousLookup.clear();

    if (!dataObject.isEmpty()) {
        goToAddressFromObject(dataObject.toVariantMap(), requestReply);
    } else if (responseObject.contains(DATA_OBJECT_DOMAIN_KEY)) {
        goToAddressFromObject(responseObject.toVariantMap(), requestReply);
    }

    emit lookupResultsFinished();
}

const char OVERRIDE_PATH_KEY[] = "override_path";
const char LOOKUP_TRIGGER_KEY[] = "lookup_trigger";

void AddressManager::goToAddressFromObject(const QVariantMap& dataObject, const QNetworkReply& reply) {

    const QString DATA_OBJECT_PLACE_KEY = "place";
    const QString DATA_OBJECT_USER_LOCATION_KEY = "location";

    QVariantMap locationMap;
    if (dataObject.contains(DATA_OBJECT_PLACE_KEY)) {
        locationMap = dataObject[DATA_OBJECT_PLACE_KEY].toMap();
    } else if (dataObject.contains(DATA_OBJECT_DOMAIN_KEY)) {
        locationMap = dataObject;
    } else {
        locationMap = dataObject[DATA_OBJECT_USER_LOCATION_KEY].toMap();
    }

    if (!locationMap.isEmpty()) {
        const QString LOCATION_API_ROOT_KEY = "root";
        const QString LOCATION_API_DOMAIN_KEY = "domain";
        const QString LOCATION_API_ONLINE_KEY = "online";

        if (!locationMap.contains(LOCATION_API_ONLINE_KEY)
            || locationMap[LOCATION_API_ONLINE_KEY].toBool()) {

            QVariantMap rootMap = locationMap[LOCATION_API_ROOT_KEY].toMap();
            if (rootMap.isEmpty()) {
                rootMap = locationMap;
            }

            QVariantMap domainObject = rootMap[LOCATION_API_DOMAIN_KEY].toMap();

            if (!domainObject.isEmpty()) {
                // XXX serverless domain URL ?
                const QString DOMAIN_NETWORK_ADDRESS_KEY = "network_address";
                const QString DOMAIN_NETWORK_PORT_KEY = "network_port";
                const QString DOMAIN_ICE_SERVER_ADDRESS_KEY = "ice_server_address";

                DependencyManager::get<NodeList>()->flagTimeForConnectionStep(LimitedNodeList::ConnectionStep::HandleAddress);

                const QString DOMAIN_ID_KEY = "id";
                QString domainIDString = domainObject[DOMAIN_ID_KEY].toString();
                QUuid domainID(domainIDString);

                if (domainObject.contains(DOMAIN_NETWORK_ADDRESS_KEY)) {
                    QString domainHostname = domainObject[DOMAIN_NETWORK_ADDRESS_KEY].toString();

                    quint16 domainPort = domainObject.contains(DOMAIN_NETWORK_PORT_KEY)
                        ? domainObject[DOMAIN_NETWORK_PORT_KEY].toUInt()
                        : DEFAULT_DOMAIN_SERVER_PORT;

                    qCDebug(networking) << "Possible domain change required to connect to" << domainHostname
                        << "on" << domainPort;
                    emit possibleDomainChangeRequired(QUrl(), domainHostname, domainPort, domainID);
                } else {
                    QString iceServerAddress = domainObject[DOMAIN_ICE_SERVER_ADDRESS_KEY].toString();

                    qCDebug(networking) << "Possible domain change required to connect to domain with ID" << domainID
                        << "via ice-server at" << iceServerAddress;

                    emit possibleDomainChangeRequiredViaICEForID(iceServerAddress, domainID);
                }

                LookupTrigger trigger = (LookupTrigger) reply.property(LOOKUP_TRIGGER_KEY).toInt();


                // set our current root place id to the ID that came back
                const QString PLACE_ID_KEY = "id";
                _rootPlaceID = rootMap[PLACE_ID_KEY].toUuid();

                // set our current root place name to the name that came back
                const QString PLACE_NAME_KEY = "name";
                QString placeName = rootMap[PLACE_NAME_KEY].toString();

                if (placeName.isEmpty()) {
                    // we didn't get a set place name, check if there is a default or temporary domain name to use
                    const QString TEMPORARY_DOMAIN_NAME_KEY = "name";
                    const QString DEFAULT_DOMAIN_NAME_KEY = "default_place_name";

                    if (domainObject.contains(TEMPORARY_DOMAIN_NAME_KEY)) {
                        placeName = domainObject[TEMPORARY_DOMAIN_NAME_KEY].toString();
                    } else if (domainObject.contains(DEFAULT_DOMAIN_NAME_KEY)) {
                        placeName = domainObject[DEFAULT_DOMAIN_NAME_KEY].toString();
                    }
                }

                if (!placeName.isEmpty()) {
                    if (setHost(placeName, trigger)) {
                        trigger = LookupTrigger::Internal;
                    }

                    _placeName = placeName;
                } else {
                    if (setHost(domainIDString, trigger)) {
                        trigger = LookupTrigger::Internal;
                    }

                    // this isn't a place, so clear the place name
                    _placeName.clear();
                }

                // check if we had a path to override the path returned
                QString overridePath = reply.property(OVERRIDE_PATH_KEY).toString();

                if (!overridePath.isEmpty() && overridePath != "/") {
                    // make sure we don't re-handle an overriden path if this was a refresh of info from API
                    if (trigger != LookupTrigger::AttemptedRefresh) {
                        handlePath(overridePath, trigger);
                    }
                } else {
                    // take the path that came back
                    const QString PLACE_PATH_KEY = "path";
                    QString returnedPath = locationMap[PLACE_PATH_KEY].toString();

                    bool shouldFaceViewpoint = locationMap.contains(LOCATION_API_ONLINE_KEY);

                    if (!returnedPath.isEmpty()) {
                        if (shouldFaceViewpoint) {
                            // try to parse this returned path as a viewpoint, that's the only thing it could be for now
                            if (!handleViewpoint(returnedPath, shouldFaceViewpoint, trigger)) {
                                qCDebug(networking) << "Received a location path that was could not be handled as a viewpoint -"
                                    << returnedPath;
                            }
                        } else {
                            handlePath(returnedPath, trigger);
                        }
                    } else {
                        // we're going to hit the index path, set that as the _newHostLookupPath
                        _newHostLookupPath = INDEX_PATH;

                        // we didn't override the path or get one back - ask the DS for the viewpoint of its index path
                        // which we will jump to if it exists
                        emit pathChangeRequired(INDEX_PATH);
                    }
                }

            } else {
                qCDebug(networking) << "Received an address manager API response with no domain key. Cannot parse.";
                qCDebug(networking) << locationMap;
            }
        } else {
            // we've been told that this result exists but is offline, emit our signal so the application can handle
            emit lookupResultIsOffline();
        }
    } else {
        qCDebug(networking) << "Received an address manager API response with no location key or place key. Cannot parse.";
        qCDebug(networking) << locationMap;
    }
}

void AddressManager::handleAPIError(QNetworkReply& errorReply) {
    qCDebug(networking) << "AddressManager API error -" << errorReply.error() << "-" << errorReply.errorString();

    if (errorReply.error() == QNetworkReply::ContentNotFoundError) {
        // if this is a lookup that has no result, don't keep re-trying it
        _previousLookup.clear();

        emit lookupResultIsNotFound();
    }

    emit lookupResultsFinished();
}

void AddressManager::attemptPlaceNameLookup(const QString& lookupString, const QString& overridePath, LookupTrigger trigger) {
    // assume this is a place name and see if we can get any info on it
    QString placeName = QUrl::toPercentEncoding(lookupString);

    QVariantMap requestParams;

    // if the user asked for a specific path with this lookup then keep it with the request so we can use it later
    if (!overridePath.isEmpty()) {
        requestParams.insert(OVERRIDE_PATH_KEY, overridePath);
    }

    // remember how this lookup was triggered for history storage handling later
    requestParams.insert(LOOKUP_TRIGGER_KEY, static_cast<int>(trigger));

    DependencyManager::get<AccountManager>()->sendRequest(GET_PLACE.arg(placeName),
                                              AccountManagerAuth::None,
                                              QNetworkAccessManager::GetOperation,
                                              apiCallbackParameters(),
                                              QByteArray(), NULL, requestParams);
}

const QString GET_DOMAIN_ID = "/api/v1/domains/%1";

void AddressManager::attemptDomainIDLookup(const QString& lookupString, const QString& overridePath, LookupTrigger trigger) {
    // assume this is a domain ID and see if we can get any info on it
    QString domainID = QUrl::toPercentEncoding(lookupString);

    QVariantMap requestParams;

    // if the user asked for a specific path with this lookup then keep it with the request so we can use it later
    if (!overridePath.isEmpty()) {
        requestParams.insert(OVERRIDE_PATH_KEY, overridePath);
    }

    // remember how this lookup was triggered for history storage handling later
    requestParams.insert(LOOKUP_TRIGGER_KEY, static_cast<int>(trigger));

    DependencyManager::get<AccountManager>()->sendRequest(GET_DOMAIN_ID.arg(domainID),
                                                AccountManagerAuth::None,
                                                QNetworkAccessManager::GetOperation,
                                                apiCallbackParameters(),
                                                QByteArray(), NULL, requestParams);
}

bool AddressManager::handleNetworkAddress(const QString& lookupString, LookupTrigger trigger, bool& hostChanged) {
    const QString IP_ADDRESS_REGEX_STRING = "^((?:(?:[0-9]|[1-9][0-9]|1[0-9]{2}|2[0-4][0-9]|25[0-5])\\.){3}"
        "(?:[0-9]|[1-9][0-9]|1[0-9]{2}|2[0-4][0-9]|25[0-5]))(?::(\\d{1,5}))?$";

    const QString HOSTNAME_REGEX_STRING = "^((?:[A-Z0-9]|[A-Z0-9][A-Z0-9\\-]{0,61}[A-Z0-9])"
        "(?:\\.(?:[A-Z0-9]|[A-Z0-9][A-Z0-9\\-]{0,61}[A-Z0-9]))+|localhost)(?::(\\d{1,5}))?$";

    QRegExp ipAddressRegex(IP_ADDRESS_REGEX_STRING);

    if (ipAddressRegex.indexIn(lookupString) != -1) {
        QString domainIPString = ipAddressRegex.cap(1);

        qint16 domainPort = DEFAULT_DOMAIN_SERVER_PORT;
        if (!ipAddressRegex.cap(2).isEmpty()) {
            domainPort = (qint16) ipAddressRegex.cap(2).toInt();
        }

        emit lookupResultsFinished();
        hostChanged = setDomainInfo(QUrl(), domainIPString, domainPort, trigger);

        return true;
    }

    QRegExp hostnameRegex(HOSTNAME_REGEX_STRING, Qt::CaseInsensitive);

    if (hostnameRegex.indexIn(lookupString) != -1) {
        QString domainHostname = hostnameRegex.cap(1);

        quint16 domainPort = DEFAULT_DOMAIN_SERVER_PORT;

        if (!hostnameRegex.cap(2).isEmpty()) {
            domainPort = (qint16)hostnameRegex.cap(2).toInt();
        }

        emit lookupResultsFinished();
        hostChanged = setDomainInfo(QUrl(), domainHostname, domainPort, trigger);

        return true;
    }

    hostChanged = false;

    return false;
}

bool AddressManager::handleDomainID(const QString& host) {
    const QString UUID_REGEX_STRING = "[0-9a-f]{8}-[0-9a-f]{4}-[0-9a-f]{4}-[0-9a-f]{4}-[0-9a-f]{12}";

    QRegExp domainIDRegex(UUID_REGEX_STRING, Qt::CaseInsensitive);

    return (domainIDRegex.indexIn(host) != -1);
}

void AddressManager::handlePath(const QString& path, LookupTrigger trigger, bool wasPathOnly) {
    if (!handleViewpoint(path, false, trigger, wasPathOnly)) {
        qCDebug(networking) << "User entered path could not be handled as a viewpoint - " << path <<
                            "- will attempt to ask domain-server to resolve.";

        if (!wasPathOnly) {
            // if we received a path with a host then we need to remember what it was here so we can not
            // double set add to the history stack once handle viewpoint is called with the result
            _newHostLookupPath = path;
        } else {
            // clear the _newHostLookupPath so it doesn't match when this return comes in
            _newHostLookupPath = QString();
        }

        emit pathChangeRequired(path);
    }
}

bool AddressManager::handleViewpoint(const QString& viewpointString, bool shouldFace, LookupTrigger trigger,
                                     bool definitelyPathOnly, const QString& pathString) {
    const QString FLOAT_REGEX_STRING = "([-+]?[0-9]*\\.?[0-9]+(?:[eE][-+]?[0-9]+)?)";
    const QString SPACED_COMMA_REGEX_STRING = "\\s*,\\s*";
    const QString POSITION_REGEX_STRING = QString("\\/") + FLOAT_REGEX_STRING + SPACED_COMMA_REGEX_STRING +
        FLOAT_REGEX_STRING + SPACED_COMMA_REGEX_STRING + FLOAT_REGEX_STRING + "\\s*(?:$|\\/)";
    const QString QUAT_REGEX_STRING = QString("\\/") + FLOAT_REGEX_STRING + SPACED_COMMA_REGEX_STRING +
        FLOAT_REGEX_STRING + SPACED_COMMA_REGEX_STRING + FLOAT_REGEX_STRING + SPACED_COMMA_REGEX_STRING +
        FLOAT_REGEX_STRING + "\\s*$";

    QRegExp positionRegex(POSITION_REGEX_STRING);

    if (positionRegex.indexIn(viewpointString) != -1) {
        // we have at least a position, so emit our signal to say we need to change position
        glm::vec3 newPosition(positionRegex.cap(1).toFloat(),
                              positionRegex.cap(2).toFloat(),
                              positionRegex.cap(3).toFloat());

        // We need to use definitelyPathOnly, pathString and _newHostLookupPath to determine if the current address
        // should be stored in the history before we ask for a position/orientation change. A relative path that was
        // not associated with a host lookup should always trigger a history change (definitelyPathOnly) and a viewpointString
        // with a non empty pathString (suggesting this is the result of a lookup with the domain-server) that does not match
        // _newHostLookupPath should always trigger a history change.
        //
        // We use _newHostLookupPath to determine if the client has already stored its last address
        // before moving to a new host thanks to the information in the same lookup URL.


        if (definitelyPathOnly || (!pathString.isEmpty() && pathString != _newHostLookupPath)
            || trigger == Back || trigger == Forward) {
            addCurrentAddressToHistory(trigger);
        }

        if (!isNaN(newPosition.x) && !isNaN(newPosition.y) && !isNaN(newPosition.z)) {
            glm::quat newOrientation;

            QRegExp orientationRegex(QUAT_REGEX_STRING);

            bool orientationChanged = false;

            // we may also have an orientation
            if (viewpointString[positionRegex.matchedLength() - 1] == QChar('/')
                && orientationRegex.indexIn(viewpointString, positionRegex.matchedLength() - 1) != -1) {

                newOrientation = glm::normalize(glm::quat(orientationRegex.cap(4).toFloat(),
                                                          orientationRegex.cap(1).toFloat(),
                                                          orientationRegex.cap(2).toFloat(),
                                                          orientationRegex.cap(3).toFloat()));

                if (!isNaN(newOrientation.x) && !isNaN(newOrientation.y) && !isNaN(newOrientation.z)
                    && !isNaN(newOrientation.w)) {
                    orientationChanged = true;
                } else {
                    qCDebug(networking) << "Orientation parsed from lookup string is invalid. Will not use for location change.";
                }
            }

            emit locationChangeRequired(newPosition, orientationChanged,
                trigger == LookupTrigger::VisitUserFromPAL ? cancelOutRollAndPitch(newOrientation): newOrientation,
                shouldFace
            );

        } else {
            qCDebug(networking) << "Could not jump to position from lookup string because it has an invalid value.";
        }

        return true;
    } else {
        return false;
    }
}

const QString GET_USER_LOCATION = "/api/v1/users/%1/location";

bool AddressManager::handleUsername(const QString& lookupString) {
    const QString USERNAME_REGEX_STRING = "^@(\\S+)";

    QRegExp usernameRegex(USERNAME_REGEX_STRING);

    if (usernameRegex.indexIn(lookupString) != -1) {
        goToUser(usernameRegex.cap(1));
        return true;
    }

    return false;
}

bool AddressManager::setHost(const QString& host, LookupTrigger trigger, quint16 port) {
    if (host != _host || port != _port) {

        addCurrentAddressToHistory(trigger);

        _port = port;

        // any host change should clear the shareable place name
        _shareablePlaceName.clear();

        if (host != _host) {
            _host = host;
            emit hostChanged(_host);
        }

        return true;
    }

    return false;
}

bool AddressManager::setDomainInfo(const QUrl& serverlessDomainURL,
                                   const QString& hostname, quint16 port, LookupTrigger trigger) {
    bool hostChanged = setHost(hostname, trigger, port);

    // clear any current place information
    _rootPlaceID = QUuid();
    _placeName.clear();
    _filebasedDomainURL = serverlessDomainURL;

    if (!serverlessDomainURL.isEmpty()) {
        qCDebug(networking) << "Possible domain change required to serverless domain: " << serverlessDomainURL;
    } else {
        qCDebug(networking) << "Possible domain change required to connect to domain at" << hostname << "on" << port;
    }

    DependencyManager::get<NodeList>()->flagTimeForConnectionStep(LimitedNodeList::ConnectionStep::HandleAddress);

    emit possibleDomainChangeRequired(serverlessDomainURL, hostname, port, QUuid());

    return hostChanged;
}

void AddressManager::goToUser(const QString& username, bool shouldMatchOrientation) {
    QString formattedUsername = QUrl::toPercentEncoding(username);

    // for history storage handling we remember how this lookup was triggered - for a username it's always user input
    QVariantMap requestParams;
    requestParams.insert(LOOKUP_TRIGGER_KEY, static_cast<int>(
        shouldMatchOrientation ? LookupTrigger::UserInput : LookupTrigger::VisitUserFromPAL
    ));
    // this is a username - pull the captured name and lookup that user's location
    DependencyManager::get<AccountManager>()->sendRequest(GET_USER_LOCATION.arg(formattedUsername),
                                              AccountManagerAuth::Optional,
                                              QNetworkAccessManager::GetOperation,
                                              apiCallbackParameters(),
                                              QByteArray(), nullptr, requestParams);
}

void AddressManager::refreshPreviousLookup() {
    // if we have a non-empty previous lookup, fire it again now (but don't re-store it in the history)
    if (!_previousLookup.isEmpty()) {
        handleUrl(_previousLookup, LookupTrigger::AttemptedRefresh);
    } else {
        handleUrl(currentAddress(), LookupTrigger::AttemptedRefresh);
    }
}

void AddressManager::copyAddress() {
    if (QThread::currentThread() != qApp->thread()) {
        QMetaObject::invokeMethod(this, "copyAddress");
        return;
    }

    // assume that the address is being copied because the user wants a shareable address
    QGuiApplication::clipboard()->setText(currentShareableAddress().toString());
}

void AddressManager::copyPath() {
    if (QThread::currentThread() != qApp->thread()) {
        QMetaObject::invokeMethod(this, "copyPath");
        return;
    }

    QGuiApplication::clipboard()->setText(currentPath());
}

QString AddressManager::getDomainID() const {
    return DependencyManager::get<NodeList>()->getDomainHandler().getUUID().toString();
}

void AddressManager::handleShareableNameAPIResponse(QNetworkReply& requestReply) {
    // make sure that this response is for the domain we're currently connected to
    auto domainID = DependencyManager::get<NodeList>()->getDomainHandler().getUUID();

    if (requestReply.url().toString().contains(uuidStringWithoutCurlyBraces(domainID))) {
        // check for a name or default name in the API response

        QJsonObject responseObject = QJsonDocument::fromJson(requestReply.readAll()).object();
        QJsonObject domainObject = responseObject["domain"].toObject();

        const QString DOMAIN_NAME_KEY = "name";
        const QString DOMAIN_DEFAULT_PLACE_NAME_KEY = "default_place_name";

        bool shareableNameChanged { false };

        if (domainObject[DOMAIN_NAME_KEY].isString()) {
            _shareablePlaceName = domainObject[DOMAIN_NAME_KEY].toString();
            shareableNameChanged = true;
        } else if (domainObject[DOMAIN_DEFAULT_PLACE_NAME_KEY].isString()) {
            _shareablePlaceName = domainObject[DOMAIN_DEFAULT_PLACE_NAME_KEY].toString();
            shareableNameChanged = true;
        }

        if (shareableNameChanged) {
            qCDebug(networking) << "AddressManager shareable name changed to" << _shareablePlaceName;
        }
    }
}

void AddressManager::lookupShareableNameForDomainID(const QUuid& domainID) {

    // if we get to a domain via IP/hostname, often the address is only reachable by this client
    // and not by other clients on the LAN or Internet

    // to work around this we use the ID to lookup the default place name, and if it exists we
    // then use that for Steam join/invite or copiable address

    // it only makes sense to lookup a shareable default name if we don't have a place name
    if (_placeName.isEmpty()) {
        JSONCallbackParameters callbackParams;

        // no error callback handling
        // in the case of an error we simply assume there is no default place name
        callbackParams.jsonCallbackReceiver = this;
        callbackParams.jsonCallbackMethod = "handleShareableNameAPIResponse";

        DependencyManager::get<AccountManager>()->sendRequest(GET_DOMAIN_ID.arg(uuidStringWithoutCurlyBraces(domainID)),
                                                              AccountManagerAuth::None,
                                                              QNetworkAccessManager::GetOperation,
                                                              callbackParams);
    }
}

void AddressManager::addCurrentAddressToHistory(LookupTrigger trigger) {

    // if we're cold starting and this is called for the first address (from settings) we don't do anything
    if (trigger != LookupTrigger::StartupFromSettings
        && trigger != LookupTrigger::DomainPathResponse
        && trigger != LookupTrigger::AttemptedRefresh) {

        if (trigger == LookupTrigger::Back) {
            // we're about to push to the forward stack
            // if it's currently empty emit our signal to say that going forward is now possible
            if (_forwardStack.size() == 0) {
                emit goForwardPossible(true);
            }

            // when the user is going back, we move the current address to the forward stack
            // and do not but it into the back stack
            _forwardStack.push(currentAddress());
        } else {
            if (trigger == LookupTrigger::UserInput || trigger == LookupTrigger::VisitUserFromPAL) {
                // anyime the user has actively triggered an address we know we should clear the forward stack
                _forwardStack.clear();

                emit goForwardPossible(false);
            }

            // we're about to push to the back stack
            // if it's currently empty emit our signal to say that going backward is now possible
            if (_backStack.size() == 0) {
                emit goBackPossible(true);
            }

            // unless this was triggered from the result of a named path lookup, add the current address to the history
            _backStack.push(currentAddress());
        }
    }
}
<|MERGE_RESOLUTION|>--- conflicted
+++ resolved
@@ -308,19 +308,14 @@
         return true;
 
     } else if (lookupUrl.scheme() == "http" || lookupUrl.scheme() == "https" || lookupUrl.scheme() == "file") {
-<<<<<<< HEAD
-        QUrl url = lookupUrl;
-        const QString path = PathUtils::expandToAppAbsolutePath(lookupUrl.path());
-        url.setPath(path);
-        emit setServersEnabled(false);
-        emit loadServerlessDomain(url);
-=======
         qDebug() << "QQQQ file or http before serverless domain" << lookupUrl.toString();
         _previousLookup.clear();
+        QUrl domainUrl = lookupUrl;
+        const QString path = PathUtils::expandToAppAbsolutePath(lookupUrl.path());
+        domainUrl.setPath(path);
         emit setServersEnabled(false);
-        setDomainInfo(lookupUrl, QString(), 0, trigger);
-        emit loadServerlessDomain(lookupUrl);
->>>>>>> de9ac7f4
+        setDomainInfo(domainUrl, QString(), 0, trigger);
+        emit loadServerlessDomain(domainUrl);
         emit lookupResultsFinished();
         return true;
     }
