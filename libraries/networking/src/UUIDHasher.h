//
//  UUIDHasher.h
//  libraries/networking/src
//
//  Created by Stephen Birarda on 2014-11-05.
//  Copyright 2014 High Fidelity, Inc.
//
//  Distributed under the Apache License, Version 2.0.
//  See the accompanying file LICENSE or http://www.apache.org/licenses/LICENSE-2.0.html
//

#ifndef hifi_UUIDHasher_h
#define hifi_UUIDHasher_h

#include <QUuid>

// uses the same hashing performed by Qt
// https://qt.gitorious.org/qt/qtbase/source/73ef64fb5fabb60101a3cac6e43f0c5bb2298000:src/corelib/plugin/quuid.cpp

class UUIDHasher {
public:
    size_t operator()(const QUuid& uuid) const {
        return qHash(uuid);
<<<<<<< HEAD
    }
};

template <> struct std::hash<QUuid> {
    size_t operator()(const QUuid& uuid) const {
        return qHash(uuid);
=======
>>>>>>> d0db56a4
    }
};

namespace std {
    template <> struct hash<QUuid> {
        size_t operator()(const QUuid& uuid) const {
            return qHash(uuid);
        }
    };
}


#endif // hifi_UUIDHasher_h<|MERGE_RESOLUTION|>--- conflicted
+++ resolved
@@ -21,15 +21,6 @@
 public:
     size_t operator()(const QUuid& uuid) const {
         return qHash(uuid);
-<<<<<<< HEAD
-    }
-};
-
-template <> struct std::hash<QUuid> {
-    size_t operator()(const QUuid& uuid) const {
-        return qHash(uuid);
-=======
->>>>>>> d0db56a4
     }
 };
 
@@ -41,5 +32,4 @@
     };
 }
 
-
 #endif // hifi_UUIDHasher_h