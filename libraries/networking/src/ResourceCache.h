--- conflicted
+++ resolved
@@ -191,11 +191,7 @@
     virtual void init();
 
     /// Called when the download has finished.  The recipient should delete the reply when done with it.
-<<<<<<< HEAD
-    virtual void downloadFinished(const QByteArray& data) = 0;
-=======
-    virtual void downloadFinished(QNetworkReply* reply);
->>>>>>> 29aee1ee
+    virtual void downloadFinished(const QByteArray& data);
 
     /// Should be called by subclasses when all the loading that will be done has been done.
     Q_INVOKABLE void finishedLoading(bool success);
@@ -214,10 +210,8 @@
     QByteArray _data;
     
 private slots:
-    // void handleDownloadProgress(qint64 bytesReceived, qint64 bytesTotal);
+    void handleDownloadProgress(uint64_t bytesReceived, uint64_t bytesTotal);
     void handleReplyFinished();
-    // void handleReplyError();
-    // void handleReplyTimeout();
 
 private:
     void setLRUKey(int lruKey) { _lruKey = lruKey; }
@@ -225,11 +219,7 @@
     void makeRequest();
     void retry();
     
-<<<<<<< HEAD
-    // void handleReplyError(ResourceRequest::Result result, QDebug debug);
-=======
     void handleReplyErrorInternal(QNetworkReply::NetworkError error);
->>>>>>> 29aee1ee
     
     friend class ResourceCache;
     
