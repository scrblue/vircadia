//
//  NLPacket.cpp
//  libraries/networking/src
//
//  Created by Clement on 7/6/15.
//  Copyright 2015 High Fidelity, Inc.
//
//  Distributed under the Apache License, Version 2.0.
//  See the accompanying file LICENSE or http://www.apache.org/licenses/LICENSE-2.0.html
//

#include "NLPacket.h"

#include "HMACAuth.h"

int NLPacket::localHeaderSize(PacketType type) {
    bool nonSourced = PacketTypeEnum::getNonSourcedPackets().contains(type);
    bool nonVerified = PacketTypeEnum::getNonVerifiedPackets().contains(type);
    qint64 optionalSize = (nonSourced ? 0 : NUM_BYTES_LOCALID) + ((nonSourced || nonVerified) ? 0 : NUM_BYTES_MD5_HASH);
    return sizeof(PacketType) + sizeof(PacketVersion) + optionalSize;
}
int NLPacket::totalHeaderSize(PacketType type, bool isPartOfMessage) {
    return Packet::totalHeaderSize(isPartOfMessage) + NLPacket::localHeaderSize(type);
}
int NLPacket::maxPayloadSize(PacketType type, bool isPartOfMessage) {
    return Packet::maxPayloadSize(isPartOfMessage) - NLPacket::localHeaderSize(type);
}

std::unique_ptr<NLPacket> NLPacket::create(PacketType type, qint64 size, bool isReliable, bool isPartOfMessage, PacketVersion version) {
    auto packet = std::unique_ptr<NLPacket>(new NLPacket(type, size, isReliable, isPartOfMessage, version));
        
    packet->open(QIODevice::ReadWrite);
    
    return packet;
}

std::unique_ptr<NLPacket> NLPacket::fromReceivedPacket(std::unique_ptr<char[]> data, qint64 size,
                                                       const HifiSockAddr& senderSockAddr) {
    // Fail with null data
    Q_ASSERT(data);
    
    // Fail with invalid size
    Q_ASSERT(size >= 0);

    // allocate memory
    auto packet = std::unique_ptr<NLPacket>(new NLPacket(std::move(data), size, senderSockAddr));

    packet->open(QIODevice::ReadOnly);

    return packet;
 
}

std::unique_ptr<NLPacket> NLPacket::fromBase(std::unique_ptr<Packet> packet) {
    // Fail with null packet
    Q_ASSERT(packet);
    
    // call our constructor to create an NLPacket from this Packet
    return std::unique_ptr<NLPacket>(new NLPacket(std::move(*packet)));
}

std::unique_ptr<NLPacket> NLPacket::createCopy(const NLPacket& other) {
    return std::unique_ptr<NLPacket>(new NLPacket(other));
}

NLPacket::NLPacket(PacketType type, qint64 size, bool isReliable, bool isPartOfMessage, PacketVersion version) :
    Packet((size == -1) ? -1 : NLPacket::localHeaderSize(type) + size, isReliable, isPartOfMessage),
    _type(type),
    _version((version == 0) ? versionForPacketType(type) : version)
{
    adjustPayloadStartAndCapacity(NLPacket::localHeaderSize(_type));

    writeTypeAndVersion();
}

NLPacket::NLPacket(Packet&& packet) :
    Packet(std::move(packet))
{
    readType();
    readVersion();
    readSourceID();
    
    adjustPayloadStartAndCapacity(NLPacket::localHeaderSize(_type), _payloadSize > 0);
}

NLPacket::NLPacket(const NLPacket& other) : Packet(other) {
    _type = other._type;
    _version = other._version;
    _sourceID = other._sourceID;
}

NLPacket::NLPacket(std::unique_ptr<char[]> data, qint64 size, const HifiSockAddr& senderSockAddr) :
    Packet(std::move(data), size, senderSockAddr)
{    
    // sanity check before we decrease the payloadSize with the payloadCapacity
    Q_ASSERT(_payloadSize == _payloadCapacity);
    
    readType();
    readVersion();
    readSourceID();
    
    adjustPayloadStartAndCapacity(NLPacket::localHeaderSize(_type), _payloadSize > 0);
}

NLPacket::NLPacket(NLPacket&& other) :
    Packet(std::move(other))
{
    _type = other._type;
    _version = other._version;
    _sourceID = std::move(other._sourceID);
}

NLPacket& NLPacket::operator=(const NLPacket& other) {
    Packet::operator=(other);
    
    _type = other._type;
    _version = other._version;
    _sourceID = other._sourceID;
    
    return *this;
}

NLPacket& NLPacket::operator=(NLPacket&& other) {
    
    Packet::operator=(std::move(other));
    
    _type = other._type;
    _version = other._version;
    _sourceID = std::move(other._sourceID);
    
    return *this;
}

PacketType NLPacket::typeInHeader(const udt::Packet& packet) {
    auto headerOffset = Packet::totalHeaderSize(packet.isPartOfMessage());
    return *reinterpret_cast<const PacketType*>(packet.getData() + headerOffset);
}

PacketVersion NLPacket::versionInHeader(const udt::Packet& packet) {
    auto headerOffset = Packet::totalHeaderSize(packet.isPartOfMessage());
    return *reinterpret_cast<const PacketVersion*>(packet.getData() + headerOffset + sizeof(PacketType));
}

NLPacket::LocalID NLPacket::sourceIDInHeader(const udt::Packet& packet) {
    int offset = Packet::totalHeaderSize(packet.isPartOfMessage()) + sizeof(PacketType) + sizeof(PacketVersion);
    return *reinterpret_cast<const LocalID*>(packet.getData() + offset);
}

QByteArray NLPacket::verificationHashInHeader(const udt::Packet& packet) {
    int offset = Packet::totalHeaderSize(packet.isPartOfMessage()) + sizeof(PacketType) +
        sizeof(PacketVersion) + NUM_BYTES_LOCALID;
    return QByteArray(packet.getData() + offset, NUM_BYTES_MD5_HASH);
}

QByteArray NLPacket::hashForPacketAndHMAC(const udt::Packet& packet, HMACAuth& hash) {
    int offset = Packet::totalHeaderSize(packet.isPartOfMessage()) + sizeof(PacketType) + sizeof(PacketVersion)
        + NUM_BYTES_LOCALID + NUM_BYTES_MD5_HASH;
    
    // add the packet payload and the connection UUID
    hash.addData(packet.getData() + offset, packet.getDataSize() - offset);
    auto hashResult { hash.result() };
    return QByteArray((const char*) hashResult.data(), (int) hashResult.size());
}

void NLPacket::writeTypeAndVersion() {
    auto headerOffset = Packet::totalHeaderSize(isPartOfMessage());
    
    // Pack the packet type
    memcpy(_packet.get() + headerOffset, &_type, sizeof(PacketType));
    
    // Pack the packet version
    memcpy(_packet.get() + headerOffset + sizeof(PacketType), &_version, sizeof(_version));
}

void NLPacket::setType(PacketType type) {
    // Setting new packet type with a different header size not currently supported
    Q_ASSERT(NLPacket::totalHeaderSize(_type, isPartOfMessage()) ==
             NLPacket::totalHeaderSize(type, isPartOfMessage()));
    
    _type = type;
    _version = versionForPacketType(_type);
    
    writeTypeAndVersion();
}

void NLPacket::setVersion(PacketVersion version) {
    _version = version;
    writeTypeAndVersion();
}

void NLPacket::readType() {
    _type = NLPacket::typeInHeader(*this);
}

void NLPacket::readVersion() {
    _version = NLPacket::versionInHeader(*this);
}

void NLPacket::readSourceID() {
    if (!PacketTypeEnum::getNonSourcedPackets().contains(_type)) {
        _sourceID = sourceIDInHeader(*this);
    }
}

void NLPacket::writeSourceID(LocalID sourceID) const {
    Q_ASSERT(!PacketTypeEnum::getNonSourcedPackets().contains(_type));
    
    auto offset = Packet::totalHeaderSize(isPartOfMessage()) + sizeof(PacketType) + sizeof(PacketVersion);

    memcpy(_packet.get() + offset, &sourceID, sizeof(sourceID));
    
    _sourceID = sourceID;
}

void NLPacket::writeVerificationHash(HMACAuth& hmacAuth) const {
    Q_ASSERT(!PacketTypeEnum::getNonSourcedPackets().contains(_type) &&
             !PacketTypeEnum::getNonVerifiedPackets().contains(_type));
    
    auto offset = Packet::totalHeaderSize(isPartOfMessage()) + sizeof(PacketType) + sizeof(PacketVersion)
                + NUM_BYTES_LOCALID;

<<<<<<< HEAD
    QByteArray verificationHash = hashForPacketAndHMAC(*this, hmacAuth);
=======
    QByteArray verificationHash = hashForPacketAndSecret(*this, connectionSecret);
>>>>>>> 37f4a2d3
    
    memcpy(_packet.get() + offset, verificationHash.data(), verificationHash.size());
}<|MERGE_RESOLUTION|>--- conflicted
+++ resolved
@@ -10,8 +10,6 @@
 //
 
 #include "NLPacket.h"
-
-#include "HMACAuth.h"
 
 int NLPacket::localHeaderSize(PacketType type) {
     bool nonSourced = PacketTypeEnum::getNonSourcedPackets().contains(type);
@@ -152,14 +150,18 @@
     return QByteArray(packet.getData() + offset, NUM_BYTES_MD5_HASH);
 }
 
-QByteArray NLPacket::hashForPacketAndHMAC(const udt::Packet& packet, HMACAuth& hash) {
+QByteArray NLPacket::hashForPacketAndSecret(const udt::Packet& packet, const QUuid& connectionSecret) {
+    QCryptographicHash hash(QCryptographicHash::Md5);
+    
     int offset = Packet::totalHeaderSize(packet.isPartOfMessage()) + sizeof(PacketType) + sizeof(PacketVersion)
         + NUM_BYTES_LOCALID + NUM_BYTES_MD5_HASH;
     
     // add the packet payload and the connection UUID
     hash.addData(packet.getData() + offset, packet.getDataSize() - offset);
-    auto hashResult { hash.result() };
-    return QByteArray((const char*) hashResult.data(), (int) hashResult.size());
+    hash.addData(connectionSecret.toRfc4122());
+    
+    // return the hash
+    return hash.result();
 }
 
 void NLPacket::writeTypeAndVersion() {
@@ -212,18 +214,14 @@
     _sourceID = sourceID;
 }
 
-void NLPacket::writeVerificationHash(HMACAuth& hmacAuth) const {
+void NLPacket::writeVerificationHashGivenSecret(const QUuid& connectionSecret) const {
     Q_ASSERT(!PacketTypeEnum::getNonSourcedPackets().contains(_type) &&
              !PacketTypeEnum::getNonVerifiedPackets().contains(_type));
     
     auto offset = Packet::totalHeaderSize(isPartOfMessage()) + sizeof(PacketType) + sizeof(PacketVersion)
                 + NUM_BYTES_LOCALID;
 
-<<<<<<< HEAD
-    QByteArray verificationHash = hashForPacketAndHMAC(*this, hmacAuth);
-=======
     QByteArray verificationHash = hashForPacketAndSecret(*this, connectionSecret);
->>>>>>> 37f4a2d3
     
     memcpy(_packet.get() + offset, verificationHash.data(), verificationHash.size());
 }