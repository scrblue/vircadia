--- conflicted
+++ resolved
@@ -133,63 +133,16 @@
     std::map<AssetPath, AssetHash> _mappings;
 };
 
-
-
-class GetMappingRequest : public QObject {
-    Q_OBJECT
-public:
-    GetMappingRequest(AssetPath path);
-
-    Q_INVOKABLE void start();
-
-    AssetHash getHash() { return _hash;  }
-    AssetServerError getError() { return _error;  }
-
-signals:
-    void finished(GetMappingRequest* thisRequest);
-
-private:
-    AssetPath _path;
-    AssetHash _hash;
-    AssetServerError _error { AssetServerError::NoError };
-};
-
-
-class SetMappingRequest : public QObject {
-    Q_OBJECT
-public:
-    SetMappingRequest(AssetPath path, AssetHash hash);
-
-    Q_INVOKABLE void start();
-
-    AssetHash getHash() { return _hash;  }
-    AssetServerError getError() { return _error;  }
-
-signals:
-    void finished(SetMappingRequest* thisRequest);
-
-private:
-    AssetPath _path;
-    AssetHash _hash;
-    AssetServerError _error { AssetServerError::NoError };
-};
-
-
 class AssetClient : public QObject, public Dependency {
     Q_OBJECT
 public:
     AssetClient();
 
     Q_INVOKABLE GetMappingRequest* createGetMappingRequest(const AssetPath& path);
-<<<<<<< HEAD
-    Q_INVOKABLE SetMappingRequest* createSetMappingRequest(const AssetPath& path, const AssetHash& hash);
-    Q_INVOKABLE AssetRequest* createRequest(const AssetHash& hash);
-=======
     Q_INVOKABLE GetAllMappingsRequest* createGetAllMappingsRequest();
     Q_INVOKABLE DeleteMappingRequest* createDeleteMappingRequest(const AssetPath& path);
     Q_INVOKABLE SetMappingRequest* createSetMappingRequest(const AssetPath& path, const AssetHash& hash);
-    Q_INVOKABLE AssetRequest* createRequest(const AssetHash& hash, const QString& extension);
->>>>>>> 79e78852
+    Q_INVOKABLE AssetRequest* createRequest(const AssetHash& hash);
     Q_INVOKABLE AssetUpload* createUpload(const QString& filename);
     Q_INVOKABLE AssetUpload* createUpload(const QByteArray& data, const QString& extension);
 
@@ -209,20 +162,12 @@
 
 private:
     bool getAssetMapping(const AssetHash& hash, MappingOperationCallback callback);
-<<<<<<< HEAD
-    bool setAssetMapping(const QString& path, const AssetHash& hash, MappingOperationCallback callback);
-    bool deleteAssetMapping(const AssetHash& hash, MappingOperationCallback callback);
-
-    bool getAssetInfo(const QString& hash, GetInfoCallback callback);
-    bool getAsset(const QString& hash, DataOffset start, DataOffset end,
-=======
     bool getAllAssetMappings(MappingOperationCallback callback);
     bool setAssetMapping(const QString& path, const AssetHash& hash, MappingOperationCallback callback);
     bool deleteAssetMapping(const AssetPath& path, MappingOperationCallback callback);
 
-    bool getAssetInfo(const QString& hash, const QString& extension, GetInfoCallback callback);
-    bool getAsset(const QString& hash, const QString& extension, DataOffset start, DataOffset end,
->>>>>>> 79e78852
+    bool getAssetInfo(const QString& hash, GetInfoCallback callback);
+    bool getAsset(const QString& hash, DataOffset start, DataOffset end,
                   ReceivedAssetCallback callback, ProgressCallback progressCallback);
     bool uploadAsset(const QByteArray& data, const QString& extension, UploadResultCallback callback);
 
@@ -242,13 +187,9 @@
     friend class AssetRequest;
     friend class AssetUpload;
     friend class GetMappingRequest;
-<<<<<<< HEAD
-    friend class SetMappingRequest;
-=======
     friend class GetAllMappingsRequest;
     friend class SetMappingRequest;
     friend class DeleteMappingRequest;
->>>>>>> 79e78852
 };
 
 
@@ -261,12 +202,8 @@
     Q_INVOKABLE void downloadData(QString url, QScriptValue downloadComplete);
     Q_INVOKABLE void setMapping(QString path, QString hash, QScriptValue callback);
     Q_INVOKABLE void getMapping(QString path, QScriptValue callback);
-<<<<<<< HEAD
-    Q_INVOKABLE void getAllMappings(QString path, QScriptValue callback);
-=======
     Q_INVOKABLE void deleteMapping(QString path, QScriptValue callback);
     Q_INVOKABLE void getAllMappings(QScriptValue callback);
->>>>>>> 79e78852
 protected:
     QSet<AssetRequest*> _pendingRequests;
     QScriptEngine* _engine;
