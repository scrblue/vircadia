--- conflicted
+++ resolved
@@ -55,30 +55,16 @@
         return;
     }
     
-    auto data = _data;
-    
-<<<<<<< HEAD
-    if (data.isEmpty() && !_filename.isEmpty()) {
+    if (_data.isEmpty() && !_filename.isEmpty()) {
         // try to open the file at the given filename
         QFile file { _filename };
-=======
-    if (file.open(QIODevice::ReadOnly)) {
-        
-        // file opened, read the data and grab the extension
-        _extension = QFileInfo(_filename).suffix();
-        
-        _data = file.readAll();
-        
-        // ask the AssetClient to upload the asset and emit the proper signals from the passed callback
-        auto assetClient = DependencyManager::get<AssetClient>();
->>>>>>> c328941b
         
         if (file.open(QIODevice::ReadOnly)) {
             
             // file opened, read the data and grab the extension
             _extension = QFileInfo(_filename).suffix();
             
-            data = file.readAll();
+            _data = file.readAll();
         } else {
             // we couldn't open the file - set the error result
             _error = FileOpenError;
@@ -93,43 +79,9 @@
    
     if (!_filename.isEmpty()) {
         qCDebug(asset_client) << "Attempting to upload" << _filename << "to asset-server.";
-<<<<<<< HEAD
-=======
-        
-        assetClient->uploadAsset(_data, _extension, [this](bool responseReceived, AssetServerError error,
-                                                           const QString& hash){
-            if (!responseReceived) {
-                _error = NetworkError;
-            } else {
-                switch (error) {
-                    case AssetServerError::NoError:
-                        _error = NoError;
-                        break;
-                    case AssetServerError::AssetTooLarge:
-                        _error = TooLarge;
-                        break;
-                    case AssetServerError::PermissionDenied:
-                        _error = PermissionDenied;
-                        break;
-                    default:
-                        _error = FileOpenError;
-                        break;
-                }
-            }
-            
-            if (_error == NoError && hash == hashData(_data).toHex()) {
-                saveToCache(getUrl(hash, _extension), _data);
-            }
-            
-            emit finished(this, hash);
-        });
->>>>>>> c328941b
-    } else {
-        qCDebug(asset_client) << "Attempting to upload file of" << _data.size() << "bytes to asset-server.";
     }
     
-    
-    assetClient->uploadAsset(data, _extension, [this](bool responseReceived, AssetServerError error, const QString& hash){
+    assetClient->uploadAsset(_data, _extension, [this](bool responseReceived, AssetServerError error, const QString& hash){
         if (!responseReceived) {
             _error = NetworkError;
         } else {
