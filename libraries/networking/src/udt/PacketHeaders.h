//
//  PacketHeaders.h
//  libraries/networking/src
//
//  Created by Stephen Birarda on 4/8/13.
//  Copyright 2013 High Fidelity, Inc.
//
//  Distributed under the Apache License, Version 2.0.
//  See the accompanying file LICENSE or http://www.apache.org/licenses/LICENSE-2.0.html
//

#ifndef hifi_PacketHeaders_h
#define hifi_PacketHeaders_h

#pragma once

#include <cstdint>
#include <map>

#include <QtCore/QCryptographicHash>
#include <QtCore/QObject>
#include <QtCore/QSet>
#include <QtCore/QUuid>

// The enums are inside this PacketTypeEnum for run-time conversion of enum value to string via
// Q_ENUMS, without requiring a macro that is called for each enum value.
class PacketTypeEnum {
    Q_GADGET
    Q_ENUMS(Value)
public:
    // If adding a new packet packetType, you can replace one marked usable or add at the end.
    // This enum must hold 256 or fewer packet types (so the value is <= 255) since it is statically typed as a uint8_t
    enum class Value : uint8_t {
        Unknown,
        StunResponse,
        DomainList,
        Ping,
        PingReply,
        KillAvatar,
        AvatarData,
        InjectAudio,
        MixedAudio,
        MicrophoneAudioNoEcho,
        MicrophoneAudioWithEcho,
        BulkAvatarData,
        SilentAudioFrame,
        DomainListRequest,
        RequestAssignment,
        CreateAssignment,
        DomainConnectionDenied,
        MuteEnvironment,
        AudioStreamStats,
        DomainServerPathQuery,
        DomainServerPathResponse,
        DomainServerAddedNode,
        ICEServerPeerInformation,
        ICEServerQuery,
        OctreeStats,
        SetAvatarTraits,
        AvatarIdentityRequest,
        AssignmentClientStatus,
        NoisyMute,
        AvatarIdentity,
        NodeIgnoreRequest,
        DomainConnectRequest,
        DomainServerRequireDTLS,
        NodeJsonStats,
        OctreeDataNack,
        StopNode,
        AudioEnvironment,
        EntityEditNack,
        ICEServerHeartbeat,
        ICEPing,
        ICEPingReply,
        EntityData,
        EntityQuery,
        EntityAdd,
        EntityErase,
        EntityEdit,
        DomainServerConnectionToken,
        DomainSettingsRequest,
        DomainSettings,
        AssetGet,
        AssetGetReply,
        AssetUpload,
        AssetUploadReply,
        AssetGetInfo,
        AssetGetInfoReply,
        DomainDisconnectRequest,
        DomainServerRemovedNode,
        MessagesData,
        MessagesSubscribe,
        MessagesUnsubscribe,
        ICEServerHeartbeatDenied,
        AssetMappingOperation,
        AssetMappingOperationReply,
        ICEServerHeartbeatACK,
        NegotiateAudioFormat,
        SelectedAudioFormat,
        MoreEntityShapes,
        NodeKickRequest,
        NodeMuteRequest,
        RadiusIgnoreRequest,
        UsernameFromIDRequest,
        UsernameFromIDReply,
        AvatarQuery,
        RequestsDomainListData,
        PerAvatarGainSet,
        EntityScriptGetStatus,
        EntityScriptGetStatusReply,
        ReloadEntityServerScript,
        EntityPhysics,
        EntityServerScriptLog,
        AdjustAvatarSorting,
        OctreeFileReplacement,
        CollisionEventChanges,
        ReplicatedMicrophoneAudioNoEcho,
        ReplicatedMicrophoneAudioWithEcho,
        ReplicatedInjectAudio,
        ReplicatedSilentAudioFrame,
        ReplicatedAvatarIdentity,
        ReplicatedKillAvatar,
        ReplicatedBulkAvatarData,
        DomainContentReplacementFromUrl,
        ChallengeOwnership,
        EntityScriptCallMethod,
        ChallengeOwnershipRequest,
        ChallengeOwnershipReply,
        OctreeDataFileRequest,
        OctreeDataFileReply,
        OctreeDataPersist,
        EntityClone,
        EntityQueryInitialResultsComplete,
        BulkAvatarTraits,
        AudioSoloRequest,

        NUM_PACKET_TYPE
    };

    const static QHash<PacketTypeEnum::Value, PacketTypeEnum::Value> getReplicatedPacketMapping() {
        const static QHash<PacketTypeEnum::Value, PacketTypeEnum::Value> REPLICATED_PACKET_MAPPING {
            { PacketTypeEnum::Value::MicrophoneAudioNoEcho, PacketTypeEnum::Value::ReplicatedMicrophoneAudioNoEcho },
            { PacketTypeEnum::Value::MicrophoneAudioWithEcho, PacketTypeEnum::Value::ReplicatedMicrophoneAudioWithEcho },
            { PacketTypeEnum::Value::InjectAudio, PacketTypeEnum::Value::ReplicatedInjectAudio },
            { PacketTypeEnum::Value::SilentAudioFrame, PacketTypeEnum::Value::ReplicatedSilentAudioFrame },
            { PacketTypeEnum::Value::AvatarIdentity, PacketTypeEnum::Value::ReplicatedAvatarIdentity },
            { PacketTypeEnum::Value::KillAvatar, PacketTypeEnum::Value::ReplicatedKillAvatar },
            { PacketTypeEnum::Value::BulkAvatarData, PacketTypeEnum::Value::ReplicatedBulkAvatarData }
        };
        return REPLICATED_PACKET_MAPPING;
    }

    const static QSet<PacketTypeEnum::Value> getNonVerifiedPackets() {
        const static QSet<PacketTypeEnum::Value> NON_VERIFIED_PACKETS = QSet<PacketTypeEnum::Value>()
            << PacketTypeEnum::Value::NodeJsonStats
            << PacketTypeEnum::Value::EntityQuery
            << PacketTypeEnum::Value::OctreeDataNack
            << PacketTypeEnum::Value::EntityEditNack
            << PacketTypeEnum::Value::DomainListRequest
            << PacketTypeEnum::Value::StopNode
            << PacketTypeEnum::Value::DomainDisconnectRequest
            << PacketTypeEnum::Value::UsernameFromIDRequest
            << PacketTypeEnum::Value::NodeKickRequest
            << PacketTypeEnum::Value::NodeMuteRequest;
        return NON_VERIFIED_PACKETS;
    }

    const static QSet<PacketTypeEnum::Value> getNonSourcedPackets() {
        const static QSet<PacketTypeEnum::Value> NON_SOURCED_PACKETS = QSet<PacketTypeEnum::Value>()
            << PacketTypeEnum::Value::StunResponse << PacketTypeEnum::Value::CreateAssignment
            << PacketTypeEnum::Value::RequestAssignment << PacketTypeEnum::Value::DomainServerRequireDTLS
            << PacketTypeEnum::Value::DomainConnectRequest << PacketTypeEnum::Value::DomainList
            << PacketTypeEnum::Value::DomainConnectionDenied << PacketTypeEnum::Value::DomainServerPathQuery
            << PacketTypeEnum::Value::DomainServerPathResponse << PacketTypeEnum::Value::DomainServerAddedNode
            << PacketTypeEnum::Value::DomainServerConnectionToken << PacketTypeEnum::Value::DomainSettingsRequest
            << PacketTypeEnum::Value::OctreeDataFileRequest << PacketTypeEnum::Value::OctreeDataFileReply
            << PacketTypeEnum::Value::OctreeDataPersist << PacketTypeEnum::Value::DomainContentReplacementFromUrl
            << PacketTypeEnum::Value::DomainSettings << PacketTypeEnum::Value::ICEServerPeerInformation
            << PacketTypeEnum::Value::ICEServerQuery << PacketTypeEnum::Value::ICEServerHeartbeat
            << PacketTypeEnum::Value::ICEServerHeartbeatACK << PacketTypeEnum::Value::ICEPing
            << PacketTypeEnum::Value::ICEPingReply << PacketTypeEnum::Value::ICEServerHeartbeatDenied
            << PacketTypeEnum::Value::AssignmentClientStatus << PacketTypeEnum::Value::StopNode
            << PacketTypeEnum::Value::DomainServerRemovedNode << PacketTypeEnum::Value::UsernameFromIDReply
            << PacketTypeEnum::Value::OctreeFileReplacement << PacketTypeEnum::Value::ReplicatedMicrophoneAudioNoEcho
            << PacketTypeEnum::Value::ReplicatedMicrophoneAudioWithEcho << PacketTypeEnum::Value::ReplicatedInjectAudio
            << PacketTypeEnum::Value::ReplicatedSilentAudioFrame << PacketTypeEnum::Value::ReplicatedAvatarIdentity
            << PacketTypeEnum::Value::ReplicatedKillAvatar << PacketTypeEnum::Value::ReplicatedBulkAvatarData;
        return NON_SOURCED_PACKETS;
    }

    const static QSet<PacketTypeEnum::Value> getDomainSourcedPackets() {
        const static QSet<PacketTypeEnum::Value> DOMAIN_SOURCED_PACKETS = QSet<PacketTypeEnum::Value>()
            << PacketTypeEnum::Value::AssetMappingOperation
            << PacketTypeEnum::Value::AssetGet
            << PacketTypeEnum::Value::AssetUpload;
        return DOMAIN_SOURCED_PACKETS;
    }

    const static QSet<PacketTypeEnum::Value> getDomainIgnoredVerificationPackets() {
        const static QSet<PacketTypeEnum::Value> DOMAIN_IGNORED_VERIFICATION_PACKETS = QSet<PacketTypeEnum::Value>()
            << PacketTypeEnum::Value::AssetMappingOperationReply
            << PacketTypeEnum::Value::AssetGetReply
            << PacketTypeEnum::Value::AssetUploadReply;
        return DOMAIN_IGNORED_VERIFICATION_PACKETS;
    }
};

using PacketType = PacketTypeEnum::Value;

const int NUM_BYTES_MD5_HASH = 16;

typedef char PacketVersion;

PacketVersion versionForPacketType(PacketType packetType);
QByteArray protocolVersionsSignature(); /// returns a unqiue signature for all the current protocols
QString protocolVersionsSignatureBase64();

#if (PR_BUILD || DEV_BUILD)
void sendWrongProtocolVersionsSignature(bool sendWrongVersion); /// for debugging version negotiation
#endif

uint qHash(const PacketType& key, uint seed);
QDebug operator<<(QDebug debug, const PacketType& type);

// Due to the different legacy behaviour, we need special processing for domains that were created before
// the zone inheritance modes were added.  These have version numbers up to 80
enum class EntityVersion : PacketVersion {
    StrokeColorProperty = 0,
    HasDynamicOwnershipTests,
    HazeEffect,
    StaticCertJsonVersionOne,
    OwnershipChallengeFix,
    ZoneLightInheritModes = 82,
    ZoneStageRemoved,
    SoftEntities,
    MaterialEntities,
    ShadowControl,
    MaterialData,
    CloneableData,
    CollisionMask16Bytes,
    YieldSimulationOwnership,
    ParticleEntityFix,
    ParticleSpin,
    BloomEffect,
    GrabProperties,
    ScriptGlmVectors,
    FixedLightSerialization,
    MaterialRepeat,
    EntityHostTypes,
    CleanupProperties,
    ImageEntities,
    GridEntities,
    MissingTextProperties,
    GrabTraits,
    MorePropertiesCleanup,
    FixPropertiesFromCleanup,
    UpdatedPolyLines,
<<<<<<< HEAD
    MigrateOverlayRenderProperties,

    // Add new versions above here
    NUM_PACKET_TYPE,
    LAST_PACKET_TYPE = NUM_PACKET_TYPE - 1
=======
    FixProtocolVersionBumpMismatch
>>>>>>> 00a9367f
};

enum class EntityScriptCallMethodVersion : PacketVersion {
    ServerCallable = 18,
    ClientCallable = 19
};

enum class EntityQueryPacketVersion: PacketVersion {
    JSONFilter = 18,
    JSONFilterWithFamilyTree = 19,
    ConnectionIdentifier = 20,
    RemovedJurisdictions = 21,
    MultiFrustumQuery = 22,
    ConicalFrustums = 23
};

enum class AssetServerPacketVersion: PacketVersion {
    VegasCongestionControl = 19,
    RangeRequestSupport,
    RedirectedMappings,
    BakingTextureMeta
};

enum class AvatarMixerPacketVersion : PacketVersion {
    TranslationSupport = 17,
    SoftAttachmentSupport,
    AvatarEntities,
    AbsoluteSixByteRotations,
    SensorToWorldMat,
    HandControllerJoints,
    HasKillAvatarReason,
    SessionDisplayName,
    Unignore,
    ImmediateSessionDisplayNameUpdates,
    VariableAvatarData,
    AvatarAsChildFixes,
    StickAndBallDefaultAvatar,
    IdentityPacketsIncludeUpdateTime,
    AvatarIdentitySequenceId,
    MannequinDefaultAvatar,
    AvatarIdentitySequenceFront,
    IsReplicatedInAvatarIdentity,
    AvatarIdentityLookAtSnapping,
    UpdatedMannequinDefaultAvatar,
    AvatarJointDefaultPoseFlags,
    FBXReaderNodeReparenting,
    FixMannequinDefaultAvatarFeet,
    ProceduralFaceMovementFlagsAndBlendshapes,
    FarGrabJoints,
    MigrateSkeletonURLToTraits,
    MigrateAvatarEntitiesToTraits,
    FarGrabJointsRedux,
    JointTransScaled,
    GrabTraits,
    CollisionFlag
};

enum class DomainConnectRequestVersion : PacketVersion {
    NoHostname = 17,
    HasHostname,
    HasProtocolVersions,
    HasMACAddress,
    HasMachineFingerprint,
    AlwaysHasMachineFingerprint
};

enum class DomainConnectionDeniedVersion : PacketVersion {
    ReasonMessageOnly = 17,
    IncludesReasonCode,
    IncludesExtraInfo
};

enum class DomainServerAddedNodeVersion : PacketVersion {
    PrePermissionsGrid = 17,
    PermissionsGrid
};

enum class DomainListVersion : PacketVersion {
    PrePermissionsGrid = 18,
    PermissionsGrid,
    GetUsernameFromUUIDSupport,
    GetMachineFingerprintFromUUIDSupport,
    AuthenticationOptional
};

enum class AudioVersion : PacketVersion {
    HasCompressedAudio = 17,
    CodecNameInAudioPackets,
    Exactly10msAudioPackets,
    TerminatingStreamStats,
    SpaceBubbleChanges,
    HasPersonalMute,
    HighDynamicRangeVolume,
};

enum class MessageDataVersion : PacketVersion {
    TextOrBinaryData = 18
};

enum class IcePingVersion : PacketVersion {
    SendICEPeerID = 18
};

enum class PingVersion : PacketVersion {
    IncludeConnectionID = 18
};

enum class AvatarQueryVersion : PacketVersion {
    SendMultipleFrustums = 21,
    ConicalFrustums = 22
};

#endif // hifi_PacketHeaders_h<|MERGE_RESOLUTION|>--- conflicted
+++ resolved
@@ -255,15 +255,12 @@
     MorePropertiesCleanup,
     FixPropertiesFromCleanup,
     UpdatedPolyLines,
-<<<<<<< HEAD
+    FixProtocolVersionBumpMismatch,
     MigrateOverlayRenderProperties,
 
     // Add new versions above here
     NUM_PACKET_TYPE,
     LAST_PACKET_TYPE = NUM_PACKET_TYPE - 1
-=======
-    FixProtocolVersionBumpMismatch
->>>>>>> 00a9367f
 };
 
 enum class EntityScriptCallMethodVersion : PacketVersion {
