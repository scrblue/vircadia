//
//  PacketHeaders.h
//  libraries/networking/src
//
//  Created by Stephen Birarda on 4/8/13.
//  Copyright 2013 High Fidelity, Inc.
//
//  Distributed under the Apache License, Version 2.0.
//  See the accompanying file LICENSE or http://www.apache.org/licenses/LICENSE-2.0.html
//

#ifndef hifi_PacketHeaders_h
#define hifi_PacketHeaders_h

#pragma once

#include <cstdint>
#include <map>

#include <QtCore/QCryptographicHash>
#include <QtCore/QObject>
#include <QtCore/QSet>
#include <QtCore/QUuid>

// The enums are inside this PacketTypeEnum for run-time conversion of enum value to string via
// Q_ENUMS, without requiring a macro that is called for each enum value.
class PacketTypeEnum {
    Q_GADGET
    Q_ENUMS(Value)
public:
    // If adding a new packet packetType, you can replace one marked usable or add at the end.
    // This enum must hold 256 or fewer packet types (so the value is <= 255) since it is statically typed as a uint8_t
    enum class Value : uint8_t {
        Unknown,
        StunResponse,
        DomainList,
        Ping,
        PingReply,
        KillAvatar,
        AvatarData,
        InjectAudio,
        MixedAudio,
        MicrophoneAudioNoEcho,
        MicrophoneAudioWithEcho,
        BulkAvatarData,
        SilentAudioFrame,
        DomainListRequest,
        RequestAssignment,
        CreateAssignment,
        DomainConnectionDenied,
        MuteEnvironment,
        AudioStreamStats,
        DomainServerPathQuery,
        DomainServerPathResponse,
        DomainServerAddedNode,
        ICEServerPeerInformation,
        ICEServerQuery,
        OctreeStats,
        SetAvatarTraits,
        AvatarIdentityRequest,
        AssignmentClientStatus,
        NoisyMute,
        AvatarIdentity,
        NodeIgnoreRequest,
        DomainConnectRequest,
        DomainServerRequireDTLS,
        NodeJsonStats,
        OctreeDataNack,
        StopNode,
        AudioEnvironment,
        EntityEditNack,
        ICEServerHeartbeat,
        ICEPing,
        ICEPingReply,
        EntityData,
        EntityQuery,
        EntityAdd,
        EntityErase,
        EntityEdit,
        DomainServerConnectionToken,
        DomainSettingsRequest,
        DomainSettings,
        AssetGet,
        AssetGetReply,
        AssetUpload,
        AssetUploadReply,
        AssetGetInfo,
        AssetGetInfoReply,
        DomainDisconnectRequest,
        DomainServerRemovedNode,
        MessagesData,
        MessagesSubscribe,
        MessagesUnsubscribe,
        ICEServerHeartbeatDenied,
        AssetMappingOperation,
        AssetMappingOperationReply,
        ICEServerHeartbeatACK,
        NegotiateAudioFormat,
        SelectedAudioFormat,
        MoreEntityShapes,
        NodeKickRequest,
        NodeMuteRequest,
        RadiusIgnoreRequest,
        UsernameFromIDRequest,
        UsernameFromIDReply,
        AvatarQuery,
        RequestsDomainListData,
        PerAvatarGainSet,
        EntityScriptGetStatus,
        EntityScriptGetStatusReply,
        ReloadEntityServerScript,
        EntityPhysics,
        EntityServerScriptLog,
        AdjustAvatarSorting,
        OctreeFileReplacement,
        CollisionEventChanges,
        ReplicatedMicrophoneAudioNoEcho,
        ReplicatedMicrophoneAudioWithEcho,
        ReplicatedInjectAudio,
        ReplicatedSilentAudioFrame,
        ReplicatedAvatarIdentity,
        ReplicatedKillAvatar,
        ReplicatedBulkAvatarData,
        DomainContentReplacementFromUrl,
        ChallengeOwnership,
        EntityScriptCallMethod,
        ChallengeOwnershipRequest,
        ChallengeOwnershipReply,
        OctreeDataFileRequest,
        OctreeDataFileReply,
        OctreeDataPersist,
        EntityClone,
        EntityQueryInitialResultsComplete,
        BulkAvatarTraits,
        AudioSoloRequest,

        NUM_PACKET_TYPE
    };

    const static QHash<PacketTypeEnum::Value, PacketTypeEnum::Value> getReplicatedPacketMapping() {
        const static QHash<PacketTypeEnum::Value, PacketTypeEnum::Value> REPLICATED_PACKET_MAPPING {
            { PacketTypeEnum::Value::MicrophoneAudioNoEcho, PacketTypeEnum::Value::ReplicatedMicrophoneAudioNoEcho },
            { PacketTypeEnum::Value::MicrophoneAudioWithEcho, PacketTypeEnum::Value::ReplicatedMicrophoneAudioWithEcho },
            { PacketTypeEnum::Value::InjectAudio, PacketTypeEnum::Value::ReplicatedInjectAudio },
            { PacketTypeEnum::Value::SilentAudioFrame, PacketTypeEnum::Value::ReplicatedSilentAudioFrame },
            { PacketTypeEnum::Value::AvatarIdentity, PacketTypeEnum::Value::ReplicatedAvatarIdentity },
            { PacketTypeEnum::Value::KillAvatar, PacketTypeEnum::Value::ReplicatedKillAvatar },
            { PacketTypeEnum::Value::BulkAvatarData, PacketTypeEnum::Value::ReplicatedBulkAvatarData }
        };
        return REPLICATED_PACKET_MAPPING;
    }

    const static QSet<PacketTypeEnum::Value> getNonVerifiedPackets() {
        const static QSet<PacketTypeEnum::Value> NON_VERIFIED_PACKETS = QSet<PacketTypeEnum::Value>()
            << PacketTypeEnum::Value::NodeJsonStats
            << PacketTypeEnum::Value::EntityQuery
            << PacketTypeEnum::Value::OctreeDataNack
            << PacketTypeEnum::Value::EntityEditNack
            << PacketTypeEnum::Value::DomainListRequest
            << PacketTypeEnum::Value::StopNode
            << PacketTypeEnum::Value::DomainDisconnectRequest
            << PacketTypeEnum::Value::UsernameFromIDRequest
            << PacketTypeEnum::Value::NodeKickRequest
            << PacketTypeEnum::Value::NodeMuteRequest;
        return NON_VERIFIED_PACKETS;
    }

    const static QSet<PacketTypeEnum::Value> getNonSourcedPackets() {
        const static QSet<PacketTypeEnum::Value> NON_SOURCED_PACKETS = QSet<PacketTypeEnum::Value>()
            << PacketTypeEnum::Value::StunResponse << PacketTypeEnum::Value::CreateAssignment
            << PacketTypeEnum::Value::RequestAssignment << PacketTypeEnum::Value::DomainServerRequireDTLS
            << PacketTypeEnum::Value::DomainConnectRequest << PacketTypeEnum::Value::DomainList
            << PacketTypeEnum::Value::DomainConnectionDenied << PacketTypeEnum::Value::DomainServerPathQuery
            << PacketTypeEnum::Value::DomainServerPathResponse << PacketTypeEnum::Value::DomainServerAddedNode
            << PacketTypeEnum::Value::DomainServerConnectionToken << PacketTypeEnum::Value::DomainSettingsRequest
            << PacketTypeEnum::Value::OctreeDataFileRequest << PacketTypeEnum::Value::OctreeDataFileReply
            << PacketTypeEnum::Value::OctreeDataPersist << PacketTypeEnum::Value::DomainContentReplacementFromUrl
            << PacketTypeEnum::Value::DomainSettings << PacketTypeEnum::Value::ICEServerPeerInformation
            << PacketTypeEnum::Value::ICEServerQuery << PacketTypeEnum::Value::ICEServerHeartbeat
            << PacketTypeEnum::Value::ICEServerHeartbeatACK << PacketTypeEnum::Value::ICEPing
            << PacketTypeEnum::Value::ICEPingReply << PacketTypeEnum::Value::ICEServerHeartbeatDenied
            << PacketTypeEnum::Value::AssignmentClientStatus << PacketTypeEnum::Value::StopNode
            << PacketTypeEnum::Value::DomainServerRemovedNode << PacketTypeEnum::Value::UsernameFromIDReply
            << PacketTypeEnum::Value::OctreeFileReplacement << PacketTypeEnum::Value::ReplicatedMicrophoneAudioNoEcho
            << PacketTypeEnum::Value::ReplicatedMicrophoneAudioWithEcho << PacketTypeEnum::Value::ReplicatedInjectAudio
            << PacketTypeEnum::Value::ReplicatedSilentAudioFrame << PacketTypeEnum::Value::ReplicatedAvatarIdentity
            << PacketTypeEnum::Value::ReplicatedKillAvatar << PacketTypeEnum::Value::ReplicatedBulkAvatarData;
        return NON_SOURCED_PACKETS;
    }

    const static QSet<PacketTypeEnum::Value> getDomainSourcedPackets() {
        const static QSet<PacketTypeEnum::Value> DOMAIN_SOURCED_PACKETS = QSet<PacketTypeEnum::Value>()
            << PacketTypeEnum::Value::AssetMappingOperation
            << PacketTypeEnum::Value::AssetGet
            << PacketTypeEnum::Value::AssetUpload;
        return DOMAIN_SOURCED_PACKETS;
    }

    const static QSet<PacketTypeEnum::Value> getDomainIgnoredVerificationPackets() {
        const static QSet<PacketTypeEnum::Value> DOMAIN_IGNORED_VERIFICATION_PACKETS = QSet<PacketTypeEnum::Value>()
            << PacketTypeEnum::Value::AssetMappingOperationReply
            << PacketTypeEnum::Value::AssetGetReply
            << PacketTypeEnum::Value::AssetUploadReply;
        return DOMAIN_IGNORED_VERIFICATION_PACKETS;
    }
};

using PacketType = PacketTypeEnum::Value;

const int NUM_BYTES_MD5_HASH = 16;

typedef char PacketVersion;

PacketVersion versionForPacketType(PacketType packetType);
QByteArray protocolVersionsSignature(); /// returns a unqiue signature for all the current protocols
QString protocolVersionsSignatureBase64();

#if (PR_BUILD || DEV_BUILD)
void sendWrongProtocolVersionsSignature(bool sendWrongVersion); /// for debugging version negotiation
#endif

uint qHash(const PacketType& key, uint seed);
QDebug operator<<(QDebug debug, const PacketType& type);

// Due to the different legacy behaviour, we need special processing for domains that were created before
// the zone inheritance modes were added.  These have version numbers up to 80
enum class EntityVersion : PacketVersion {
    StrokeColorProperty = 0,
    HasDynamicOwnershipTests,
    HazeEffect,
    StaticCertJsonVersionOne,
    OwnershipChallengeFix,
    ZoneLightInheritModes = 82,
    ZoneStageRemoved,
    SoftEntities,
    MaterialEntities,
    ShadowControl,
    MaterialData,
    CloneableData,
    CollisionMask16Bytes,
    YieldSimulationOwnership,
    ParticleEntityFix,
    ParticleSpin,
    BloomEffect,
    GrabProperties,
    ScriptGlmVectors,
    FixedLightSerialization,
    MaterialRepeat,
    EntityHostTypes,
    CleanupProperties,
    ImageEntities,
    GridEntities,
    MissingTextProperties,
<<<<<<< HEAD
    MorePropertiesCleanup,
    UpdatedPolyLines
=======
    GrabTraits,
    MorePropertiesCleanup
>>>>>>> 9b6dfd17
};

enum class EntityScriptCallMethodVersion : PacketVersion {
    ServerCallable = 18,
    ClientCallable = 19
};

enum class EntityQueryPacketVersion: PacketVersion {
    JSONFilter = 18,
    JSONFilterWithFamilyTree = 19,
    ConnectionIdentifier = 20,
    RemovedJurisdictions = 21,
    MultiFrustumQuery = 22,
    ConicalFrustums = 23
};

enum class AssetServerPacketVersion: PacketVersion {
    VegasCongestionControl = 19,
    RangeRequestSupport,
    RedirectedMappings,
    BakingTextureMeta
};

enum class AvatarMixerPacketVersion : PacketVersion {
    TranslationSupport = 17,
    SoftAttachmentSupport,
    AvatarEntities,
    AbsoluteSixByteRotations,
    SensorToWorldMat,
    HandControllerJoints,
    HasKillAvatarReason,
    SessionDisplayName,
    Unignore,
    ImmediateSessionDisplayNameUpdates,
    VariableAvatarData,
    AvatarAsChildFixes,
    StickAndBallDefaultAvatar,
    IdentityPacketsIncludeUpdateTime,
    AvatarIdentitySequenceId,
    MannequinDefaultAvatar,
    AvatarIdentitySequenceFront,
    IsReplicatedInAvatarIdentity,
    AvatarIdentityLookAtSnapping,
    UpdatedMannequinDefaultAvatar,
    AvatarJointDefaultPoseFlags,
    FBXReaderNodeReparenting,
    FixMannequinDefaultAvatarFeet,
    ProceduralFaceMovementFlagsAndBlendshapes,
    FarGrabJoints,
    MigrateSkeletonURLToTraits,
    MigrateAvatarEntitiesToTraits,
    FarGrabJointsRedux,
    JointTransScaled,
    GrabTraits
};

enum class DomainConnectRequestVersion : PacketVersion {
    NoHostname = 17,
    HasHostname,
    HasProtocolVersions,
    HasMACAddress,
    HasMachineFingerprint,
    AlwaysHasMachineFingerprint
};

enum class DomainConnectionDeniedVersion : PacketVersion {
    ReasonMessageOnly = 17,
    IncludesReasonCode,
    IncludesExtraInfo
};

enum class DomainServerAddedNodeVersion : PacketVersion {
    PrePermissionsGrid = 17,
    PermissionsGrid
};

enum class DomainListVersion : PacketVersion {
    PrePermissionsGrid = 18,
    PermissionsGrid,
    GetUsernameFromUUIDSupport,
    GetMachineFingerprintFromUUIDSupport,
    AuthenticationOptional
};

enum class AudioVersion : PacketVersion {
    HasCompressedAudio = 17,
    CodecNameInAudioPackets,
    Exactly10msAudioPackets,
    TerminatingStreamStats,
    SpaceBubbleChanges,
    HasPersonalMute,
    HighDynamicRangeVolume,
};

enum class MessageDataVersion : PacketVersion {
    TextOrBinaryData = 18
};

enum class IcePingVersion : PacketVersion {
    SendICEPeerID = 18
};

enum class PingVersion : PacketVersion {
    IncludeConnectionID = 18
};

enum class AvatarQueryVersion : PacketVersion {
    SendMultipleFrustums = 21,
    ConicalFrustums = 22
};

#endif // hifi_PacketHeaders_h<|MERGE_RESOLUTION|>--- conflicted
+++ resolved
@@ -251,13 +251,9 @@
     ImageEntities,
     GridEntities,
     MissingTextProperties,
-<<<<<<< HEAD
-    MorePropertiesCleanup,
-    UpdatedPolyLines
-=======
     GrabTraits,
     MorePropertiesCleanup
->>>>>>> 9b6dfd17
+    UpdatedPolyLines
 };
 
 enum class EntityScriptCallMethodVersion : PacketVersion {
