//
//  PacketHeaders.h
//  libraries/networking/src
//
//  Created by Stephen Birarda on 4/8/13.
//  Copyright 2013 High Fidelity, Inc.
//
//  Distributed under the Apache License, Version 2.0.
//  See the accompanying file LICENSE or http://www.apache.org/licenses/LICENSE-2.0.html
//

#ifndef hifi_PacketHeaders_h
#define hifi_PacketHeaders_h

#pragma once

#include <cstdint>
#include <map>

#include <QtCore/QCryptographicHash>
#include <QtCore/QSet>
#include <QtCore/QUuid>

#include "UUID.h"

<<<<<<< HEAD
// If adding a new packet packetType, you can replace one marked usable or add at the end.
// If you want the name of the packet packetType to be available for debugging or logging, update nameForPacketType() as well
// This enum must hold 256 or fewer packet types (so the value is <= 255) since it is statically typed as a uint8_t
enum class PacketType : uint8_t {
    Unknown,
    StunResponse,
    DomainList,
    Ping,
    PingReply,
    KillAvatar,
    AvatarData,
    InjectAudio,
    MixedAudio,
    MicrophoneAudioNoEcho,
    MicrophoneAudioWithEcho,
    BulkAvatarData,
    SilentAudioFrame,
    DomainListRequest,
    RequestAssignment,
    CreateAssignment,
    DomainConnectionDenied,
    MuteEnvironment,
    AudioStreamStats,
    DomainServerPathQuery,
    DomainServerPathResponse,
    DomainServerAddedNode,
    ICEServerPeerInformation,
    ICEServerQuery,
    OctreeStats,
    Jurisdiction,
    JurisdictionRequest,
    AssignmentClientStatus,
    NoisyMute,
    AvatarIdentity,
    AvatarBillboard,
    DomainConnectRequest,
    DomainServerRequireDTLS,
    NodeJsonStats,
    OctreeDataNack,
    StopNode,
    AudioEnvironment,
    EntityEditNack,
    ICEServerHeartbeat,
    ICEPing,
    ICEPingReply,
    EntityData,
    EntityQuery,
    EntityAdd,
    EntityErase,
    EntityEdit
=======
// NOTE: if adding a new packet packetType, you can replace one marked usable or add at the end
// NOTE: if you want the name of the packet packetType to be available for debugging or logging, update nameForPacketType() as well

namespace PacketType {
    enum Value {
        Unknown,
        StunResponse,
        DomainList,
        Ping,
        PingReply,
        KillAvatar,
        AvatarData,
        InjectAudio,
        MixedAudio,
        MicrophoneAudioNoEcho,
        MicrophoneAudioWithEcho,
        BulkAvatarData,
        SilentAudioFrame,
        DomainListRequest,
        RequestAssignment,
        CreateAssignment,
        DomainConnectionDenied,
        MuteEnvironment,
        AudioStreamStats,
        DomainServerPathQuery,
        DomainServerPathResponse,
        DomainServerAddedNode,
        ICEServerPeerInformation,
        ICEServerQuery,
        OctreeStats,
        Jurisdiction,
        JurisdictionRequest,
        AssignmentClientStatus,
        NoisyMute,
        AvatarIdentity,
        AvatarBillboard,
        DomainConnectRequest,
        DomainServerRequireDTLS,
        NodeJsonStats,
        OctreeDataNack,
        StopNode,
        AudioEnvironment,
        EntityEditNack,
        ICEServerHeartbeat,
        ICEPing,
        ICEPingReply,
        EntityData,
        EntityQuery,
        EntityAdd,
        EntityErase,
        EntityEdit,
        DomainServerConnectionToken
    };
>>>>>>> 52f212b9
};

const int NUM_BYTES_MD5_HASH = 16;

typedef char PacketVersion;

extern const QSet<PacketType> NON_VERIFIED_PACKETS;
extern const QSet<PacketType> NON_SOURCED_PACKETS;
extern const QSet<PacketType> RELIABLE_PACKETS;

QString nameForPacketType(PacketType packetType);
PacketVersion versionForPacketType(PacketType packetType);

uint qHash(const PacketType& key, uint seed);
QDebug operator<<(QDebug debug, const PacketType& type);

const PacketVersion VERSION_OCTREE_HAS_FILE_BREAKS = 1;
const PacketVersion VERSION_ENTITIES_HAVE_ANIMATION = 1;
const PacketVersion VERSION_ROOT_ELEMENT_HAS_DATA = 2;
const PacketVersion VERSION_ENTITIES_SUPPORT_SPLIT_MTU = 3;
const PacketVersion VERSION_ENTITIES_HAS_FILE_BREAKS = VERSION_ENTITIES_SUPPORT_SPLIT_MTU;
const PacketVersion VERSION_ENTITIES_SUPPORT_DIMENSIONS = 4;
const PacketVersion VERSION_ENTITIES_MODELS_HAVE_ANIMATION_SETTINGS = 5;
const PacketVersion VERSION_ENTITIES_HAVE_USER_DATA = 6;
const PacketVersion VERSION_ENTITIES_HAS_LAST_SIMULATED_TIME = 7;
const PacketVersion VERSION_MODEL_ENTITIES_SUPPORT_SHAPE_TYPE = 8;
const PacketVersion VERSION_ENTITIES_LIGHT_HAS_INTENSITY_AND_COLOR_PROPERTIES = 9;
const PacketVersion VERSION_ENTITIES_HAS_PARTICLES = 10;
const PacketVersion VERSION_ENTITIES_USE_METERS_AND_RADIANS = 11;
const PacketVersion VERSION_ENTITIES_HAS_COLLISION_MODEL = 12;
const PacketVersion VERSION_ENTITIES_HAS_MARKETPLACE_ID_DAMAGED = 13;
const PacketVersion VERSION_ENTITIES_HAS_MARKETPLACE_ID = 14;
const PacketVersion VERSION_ENTITIES_HAVE_ACCELERATION = 15;
const PacketVersion VERSION_ENTITIES_HAVE_UUIDS = 16;
const PacketVersion VERSION_ENTITIES_ZONE_ENTITIES_EXIST = 17;
const PacketVersion VERSION_ENTITIES_ZONE_ENTITIES_HAVE_DYNAMIC_SHAPE = 18;
const PacketVersion VERSION_ENTITIES_HAVE_NAMES = 19;
const PacketVersion VERSION_ENTITIES_ZONE_ENTITIES_HAVE_ATMOSPHERE = 20;
const PacketVersion VERSION_ENTITIES_ZONE_ENTITIES_HAVE_SKYBOX = 21;
const PacketVersion VERSION_ENTITIES_ZONE_ENTITIES_STAGE_HAS_AUTOMATIC_HOURDAY = 22;
const PacketVersion VERSION_ENTITIES_PARTICLE_ENTITIES_HAVE_TEXTURES = 23;
const PacketVersion VERSION_ENTITIES_HAVE_LINE_TYPE = 24;
const PacketVersion VERSION_ENTITIES_HAVE_COLLISION_SOUND_URL = 25;
const PacketVersion VERSION_ENTITIES_HAVE_FRICTION = 26;
const PacketVersion VERSION_NO_ENTITY_ID_SWAP = 27;
const PacketVersion VERSION_ENTITIES_PARTICLE_FIX = 28;
const PacketVersion VERSION_ENTITIES_LINE_POINTS = 29;
const PacketVersion VERSION_ENTITIES_FACE_CAMERA = 30;
const PacketVersion VERSION_ENTITIES_SCRIPT_TIMESTAMP = 31;
const PacketVersion VERSION_ENTITIES_SCRIPT_TIMESTAMP_FIX = 32;
const PacketVersion VERSION_ENTITIES_HAVE_SIMULATION_OWNER_AND_ACTIONS_OVER_WIRE = 33;
const PacketVersion VERSION_ENTITIES_NEW_PROTOCOL_LAYER = 35;
<<<<<<< HEAD
const PacketVersion VERSION_ENTITIES_PROTOCOL_HEADER_SWAP = 36;
=======
const PacketVersion VERSION_POLYVOX_TEXTURES = 36;
const PacketVersion VERSION_ENTITIES_POLYLINE = 37;
>>>>>>> 52f212b9

#endif // hifi_PacketHeaders_h<|MERGE_RESOLUTION|>--- conflicted
+++ resolved
@@ -23,7 +23,6 @@
 
 #include "UUID.h"
 
-<<<<<<< HEAD
 // If adding a new packet packetType, you can replace one marked usable or add at the end.
 // If you want the name of the packet packetType to be available for debugging or logging, update nameForPacketType() as well
 // This enum must hold 256 or fewer packet types (so the value is <= 255) since it is statically typed as a uint8_t
@@ -73,62 +72,8 @@
     EntityQuery,
     EntityAdd,
     EntityErase,
-    EntityEdit
-=======
-// NOTE: if adding a new packet packetType, you can replace one marked usable or add at the end
-// NOTE: if you want the name of the packet packetType to be available for debugging or logging, update nameForPacketType() as well
-
-namespace PacketType {
-    enum Value {
-        Unknown,
-        StunResponse,
-        DomainList,
-        Ping,
-        PingReply,
-        KillAvatar,
-        AvatarData,
-        InjectAudio,
-        MixedAudio,
-        MicrophoneAudioNoEcho,
-        MicrophoneAudioWithEcho,
-        BulkAvatarData,
-        SilentAudioFrame,
-        DomainListRequest,
-        RequestAssignment,
-        CreateAssignment,
-        DomainConnectionDenied,
-        MuteEnvironment,
-        AudioStreamStats,
-        DomainServerPathQuery,
-        DomainServerPathResponse,
-        DomainServerAddedNode,
-        ICEServerPeerInformation,
-        ICEServerQuery,
-        OctreeStats,
-        Jurisdiction,
-        JurisdictionRequest,
-        AssignmentClientStatus,
-        NoisyMute,
-        AvatarIdentity,
-        AvatarBillboard,
-        DomainConnectRequest,
-        DomainServerRequireDTLS,
-        NodeJsonStats,
-        OctreeDataNack,
-        StopNode,
-        AudioEnvironment,
-        EntityEditNack,
-        ICEServerHeartbeat,
-        ICEPing,
-        ICEPingReply,
-        EntityData,
-        EntityQuery,
-        EntityAdd,
-        EntityErase,
-        EntityEdit,
-        DomainServerConnectionToken
-    };
->>>>>>> 52f212b9
+    EntityEdit,
+    DomainServerConnectionToken
 };
 
 const int NUM_BYTES_MD5_HASH = 16;
@@ -181,11 +126,8 @@
 const PacketVersion VERSION_ENTITIES_SCRIPT_TIMESTAMP_FIX = 32;
 const PacketVersion VERSION_ENTITIES_HAVE_SIMULATION_OWNER_AND_ACTIONS_OVER_WIRE = 33;
 const PacketVersion VERSION_ENTITIES_NEW_PROTOCOL_LAYER = 35;
-<<<<<<< HEAD
-const PacketVersion VERSION_ENTITIES_PROTOCOL_HEADER_SWAP = 36;
-=======
 const PacketVersion VERSION_POLYVOX_TEXTURES = 36;
 const PacketVersion VERSION_ENTITIES_POLYLINE = 37;
->>>>>>> 52f212b9
+const PacketVersion VERSION_ENTITIES_PROTOCOL_HEADER_SWAP = 38;
 
 #endif // hifi_PacketHeaders_h