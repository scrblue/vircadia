//
//  PacketHeaders.h
//  libraries/networking/src
//
//  Created by Stephen Birarda on 4/8/13.
//  Copyright 2013 High Fidelity, Inc.
//
//  Distributed under the Apache License, Version 2.0.
//  See the accompanying file LICENSE or http://www.apache.org/licenses/LICENSE-2.0.html
//

#ifndef hifi_PacketHeaders_h
#define hifi_PacketHeaders_h

#pragma once

#include <cstdint>
#include <map>

#include <QtCore/QCryptographicHash>
#include <QtCore/QObject>
#include <QtCore/QSet>
#include <QtCore/QUuid>

<<<<<<< HEAD
// If adding a new packet packetType, you can replace one marked usable or add at the end.
// If you want the name of the packet packetType to be available for debugging or logging, update nameForPacketType() as well
// This enum must hold 256 or fewer packet types (so the value is <= 255) since it is statically typed as a uint8_t
enum class PacketType : uint8_t {
    Unknown,
    StunResponse,
    DomainList,
    Ping,
    PingReply,
    KillAvatar,
    AvatarData,
    InjectAudio,
    MixedAudio,
    MicrophoneAudioNoEcho,
    MicrophoneAudioWithEcho,
    BulkAvatarData,
    SilentAudioFrame,
    DomainListRequest,
    RequestAssignment,
    CreateAssignment,
    DomainConnectionDenied,
    MuteEnvironment,
    AudioStreamStats,
    DomainServerPathQuery,
    DomainServerPathResponse,
    DomainServerAddedNode,
    ICEServerPeerInformation,
    ICEServerQuery,
    OctreeStats,
    Jurisdiction,
    JurisdictionRequest,
    AssignmentClientStatus,
    NoisyMute,
    AvatarIdentity,
    AvatarBillboard,
    DomainConnectRequest,
    DomainServerRequireDTLS,
    NodeJsonStats,
    OctreeDataNack,
    StopNode,
    AudioEnvironment,
    EntityEditNack,
    ICEServerHeartbeat,
    ICEPing,
    ICEPingReply,
    EntityData,
    EntityQuery,
    EntityAdd,
    EntityErase,
    EntityEdit,
    DomainServerConnectionToken,
    DomainSettingsRequest,
    DomainSettings,
    AssetGet,
    AssetGetReply,
    AssetUpload,
    AssetUploadReply,
    AssetGetInfo,
    AssetGetInfoReply,
    MessagesData
=======
// The enums are inside this PacketTypeEnum for run-time conversion of enum value to string via
// Q_ENUMS, without requiring a macro that is called for each enum value.
class PacketTypeEnum {
    Q_GADGET
    Q_ENUMS(Value)
public:
    // If adding a new packet packetType, you can replace one marked usable or add at the end.
    // This enum must hold 256 or fewer packet types (so the value is <= 255) since it is statically typed as a uint8_t
    enum class Value : uint8_t {
        Unknown,
        StunResponse,
        DomainList,
        Ping,
        PingReply,
        KillAvatar,
        AvatarData,
        InjectAudio,
        MixedAudio,
        MicrophoneAudioNoEcho,
        MicrophoneAudioWithEcho,
        BulkAvatarData,
        SilentAudioFrame,
        DomainListRequest,
        RequestAssignment,
        CreateAssignment,
        DomainConnectionDenied,
        MuteEnvironment,
        AudioStreamStats,
        DomainServerPathQuery,
        DomainServerPathResponse,
        DomainServerAddedNode,
        ICEServerPeerInformation,
        ICEServerQuery,
        OctreeStats,
        Jurisdiction,
        JurisdictionRequest,
        AssignmentClientStatus,
        NoisyMute,
        AvatarIdentity,
        AvatarBillboard,
        DomainConnectRequest,
        DomainServerRequireDTLS,
        NodeJsonStats,
        OctreeDataNack,
        StopNode,
        AudioEnvironment,
        EntityEditNack,
        ICEServerHeartbeat,
        ICEPing,
        ICEPingReply,
        EntityData,
        EntityQuery,
        EntityAdd,
        EntityErase,
        EntityEdit,
        DomainServerConnectionToken,
        DomainSettingsRequest,
        DomainSettings,
        AssetGet,
        AssetGetReply,
        AssetUpload,
        AssetUploadReply,
        AssetGetInfo,
        AssetGetInfoReply,
        DomainDisconnectRequest,
        DomainServerRemovedNode
    };
>>>>>>> f036a286
};

using PacketType = PacketTypeEnum::Value;

const int NUM_BYTES_MD5_HASH = 16;

typedef char PacketVersion;

extern const QSet<PacketType> NON_VERIFIED_PACKETS;
extern const QSet<PacketType> NON_SOURCED_PACKETS;
extern const QSet<PacketType> RELIABLE_PACKETS;

PacketVersion versionForPacketType(PacketType packetType);

uint qHash(const PacketType& key, uint seed);
QDebug operator<<(QDebug debug, const PacketType& type);

const PacketVersion VERSION_OCTREE_HAS_FILE_BREAKS = 1;
const PacketVersion VERSION_ENTITIES_HAVE_ANIMATION = 1;
const PacketVersion VERSION_ROOT_ELEMENT_HAS_DATA = 2;
const PacketVersion VERSION_ENTITIES_SUPPORT_SPLIT_MTU = 3;
const PacketVersion VERSION_ENTITIES_HAS_FILE_BREAKS = VERSION_ENTITIES_SUPPORT_SPLIT_MTU;
const PacketVersion VERSION_ENTITIES_SUPPORT_DIMENSIONS = 4;
const PacketVersion VERSION_ENTITIES_MODELS_HAVE_ANIMATION_SETTINGS = 5;
const PacketVersion VERSION_ENTITIES_HAVE_USER_DATA = 6;
const PacketVersion VERSION_ENTITIES_HAS_LAST_SIMULATED_TIME = 7;
const PacketVersion VERSION_MODEL_ENTITIES_SUPPORT_SHAPE_TYPE = 8;
const PacketVersion VERSION_ENTITIES_LIGHT_HAS_INTENSITY_AND_COLOR_PROPERTIES = 9;
const PacketVersion VERSION_ENTITIES_HAS_PARTICLES = 10;
const PacketVersion VERSION_ENTITIES_USE_METERS_AND_RADIANS = 11;
const PacketVersion VERSION_ENTITIES_HAS_COLLISION_MODEL = 12;
const PacketVersion VERSION_ENTITIES_HAS_MARKETPLACE_ID_DAMAGED = 13;
const PacketVersion VERSION_ENTITIES_HAS_MARKETPLACE_ID = 14;
const PacketVersion VERSION_ENTITIES_HAVE_ACCELERATION = 15;
const PacketVersion VERSION_ENTITIES_HAVE_UUIDS = 16;
const PacketVersion VERSION_ENTITIES_ZONE_ENTITIES_EXIST = 17;
const PacketVersion VERSION_ENTITIES_ZONE_ENTITIES_HAVE_DYNAMIC_SHAPE = 18;
const PacketVersion VERSION_ENTITIES_HAVE_NAMES = 19;
const PacketVersion VERSION_ENTITIES_ZONE_ENTITIES_HAVE_ATMOSPHERE = 20;
const PacketVersion VERSION_ENTITIES_ZONE_ENTITIES_HAVE_SKYBOX = 21;
const PacketVersion VERSION_ENTITIES_ZONE_ENTITIES_STAGE_HAS_AUTOMATIC_HOURDAY = 22;
const PacketVersion VERSION_ENTITIES_PARTICLE_ENTITIES_HAVE_TEXTURES = 23;
const PacketVersion VERSION_ENTITIES_HAVE_LINE_TYPE = 24;
const PacketVersion VERSION_ENTITIES_HAVE_COLLISION_SOUND_URL = 25;
const PacketVersion VERSION_ENTITIES_HAVE_FRICTION = 26;
const PacketVersion VERSION_NO_ENTITY_ID_SWAP = 27;
const PacketVersion VERSION_ENTITIES_PARTICLE_FIX = 28;
const PacketVersion VERSION_ENTITIES_LINE_POINTS = 29;
const PacketVersion VERSION_ENTITIES_FACE_CAMERA = 30;
const PacketVersion VERSION_ENTITIES_SCRIPT_TIMESTAMP = 31;
const PacketVersion VERSION_ENTITIES_SCRIPT_TIMESTAMP_FIX = 32;
const PacketVersion VERSION_ENTITIES_HAVE_SIMULATION_OWNER_AND_ACTIONS_OVER_WIRE = 33;
const PacketVersion VERSION_ENTITIES_NEW_PROTOCOL_LAYER = 35;
const PacketVersion VERSION_POLYVOX_TEXTURES = 36;
const PacketVersion VERSION_ENTITIES_POLYLINE = 37;
const PacketVersion VERSION_OCTREE_CENTERED_ORIGIN = 38;
const PacketVersion VERSION_ENTITIES_PARTICLE_MODIFICATIONS = 39;
const PacketVersion VERSION_ENTITIES_POLYVOX_NEIGHBORS = 40;
const PacketVersion VERSION_ENTITIES_PARTICLE_RADIUS_PROPERTIES = 41;
const PacketVersion VERSION_ENTITIES_PARTICLE_COLOR_PROPERTIES = 42;
const PacketVersion VERSION_ENTITIES_PROTOCOL_HEADER_SWAP = 43;
const PacketVersion VERSION_ENTITIES_PARTICLE_ELLIPSOID_EMITTER = 44;
const PacketVersion VERSION_ENTITIES_PROTOCOL_CHANNELS = 45;
const PacketVersion VERSION_ENTITIES_ANIMATION_PROPERTIES_GROUP = 46;
const PacketVersion VERSION_ENTITIES_KEYLIGHT_PROPERTIES_GROUP = 47;
const PacketVersion VERSION_ENTITIES_KEYLIGHT_PROPERTIES_GROUP_BIS = 48;
const PacketVersion VERSION_ENTITIES_PARTICLES_ADDITIVE_BLENDING = 49;

#endif // hifi_PacketHeaders_h<|MERGE_RESOLUTION|>--- conflicted
+++ resolved
@@ -22,68 +22,6 @@
 #include <QtCore/QSet>
 #include <QtCore/QUuid>
 
-<<<<<<< HEAD
-// If adding a new packet packetType, you can replace one marked usable or add at the end.
-// If you want the name of the packet packetType to be available for debugging or logging, update nameForPacketType() as well
-// This enum must hold 256 or fewer packet types (so the value is <= 255) since it is statically typed as a uint8_t
-enum class PacketType : uint8_t {
-    Unknown,
-    StunResponse,
-    DomainList,
-    Ping,
-    PingReply,
-    KillAvatar,
-    AvatarData,
-    InjectAudio,
-    MixedAudio,
-    MicrophoneAudioNoEcho,
-    MicrophoneAudioWithEcho,
-    BulkAvatarData,
-    SilentAudioFrame,
-    DomainListRequest,
-    RequestAssignment,
-    CreateAssignment,
-    DomainConnectionDenied,
-    MuteEnvironment,
-    AudioStreamStats,
-    DomainServerPathQuery,
-    DomainServerPathResponse,
-    DomainServerAddedNode,
-    ICEServerPeerInformation,
-    ICEServerQuery,
-    OctreeStats,
-    Jurisdiction,
-    JurisdictionRequest,
-    AssignmentClientStatus,
-    NoisyMute,
-    AvatarIdentity,
-    AvatarBillboard,
-    DomainConnectRequest,
-    DomainServerRequireDTLS,
-    NodeJsonStats,
-    OctreeDataNack,
-    StopNode,
-    AudioEnvironment,
-    EntityEditNack,
-    ICEServerHeartbeat,
-    ICEPing,
-    ICEPingReply,
-    EntityData,
-    EntityQuery,
-    EntityAdd,
-    EntityErase,
-    EntityEdit,
-    DomainServerConnectionToken,
-    DomainSettingsRequest,
-    DomainSettings,
-    AssetGet,
-    AssetGetReply,
-    AssetUpload,
-    AssetUploadReply,
-    AssetGetInfo,
-    AssetGetInfoReply,
-    MessagesData
-=======
 // The enums are inside this PacketTypeEnum for run-time conversion of enum value to string via
 // Q_ENUMS, without requiring a macro that is called for each enum value.
 class PacketTypeEnum {
@@ -149,9 +87,9 @@
         AssetGetInfo,
         AssetGetInfoReply,
         DomainDisconnectRequest,
-        DomainServerRemovedNode
+        DomainServerRemovedNode,
+        MessagesData
     };
->>>>>>> f036a286
 };
 
 using PacketType = PacketTypeEnum::Value;
