//
//  SendQueue.h
//  libraries/networking/src/udt
//
//  Created by Clement on 7/21/15.
//  Copyright 2015 High Fidelity, Inc.
//
//  Distributed under the Apache License, Version 2.0.
//  See the accompanying file LICENSE or http://www.apache.org/licenses/LICENSE-2.0.html
//

#ifndef hifi_SendQueue_h
#define hifi_SendQueue_h

#include <chrono>
#include <condition_variable>
#include <list>
#include <mutex>
#include <unordered_map>

#include <QtCore/QObject>
#include <QtCore/QReadWriteLock>
#include <QtCore/QTimer>

#include "../HifiSockAddr.h"

#include "Constants.h"
#include "SequenceNumber.h"
#include "LossList.h"

namespace udt {
    
class BasePacket;
class ControlPacket;
class Packet;
class PacketList;
class Socket;

using MessageNumber = uint32_t;
    
class SendQueue : public QObject {
    Q_OBJECT
    
public:
    
    class DoubleLock {
    public:
        DoubleLock(std::mutex& mutex1, std::mutex& mutex2) : _mutex1(mutex1), _mutex2(mutex2) { lock(); }
        ~DoubleLock() { unlock(); }
        
        DoubleLock(const DoubleLock&) = delete;
        DoubleLock& operator=(const DoubleLock&) = delete;
        
        void lock() { std::lock(_mutex1, _mutex2); }
        void unlock() { _mutex1.unlock(); _mutex2.unlock(); }
    private:
        std::mutex& _mutex1;
        std::mutex& _mutex2;
    };
    
    static std::unique_ptr<SendQueue> create(Socket* socket, HifiSockAddr destination);
    
    void queuePacket(std::unique_ptr<Packet> packet);
    void queuePacketList(std::unique_ptr<PacketList> packetList);

    SequenceNumber getCurrentSequenceNumber() const { return SequenceNumber(_atomicCurrentSequenceNumber); }
    
    void setFlowWindowSize(int flowWindowSize) { _flowWindowSize = flowWindowSize; }
    
    int getPacketSendPeriod() const { return _packetSendPeriod; }
    void setPacketSendPeriod(int newPeriod) { _packetSendPeriod = newPeriod; }
    
public slots:
    void stop();
    
    void ack(SequenceNumber ack);
    void nak(SequenceNumber start, SequenceNumber end);
    void overrideNAKListFromPacket(ControlPacket& packet);
    void handshakeACK();

signals:
    void packetSent(int dataSize, int payloadSize);
    void packetRetransmitted();
    
private slots:
    void run();
    
private:
    SendQueue(Socket* socket, HifiSockAddr dest);
    SendQueue(SendQueue& other) = delete;
    SendQueue(SendQueue&& other) = delete;
    
    void sendPacket(const Packet& packet);
    void sendNewPacketAndAddToSentList(std::unique_ptr<Packet> newPacket, SequenceNumber sequenceNumber);
    
    // Increments current sequence number and return it
    SequenceNumber getNextSequenceNumber();
    MessageNumber getNextMessageNumber();
    
    mutable std::mutex _packetsLock; // Protects the packets to be sent list.
    std::list<std::unique_ptr<Packet>> _packets; // List of packets to be sent
    
    Socket* _socket { nullptr }; // Socket to send packet on
    HifiSockAddr _destination; // Destination addr
    
    std::atomic<uint32_t> _lastACKSequenceNumber { 0 }; // Last ACKed sequence number
    
    MessageNumber _currentMessageNumber { 0 };
    SequenceNumber _currentSequenceNumber; // Last sequence number sent out
    std::atomic<uint32_t> _atomicCurrentSequenceNumber { 0 };// Atomic for last sequence number sent out
    
    std::atomic<int> _packetSendPeriod { 0 }; // Interval between two packet send event in microseconds, set from CC
    std::chrono::high_resolution_clock::time_point _lastSendTimestamp; // Record last time of packet departure
    std::atomic<bool> _isRunning { false };
    
    std::atomic<int> _flowWindowSize { 0 }; // Flow control window size (number of packets that can be on wire) - set from CC
    
    mutable std::mutex _naksLock; // Protects the naks list.
    LossList _naks; // Sequence numbers of packets to resend
    
    mutable QReadWriteLock _sentLock; // Protects the sent packet list
    std::unordered_map<SequenceNumber, std::unique_ptr<Packet>> _sentPackets; // Packets waiting for ACK.
    
<<<<<<< HEAD
    std::mutex _handshakeMutex; // Protects the handshake ACK condition_variable
    bool _hasReceivedHandshakeACK { false }; // flag for receipt of handshake ACK from client
    std::condition_variable _handshakeACKCondition;
=======
    std::condition_variable_any _emptyCondition;
>>>>>>> 29aee1ee
};
    
}
    
#endif // hifi_SendQueue_h<|MERGE_RESOLUTION|>--- conflicted
+++ resolved
@@ -121,13 +121,11 @@
     mutable QReadWriteLock _sentLock; // Protects the sent packet list
     std::unordered_map<SequenceNumber, std::unique_ptr<Packet>> _sentPackets; // Packets waiting for ACK.
     
-<<<<<<< HEAD
     std::mutex _handshakeMutex; // Protects the handshake ACK condition_variable
     bool _hasReceivedHandshakeACK { false }; // flag for receipt of handshake ACK from client
     std::condition_variable _handshakeACKCondition;
-=======
+    
     std::condition_variable_any _emptyCondition;
->>>>>>> 29aee1ee
 };
     
 }
