--- conflicted
+++ resolved
@@ -68,15 +68,8 @@
     writeSequenceNumber(0);
 }
 
-<<<<<<< HEAD
-Packet::Packet(std::unique_ptr<char> data, qint64 size, const HifiSockAddr& senderSockAddr) :
+Packet::Packet(std::unique_ptr<char[]> data, qint64 size, const HifiSockAddr& senderSockAddr) :
     BasePacket(std::move(data), size, senderSockAddr)
-=======
-Packet::Packet(std::unique_ptr<char[]> data, qint64 size, const HifiSockAddr& senderSockAddr) :
-    _packetSize(size),
-    _packet(std::move(data)),
-    _senderSockAddr(senderSockAddr)
->>>>>>> 5be8583b
 {
     readIsReliable();
     readIsPartOfMessage();
@@ -95,21 +88,10 @@
 
 Packet& Packet::operator=(const Packet& other) {
     BasePacket::operator=(other);
-    
-<<<<<<< HEAD
+
     _isReliable = other._isReliable;
     _isPartOfMessage = other._isPartOfMessage;
     _sequenceNumber = other._sequenceNumber;
-=======
-    _packetSize = other._packetSize;
-    _packet = std::unique_ptr<char[]>(new char[_packetSize]);
-    memcpy(_packet.get(), other._packet.get(), _packetSize);
-
-    _payloadStart = _packet.get() + (other._payloadStart - other._packet.get());
-    _payloadCapacity = other._payloadCapacity;
-
-    _payloadSize = other._payloadSize;
->>>>>>> 5be8583b
 
     return *this;
 }
