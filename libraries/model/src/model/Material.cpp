//
//  Material.cpp
//  libraries/model/src/model
//
//  Created by Sam Gateau on 12/10/2014.
//  Copyright 2014 High Fidelity, Inc.
//
//  Distributed under the Apache License, Version 2.0.
//  See the accompanying file LICENSE or http://www.apache.org/licenses/LICENSE-2.0.html
//
#include "Material.h"

#include "TextureMap.h"

using namespace model;
using namespace gpu;

Material::Material() :
    _key(0),
    _schemaBuffer(),
    _textureMaps() {
       
        // only if created from nothing shall we create the Buffer to store the properties
        Schema schema;
        _schemaBuffer = gpu::BufferView(std::make_shared<gpu::Buffer>(sizeof(Schema), (const gpu::Byte*) &schema));
        

}

Material::Material(const Material& material) :
    _key(material._key),
    _schemaBuffer(material._schemaBuffer),
    _textureMaps(material._textureMaps) {
}

Material& Material::operator= (const Material& material) {
    _key = (material._key);
    _schemaBuffer = (material._schemaBuffer);
    _textureMaps = (material._textureMaps);

    return (*this);
}

Material::~Material() {
}

void Material::setEmissive(const Color&  emissive, bool isSRGB) {
    _key.setEmissive(glm::any(glm::greaterThan(emissive, Color(0.0f))));
    _schemaBuffer.edit<Schema>()._key = (uint32) _key._flags.to_ulong();
    _schemaBuffer.edit<Schema>()._emissive = (isSRGB ? ColorUtils::toLinearVec3(emissive) : emissive);
}

void Material::setOpacity(float opacity) {
    _key.setTranslucentFactor((opacity < 1.0f));
    _schemaBuffer.edit<Schema>()._key = (uint32)_key._flags.to_ulong();
    _schemaBuffer.edit<Schema>()._opacity = opacity;
}

void Material::setAlbedo(const Color& albedo, bool isSRGB) {
    _key.setAlbedo(glm::any(glm::greaterThan(albedo, Color(0.0f))));
    _schemaBuffer.edit<Schema>()._key = (uint32)_key._flags.to_ulong();
    _schemaBuffer.edit<Schema>()._albedo = (isSRGB ? ColorUtils::toLinearVec3(albedo) : albedo);
}

void Material::setRoughness(float roughness) {
    roughness = std::min(1.0f, std::max(roughness, 0.0f));
    _key.setGlossy((roughness < 1.0f));
    _schemaBuffer.edit<Schema>()._key = (uint32)_key._flags.to_ulong();
    _schemaBuffer.edit<Schema>()._roughness = roughness;
}

void Material::setFresnel(const Color& fresnel, bool isSRGB) {
    //_key.setAlbedo(glm::any(glm::greaterThan(albedo, Color(0.0f))));
    _schemaBuffer.edit<Schema>()._fresnel = (isSRGB ? ColorUtils::toLinearVec3(fresnel) : fresnel);
}

void Material::setMetallic(float metallic) {
    _key.setMetallic(metallic > 0.0f);
    _schemaBuffer.edit<Schema>()._key = (uint32)_key._flags.to_ulong();
    _schemaBuffer.edit<Schema>()._metallic = metallic;
}

<<<<<<< HEAD

=======
>>>>>>> 17a2ed7d
void Material::setTextureMap(MapChannel channel, const TextureMapPointer& textureMap) {
    if (textureMap) {
        _key.setMapChannel(channel, (true));
 
        if (channel == MaterialKey::ALBEDO_MAP) {
            // clear the previous flags whatever they were:
            _key.setOpacityMaskMap(false);
            _key.setTranslucentMap(false);

<<<<<<< HEAD
            if (textureMap->useAlphaChannel()) {
                if (textureMap->isDefined()) {
                    if (textureMap->getTextureView().isValid()) {
                        auto usage = textureMap->getTextureView()._texture->getUsage();
                        if (usage.isAlpha()) {
                            // Texture has alpha, is not just a mask or a true transparent channel
                            if (usage.isAlphaMask()) {
                                _key.setOpacityMaskMap(true);
                                _key.setTranslucentMap(false);
                            } else {
                                _key.setOpacityMaskMap(false);
                                _key.setTranslucentMap(true);
                            }
                        }
                    }
                }
            }
        }

        _schemaBuffer.edit<Schema>()._key = (uint32)_key._flags.to_ulong();
=======
            if (textureMap->useAlphaChannel() && textureMap->isDefined() && textureMap->getTextureView().isValid()) {
                auto usage = textureMap->getTextureView()._texture->getUsage();
                if (usage.isAlpha()) {
                    // Texture has alpha, is not just a mask or a true transparent channel
                    if (usage.isAlphaMask()) {
                        _key.setOpacityMaskMap(true);
                        _key.setTranslucentMap(false);
                    } else {
                        _key.setOpacityMaskMap(false);
                        _key.setTranslucentMap(true);
                    }
                }
            }
        }

>>>>>>> 17a2ed7d
        _textureMaps[channel] = textureMap;
    } else {
        _key.setMapChannel(channel, (false));

        if (channel == MaterialKey::ALBEDO_MAP) {
            _key.setOpacityMaskMap(false);
            _key.setTranslucentMap(false);
        }

<<<<<<< HEAD
        _schemaBuffer.edit<Schema>()._key = (uint32)_key._flags.to_ulong();
        _textureMaps.erase(channel);
    }
=======
        _textureMaps.erase(channel);
    }

    _schemaBuffer.edit<Schema>()._key = (uint32)_key._flags.to_ulong();

>>>>>>> 17a2ed7d
}


const TextureMapPointer Material::getTextureMap(MapChannel channel) const {
    auto result = _textureMaps.find(channel);
    if (result != _textureMaps.end()) {
        return (result->second);
    } else {
        return TextureMapPointer();
    }
}<|MERGE_RESOLUTION|>--- conflicted
+++ resolved
@@ -80,10 +80,6 @@
     _schemaBuffer.edit<Schema>()._metallic = metallic;
 }
 
-<<<<<<< HEAD
-
-=======
->>>>>>> 17a2ed7d
 void Material::setTextureMap(MapChannel channel, const TextureMapPointer& textureMap) {
     if (textureMap) {
         _key.setMapChannel(channel, (true));
@@ -93,28 +89,6 @@
             _key.setOpacityMaskMap(false);
             _key.setTranslucentMap(false);
 
-<<<<<<< HEAD
-            if (textureMap->useAlphaChannel()) {
-                if (textureMap->isDefined()) {
-                    if (textureMap->getTextureView().isValid()) {
-                        auto usage = textureMap->getTextureView()._texture->getUsage();
-                        if (usage.isAlpha()) {
-                            // Texture has alpha, is not just a mask or a true transparent channel
-                            if (usage.isAlphaMask()) {
-                                _key.setOpacityMaskMap(true);
-                                _key.setTranslucentMap(false);
-                            } else {
-                                _key.setOpacityMaskMap(false);
-                                _key.setTranslucentMap(true);
-                            }
-                        }
-                    }
-                }
-            }
-        }
-
-        _schemaBuffer.edit<Schema>()._key = (uint32)_key._flags.to_ulong();
-=======
             if (textureMap->useAlphaChannel() && textureMap->isDefined() && textureMap->getTextureView().isValid()) {
                 auto usage = textureMap->getTextureView()._texture->getUsage();
                 if (usage.isAlpha()) {
@@ -130,7 +104,6 @@
             }
         }
 
->>>>>>> 17a2ed7d
         _textureMaps[channel] = textureMap;
     } else {
         _key.setMapChannel(channel, (false));
@@ -140,17 +113,11 @@
             _key.setTranslucentMap(false);
         }
 
-<<<<<<< HEAD
-        _schemaBuffer.edit<Schema>()._key = (uint32)_key._flags.to_ulong();
-        _textureMaps.erase(channel);
-    }
-=======
         _textureMaps.erase(channel);
     }
 
     _schemaBuffer.edit<Schema>()._key = (uint32)_key._flags.to_ulong();
 
->>>>>>> 17a2ed7d
 }
 
 
