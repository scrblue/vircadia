--- conflicted
+++ resolved
@@ -70,10 +70,7 @@
 using SpacePointer = std::shared_ptr<Space>;
 using Changes = std::vector<Space::Change>;
 using IndexVectors = std::vector<IndexVector>;
-<<<<<<< HEAD
-=======
 using Timings = std::vector<std::chrono::nanoseconds>;
->>>>>>> cbe1b596
 
 } // namespace workload
 
