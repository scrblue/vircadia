--- conflicted
+++ resolved
@@ -62,16 +62,14 @@
     void clearDirtyBit() { _isDirty = false; };
     unsigned long int getNodesChangedFromBitstream() const { return _nodesChangedFromBitstream; };
 
-<<<<<<< HEAD
     bool findRayIntersection(const glm::vec3& origin, const glm::vec3& direction, VoxelNode*& node, float& distance);
-=======
+
     // Note: this assumes the fileFormat is the HIO individual voxels code files
 	void loadVoxelsFile(const char* fileName, bool wantColorRandomizer);
 
     // these will read/write files that match the wireformat, excluding the 'V' leading
     void writeToFileV2(const char* filename) const;
     bool readFromFileV2(const char* filename);
->>>>>>> d92b648b
     
 private:
     int encodeTreeBitstreamRecursion(int maxEncodeLevel, int& currentEncodeLevel,
