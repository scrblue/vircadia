--- conflicted
+++ resolved
@@ -106,10 +106,7 @@
     
 private:
     void deleteVoxelCodeFromTreeRecursion(VoxelNode* node, void* extraData);
-<<<<<<< HEAD
-=======
     void readCodeColorBufferToTreeRecursion(VoxelNode* node, void* extraData);
->>>>>>> cbec812f
 
     int encodeTreeBitstreamRecursion(int maxEncodeLevel, int& currentEncodeLevel,
                                      VoxelNode* node, unsigned char* outputBuffer, int availableBytes, VoxelNodeBag& bag, 
