#include "GLHelpers.h"

#include <mutex>

#include <QtCore/QObject>
#include <QtCore/QThread>
#include <QtCore/QRegularExpression>
#include <QtCore/QProcessEnvironment>

#include <QtGui/QSurfaceFormat>
#include <QtGui/QOpenGLContext>
#include <QtGui/QOpenGLDebugLogger>

#include <QtOpenGL/QGL>

size_t evalGLFormatSwapchainPixelSize(const QSurfaceFormat& format) {
    size_t pixelSize = format.redBufferSize() + format.greenBufferSize() + format.blueBufferSize() + format.alphaBufferSize();
    // We don't apply the length of the swap chain into this pixelSize since it is not vsible for the Process (on windows).
    // Let s keep this here remember that:
    // if (format.swapBehavior() > 0) {
    //     pixelSize *= format.swapBehavior(); // multiply the color buffer pixel size by the actual swapchain depth
    // }
    pixelSize += format.stencilBufferSize() + format.depthBufferSize();
    return pixelSize;
}

const QSurfaceFormat& getDefaultOpenGLSurfaceFormat() {
    static QSurfaceFormat format;
    static std::once_flag once;
    std::call_once(once, [] {
<<<<<<< HEAD
#if defined(Q_OS_ANDROID)
=======
#if defined(HIFI_GLES)
>>>>>>> 724db933
        format.setRenderableType(QSurfaceFormat::OpenGLES);
        format.setRedBufferSize(8);
        format.setGreenBufferSize(8);
        format.setBlueBufferSize(8);
        format.setAlphaBufferSize(8);
#endif
        // Qt Quick may need a depth and stencil buffer. Always make sure these are available.
        format.setDepthBufferSize(DEFAULT_GL_DEPTH_BUFFER_BITS);
        format.setStencilBufferSize(DEFAULT_GL_STENCIL_BUFFER_BITS);
        setGLFormatVersion(format);
        format.setProfile(QSurfaceFormat::OpenGLContextProfile::CoreProfile);
        QSurfaceFormat::setDefaultFormat(format);
    });
    return format;
}

int glVersionToInteger(QString glVersion) {
    QStringList versionParts = glVersion.split(QRegularExpression("[\\.\\s]"));
    int majorNumber = 0, minorNumber = 0;
    if (versionParts.size() >= 2) {
        majorNumber = versionParts[0].toInt();
        minorNumber = versionParts[1].toInt();
    }
    return (majorNumber << 16) | minorNumber;
}

QJsonObject getGLContextData() {
    static QJsonObject result;
    static std::once_flag once;
    std::call_once(once, [] {
        QString glVersion = QString((const char*)glGetString(GL_VERSION));
        QString glslVersion = QString((const char*) glGetString(GL_SHADING_LANGUAGE_VERSION));
        QString glVendor = QString((const char*) glGetString(GL_VENDOR));
        QString glRenderer = QString((const char*)glGetString(GL_RENDERER));

        result = QJsonObject {
            { "version", glVersion },
            { "sl_version", glslVersion },
            { "vendor", glVendor },
            { "renderer", glRenderer },
        };
    });
    return result;
}

QThread* RENDER_THREAD = nullptr;

bool isRenderThread() {
    return QThread::currentThread() == RENDER_THREAD;
}

namespace gl {
    void withSavedContext(const std::function<void()>& f) {
        // Save the original GL context, because creating a QML surface will create a new context
        QOpenGLContext * savedContext = QOpenGLContext::currentContext();
        QSurface * savedSurface = savedContext ? savedContext->surface() : nullptr;
        f();
        if (savedContext) {
            savedContext->makeCurrent(savedSurface);
        }
    }
}<|MERGE_RESOLUTION|>--- conflicted
+++ resolved
@@ -28,11 +28,7 @@
     static QSurfaceFormat format;
     static std::once_flag once;
     std::call_once(once, [] {
-<<<<<<< HEAD
-#if defined(Q_OS_ANDROID)
-=======
 #if defined(HIFI_GLES)
->>>>>>> 724db933
         format.setRenderableType(QSurfaceFormat::OpenGLES);
         format.setRedBufferSize(8);
         format.setGreenBufferSize(8);
