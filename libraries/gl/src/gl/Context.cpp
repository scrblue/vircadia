--- conflicted
+++ resolved
@@ -70,15 +70,6 @@
     setWindow(window);
 }
 
-<<<<<<< HEAD
-#ifdef GL_CUSTOM_CONTEXT
-void Context::destroyWin32Context(HGLRC hglrc) {
-    wglDeleteContext(hglrc);
-}
-#endif
-
-=======
->>>>>>> c126e4fa
 void Context::release() {
     doneCurrent();
 #ifdef GL_CUSTOM_CONTEXT
@@ -134,16 +125,22 @@
     updateSwapchainMemoryCounter();
 }
 
-<<<<<<< HEAD
-
-#ifndef GLAPIENTRY 
-#define GLAPIENTRY GL_APIENTRY
-#endif
-
-void GLAPIENTRY debugMessageCallback(GLenum source, GLenum type, GLuint id, GLenum severity, GLsizei length, const GLchar* message, const void* userParam) {
-    //if (GL_DEBUG_SEVERITY_NOTIFICATION == severity) {
-    //    return;
-    //}
+void Context::clear() {
+    glClearColor(0, 0, 0, 1);
+    QSize windowSize = _window->size() * _window->devicePixelRatio();
+    glViewport(0, 0, windowSize.width(), windowSize.height());
+    glClear(GL_COLOR_BUFFER_BIT | GL_STENCIL_BUFFER_BIT | GL_DEPTH_BUFFER_BIT);
+    swapBuffers();
+}
+
+#if defined(GL_CUSTOM_CONTEXT)
+
+#pragma optimize( "", off)  
+
+static void debugMessageCallback(GLenum source, GLenum type, GLuint id, GLenum severity, GLsizei length, const GLchar* message, const void* userParam) {
+    if (GL_DEBUG_SEVERITY_NOTIFICATION == severity) {
+        return;
+    }
     qCDebug(glLogging) << "OpenGL: " << message;
 
     // For high severity errors, force a sync to the log, since we might crash 
@@ -157,52 +154,7 @@
     //}
 }
 
-
-#if defined(GL_CUSTOM_CONTEXT)
-
-bool Context::makeCurrent() {
-    BOOL result = wglMakeCurrent(_hdc, _hglrc);
-    assert(result);
-    updateSwapchainMemoryCounter();
-
-    return result;
-=======
-void Context::clear() {
-    glClearColor(0, 0, 0, 1);
-    QSize windowSize = _window->size() * _window->devicePixelRatio();
-    glViewport(0, 0, windowSize.width(), windowSize.height());
-    glClear(GL_COLOR_BUFFER_BIT | GL_STENCIL_BUFFER_BIT | GL_DEPTH_BUFFER_BIT);
-    swapBuffers();
->>>>>>> c126e4fa
-}
-
-#if defined(GL_CUSTOM_CONTEXT)
-
-#pragma optimize( "", off)  
-
-<<<<<<< HEAD
-
-void setupPixelFormatSimple(HDC hdc) {
-=======
-static void debugMessageCallback(GLenum source, GLenum type, GLuint id, GLenum severity, GLsizei length, const GLchar* message, const void* userParam) {
-    if (GL_DEBUG_SEVERITY_NOTIFICATION == severity) {
-        return;
-    }
-    qCDebug(glLogging) << "OpenGL: " << message;
-
-    // For high severity errors, force a sync to the log, since we might crash 
-    // before the log file was flushed otherwise.  Performance hit here
-    //if (GL_DEBUG_SEVERITY_HIGH == severity) {
-    //    AbstractLoggerInterface* logger = AbstractLoggerInterface::get();
-    //    if (logger) {
-    //        // FIXME find a way to force the log file to sync that doesn't lead to a deadlock
-    //        // logger->sync();
-    //    }
-    //}
-}
-
 static void setupPixelFormatSimple(HDC hdc) {
->>>>>>> c126e4fa
     // FIXME build the PFD based on the 
     static const PIXELFORMATDESCRIPTOR pfd =    // pfd Tells Windows How We Want Things To Be
     {
@@ -414,11 +366,6 @@
     }
     doneCurrent();
 }
-<<<<<<< HEAD
-
-#endif
-=======
->>>>>>> c126e4fa
 
 #pragma optimize( "", on)  
 
