--- conflicted
+++ resolved
@@ -223,18 +223,11 @@
         int clientMaxPacketsPerInterval = nodeData->getMaxVoxelPacketsPerSecond() / INTERVALS_PER_SECOND;
         int maxPacketsPerInterval = std::max(clientMaxPacketsPerInterval, _myServer->getPacketsPerClientPerInterval());
         
-<<<<<<< HEAD
-        
-printf("deepestLevelVoxelDistributor()... packetsSentThisInterval=%d maxPacketsPerInterval=%d server PPI=%d nodePPS=%d nodePPI=%d\n", 
-    packetsSentThisInterval, maxPacketsPerInterval, _myServer->getPacketsPerClientPerInterval(), 
-    nodeData->getMaxVoxelPacketsPerSecond(), clientMaxPacketsPerInterval);
-=======
         if (_myServer->wantsDebugVoxelSending()) {
             printf("packetsSentThisInterval=%d maxPacketsPerInterval=%d server PPI=%d nodePPS=%d nodePPI=%d\n", 
                 packetsSentThisInterval, maxPacketsPerInterval, _myServer->getPacketsPerClientPerInterval(), 
                 nodeData->getMaxVoxelPacketsPerSecond(), clientMaxPacketsPerInterval);
         }
->>>>>>> f8369ea2
 
         while (packetsSentThisInterval < maxPacketsPerInterval - (shouldSendEnvironments ? 1 : 0)) {
             // Check to see if we're taking too long, and if so bail early...
