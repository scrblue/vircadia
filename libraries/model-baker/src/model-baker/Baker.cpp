--- conflicted
+++ resolved
@@ -30,11 +30,7 @@
     class GetModelPartsTask {
     public:
         using Input = hfm::Model::Pointer;
-<<<<<<< HEAD
-        using Output = VaryingSet9<std::vector<hfm::Mesh>, hifi::URL, baker::MeshIndicesToModelNames, baker::BlendshapesPerMesh, std::vector<hfm::Joint>, std::vector<hfm::Shape>, std::vector<hfm::DynamicTransform>, std::vector<hfm::Deformer>, Extents>;
-=======
-        using Output = VaryingSet8<std::vector<hfm::Mesh>, hifi::URL, baker::MeshIndicesToModelNames, baker::BlendshapesPerMesh, std::vector<hfm::Joint>, std::vector<hfm::Shape>, std::vector<hfm::SkinDeformer>, std::vector<hfm::SkinCluster>>;
->>>>>>> 78cb3ac1
+        using Output = VaryingSet9<std::vector<hfm::Mesh>, hifi::URL, baker::MeshIndicesToModelNames, baker::BlendshapesPerMesh, std::vector<hfm::Joint>, std::vector<hfm::Shape>, std::vector<hfm::SkinDeformer>, std::vector<hfm::SkinCluster>, Extents>;
         using JobModel = Job::ModelIO<GetModelPartsTask, Input, Output>;
 
         void run(const BakeContextPointer& context, const Input& input, Output& output) {
@@ -49,14 +45,9 @@
             }
             output.edit4() = hfmModelIn->joints;
             output.edit5() = hfmModelIn->shapes;
-<<<<<<< HEAD
-            output.edit6() = hfmModelIn->dynamicTransforms;
-            output.edit7() = hfmModelIn->deformers;
-            output.edit8() = hfmModelIn->meshExtents;
-=======
             output.edit6() = hfmModelIn->skinDeformers;
             output.edit7() = hfmModelIn->skinClusters;
->>>>>>> 78cb3ac1
+            output.edit8() = hfmModelIn->meshExtents;
         }
     };
 
@@ -157,7 +148,7 @@
             const auto jointsIn = modelPartsIn.getN<GetModelPartsTask::Output>(4);
             const auto shapesIn = modelPartsIn.getN<GetModelPartsTask::Output>(5);
             const auto skinDeformersIn = modelPartsIn.getN<GetModelPartsTask::Output>(6);
-            const auto deformersIn = modelPartsIn.getN<GetModelPartsTask::Output>(7);
+            const auto skinClustersIn = modelPartsIn.getN<GetModelPartsTask::Output>(7);
             const auto modelExtentsIn = modelPartsIn.getN<GetModelPartsTask::Output>(8);
 
             // Calculate normals and tangents for meshes and blendshapes if they do not exist
@@ -172,7 +163,7 @@
 
             // Skinning weight calculations
             // NOTE: Due to limitations in the current graphics::MeshPointer representation, the output list of ReweightedDeformers is per-mesh. An element is empty if there are no deformers for the mesh of the same index.
-            const auto reweightDeformersInputs = ReweightDeformersTask::Input(meshesIn, shapesIn, skinDeformersIn, deformersIn).asVarying();
+            const auto reweightDeformersInputs = ReweightDeformersTask::Input(meshesIn, shapesIn, skinDeformersIn, skinClustersIn).asVarying();
             const auto reweightedDeformers = model.addJob<ReweightDeformersTask>("ReweightDeformers", reweightDeformersInputs);
             // Shape vertices are included/rejected based on skinning weight, and thus must use the reweighted deformers.
             const auto collectShapeVerticesInputs = CollectShapeVerticesTask::Input(meshesIn, shapesIn, jointsIn, skinDeformersIn, reweightedDeformers).asVarying();
