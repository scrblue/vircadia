//
//  Avatar.h
//  interface/src/avatar
//
//  Copyright 2012 High Fidelity, Inc.
//
//  Distributed under the Apache License, Version 2.0.
//  See the accompanying file LICENSE or http://www.apache.org/licenses/LICENSE-2.0.html
//

#ifndef hifi_Avatar_h
#define hifi_Avatar_h

#include <functional>
#include <glm/glm.hpp>
#include <glm/gtc/quaternion.hpp>
#include <map>
#include <set>
#include <vector>

#include <QtCore/QUuid>

#include <AvatarData.h>
#include <ShapeInfo.h>
#include <render/Scene.h>
#include <graphics-scripting/Forward.h>
#include <GLMHelpers.h>

#include <Grab.h>
#include <ThreadSafeValueCache.h>

#include "Head.h"
#include "SkeletonModel.h"
#include "Rig.h"

#include "MetaModelPayload.h"

namespace render {
    template <> const ItemKey payloadGetKey(const AvatarSharedPointer& avatar);
    template <> const Item::Bound payloadGetBound(const AvatarSharedPointer& avatar);
    template <> void payloadRender(const AvatarSharedPointer& avatar, RenderArgs* args);
    template <> uint32_t metaFetchMetaSubItems(const AvatarSharedPointer& avatar, ItemIDs& subItems);
}

static const float SCALING_RATIO = .05f;

extern const float CHAT_MESSAGE_SCALE;
extern const float CHAT_MESSAGE_HEIGHT;

enum ScreenTintLayer {
    SCREEN_TINT_BEFORE_LANDSCAPE = 0,
    SCREEN_TINT_BEFORE_AVATARS,
    SCREEN_TINT_BEFORE_MY_AVATAR,
    SCREEN_TINT_AFTER_AVATARS,
    NUM_SCREEN_TINT_LAYERS
};

class Texture;

class AvatarTransit {
public:
    enum Status {
        IDLE = 0,
        STARTED,
        PRE_TRANSIT,
        START_TRANSIT,
        TRANSITING,
        END_TRANSIT,
        POST_TRANSIT,
        ENDED,
        ABORT_TRANSIT
    };

    enum EaseType {
        NONE = 0,
        EASE_IN,
        EASE_OUT,
        EASE_IN_OUT
    };

    struct TransitConfig {
        TransitConfig() {};
        int _totalFrames { 0 };
        float _framesPerMeter { 0.0f };
        bool _isDistanceBased { false };
        float _minTriggerDistance { 0.0f };
        float _maxTriggerDistance { 0.0f };
        float _abortDistance{ 0.0f };
        EaseType _easeType { EaseType::EASE_OUT };
    };

    AvatarTransit() {};
    Status update(float deltaTime, const glm::vec3& avatarPosition, const TransitConfig& config);
    Status getStatus() { return _status; }
    bool isActive() { return _isActive; }
    glm::vec3 getCurrentPosition() { return _currentPosition; }
    glm::vec3 getEndPosition() { return _endPosition; }
    void setScale(float scale) { _scale = scale; }
    void reset();

private:
    Status updatePosition(float deltaTime);
    void start(float deltaTime, const glm::vec3& startPosition, const glm::vec3& endPosition, const TransitConfig& config);
    float getEaseValue(AvatarTransit::EaseType type, float value);
    bool _isActive { false };

    glm::vec3 _startPosition;
    glm::vec3 _endPosition;
    glm::vec3 _currentPosition;

    glm::vec3 _lastPosition;

    glm::vec3 _transitLine;
    float _totalDistance { 0.0f };
    float _preTransitTime { 0.0f };
    float _totalTime { 0.0f };
    float _transitTime { 0.0f };
    float _postTransitTime { 0.0f };
    float _currentTime { 0.0f };
    EaseType _easeType { EaseType::EASE_OUT };
    Status _status { Status::IDLE };
    float _scale { 1.0f };
};

class Avatar : public AvatarData, public scriptable::ModelProvider, public MetaModelPayload {
    Q_OBJECT

    // This property has JSDoc in MyAvatar.h.
    Q_PROPERTY(glm::vec3 skeletonOffset READ getSkeletonOffset WRITE setSkeletonOffset)

public:
    static void setShowAvatars(bool render);
    static void setShowReceiveStats(bool receiveStats);
    static void setShowMyLookAtVectors(bool showMine);
    static void setShowOtherLookAtVectors(bool showOthers);
    static void setShowCollisionShapes(bool render);
    static void setShowNamesAboveHeads(bool show);

    explicit Avatar(QThread* thread);
    virtual ~Avatar();

    virtual void instantiableAvatar() = 0;

    typedef render::Payload<AvatarData> Payload;

    void init();
    void removeAvatarEntitiesFromTree();
    virtual void simulate(float deltaTime, bool inView) = 0;
    virtual void simulateAttachments(float deltaTime);

    virtual void render(RenderArgs* renderArgs);

    void addToScene(AvatarSharedPointer self, const render::ScenePointer& scene,
                            render::Transaction& transaction);

    void removeFromScene(AvatarSharedPointer self, const render::ScenePointer& scene,
                                render::Transaction& transaction);

    void updateRenderItem(render::Transaction& transaction);

    virtual void postUpdate(float deltaTime, const render::ScenePointer& scene);

    //getters
    bool isInitialized() const { return _initialized; }
    SkeletonModelPointer getSkeletonModel() { return _skeletonModel; }
    const SkeletonModelPointer getSkeletonModel() const { return _skeletonModel; }
    glm::vec3 getChestPosition() const;
    const Head* getHead() const { return static_cast<const Head*>(_headData); }
    Head* getHead() { return static_cast<Head*>(_headData); }

    AABox getBounds() const;

    /// Returns the distance to use as a LOD parameter.
    float getLODDistance() const;

    virtual bool isMyAvatar() const override { return false; }
    virtual void createOrb() { }

    enum class LoadingStatus {
        NoModel,
        LoadModel,
        LoadSuccess,
        LoadFailure
    };
    virtual void indicateLoadingStatus(LoadingStatus loadingStatus) { _loadingStatus = loadingStatus; }

    virtual QVector<glm::quat> getJointRotations() const override;
    using AvatarData::getJointRotation;
    virtual glm::quat getJointRotation(int index) const override;
    virtual QVector<glm::vec3> getJointTranslations() const override;
    using AvatarData::getJointTranslation;
    virtual glm::vec3 getJointTranslation(int index) const override;
    virtual int getJointIndex(const QString& name) const override;
    virtual QStringList getJointNames() const override;

    /**jsdoc
     * @function MyAvatar.getDefaultJointRotation
     * @param {number} index
     * @returns {Quat} 
     */
    Q_INVOKABLE virtual glm::quat getDefaultJointRotation(int index) const;

    /**jsdoc
     * @function MyAvatar.getDefaultJointTranslation
     * @param {number} index
     * @returns {Vec3} 
     */
    Q_INVOKABLE virtual glm::vec3 getDefaultJointTranslation(int index) const;

    /**jsdoc
     * Provides read only access to the default joint rotations in avatar coordinates.
     * The default pose of the avatar is defined by the position and orientation of all bones
     * in the avatar's model file. Typically this is a T-pose.
     * @function MyAvatar.getAbsoluteDefaultJointRotationInObjectFrame
     * @param index {number} index number
     * @returns {Quat} The rotation of this joint in avatar coordinates.
     */
    Q_INVOKABLE virtual glm::quat getAbsoluteDefaultJointRotationInObjectFrame(int index) const;

    /**jsdoc
     * Provides read only access to the default joint translations in avatar coordinates.
     * The default pose of the avatar is defined by the position and orientation of all bones
     * in the avatar's model file. Typically this is a T-pose.
     * @function MyAvatar.getAbsoluteDefaultJointTranslationInObjectFrame
     * @param index {number} index number
     * @returns {Vec3} The position of this joint in avatar coordinates.
     */
    Q_INVOKABLE virtual glm::vec3 getAbsoluteDefaultJointTranslationInObjectFrame(int index) const;

    virtual glm::vec3 getAbsoluteJointScaleInObjectFrame(int index) const override;
    virtual glm::quat getAbsoluteJointRotationInObjectFrame(int index) const override;
    virtual glm::vec3 getAbsoluteJointTranslationInObjectFrame(int index) const override;
    virtual bool setAbsoluteJointRotationInObjectFrame(int index, const glm::quat& rotation) override { return false; }
    virtual bool setAbsoluteJointTranslationInObjectFrame(int index, const glm::vec3& translation) override { return false; }

    virtual void setSkeletonModelURL(const QUrl& skeletonModelURL) override;
    virtual void setAttachmentData(const QVector<AttachmentData>& attachmentData) override;

    void updateDisplayNameAlpha(bool showDisplayName);
    virtual void setSessionDisplayName(const QString& sessionDisplayName) override { }; // no-op

    virtual int parseDataFromBuffer(const QByteArray& buffer) override;

    static void renderJointConnectingCone(gpu::Batch& batch, glm::vec3 position1, glm::vec3 position2,
                                               float radius1, float radius2, const glm::vec4& color);

    /**jsdoc
     * Set the offset applied to the current avatar. The offset adjusts the position that the avatar is rendered. For example, 
     * with an offset of <code>{ x: 0, y: 0.1, z: 0 }</code>, your avatar will appear to be raised off the ground slightly.
     * @function MyAvatar.setSkeletonOffset
     * @param {Vec3} offset - The skeleton offset to set.
     * @example <caption>Raise your avatar off the ground a little.</caption>
     * // Raise your avatar off the ground a little.
     * MyAvatar.setSkeletonOffset({ x: 0, y: 0.1: z: 0 });
     *
     * // Restore its offset after 5s.
     * Script.setTimeout(function () {
     *     MyAvatar.setSkeletonOffset(Vec3.ZERO);
     * }, 5000);
     */
    Q_INVOKABLE void setSkeletonOffset(const glm::vec3& offset);

    /**jsdoc
     * Get the offset applied to the current avatar. The offset adjusts the position that the avatar is rendered. For example, 
     * with an offset of <code>{ x: 0, y: 0.1, z: 0 }</code>, your avatar will appear to be raised off the ground slightly.
     * @function MyAvatar.getSkeletonOffset
     * @returns {Vec3} The current skeleton offset.
     * @example <caption>Report your avatar's current skeleton offset.</caption>
     * print(JSON.stringify(MyAvatar.getSkeletonOffset());
     */
    Q_INVOKABLE glm::vec3 getSkeletonOffset() { return _skeletonOffset; }

    virtual glm::vec3 getSkeletonPosition() const;

    /**jsdoc
     * Get the position of a joint in the current avatar.
     * @function MyAvatar.getJointPosition
     * @param {number} index - The index of the joint.
     * @returns {Vec3} The position of the joint in world coordinates.
     */
    Q_INVOKABLE glm::vec3 getJointPosition(int index) const;

    /**jsdoc
     * Get the position of a joint in the current avatar.
     * @function MyAvatar.getJointPosition
     * @param {string} name - The name of the joint.
     * @returns {Vec3} The position of the joint in world coordinates.
     * @example <caption>Report the position of your avatar's hips.</caption>
     * print(JSON.stringify(MyAvatar.getJointPosition("Hips")));
     */
    Q_INVOKABLE glm::vec3 getJointPosition(const QString& name) const;

    /**jsdoc
     * Get the position of the current avatar's neck in world coordinates.
     * @function MyAvatar.getNeckPosition
     * @returns {Vec3} The position of the neck in world coordinates.
     * @example <caption>Report the position of your avatar's neck.</caption>
     * print(JSON.stringify(MyAvatar.getNeckPosition()));
     */
    Q_INVOKABLE glm::vec3 getNeckPosition() const;

    /**jsdoc
     * @function MyAvatar.getAcceleration
     * @returns {Vec3} 
     */
    Q_INVOKABLE glm::vec3 getAcceleration() const { return _acceleration; }

    /// Scales a world space position vector relative to the avatar position and scale
    /// \param vector position to be scaled. Will store the result
    void scaleVectorRelativeToPosition(glm::vec3& positionToScale) const;

    void slamPosition(const glm::vec3& position);
    virtual void updateAttitude(const glm::quat& orientation) override;

    // Call this when updating Avatar position with a delta.  This will allow us to
    // _accurately_ measure position changes and compute the resulting velocity
    // (otherwise floating point error will cause problems at large positions).
    void applyPositionDelta(const glm::vec3& delta);

    virtual void rebuildCollisionShape() = 0;

    virtual void computeShapeInfo(ShapeInfo& shapeInfo);
    void getCapsule(glm::vec3& start, glm::vec3& end, float& radius);
    float computeMass();
    /**jsdoc
     * Get the position of the current avatar's feet (or rather, bottom of its collision capsule) in world coordinates.
     * @function MyAvatar.getWorldFeetPosition
     * @returns {Vec3} The position of the avatar's feet in world coordinates.
    */
    Q_INVOKABLE glm::vec3 getWorldFeetPosition();

    void setPositionViaScript(const glm::vec3& position) override;
    void setOrientationViaScript(const glm::quat& orientation) override;

    /**jsdoc
     * @function MyAvatar.getParentID
     * @returns {Uuid} 
     */
    // This calls through to the SpatiallyNestable versions, but is here to expose these to JavaScript.
    Q_INVOKABLE virtual const QUuid getParentID() const override { return SpatiallyNestable::getParentID(); }

    /**jsdoc
     * @function MyAvatar.setParentID
     * @param {Uuid} parentID
     */
    // This calls through to the SpatiallyNestable versions, but is here to expose these to JavaScript.
    Q_INVOKABLE virtual void setParentID(const QUuid& parentID) override;

    /**jsdoc
     * @function MyAvatar.getParentJointIndex
     * @returns {number} 
     */
    // This calls through to the SpatiallyNestable versions, but is here to expose these to JavaScript.
    Q_INVOKABLE virtual quint16 getParentJointIndex() const override { return SpatiallyNestable::getParentJointIndex(); }

    /**jsdoc
     * @function MyAvatar.setParentJointIndex
     * @param {number} parentJointIndex
     */
    // This calls through to the SpatiallyNestable versions, but is here to expose these to JavaScript.
    Q_INVOKABLE virtual void setParentJointIndex(quint16 parentJointIndex) override;

    /**jsdoc
     * Returns an array of joints, where each joint is an object containing name, index, and parentIndex fields.
     * @function MyAvatar.getSkeleton
     * @returns {MyAvatar.SkeletonJoint[]} A list of information about each joint in this avatar's skeleton.
     */
    /**jsdoc
     * Information about a single joint in an Avatar's skeleton hierarchy.
     * @typedef {object} MyAvatar.SkeletonJoint
     * @property {string} name - Joint name.
     * @property {number} index - Joint index.
     * @property {number} parentIndex - Index of this joint's parent (-1 if no parent).
     */
    Q_INVOKABLE QList<QVariant> getSkeleton();

    // NOT thread safe, must be called on main thread.
    glm::vec3 getUncachedLeftPalmPosition() const;
    glm::quat getUncachedLeftPalmRotation() const;
    glm::vec3 getUncachedRightPalmPosition() const;
    glm::quat getUncachedRightPalmRotation() const;

    uint64_t getLastRenderUpdateTime() const { return _lastRenderUpdateTime; }
    void setLastRenderUpdateTime(uint64_t time) { _lastRenderUpdateTime = time; }

    void animateScaleChanges(float deltaTime);
    void setTargetScale(float targetScale) override;
    float getTargetScale() const { return _targetScale; }

    /**jsdoc
     * @function MyAvatar.getSimulationRate
     * @param {string} [rateName=""]
     * @returns {number} 
     */
    Q_INVOKABLE float getSimulationRate(const QString& rateName = QString("")) const;

    bool hasNewJointData() const { return _hasNewJointData; }

    float getBoundingRadius() const;
    AABox getRenderBounds() const; // THis call is accessible from rendering thread only to report the bounding box of the avatar during the frame.

    void addToScene(AvatarSharedPointer self, const render::ScenePointer& scene);
    void ensureInScene(AvatarSharedPointer self, const render::ScenePointer& scene);
    bool isInScene() const { return render::Item::isValidID(_renderItemID); }
    render::ItemID getRenderItemID() { return _renderItemID; }
    bool isMoving() const { return _moving; }

    void fadeIn(render::ScenePointer scene);
    void fadeOut(render::ScenePointer scene, KillAvatarReason reason);
    bool isFading() const { return _isFading; }
    void updateFadingStatus();

    // JSDoc is in AvatarData.h.
    Q_INVOKABLE virtual float getEyeHeight() const override;

    // returns eye height of avatar in meters, ignoring avatar scale.
    // if _targetScale is 1 then this will be identical to getEyeHeight.
    virtual float getUnscaledEyeHeight() const override;

    // returns true, if an acurate eye height estimage can be obtained by inspecting the avatar model skeleton and geometry,
    // not all subclasses of AvatarData have access to this data.
    virtual bool canMeasureEyeHeight() const override { return true; }

    virtual float getModelScale() const { return _modelScale; }
    virtual void setModelScale(float scale) { _modelScale = scale; }
    virtual glm::vec3 scaleForChildren() const override { return glm::vec3(getModelScale()); }

    virtual void setAvatarEntityDataChanged(bool value) override;

    // Show hide the model representation of the avatar
    virtual void setEnableMeshVisible(bool isEnabled);
    virtual bool getEnableMeshVisible() const;

    void addMaterial(graphics::MaterialLayer material, const std::string& parentMaterialName) override;
    void removeMaterial(graphics::MaterialPointer material, const std::string& parentMaterialName) override;

    virtual scriptable::ScriptableModelBase getScriptableModel() override;

    std::shared_ptr<AvatarTransit> getTransit() { return std::make_shared<AvatarTransit>(_transit); };
    AvatarTransit::Status updateTransit(float deltaTime, const glm::vec3& avatarPosition, float avatarScale, const AvatarTransit::TransitConfig& config);

    void accumulateGrabPositions(std::map<QUuid, GrabLocationAccumulator>& grabAccumulators);

    void tearDownGrabs();

signals:
    void targetScaleChanged(float targetScale);

public slots:

    // FIXME - these should be migrated to use Pose data instead
    // thread safe, will return last valid palm from cache

    /**jsdoc
     * Get the position of the left palm in world coordinates.
     * @function MyAvatar.getLeftPalmPosition
     * @returns {Vec3} The position of the left palm in world coordinates.
     * @example <caption>Report the position of your avatar's left palm.</caption>
     * print(JSON.stringify(MyAvatar.getLeftPalmPosition()));
     */
    glm::vec3 getLeftPalmPosition() const;

    /**jsdoc
     * Get the rotation of the left palm in world coordinates.
     * @function MyAvatar.getLeftPalmRotation
     * @returns {Quat} The rotation of the left palm in world coordinates.
     * @example <caption>Report the rotation of your avatar's left palm.</caption>
     * print(JSON.stringify(MyAvatar.getLeftPalmRotation()));
     */
    glm::quat getLeftPalmRotation() const;
    /**jsdoc
     * Get the position of the right palm in world coordinates.
     * @function MyAvatar.getRightPalmPosition
     * @returns {Vec3} The position of the right palm in world coordinates.
     * @example <caption>Report the position of your avatar's right palm.</caption>
     * print(JSON.stringify(MyAvatar.getRightPalmPosition()));
     */
    glm::vec3 getRightPalmPosition() const;

    /**jsdoc
     * Get the rotation of the right palm in world coordinates.
     * @function MyAvatar.getRightPalmRotation
     * @returns {Quat} The rotation of the right palm in world coordinates.
     * @example <caption>Report the rotation of your avatar's right palm.</caption>
     * print(JSON.stringify(MyAvatar.getRightPalmRotation()));
     */
    glm::quat getRightPalmRotation() const;

    // hooked up to Model::setURLFinished signal
    void setModelURLFinished(bool success);

    /**jsdoc
     * @function MyAvatar.rigReady
     * @returns {Signal} 
     */
    // Hooked up to Model::rigReady signal
    void rigReady();

    /**jsdoc
     * @function MyAvatar.rigReset
     * @returns {Signal} 
     */
    // Jooked up to Model::rigReset signal
    void rigReset();

protected:
    float getUnscaledEyeHeightFromSkeleton() const;
    void buildUnscaledEyeHeightCache();
    void clearUnscaledEyeHeightCache();
    virtual const QString& getSessionDisplayNameForTransport() const override { return _empty; } // Save a tiny bit of bandwidth. Mixer won't look at what we send.
    QString _empty{};
    virtual void maybeUpdateSessionDisplayNameFromTransport(const QString& sessionDisplayName) override { _sessionDisplayName = sessionDisplayName; } // don't use no-op setter!

    SkeletonModelPointer _skeletonModel;

    void invalidateJointIndicesCache() const;
    void withValidJointIndicesCache(std::function<void()> const& worker) const;
    mutable QHash<QString, int> _modelJointIndicesCache;
    mutable QReadWriteLock _modelJointIndicesCacheLock;
    mutable bool _modelJointsCached { false };

    glm::vec3 _skeletonOffset;
    std::vector<std::shared_ptr<Model>> _attachmentModels;
    std::vector<bool> _attachmentModelsTexturesLoaded;
    std::vector<std::shared_ptr<Model>> _attachmentsToRemove;
    std::vector<std::shared_ptr<Model>> _attachmentsToDelete;

    float _bodyYawDelta { 0.0f };  // degrees/sec

    // These position histories and derivatives are in the world-frame.
    // The derivatives are the MEASURED results of all external and internal forces
    // and are therefore READ-ONLY --> motion control of the Avatar is NOT obtained
    // by setting these values.
    // Floating point error prevents us from accurately measuring velocity using a naive approach
    // (e.g. vel = (pos - lastPos)/dt) so instead we use _positionDeltaAccumulator.
    glm::vec3 _positionDeltaAccumulator;
    glm::vec3 _lastVelocity;
    glm::vec3 _acceleration;
    glm::vec3 _angularVelocity;
    glm::vec3 _lastAngularVelocity;
    glm::vec3 _angularAcceleration;
    glm::quat _lastOrientation;
    glm::vec3 _worldUpDirection { Vectors::UP };
    bool _moving { false }; ///< set when position is changing

    // protected methods...
    bool isLookingAtMe(AvatarSharedPointer avatar) const;
<<<<<<< HEAD
    bool updateGrabs();
=======
    bool applyGrabChanges();
>>>>>>> faeb5b36
    void relayJointDataToChildren();

    void fade(render::Transaction& transaction, render::Transition::Type type);

    glm::vec3 getBodyRightDirection() const { return getWorldOrientation() * IDENTITY_RIGHT; }
    glm::vec3 getBodyUpDirection() const { return getWorldOrientation() * IDENTITY_UP; }
    void measureMotionDerivatives(float deltaTime);
    bool getCollideWithOtherAvatars() const { return _collideWithOtherAvatars; }

    float getSkeletonHeight() const;
    float getHeadHeight() const;
    float getPelvisFloatingHeight() const;
    glm::vec3 getDisplayNamePosition() const;

    Transform calculateDisplayNameTransform(const ViewFrustum& view, const glm::vec3& textPosition) const;
    void renderDisplayName(gpu::Batch& batch, const ViewFrustum& view, const glm::vec3& textPosition) const;
    virtual bool shouldRenderHead(const RenderArgs* renderArgs) const;
    virtual void fixupModelsInScene(const render::ScenePointer& scene);

    virtual void updatePalms();

    render::ItemID _renderItemID{ render::Item::INVALID_ITEM_ID };

    ThreadSafeValueCache<glm::vec3> _leftPalmPositionCache { glm::vec3() };
    ThreadSafeValueCache<glm::quat> _leftPalmRotationCache { glm::quat() };
    ThreadSafeValueCache<glm::vec3> _rightPalmPositionCache { glm::vec3() };
    ThreadSafeValueCache<glm::quat> _rightPalmRotationCache { glm::quat() };

    // Some rate tracking support
    RateCounter<> _simulationRate;
    RateCounter<> _simulationInViewRate;
    RateCounter<> _skeletonModelSimulationRate;
    RateCounter<> _jointDataSimulationRate;


protected:
    class AvatarEntityDataHash {
    public:
        AvatarEntityDataHash(uint32_t h) : hash(h) {};
        uint32_t hash { 0 };
        bool success { false };
    };

    using MapOfAvatarEntityDataHashes = QMap<QUuid, AvatarEntityDataHash>;
    MapOfAvatarEntityDataHashes _avatarEntityDataHashes;

    uint64_t _lastRenderUpdateTime { 0 };
    int _leftPointerGeometryID { 0 };
    int _rightPointerGeometryID { 0 };
    int _nameRectGeometryID { 0 };
    bool _initialized { false };
    bool _isAnimatingScale { false };
    bool _mustFadeIn { false };
    bool _isFading { false };
    bool _reconstructSoftEntitiesJointMap { false };
    float _modelScale { 1.0f };

    AvatarTransit _transit;
    std::mutex _transitLock;

    static int _jointConesID;

    int _voiceSphereID;

    float _displayNameTargetAlpha { 1.0f };
    float _displayNameAlpha { 1.0f };

    ThreadSafeValueCache<float> _unscaledEyeHeightCache { DEFAULT_AVATAR_EYE_HEIGHT };

    std::unordered_map<std::string, graphics::MultiMaterial> _materials;
    std::mutex _materialsLock;

    void processMaterials();

    AABox _renderBound;
    bool _isMeshVisible{ true };
    bool _needMeshVisibleSwitch{ true };

    static const float MYAVATAR_LOADING_PRIORITY;
    static const float OTHERAVATAR_LOADING_PRIORITY;
    static const float ATTACHMENT_LOADING_PRIORITY;

    LoadingStatus _loadingStatus { LoadingStatus::NoModel };

    static void metaBlendshapeOperator(render::ItemID renderItemID, int blendshapeNumber, const QVector<BlendshapeOffset>& blendshapeOffsets,
                                       const QVector<int>& blendedMeshSizes, const render::ItemIDs& subItemIDs);
    void clearAvatarGrabData(const QUuid& grabID) override;

    using SetOfIDs = std::set<QUuid>;
    using VectorOfIDs = std::vector<QUuid>;
    using MapOfGrabs = std::map<QUuid, GrabPointer>;

    MapOfGrabs _avatarGrabs;
    SetOfIDs _grabsToChange; // updated grab IDs -- changes needed to entities or physics
    VectorOfIDs _grabsToDelete; // deleted grab IDs -- changes needed to entities or physics
};

#endif // hifi_Avatar_h<|MERGE_RESOLUTION|>--- conflicted
+++ resolved
@@ -545,11 +545,7 @@
 
     // protected methods...
     bool isLookingAtMe(AvatarSharedPointer avatar) const;
-<<<<<<< HEAD
-    bool updateGrabs();
-=======
     bool applyGrabChanges();
->>>>>>> faeb5b36
     void relayJointDataToChildren();
 
     void fade(render::Transaction& transaction, render::Transition::Type type);
