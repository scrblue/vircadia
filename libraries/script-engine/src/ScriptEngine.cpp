//
//  ScriptEngine.cpp
//  libraries/script-engine/src
//
//  Created by Brad Hefta-Gaub on 12/14/13.
//  Copyright 2013 High Fidelity, Inc.
//
//  Distributed under the Apache License, Version 2.0.
//  See the accompanying file LICENSE or http://www.apache.org/licenses/LICENSE-2.0.html
//

#include <QtCore/QCoreApplication>
#include <QtCore/QEventLoop>
#include <QtCore/QFileInfo>
#include <QtCore/QTimer>
#include <QtCore/QThread>
#include <QtNetwork/QNetworkRequest>
#include <QtNetwork/QNetworkReply>
#include <QtScript/QScriptEngine>
#include <QtScript/QScriptValue>
#include <QtCore/QStringList>

#include <AudioConstants.h>
#include <AudioEffectOptions.h>
#include <AvatarData.h>
#include <EntityScriptingInterface.h>
#include <NetworkAccessManager.h>
#include <NodeList.h>
#include <udt/PacketHeaders.h>
#include <UUID.h>

#include <controllers/ScriptingInterface.h>
#include <AnimationObject.h>

#include "ArrayBufferViewClass.h"
#include "BatchLoader.h"
#include "DataViewClass.h"
#include "EventTypes.h"
#include "MenuItemProperties.h"
#include "ScriptAudioInjector.h"
#include "ScriptCache.h"
#include "ScriptEngineLogging.h"
#include "ScriptEngine.h"
#include "TypedArrays.h"
#include "XMLHttpRequestClass.h"
#include "WebSocketClass.h"

#include "SceneScriptingInterface.h"

#include "MIDIEvent.h"

Q_DECLARE_METATYPE(QScriptEngine::FunctionSignature)
static int functionSignatureMetaID = qRegisterMetaType<QScriptEngine::FunctionSignature>();

static QScriptValue debugPrint(QScriptContext* context, QScriptEngine* engine){
    QString message = "";
    for (int i = 0; i < context->argumentCount(); i++) {
        if (i > 0) {
            message += " ";
        }
        message += context->argument(i).toString();
    }
    qCDebug(scriptengine) << "script:print()<<" << message;
    
    message = message.replace("\\", "\\\\")
    .replace("\n", "\\n")
    .replace("\r", "\\r")
    .replace("'", "\\'");
    engine->evaluate("Script.print('" + message + "')");
    
    return QScriptValue();
}

QScriptValue avatarDataToScriptValue(QScriptEngine* engine, AvatarData* const &in) {
    return engine->newQObject(in);
}

void avatarDataFromScriptValue(const QScriptValue &object, AvatarData* &out) {
    out = qobject_cast<AvatarData*>(object.toQObject());
}

QScriptValue inputControllerToScriptValue(QScriptEngine *engine, controller::InputController* const &in) {
    return engine->newQObject(in);
}

void inputControllerFromScriptValue(const QScriptValue &object, controller::InputController* &out) {
    out = qobject_cast<controller::InputController*>(object.toQObject());
}



static bool hasCorrectSyntax(const QScriptProgram& program) {
    const auto syntaxCheck = QScriptEngine::checkSyntax(program.sourceCode());
    if (syntaxCheck.state() != QScriptSyntaxCheckResult::Valid) {
        const auto error = syntaxCheck.errorMessage();
        const auto line = QString::number(syntaxCheck.errorLineNumber());
        const auto column = QString::number(syntaxCheck.errorColumnNumber());
        const auto message = QString("[SyntaxError] %1 in %2:%3(%4)").arg(error, program.fileName(), line, column);
        qCWarning(scriptengine) << qPrintable(message);
        return false;
    }
    return true;
}

static bool hadUncaughtExceptions(QScriptEngine& engine, const QString& fileName) {
    if (engine.hasUncaughtException()) {
        const auto backtrace = engine.uncaughtExceptionBacktrace();
        const auto exception = engine.uncaughtException().toString();
        const auto line = QString::number(engine.uncaughtExceptionLineNumber());
        engine.clearExceptions();
        
        auto message = QString("[UncaughtException] %1 in %2:%3").arg(exception, fileName, line);
        if (!backtrace.empty()) {
            static const auto lineSeparator = "\n    ";
            message += QString("\n[Backtrace]%1%2").arg(lineSeparator, backtrace.join(lineSeparator));
        }
        qCWarning(scriptengine) << qPrintable(message);
        return true;
    }
    return false;
}

ScriptEngine::ScriptEngine(const QString& scriptContents, const QString& fileNameString, bool wantSignals) :
    _scriptContents(scriptContents),
    _isFinished(false),
    _isRunning(false),
    _isInitialized(false),
    _timerFunctionMap(),
    _wantSignals(wantSignals),
    _fileNameString(fileNameString),
    _isUserLoaded(false),
    _isReloading(false),
    _arrayBufferClass(new ArrayBufferClass(this))
{
    _allScriptsMutex.lock();
    _allKnownScriptEngines.insert(this);
    _allScriptsMutex.unlock();
}

ScriptEngine::~ScriptEngine() {
    // If we're not already in the middle of stopping all scripts, then we should remove ourselves
    // from the list of running scripts. We don't do this if we're in the process of stopping all scripts
    // because that method removes scripts from its list as it iterates them
    if (!_stoppingAllScripts) {
        _allScriptsMutex.lock();
        _allKnownScriptEngines.remove(this);
        _allScriptsMutex.unlock();
    }
}

void ScriptEngine::runInThread() {
    QThread* workerThread = new QThread(); // thread is not owned, so we need to manage the delete
    QString scriptEngineName = QString("Script Thread:") + getFilename();
    workerThread->setObjectName(scriptEngineName);
    
    // when the worker thread is started, call our engine's run..
    connect(workerThread, &QThread::started, this, &ScriptEngine::run);
    
    // tell the thread to stop when the script engine is done
    connect(this, &ScriptEngine::doneRunning, workerThread, &QThread::quit);
    
    // when the thread is finished, add thread to the deleteLater queue
    connect(workerThread, &QThread::finished, workerThread, &QThread::deleteLater);
    
    // when the thread is finished, add scriptEngine to the deleteLater queue
    connect(workerThread, &QThread::finished, this, &ScriptEngine::deleteLater);
    
    moveToThread(workerThread);
    
    // Starts an event loop, and emits workerThread->started()
    workerThread->start();
}

QSet<ScriptEngine*> ScriptEngine::_allKnownScriptEngines;
QMutex ScriptEngine::_allScriptsMutex;
bool ScriptEngine::_stoppingAllScripts = false;
bool ScriptEngine::_doneRunningThisScript = false;

void ScriptEngine::stopAllScripts(QObject* application) {
    _allScriptsMutex.lock();
    _stoppingAllScripts = true;
    
    QMutableSetIterator<ScriptEngine*> i(_allKnownScriptEngines);
    while (i.hasNext()) {
        ScriptEngine* scriptEngine = i.next();
        
        QString scriptName = scriptEngine->getFilename();
        
        // NOTE: typically all script engines are running. But there's at least one known exception to this, the
        // "entities sandbox" which is only used to evaluate entities scripts to test their validity before using
        // them. We don't need to stop scripts that aren't running.
        if (scriptEngine->isRunning()) {
            
            // If the script is running, but still evaluating then we need to wait for its evaluation step to
            // complete. After that we can handle the stop process appropriately
            if (scriptEngine->evaluatePending()) {
                while (scriptEngine->evaluatePending()) {
                    
                    // This event loop allows any started, but not yet finished evaluate() calls to complete
                    // we need to let these complete so that we can be guaranteed that the script engine isn't
                    // in a partially setup state, which can confuse our shutdown unwinding.
                    QEventLoop loop;
                    QObject::connect(scriptEngine, &ScriptEngine::evaluationFinished, &loop, &QEventLoop::quit);
                    loop.exec();
                }
            }
            
            // We disconnect any script engine signals from the application because we don't want to do any
            // extra stopScript/loadScript processing that the Application normally does when scripts start
            // and stop. We can safely short circuit this because we know we're in the "quitting" process
            scriptEngine->disconnect(application);
            
            // Calling stop on the script engine will set it's internal _isFinished state to true, and result
            // in the ScriptEngine gracefully ending it's run() method.
            scriptEngine->stop();
            
            // We need to wait for the engine to be done running before we proceed, because we don't
            // want any of the scripts final "scriptEnding()" or pending "update()" methods from accessing
            // any application state after we leave this stopAllScripts() method
            scriptEngine->waitTillDoneRunning();
            
            // If the script is stopped, we can remove it from our set
            i.remove();
        }
    }
    _stoppingAllScripts = false;
    _allScriptsMutex.unlock();
}


void ScriptEngine::waitTillDoneRunning() {
    // If the script never started running or finished running before we got here, we don't need to wait for it
    if (_isRunning) {
        
        _doneRunningThisScript = false; // NOTE: this is static, we serialize our waiting for scripts to finish
        
        // NOTE: waitTillDoneRunning() will be called on the main Application thread, inside of stopAllScripts()
        // we want the application thread to continue to process events, because the scripts will likely need to
        // marshall messages across to the main thread. For example if they access Settings or Meny in any of their
        // shutdown code.
        while (!_doneRunningThisScript) {
            
            // process events for the main application thread, allowing invokeMethod calls to pass between threads
            QCoreApplication::processEvents();
        }
    }
}

QString ScriptEngine::getFilename() const {
    QStringList fileNameParts = _fileNameString.split("/");
    QString lastPart;
    if (!fileNameParts.isEmpty()) {
        lastPart = fileNameParts.last();
    }
    return lastPart;
}


// FIXME - switch this to the new model of ScriptCache callbacks
void ScriptEngine::loadURL(const QUrl& scriptURL, bool reload) {
    if (_isRunning) {
        return;
    }
    
    _fileNameString = scriptURL.toString();
    _isReloading = reload;
    
    QUrl url(scriptURL);
    
    bool isPending;
    auto scriptCache = DependencyManager::get<ScriptCache>();
    scriptCache->getScript(url, this, isPending, reload);
}

// FIXME - switch this to the new model of ScriptCache callbacks
void ScriptEngine::scriptContentsAvailable(const QUrl& url, const QString& scriptContents) {
    _scriptContents = scriptContents;
    if (_wantSignals) {
        emit scriptLoaded(_fileNameString);
    }
}

// FIXME - switch this to the new model of ScriptCache callbacks
void ScriptEngine::errorInLoadingScript(const QUrl& url) {
    qCDebug(scriptengine) << "ERROR Loading file:" << url.toString() << "line:" << __LINE__;
    if (_wantSignals) {
        emit errorLoadingScript(_fileNameString); // ??
    }
}

// Even though we never pass AnimVariantMap directly to and from javascript, the queued invokeMethod of
// callAnimationStateHandler requires that the type be registered.
// These two are meaningful, if we ever do want to use them...
static QScriptValue animVarMapToScriptValue(QScriptEngine* engine, const AnimVariantMap& parameters) {
    QStringList unused;
    return parameters.animVariantMapToScriptValue(engine, unused, false);
}
static void animVarMapFromScriptValue(const QScriptValue& value, AnimVariantMap& parameters) {
    parameters.animVariantMapFromScriptValue(value);
}
// ... while these two are not. But none of the four are ever used.
static QScriptValue resultHandlerToScriptValue(QScriptEngine* engine, const AnimVariantResultHandler& resultHandler) {
    qCCritical(scriptengine) << "Attempt to marshall result handler to javascript";
    assert(false);
    return QScriptValue();
}
static void resultHandlerFromScriptValue(const QScriptValue& value, AnimVariantResultHandler& resultHandler) {
    qCCritical(scriptengine) << "Attempt to marshall result handler from javascript";
    assert(false);
}

void ScriptEngine::init() {
    if (_isInitialized) {
        return; // only initialize once
    }
    
    _isInitialized = true;
    
    auto entityScriptingInterface = DependencyManager::get<EntityScriptingInterface>();
    entityScriptingInterface->init();
    
    // register various meta-types
    registerMetaTypes(this);
    registerMIDIMetaTypes(this);
    registerEventTypes(this);
    registerMenuItemProperties(this);
    registerAnimationTypes(this);
    registerAvatarTypes(this);
    registerAudioMetaTypes(this);
    
    qScriptRegisterMetaType(this, EntityPropertyFlagsToScriptValue, EntityPropertyFlagsFromScriptValue);
    qScriptRegisterMetaType(this, EntityItemPropertiesToScriptValue, EntityItemPropertiesFromScriptValueHonorReadOnly);
    qScriptRegisterMetaType(this, EntityItemIDtoScriptValue, EntityItemIDfromScriptValue);
    qScriptRegisterMetaType(this, RayToEntityIntersectionResultToScriptValue, RayToEntityIntersectionResultFromScriptValue);
    qScriptRegisterSequenceMetaType<QVector<QUuid>>(this);
    qScriptRegisterSequenceMetaType<QVector<EntityItemID>>(this);
    
    qScriptRegisterSequenceMetaType<QVector<glm::vec2> >(this);
    qScriptRegisterSequenceMetaType<QVector<glm::quat> >(this);
    qScriptRegisterSequenceMetaType<QVector<QString> >(this);
    
    QScriptValue xmlHttpRequestConstructorValue = newFunction(XMLHttpRequestClass::constructor);
    globalObject().setProperty("XMLHttpRequest", xmlHttpRequestConstructorValue);
    
    QScriptValue webSocketConstructorValue = newFunction(WebSocketClass::constructor);
    globalObject().setProperty("WebSocket", webSocketConstructorValue);
    
    QScriptValue printConstructorValue = newFunction(debugPrint);
    globalObject().setProperty("print", printConstructorValue);
    
    QScriptValue audioEffectOptionsConstructorValue = newFunction(AudioEffectOptions::constructor);
    globalObject().setProperty("AudioEffectOptions", audioEffectOptionsConstructorValue);
    
    qScriptRegisterMetaType(this, injectorToScriptValue, injectorFromScriptValue);
    qScriptRegisterMetaType(this, inputControllerToScriptValue, inputControllerFromScriptValue);
    qScriptRegisterMetaType(this, avatarDataToScriptValue, avatarDataFromScriptValue);
    qScriptRegisterMetaType(this, animationDetailsToScriptValue, animationDetailsFromScriptValue);
    qScriptRegisterMetaType(this, webSocketToScriptValue, webSocketFromScriptValue);
    qScriptRegisterMetaType(this, qWSCloseCodeToScriptValue, qWSCloseCodeFromScriptValue);
    qScriptRegisterMetaType(this, wscReadyStateToScriptValue, wscReadyStateFromScriptValue);
    
    registerGlobalObject("Script", this);
    registerGlobalObject("Audio", &AudioScriptingInterface::getInstance());
    registerGlobalObject("Entities", entityScriptingInterface.data());
    registerGlobalObject("Quat", &_quatLibrary);
    registerGlobalObject("Vec3", &_vec3Library);
    registerGlobalObject("Uuid", &_uuidLibrary);
    registerGlobalObject("AnimationCache", DependencyManager::get<AnimationCache>().data());
    qScriptRegisterMetaType(this, animVarMapToScriptValue, animVarMapFromScriptValue);
    qScriptRegisterMetaType(this, resultHandlerToScriptValue, resultHandlerFromScriptValue);
    
    // constants
    globalObject().setProperty("TREE_SCALE", newVariant(QVariant(TREE_SCALE)));
    
    auto scriptingInterface = DependencyManager::get<controller::ScriptingInterface>();
    registerGlobalObject("Controller", scriptingInterface.data());
    UserInputMapper::registerControllerTypes(this);
}

void ScriptEngine::registerValue(const QString& valueName, QScriptValue value) {
    if (QThread::currentThread() != thread()) {
#ifdef THREAD_DEBUGGING
        qDebug() << "*** WARNING *** ScriptEngine::registerValue() called on wrong thread [" << QThread::currentThread() << "], invoking on correct thread [" << thread() << "]";
#endif
        QMetaObject::invokeMethod(this, "registerValue",
                                  Q_ARG(const QString&, valueName),
                                  Q_ARG(QScriptValue, value));
        return;
    }
    
    QStringList pathToValue = valueName.split(".");
    int partsToGo = pathToValue.length();
    QScriptValue partObject = globalObject();
    
    for (const auto& pathPart : pathToValue) {
        partsToGo--;
        if (!partObject.property(pathPart).isValid()) {
            if (partsToGo > 0) {
                //QObject *object = new QObject;
                QScriptValue partValue = newArray(); //newQObject(object, QScriptEngine::ScriptOwnership);
                qDebug() << "partValue[" << pathPart<<"].isArray() :" << partValue.isArray();
                partObject.setProperty(pathPart, partValue);
            } else {
                partObject.setProperty(pathPart, value);
            }
        }
        partObject = partObject.property(pathPart);
    }
}

void ScriptEngine::registerGlobalObject(const QString& name, QObject* object) {
    if (QThread::currentThread() != thread()) {
#ifdef THREAD_DEBUGGING
        qDebug() << "*** WARNING *** ScriptEngine::registerGlobalObject() called on wrong thread [" << QThread::currentThread() << "], invoking on correct thread [" << thread() << "]  name:" << name;
#endif
        QMetaObject::invokeMethod(this, "registerGlobalObject",
                                  Q_ARG(const QString&, name),
                                  Q_ARG(QObject*, object));
        return;
    }
#ifdef THREAD_DEBUGGING
    qDebug() << "ScriptEngine::registerGlobalObject() called on thread [" << QThread::currentThread() << "] name:" << name;
#endif
    
    if (!globalObject().property(name).isValid()) {
        if (object) {
            QScriptValue value = newQObject(object);
            globalObject().setProperty(name, value);
        } else {
            globalObject().setProperty(name, QScriptValue());
        }
    }
}

void ScriptEngine::registerFunction(const QString& name, QScriptEngine::FunctionSignature functionSignature, int numArguments) {
    if (QThread::currentThread() != thread()) {
#ifdef THREAD_DEBUGGING
        qDebug() << "*** WARNING *** ScriptEngine::registerFunction() called on wrong thread [" << QThread::currentThread() << "], invoking on correct thread [" << thread() << "] name:" << name;
#endif
        QMetaObject::invokeMethod(this, "registerFunction",
                                  Q_ARG(const QString&, name),
                                  Q_ARG(QScriptEngine::FunctionSignature, functionSignature),
                                  Q_ARG(int, numArguments));
        return;
    }
#ifdef THREAD_DEBUGGING
    qDebug() << "ScriptEngine::registerFunction() called on thread [" << QThread::currentThread() << "] name:" << name;
#endif
    
    QScriptValue scriptFun = newFunction(functionSignature, numArguments);
    globalObject().setProperty(name, scriptFun);
}

void ScriptEngine::registerFunction(const QString& parent, const QString& name, QScriptEngine::FunctionSignature functionSignature, int numArguments) {
    if (QThread::currentThread() != thread()) {
#ifdef THREAD_DEBUGGING
        qDebug() << "*** WARNING *** ScriptEngine::registerFunction() called on wrong thread [" << QThread::currentThread() << "], invoking on correct thread [" << thread() << "] parent:" << parent << "name:" << name;
#endif
        QMetaObject::invokeMethod(this, "registerFunction",
                                  Q_ARG(const QString&, name),
                                  Q_ARG(QScriptEngine::FunctionSignature, functionSignature),
                                  Q_ARG(int, numArguments));
        return;
    }
#ifdef THREAD_DEBUGGING
    qDebug() << "ScriptEngine::registerFunction() called on thread [" << QThread::currentThread() << "] parent:" << parent << "name:" << name;
#endif
    
    QScriptValue object = globalObject().property(parent);
    if (object.isValid()) {
        QScriptValue scriptFun = newFunction(functionSignature, numArguments);
        object.setProperty(name, scriptFun);
    }
}

void ScriptEngine::registerGetterSetter(const QString& name, QScriptEngine::FunctionSignature getter,
                                        QScriptEngine::FunctionSignature setter, const QString& parent) {
    if (QThread::currentThread() != thread()) {
#ifdef THREAD_DEBUGGING
        qDebug() << "*** WARNING *** ScriptEngine::registerGetterSetter() called on wrong thread [" << QThread::currentThread() << "], invoking on correct thread [" << thread() << "] "
        " name:" << name << "parent:" << parent;
#endif
        QMetaObject::invokeMethod(this, "registerGetterSetter",
                                  Q_ARG(const QString&, name),
                                  Q_ARG(QScriptEngine::FunctionSignature, getter),
                                  Q_ARG(QScriptEngine::FunctionSignature, setter),
                                  Q_ARG(const QString&, parent));
        return;
    }
#ifdef THREAD_DEBUGGING
    qDebug() << "ScriptEngine::registerGetterSetter() called on thread [" << QThread::currentThread() << "] name:" << name << "parent:" << parent;
#endif
    
    QScriptValue setterFunction = newFunction(setter, 1);
    QScriptValue getterFunction = newFunction(getter);
    
    if (!parent.isNull() && !parent.isEmpty()) {
        QScriptValue object = globalObject().property(parent);
        if (object.isValid()) {
            object.setProperty(name, setterFunction, QScriptValue::PropertySetter);
            object.setProperty(name, getterFunction, QScriptValue::PropertyGetter);
        }
    } else {
        globalObject().setProperty(name, setterFunction, QScriptValue::PropertySetter);
        globalObject().setProperty(name, getterFunction, QScriptValue::PropertyGetter);
    }
}

// Unregister the handlers for this eventName and entityID.
void ScriptEngine::removeEventHandler(const EntityItemID& entityID, const QString& eventName, QScriptValue handler) {
    if (QThread::currentThread() != thread()) {
#ifdef THREAD_DEBUGGING
        qDebug() << "*** WARNING *** ScriptEngine::removeEventHandler() called on wrong thread [" << QThread::currentThread() << "], invoking on correct thread [" << thread() << "] "
        "entityID:" << entityID << " eventName:" << eventName;
#endif
        QMetaObject::invokeMethod(this, "removeEventHandler",
                                  Q_ARG(const EntityItemID&, entityID),
                                  Q_ARG(const QString&, eventName),
                                  Q_ARG(QScriptValue, handler));
        return;
    }
#ifdef THREAD_DEBUGGING
    qDebug() << "ScriptEngine::removeEventHandler() called on thread [" << QThread::currentThread() << "] entityID:" << entityID << " eventName : " << eventName;
#endif
    
    if (!_registeredHandlers.contains(entityID)) {
        return;
    }
    RegisteredEventHandlers& handlersOnEntity = _registeredHandlers[entityID];
    QScriptValueList& handlersForEvent = handlersOnEntity[eventName];
    // QScriptValue does not have operator==(), so we can't use QList::removeOne and friends. So iterate.
    for (int i = 0; i < handlersForEvent.count(); ++i) {
        if (handlersForEvent[i].equals(handler)) {
            handlersForEvent.removeAt(i);
            return; // Design choice: since comparison is relatively expensive, just remove the first matching handler.
        }
    }
}
// Register the handler.
void ScriptEngine::addEventHandler(const EntityItemID& entityID, const QString& eventName, QScriptValue handler) {
    if (QThread::currentThread() != thread()) {
#ifdef THREAD_DEBUGGING
        qDebug() << "*** WARNING *** ScriptEngine::addEventHandler() called on wrong thread [" << QThread::currentThread() << "], invoking on correct thread [" << thread() << "] "
        "entityID:" << entityID << " eventName:" << eventName;
#endif
        
        QMetaObject::invokeMethod(this, "addEventHandler",
                                  Q_ARG(const EntityItemID&, entityID),
                                  Q_ARG(const QString&, eventName),
                                  Q_ARG(QScriptValue, handler));
        return;
    }
#ifdef THREAD_DEBUGGING
    qDebug() << "ScriptEngine::addEventHandler() called on thread [" << QThread::currentThread() << "] entityID:" << entityID << " eventName : " << eventName;
#endif
    
    if (_registeredHandlers.count() == 0) { // First time any per-entity handler has been added in this script...
        // Connect up ALL the handlers to the global entities object's signals.
        // (We could go signal by signal, or even handler by handler, but I don't think the efficiency is worth the complexity.)
        auto entities = DependencyManager::get<EntityScriptingInterface>();
        connect(entities.data(), &EntityScriptingInterface::deletingEntity, this, [this](const EntityItemID& entityID) {
            _registeredHandlers.remove(entityID);
        });
        
        // Two common cases of event handler, differing only in argument signature.
        using SingleEntityHandler = std::function<void(const EntityItemID&)>;
        auto makeSingleEntityHandler = [this](QString eventName) -> SingleEntityHandler {
            return [this, eventName](const EntityItemID& entityItemID) {
                forwardHandlerCall(entityItemID, eventName, { entityItemID.toScriptValue(this) });
            };
        };
        
        using MouseHandler = std::function<void(const EntityItemID&, const MouseEvent&)>;
        auto makeMouseHandler = [this](QString eventName) -> MouseHandler {
            return [this, eventName](const EntityItemID& entityItemID, const MouseEvent& event) {
                forwardHandlerCall(entityItemID, eventName, { entityItemID.toScriptValue(this), event.toScriptValue(this) });
            };
        };
        
        using CollisionHandler = std::function<void(const EntityItemID&, const EntityItemID&, const Collision&)>;
        auto makeCollisionHandler = [this](QString eventName) -> CollisionHandler {
            return [this, eventName](const EntityItemID& idA, const EntityItemID& idB, const Collision& collision) {
                forwardHandlerCall(idA, eventName, { idA.toScriptValue(this), idB.toScriptValue(this),
                                                     collisionToScriptValue(this, collision) });
            };
        };
        
        connect(entities.data(), &EntityScriptingInterface::enterEntity, this, makeSingleEntityHandler("enterEntity"));
        connect(entities.data(), &EntityScriptingInterface::leaveEntity, this, makeSingleEntityHandler("leaveEntity"));
        
        connect(entities.data(), &EntityScriptingInterface::mousePressOnEntity, this, makeMouseHandler("mousePressOnEntity"));
        connect(entities.data(), &EntityScriptingInterface::mouseMoveOnEntity, this, makeMouseHandler("mouseMoveOnEntity"));
        connect(entities.data(), &EntityScriptingInterface::mouseReleaseOnEntity, this, makeMouseHandler("mouseReleaseOnEntity"));
        
        connect(entities.data(), &EntityScriptingInterface::clickDownOnEntity, this, makeMouseHandler("clickDownOnEntity"));
        connect(entities.data(), &EntityScriptingInterface::holdingClickOnEntity, this, makeMouseHandler("holdingClickOnEntity"));
        connect(entities.data(), &EntityScriptingInterface::clickReleaseOnEntity, this, makeMouseHandler("clickReleaseOnEntity"));
        
        connect(entities.data(), &EntityScriptingInterface::hoverEnterEntity, this, makeMouseHandler("hoverEnterEntity"));
        connect(entities.data(), &EntityScriptingInterface::hoverOverEntity, this, makeMouseHandler("hoverOverEntity"));
        connect(entities.data(), &EntityScriptingInterface::hoverLeaveEntity, this, makeMouseHandler("hoverLeaveEntity"));
        
        connect(entities.data(), &EntityScriptingInterface::collisionWithEntity, this, makeCollisionHandler("collisionWithEntity"));
    }
    if (!_registeredHandlers.contains(entityID)) {
        _registeredHandlers[entityID] = RegisteredEventHandlers();
    }
    QScriptValueList& handlersForEvent = _registeredHandlers[entityID][eventName];
    handlersForEvent << handler; // Note that the same handler can be added many times. See removeEntityEventHandler().
}


QScriptValue ScriptEngine::evaluate(const QString& sourceCode, const QString& fileName, int lineNumber) {
    if (_stoppingAllScripts) {
        return QScriptValue(); // bail early
    }
    
    if (QThread::currentThread() != thread()) {
        QScriptValue result;
#ifdef THREAD_DEBUGGING
        qDebug() << "*** WARNING *** ScriptEngine::evaluate() called on wrong thread [" << QThread::currentThread() << "], invoking on correct thread [" << thread() << "] "
        "sourceCode:" << sourceCode << " fileName:" << fileName << "lineNumber:" << lineNumber;
#endif
        QMetaObject::invokeMethod(this, "evaluate", Qt::BlockingQueuedConnection,
                                  Q_RETURN_ARG(QScriptValue, result),
                                  Q_ARG(const QString&, sourceCode),
                                  Q_ARG(const QString&, fileName),
                                  Q_ARG(int, lineNumber));
        return result;
    }
    
    // Check syntax
    const QScriptProgram program(sourceCode, fileName, lineNumber);
    if (!hasCorrectSyntax(program)) {
        return QScriptValue();
    }
    
    ++_evaluatesPending;
    const auto result = QScriptEngine::evaluate(program);
    --_evaluatesPending;
    
    const auto hadUncaughtException = hadUncaughtExceptions(*this, program.fileName());
    if (_wantSignals) {
        emit evaluationFinished(result, hadUncaughtException);
    }
    return result;
}

void ScriptEngine::run() {
    if (_stoppingAllScripts) {
        return; // bail early - avoid setting state in init(), as evaluate() will bail too
    }
    
    if (!_isInitialized) {
        init();
    }

    _isRunning = true;
    _isFinished = false;
    if (_wantSignals) {
        emit runningStateChanged();
    }
    
    QScriptValue result = evaluate(_scriptContents, _fileNameString);
    
    QElapsedTimer startTime;
    startTime.start();
    
    int thisFrame = 0;
    
    auto nodeList = DependencyManager::get<NodeList>();
    auto entityScriptingInterface = DependencyManager::get<EntityScriptingInterface>();
    
    qint64 lastUpdate = usecTimestampNow();
    
    while (!_isFinished) {
        int usecToSleep = (thisFrame++ * SCRIPT_DATA_CALLBACK_USECS) - startTime.nsecsElapsed() / 1000; // nsec to usec
        if (usecToSleep > 0) {
            usleep(usecToSleep);
        }
        
        if (_isFinished) {
            break;
        }
        
        QCoreApplication::processEvents();
        
        if (_isFinished) {
            break;
        }
        
        if (!_isFinished && entityScriptingInterface->getEntityPacketSender()->serversExist()) {
            // release the queue of edit entity messages.
            entityScriptingInterface->getEntityPacketSender()->releaseQueuedMessages();
            
            // since we're in non-threaded mode, call process so that the packets are sent
            if (!entityScriptingInterface->getEntityPacketSender()->isThreaded()) {
                entityScriptingInterface->getEntityPacketSender()->process();
            }
        }
        
        qint64 now = usecTimestampNow();
        float deltaTime = (float) (now - lastUpdate) / (float) USECS_PER_SECOND;
        
        if (!_isFinished) {
            if (_wantSignals) {
                emit update(deltaTime);
            }
        }
        lastUpdate = now;
        
        // Debug and clear exceptions
        hadUncaughtExceptions(*this, _fileNameString);
    }
    
    stopAllTimers(); // make sure all our timers are stopped if the script is ending
    if (_wantSignals) {
        emit scriptEnding();
    }
    
    if (entityScriptingInterface->getEntityPacketSender()->serversExist()) {
        // release the queue of edit entity messages.
        entityScriptingInterface->getEntityPacketSender()->releaseQueuedMessages();
        
        // since we're in non-threaded mode, call process so that the packets are sent
        if (!entityScriptingInterface->getEntityPacketSender()->isThreaded()) {
            // wait here till the edit packet sender is completely done sending
            while (entityScriptingInterface->getEntityPacketSender()->hasPacketsToSend()) {
                entityScriptingInterface->getEntityPacketSender()->process();
                QCoreApplication::processEvents();
            }
        } else {
            // FIXME - do we need to have a similar "wait here" loop for non-threaded packet senders?
        }
    }
    
    if (_wantSignals) {
        emit finished(_fileNameString);
    }
    
    _isRunning = false;
    if (_wantSignals) {
        emit runningStateChanged();
        emit doneRunning();
    }
    
    _doneRunningThisScript = true;
}

// NOTE: This is private because it must be called on the same thread that created the timers, which is why
// we want to only call it in our own run "shutdown" processing.
void ScriptEngine::stopAllTimers() {
    QMutableHashIterator<QTimer*, QScriptValue> i(_timerFunctionMap);
    while (i.hasNext()) {
        i.next();
        QTimer* timer = i.key();
        stopTimer(timer);
    }
}

void ScriptEngine::stop() {
    if (!_isFinished) {
        _isFinished = true;
        if (_wantSignals) {
            emit runningStateChanged();
        }
    }
}

// Other threads can invoke this through invokeMethod, which causes the callback to be asynchronously executed in this script's thread.
void ScriptEngine::callAnimationStateHandler(QScriptValue callback, AnimVariantMap parameters, QStringList names, bool useNames, AnimVariantResultHandler resultHandler) {
    if (QThread::currentThread() != thread()) {
#ifdef THREAD_DEBUGGING
        qDebug() << "*** WARNING *** ScriptEngine::callAnimationStateHandler() called on wrong thread [" << QThread::currentThread() << "], invoking on correct thread [" << thread() << "]  name:" << name;
#endif
        QMetaObject::invokeMethod(this, "callAnimationStateHandler",
                                  Q_ARG(QScriptValue, callback),
                                  Q_ARG(AnimVariantMap, parameters),
                                  Q_ARG(QStringList, names),
                                  Q_ARG(bool, useNames),
                                  Q_ARG(AnimVariantResultHandler, resultHandler));
        return;
    }
    QScriptValue javascriptParameters = parameters.animVariantMapToScriptValue(this, names, useNames);
    QScriptValueList callingArguments;
    callingArguments << javascriptParameters;
    QScriptValue result = callback.call(QScriptValue(), callingArguments);
    resultHandler(result);
}

void ScriptEngine::timerFired() {
    QTimer* callingTimer = reinterpret_cast<QTimer*>(sender());
    QScriptValue timerFunction = _timerFunctionMap.value(callingTimer);
    
    if (!callingTimer->isActive()) {
        // this timer is done, we can kill it
        _timerFunctionMap.remove(callingTimer);
        delete callingTimer;
    }
    
    // call the associated JS function, if it exists
    if (timerFunction.isValid()) {
        timerFunction.call();
    }
}

QObject* ScriptEngine::setupTimerWithInterval(const QScriptValue& function, int intervalMS, bool isSingleShot) {
    // create the timer, add it to the map, and start it
    QTimer* newTimer = new QTimer(this);
    newTimer->setSingleShot(isSingleShot);
    
    connect(newTimer, &QTimer::timeout, this, &ScriptEngine::timerFired);
    
    // make sure the timer stops when the script does
    connect(this, &ScriptEngine::scriptEnding, newTimer, &QTimer::stop);
    
    _timerFunctionMap.insert(newTimer, function);
    
    newTimer->start(intervalMS);
    return newTimer;
}

QObject* ScriptEngine::setInterval(const QScriptValue& function, int intervalMS) {
    if (_stoppingAllScripts) {
        qCDebug(scriptengine) << "Script.setInterval() while shutting down is ignored... parent script:" << getFilename();
        return NULL; // bail early
    }
    
    return setupTimerWithInterval(function, intervalMS, false);
}

QObject* ScriptEngine::setTimeout(const QScriptValue& function, int timeoutMS) {
    if (_stoppingAllScripts) {
        qCDebug(scriptengine) << "Script.setTimeout() while shutting down is ignored... parent script:" << getFilename();
        return NULL; // bail early
    }
    
    return setupTimerWithInterval(function, timeoutMS, true);
}

void ScriptEngine::stopTimer(QTimer *timer) {
    if (_timerFunctionMap.contains(timer)) {
        timer->stop();
        _timerFunctionMap.remove(timer);
        delete timer;
    }
}

QUrl ScriptEngine::resolvePath(const QString& include) const {
    QUrl url(include);
    // first lets check to see if it's already a full URL
    if (!url.scheme().isEmpty()) {
        return url;
    }
    
    // we apparently weren't a fully qualified url, so, let's assume we're relative
    // to the original URL of our script
    QUrl parentURL;
    if (_parentURL.isEmpty()) {
        parentURL = QUrl(_fileNameString);
    } else {
        parentURL = QUrl(_parentURL);
    }
    // if the parent URL's scheme is empty, then this is probably a local file...
    if (parentURL.scheme().isEmpty()) {
        parentURL = QUrl::fromLocalFile(_fileNameString);
    }
    
    // at this point we should have a legitimate fully qualified URL for our parent
    url = parentURL.resolved(url);
    return url;
}

void ScriptEngine::print(const QString& message) {
    if (_wantSignals) {
        emit printedMessage(message);
    }
}

// If a callback is specified, the included files will be loaded asynchronously and the callback will be called
// when all of the files have finished loading.
// If no callback is specified, the included files will be loaded synchronously and will block execution until
// all of the files have finished loading.
void ScriptEngine::include(const QStringList& includeFiles, QScriptValue callback) {
    if (_stoppingAllScripts) {
        qCDebug(scriptengine) << "Script.include() while shutting down is ignored..."
        << "includeFiles:" << includeFiles << "parent script:" << getFilename();
        return; // bail early
    }
    QList<QUrl> urls;
    for (QString file : includeFiles) {
        QUrl thisURL { resolvePath(file) };
        if (!_includedURLs.contains(thisURL)) {
            urls.append(thisURL);
            _includedURLs << thisURL;
        }
        else {
            qCDebug(scriptengine) << "Script.include() ignoring previously included url:" << thisURL;
        }
    }
    
    BatchLoader* loader = new BatchLoader(urls);
    
    auto evaluateScripts = [=](const QMap<QUrl, QString>& data) {
        for (QUrl url : urls) {
            QString contents = data[url];
            if (contents.isNull()) {
                qCDebug(scriptengine) << "Error loading file: " << url << "line:" << __LINE__;
            } else {
                QScriptValue result = evaluate(contents, url.toString());
            }
        }
        
        if (callback.isFunction()) {
            QScriptValue(callback).call();
        }
        
        loader->deleteLater();
    };
    
    connect(loader, &BatchLoader::finished, this, evaluateScripts);
    
    // If we are destroyed before the loader completes, make sure to clean it up
    connect(this, &QObject::destroyed, loader, &QObject::deleteLater);
    
    loader->start();
    
    if (!callback.isFunction() && !loader->isFinished()) {
        QEventLoop loop;
        QObject::connect(loader, &BatchLoader::finished, &loop, &QEventLoop::quit);
        loop.exec();
    }
}

void ScriptEngine::include(const QString& includeFile, QScriptValue callback) {
    if (_stoppingAllScripts) {
        qCDebug(scriptengine) << "Script.include() while shutting down is ignored... "
        << "includeFile:" << includeFile << "parent script:" << getFilename();
        return; // bail early
    }
    
    QStringList urls;
    urls.append(includeFile);
    include(urls, callback);
}

// NOTE: The load() command is similar to the include() command except that it loads the script
// as a stand-alone script. To accomplish this, the ScriptEngine class just emits a signal which
// the Application or other context will connect to in order to know to actually load the script
void ScriptEngine::load(const QString& loadFile) {
    if (_stoppingAllScripts) {
        qCDebug(scriptengine) << "Script.load() while shutting down is ignored... "
        << "loadFile:" << loadFile << "parent script:" << getFilename();
        return; // bail early
    }
    
    QUrl url = resolvePath(loadFile);
    if (_isReloading) {
        auto scriptCache = DependencyManager::get<ScriptCache>();
        scriptCache->deleteScript(url.toString());
        if (_wantSignals) {
            emit reloadScript(url.toString(), false);
        }
    } else {
        if (_wantSignals) {
            emit loadScript(url.toString(), false);
        }
    }
}

// Look up the handler associated with eventName and entityID. If found, evalute the argGenerator thunk and call the handler with those args
void ScriptEngine::forwardHandlerCall(const EntityItemID& entityID, const QString& eventName, QScriptValueList eventHanderArgs) {
    if (QThread::currentThread() != thread()) {
        qDebug() << "*** ERROR *** ScriptEngine::forwardHandlerCall() called on wrong thread [" << QThread::currentThread() << "], invoking on correct thread [" << thread() << "]";
        assert(false);
        return ;
    }
    if (!_registeredHandlers.contains(entityID)) {
        return;
    }
    const RegisteredEventHandlers& handlersOnEntity = _registeredHandlers[entityID];
    if (!handlersOnEntity.contains(eventName)) {
        return;
    }
    QScriptValueList handlersForEvent = handlersOnEntity[eventName];
    if (!handlersForEvent.isEmpty()) {
        for (int i = 0; i < handlersForEvent.count(); ++i) {
            handlersForEvent[i].call(QScriptValue(), eventHanderArgs);
        }
    }
}

// since all of these operations can be asynch we will always do the actual work in the response handler
// for the download
void ScriptEngine::loadEntityScript(const EntityItemID& entityID, const QString& entityScript, bool forceRedownload) {
    if (QThread::currentThread() != thread()) {
#ifdef THREAD_DEBUGGING
        qDebug() << "*** WARNING *** ScriptEngine::loadEntityScript() called on wrong thread [" << QThread::currentThread() << "], invoking on correct thread [" << thread() << "]  "
        "entityID:" << entityID << "entityScript:" << entityScript <<"forceRedownload:" << forceRedownload;
#endif
        
        QMetaObject::invokeMethod(this, "loadEntityScript",
                                  Q_ARG(const EntityItemID&, entityID),
                                  Q_ARG(const QString&, entityScript),
                                  Q_ARG(bool, forceRedownload));
        return;
    }
#ifdef THREAD_DEBUGGING
    qDebug() << "ScriptEngine::loadEntityScript() called on correct thread [" << thread() << "]  "
    "entityID:" << entityID << "entityScript:" << entityScript << "forceRedownload:" << forceRedownload;
#endif
    
    // If we've been called our known entityScripts should not know about us..
    assert(!_entityScripts.contains(entityID));
    
#ifdef THREAD_DEBUGGING
    qDebug() << "ScriptEngine::loadEntityScript() calling scriptCache->getScriptContents() on thread [" << QThread::currentThread() << "] expected thread [" << thread() << "]";
#endif
    DependencyManager::get<ScriptCache>()->getScriptContents(entityScript, [=](const QString& scriptOrURL, const QString& contents, bool isURL, bool success) {
#ifdef THREAD_DEBUGGING
        qDebug() << "ScriptEngine::entityScriptContentAvailable() IN LAMBDA contentAvailable on thread [" << QThread::currentThread() << "] expected thread [" << thread() << "]";
#endif
        
        this->entityScriptContentAvailable(entityID, scriptOrURL, contents, isURL, success);
    }, forceRedownload);
}

// since all of these operations can be asynch we will always do the actual work in the response handler
// for the download
void ScriptEngine::entityScriptContentAvailable(const EntityItemID& entityID, const QString& scriptOrURL, const QString& contents, bool isURL, bool success) {
    if (QThread::currentThread() != thread()) {
#ifdef THREAD_DEBUGGING
        qDebug() << "*** WARNING *** ScriptEngine::entityScriptContentAvailable() called on wrong thread [" << QThread::currentThread() << "], invoking on correct thread [" << thread() << "]  "
        "entityID:" << entityID << "scriptOrURL:" << scriptOrURL << "contents:" << contents << "isURL:" << isURL << "success:" << success;
#endif
        
        QMetaObject::invokeMethod(this, "entityScriptContentAvailable",
                                  Q_ARG(const EntityItemID&, entityID),
                                  Q_ARG(const QString&, scriptOrURL),
                                  Q_ARG(const QString&, contents),
                                  Q_ARG(bool, isURL),
                                  Q_ARG(bool, success));
        return;
    }
    
#ifdef THREAD_DEBUGGING
    qDebug() << "ScriptEngine::entityScriptContentAvailable() thread [" << QThread::currentThread() << "] expected thread [" << thread() << "]";
#endif
    
    auto scriptCache = DependencyManager::get<ScriptCache>();
    bool isFileUrl = isURL && scriptOrURL.startsWith("file://");
    auto fileName = QString("(EntityID:%1, %2)").arg(entityID.toString(), isURL ? scriptOrURL : "EmbededEntityScript");
    
    QScriptProgram program(contents, fileName);
    if (!hasCorrectSyntax(program)) {
        if (!isFileUrl) {
            scriptCache->addScriptToBadScriptList(scriptOrURL);
        }
        return; // done processing script
    }
    
    if (isURL) {
        setParentURL(scriptOrURL);
    }
    
    QScriptEngine sandbox;
    QScriptValue testConstructor = sandbox.evaluate(program);
    if (hadUncaughtExceptions(sandbox, program.fileName())) {
        return;
    }
    
    if (!testConstructor.isFunction()) {
        qCDebug(scriptengine) << "ScriptEngine::loadEntityScript() entity:" << entityID << "\n"
        "    NOT CONSTRUCTOR\n"
        "    SCRIPT:" << scriptOrURL;
        if (!isFileUrl) {
            scriptCache->addScriptToBadScriptList(scriptOrURL);
        }
        return; // done processing script
    }
    
    int64_t lastModified = 0;
    if (isFileUrl) {
        QString file = QUrl(scriptOrURL).toLocalFile();
        lastModified = (quint64)QFileInfo(file).lastModified().toMSecsSinceEpoch();
    }
    
    QScriptValue entityScriptConstructor = evaluate(contents, fileName);
    QScriptValue entityScriptObject = entityScriptConstructor.construct();
    EntityScriptDetails newDetails = { scriptOrURL, entityScriptObject, lastModified };
    _entityScripts[entityID] = newDetails;
    if (isURL) {
        setParentURL("");
    }
    
    // if we got this far, then call the preload method
    callEntityScriptMethod(entityID, "preload");
}

void ScriptEngine::unloadEntityScript(const EntityItemID& entityID) {
    if (QThread::currentThread() != thread()) {
#ifdef THREAD_DEBUGGING
        qDebug() << "*** WARNING *** ScriptEngine::unloadEntityScript() called on wrong thread [" << QThread::currentThread() << "], invoking on correct thread [" << thread() << "]  "
        "entityID:" << entityID;
#endif
        
        QMetaObject::invokeMethod(this, "unloadEntityScript",
                                  Q_ARG(const EntityItemID&, entityID));
        return;
    }
#ifdef THREAD_DEBUGGING
    qDebug() << "ScriptEngine::unloadEntityScript() called on correct thread [" << thread() << "]  "
    "entityID:" << entityID;
#endif
    
    if (_entityScripts.contains(entityID)) {
        callEntityScriptMethod(entityID, "unload");
        _entityScripts.remove(entityID);
    }
}

void ScriptEngine::unloadAllEntityScripts() {
    if (QThread::currentThread() != thread()) {
#ifdef THREAD_DEBUGGING
        qDebug() << "*** WARNING *** ScriptEngine::unloadAllEntityScripts() called on wrong thread [" << QThread::currentThread() << "], invoking on correct thread [" << thread() << "]";
#endif
        
        QMetaObject::invokeMethod(this, "unloadAllEntityScripts");
        return;
    }
#ifdef THREAD_DEBUGGING
    qDebug() << "ScriptEngine::unloadAllEntityScripts() called on correct thread [" << thread() << "]";
#endif
    foreach(const EntityItemID& entityID, _entityScripts.keys()) {
        callEntityScriptMethod(entityID, "unload");
    }
    _entityScripts.clear();
}

void ScriptEngine::refreshFileScript(const EntityItemID& entityID) {
    if (!_entityScripts.contains(entityID)) {
        return;
    }
    
    static bool recurseGuard = false;
    if (recurseGuard) {
        return;
    }
    recurseGuard = true;
    
    EntityScriptDetails details = _entityScripts[entityID];
    // Check to see if a file based script needs to be reloaded (easier debugging)
    if (details.lastModified > 0) {
        QString filePath = QUrl(details.scriptText).toLocalFile();
        auto lastModified = QFileInfo(filePath).lastModified().toMSecsSinceEpoch();
        if (lastModified > details.lastModified) {
            qDebug() << "Reloading modified script " << details.scriptText;
            
            QFile file(filePath);
            file.open(QIODevice::ReadOnly);
            QString scriptContents = QTextStream(&file).readAll();
            this->unloadEntityScript(entityID);
            this->entityScriptContentAvailable(entityID, details.scriptText, scriptContents, true, true);
            if (!_entityScripts.contains(entityID)) {
                qWarning() << "Reload script " << details.scriptText << " failed";
            } else {
                details = _entityScripts[entityID];
            }
        }
    }
    recurseGuard = false;
}

void ScriptEngine::callEntityScriptMethod(const EntityItemID& entityID, const QString& methodName, const QStringList& params) {
    if (QThread::currentThread() != thread()) {
#ifdef THREAD_DEBUGGING
        qDebug() << "*** WARNING *** ScriptEngine::callEntityScriptMethod() called on wrong thread [" << QThread::currentThread() << "], invoking on correct thread [" << thread() << "]  "
        "entityID:" << entityID << "methodName:" << methodName;
#endif
        
        QMetaObject::invokeMethod(this, "callEntityScriptMethod",
<<<<<<< HEAD
                                  Q_ARG(const EntityItemID&, entityID),
                                  Q_ARG(const QString&, methodName));
=======
            Q_ARG(const EntityItemID&, entityID),
            Q_ARG(const QString&, methodName),
            Q_ARG(const QStringList&, params));
>>>>>>> 4cb5e710
        return;
    }
#ifdef THREAD_DEBUGGING
    qDebug() << "ScriptEngine::callEntityScriptMethod() called on correct thread [" << thread() << "]  "
    "entityID:" << entityID << "methodName:" << methodName;
#endif
    
    refreshFileScript(entityID);
    if (_entityScripts.contains(entityID)) {
        EntityScriptDetails details = _entityScripts[entityID];
        QScriptValue entityScript = details.scriptObject; // previously loaded
        if (entityScript.property(methodName).isFunction()) {
            QScriptValueList args;
            args << entityID.toScriptValue(this);
            args << qScriptValueFromSequence(this, params);
            entityScript.property(methodName).call(entityScript, args);
        }
        
    }
}

void ScriptEngine::callEntityScriptMethod(const EntityItemID& entityID, const QString& methodName, const MouseEvent& event) {
    if (QThread::currentThread() != thread()) {
#ifdef THREAD_DEBUGGING
        qDebug() << "*** WARNING *** ScriptEngine::callEntityScriptMethod() called on wrong thread [" << QThread::currentThread() << "], invoking on correct thread [" << thread() << "]  "
        "entityID:" << entityID << "methodName:" << methodName << "event: mouseEvent";
#endif
        
        QMetaObject::invokeMethod(this, "callEntityScriptMethod",
                                  Q_ARG(const EntityItemID&, entityID),
                                  Q_ARG(const QString&, methodName),
                                  Q_ARG(const MouseEvent&, event));
        return;
    }
#ifdef THREAD_DEBUGGING
    qDebug() << "ScriptEngine::callEntityScriptMethod() called on correct thread [" << thread() << "]  "
    "entityID:" << entityID << "methodName:" << methodName << "event: mouseEvent";
#endif
    
    refreshFileScript(entityID);
    if (_entityScripts.contains(entityID)) {
        EntityScriptDetails details = _entityScripts[entityID];
        QScriptValue entityScript = details.scriptObject; // previously loaded
        if (entityScript.property(methodName).isFunction()) {
            QScriptValueList args;
            args << entityID.toScriptValue(this);
            args << event.toScriptValue(this);
            entityScript.property(methodName).call(entityScript, args);
        }
    }
}


void ScriptEngine::callEntityScriptMethod(const EntityItemID& entityID, const QString& methodName, const EntityItemID& otherID, const Collision& collision) {
    if (QThread::currentThread() != thread()) {
#ifdef THREAD_DEBUGGING
        qDebug() << "*** WARNING *** ScriptEngine::callEntityScriptMethod() called on wrong thread [" << QThread::currentThread() << "], invoking on correct thread [" << thread() << "]  "
        "entityID:" << entityID << "methodName:" << methodName << "otherID:" << otherID << "collision: collision";
#endif
        
        QMetaObject::invokeMethod(this, "callEntityScriptMethod",
                                  Q_ARG(const EntityItemID&, entityID),
                                  Q_ARG(const QString&, methodName),
                                  Q_ARG(const EntityItemID&, otherID),
                                  Q_ARG(const Collision&, collision));
        return;
    }
#ifdef THREAD_DEBUGGING
    qDebug() << "ScriptEngine::callEntityScriptMethod() called on correct thread [" << thread() << "]  "
    "entityID:" << entityID << "methodName:" << methodName << "otherID:" << otherID << "collision: collision";
#endif
    
    refreshFileScript(entityID);
    if (_entityScripts.contains(entityID)) {
        EntityScriptDetails details = _entityScripts[entityID];
        QScriptValue entityScript = details.scriptObject; // previously loaded
        if (entityScript.property(methodName).isFunction()) {
            QScriptValueList args;
            args << entityID.toScriptValue(this);
            args << otherID.toScriptValue(this);
            args << collisionToScriptValue(this, collision);
            entityScript.property(methodName).call(entityScript, args);
        }
    }
}<|MERGE_RESOLUTION|>--- conflicted
+++ resolved
@@ -1179,14 +1179,9 @@
 #endif
         
         QMetaObject::invokeMethod(this, "callEntityScriptMethod",
-<<<<<<< HEAD
                                   Q_ARG(const EntityItemID&, entityID),
-                                  Q_ARG(const QString&, methodName));
-=======
-            Q_ARG(const EntityItemID&, entityID),
-            Q_ARG(const QString&, methodName),
-            Q_ARG(const QStringList&, params));
->>>>>>> 4cb5e710
+                                  Q_ARG(const QString&, methodName),
+                                  Q_ARG(const QStringList&, params));
         return;
     }
 #ifdef THREAD_DEBUGGING
