//
//  ScriptEngine.cpp
//  libraries/script-engine/src
//
//  Created by Brad Hefta-Gaub on 12/14/13.
//  Copyright 2013 High Fidelity, Inc.
//
//  Distributed under the Apache License, Version 2.0.
//  See the accompanying file LICENSE or http://www.apache.org/licenses/LICENSE-2.0.html
//

#include <QtCore/QCoreApplication>
#include <QtCore/QEventLoop>
#include <QtCore/QFileInfo>
#include <QtCore/QTimer>
#include <QtCore/QThread>
#include <QtNetwork/QNetworkRequest>
#include <QtNetwork/QNetworkReply>
#include <QtScript/QScriptEngine>
#include <QtScript/QScriptValue>

#include <AudioConstants.h>
#include <AudioEffectOptions.h>
#include <AvatarData.h>
#include <EntityScriptingInterface.h>
#include <NetworkAccessManager.h>
#include <NodeList.h>
#include <udt/PacketHeaders.h>
#include <UUID.h>

#include "AnimationObject.h"
#include "ArrayBufferViewClass.h"
#include "BatchLoader.h"
#include "DataViewClass.h"
#include "EventTypes.h"
#include "MenuItemProperties.h"
#include "ScriptAudioInjector.h"
#include "ScriptCache.h"
#include "ScriptEngineLogging.h"
#include "ScriptEngine.h"
#include "TypedArrays.h"
#include "XMLHttpRequestClass.h"
#include "WebSocketClass.h"

#include "SceneScriptingInterface.h"

#include "MIDIEvent.h"

Q_DECLARE_METATYPE(QScriptEngine::FunctionSignature)
static int functionSignatureMetaID = qRegisterMetaType<QScriptEngine::FunctionSignature>();

static QScriptValue debugPrint(QScriptContext* context, QScriptEngine* engine){
    QString message = "";
    for (int i = 0; i < context->argumentCount(); i++) {
        if (i > 0) {
            message += " ";
        }
        message += context->argument(i).toString();
    }
    qCDebug(scriptengine) << "script:print()<<" << message;

    message = message.replace("\\", "\\\\")
                     .replace("\n", "\\n")
                     .replace("\r", "\\r")
                     .replace("'", "\\'");
    engine->evaluate("Script.print('" + message + "')");

    return QScriptValue();
}

QScriptValue avatarDataToScriptValue(QScriptEngine* engine, AvatarData* const &in) {
    return engine->newQObject(in);
}

void avatarDataFromScriptValue(const QScriptValue &object, AvatarData* &out) {
    out = qobject_cast<AvatarData*>(object.toQObject());
}

QScriptValue inputControllerToScriptValue(QScriptEngine *engine, AbstractInputController* const &in) {
    return engine->newQObject(in);
}
void inputControllerFromScriptValue(const QScriptValue &object, AbstractInputController* &out) {
    out = qobject_cast<AbstractInputController*>(object.toQObject());
}

static bool hasCorrectSyntax(const QScriptProgram& program) {
    const auto syntaxCheck = QScriptEngine::checkSyntax(program.sourceCode());
    if (syntaxCheck.state() != QScriptSyntaxCheckResult::Valid) {
        const auto error = syntaxCheck.errorMessage();
        const auto line = QString::number(syntaxCheck.errorLineNumber());
        const auto column = QString::number(syntaxCheck.errorColumnNumber());
        const auto message = QString("[SyntaxError] %1 in %2:%3(%4)").arg(error, program.fileName(), line, column);
        qCWarning(scriptengine) << qPrintable(message);
        return false;
    }
    return true;
}

static bool hadUncaughtExceptions(QScriptEngine& engine, const QString& fileName) {
    if (engine.hasUncaughtException()) {
        const auto backtrace = engine.uncaughtExceptionBacktrace();
        const auto exception = engine.uncaughtException().toString();
        const auto line = QString::number(engine.uncaughtExceptionLineNumber());
        engine.clearExceptions();
        
        auto message = QString("[UncaughtException] %1 in %2:%3").arg(exception, fileName, line);
        if (!backtrace.empty()) {
            static const auto lineSeparator = "\n    ";
            message += QString("\n[Backtrace]%1%2").arg(lineSeparator, backtrace.join(lineSeparator));
        }
        qCWarning(scriptengine) << qPrintable(message);
        return true;
    }
    return false;
}

ScriptEngine::ScriptEngine(const QString& scriptContents, const QString& fileNameString,
            AbstractControllerScriptingInterface* controllerScriptingInterface, bool wantSignals) :

    _scriptContents(scriptContents),
    _isFinished(false),
    _isRunning(false),
    _isInitialized(false),
    _timerFunctionMap(),
    _wantSignals(wantSignals),
    _controllerScriptingInterface(controllerScriptingInterface),
    _fileNameString(fileNameString),
    _isUserLoaded(false),
    _isReloading(false),
    _arrayBufferClass(new ArrayBufferClass(this))
{
    _allScriptsMutex.lock();
    _allKnownScriptEngines.insert(this);
    _allScriptsMutex.unlock();
}

ScriptEngine::~ScriptEngine() {
    // If we're not already in the middle of stopping all scripts, then we should remove ourselves
    // from the list of running scripts. We don't do this if we're in the process of stopping all scripts
    // because that method removes scripts from its list as it iterates them
    if (!_stoppingAllScripts) {
        _allScriptsMutex.lock();
        _allKnownScriptEngines.remove(this);
        _allScriptsMutex.unlock();
    }
}

void ScriptEngine::runInThread() {
    QThread* workerThread = new QThread(); // thread is not owned, so we need to manage the delete
    QString scriptEngineName = QString("Script Thread:") + getFilename();
    workerThread->setObjectName(scriptEngineName);

    // when the worker thread is started, call our engine's run..
    connect(workerThread, &QThread::started, this, &ScriptEngine::run);

    // tell the thread to stop when the script engine is done
    connect(this, &ScriptEngine::doneRunning, workerThread, &QThread::quit);

    // when the thread is finished, add thread to the deleteLater queue
    connect(workerThread, &QThread::finished, workerThread, &QThread::deleteLater);

    // when the thread is finished, add scriptEngine to the deleteLater queue
    connect(workerThread, &QThread::finished, this, &ScriptEngine::deleteLater);

    moveToThread(workerThread);

    // Starts an event loop, and emits workerThread->started()
    workerThread->start();
}

QSet<ScriptEngine*> ScriptEngine::_allKnownScriptEngines;
QMutex ScriptEngine::_allScriptsMutex;
bool ScriptEngine::_stoppingAllScripts = false;
bool ScriptEngine::_doneRunningThisScript = false;

void ScriptEngine::stopAllScripts(QObject* application) {
    _allScriptsMutex.lock();
    _stoppingAllScripts = true;

    QMutableSetIterator<ScriptEngine*> i(_allKnownScriptEngines);
    while (i.hasNext()) {
        ScriptEngine* scriptEngine = i.next();

        QString scriptName = scriptEngine->getFilename();

        // NOTE: typically all script engines are running. But there's at least one known exception to this, the
        // "entities sandbox" which is only used to evaluate entities scripts to test their validity before using
        // them. We don't need to stop scripts that aren't running.
        if (scriptEngine->isRunning()) {

            // If the script is running, but still evaluating then we need to wait for its evaluation step to
            // complete. After that we can handle the stop process appropriately
            if (scriptEngine->evaluatePending()) {
                while (scriptEngine->evaluatePending()) {

                    // This event loop allows any started, but not yet finished evaluate() calls to complete
                    // we need to let these complete so that we can be guaranteed that the script engine isn't
                    // in a partially setup state, which can confuse our shutdown unwinding.
                    QEventLoop loop;
                    QObject::connect(scriptEngine, &ScriptEngine::evaluationFinished, &loop, &QEventLoop::quit);
                    loop.exec();
                }
            }

            // We disconnect any script engine signals from the application because we don't want to do any
            // extra stopScript/loadScript processing that the Application normally does when scripts start
            // and stop. We can safely short circuit this because we know we're in the "quitting" process
            scriptEngine->disconnect(application);

            // Calling stop on the script engine will set it's internal _isFinished state to true, and result
            // in the ScriptEngine gracefully ending it's run() method.
            scriptEngine->stop();

            // We need to wait for the engine to be done running before we proceed, because we don't
            // want any of the scripts final "scriptEnding()" or pending "update()" methods from accessing
            // any application state after we leave this stopAllScripts() method
            scriptEngine->waitTillDoneRunning();

            // If the script is stopped, we can remove it from our set
            i.remove();
        }
    }
    _stoppingAllScripts = false;
    _allScriptsMutex.unlock();
}


void ScriptEngine::waitTillDoneRunning() {
    // If the script never started running or finished running before we got here, we don't need to wait for it
    if (_isRunning) {

        _doneRunningThisScript = false; // NOTE: this is static, we serialize our waiting for scripts to finish

        // NOTE: waitTillDoneRunning() will be called on the main Application thread, inside of stopAllScripts()
        // we want the application thread to continue to process events, because the scripts will likely need to
        // marshall messages across to the main thread. For example if they access Settings or Meny in any of their
        // shutdown code.
        while (!_doneRunningThisScript) {

            // process events for the main application thread, allowing invokeMethod calls to pass between threads
            QCoreApplication::processEvents();
        }
    }
}

QString ScriptEngine::getFilename() const {
    QStringList fileNameParts = _fileNameString.split("/");
    QString lastPart;
    if (!fileNameParts.isEmpty()) {
        lastPart = fileNameParts.last();
    }
    return lastPart;
}


// FIXME - switch this to the new model of ScriptCache callbacks
void ScriptEngine::loadURL(const QUrl& scriptURL, bool reload) {
    if (_isRunning) {
        return;
    }

    _fileNameString = scriptURL.toString();
    _isReloading = reload;

    QUrl url(scriptURL);

    bool isPending;
    auto scriptCache = DependencyManager::get<ScriptCache>();
    scriptCache->getScript(url, this, isPending, reload);
}

// FIXME - switch this to the new model of ScriptCache callbacks
void ScriptEngine::scriptContentsAvailable(const QUrl& url, const QString& scriptContents) {
    _scriptContents = scriptContents;
    if (_wantSignals) {
        emit scriptLoaded(_fileNameString);
    }
}

// FIXME - switch this to the new model of ScriptCache callbacks
void ScriptEngine::errorInLoadingScript(const QUrl& url) {
    qCDebug(scriptengine) << "ERROR Loading file:" << url.toString() << "line:" << __LINE__;
    if (_wantSignals) {
        emit errorLoadingScript(_fileNameString); // ??
    }
}

void ScriptEngine::init() {
    if (_isInitialized) {
        return; // only initialize once
    }

    _isInitialized = true;
    
    auto entityScriptingInterface = DependencyManager::get<EntityScriptingInterface>();
    entityScriptingInterface->init();

    // register various meta-types
    registerMetaTypes(this);
    registerMIDIMetaTypes(this);
    registerEventTypes(this);
    registerMenuItemProperties(this);
    registerAnimationTypes(this);
    registerAvatarTypes(this);
    registerAudioMetaTypes(this);

    qScriptRegisterMetaType(this, EntityPropertyFlagsToScriptValue, EntityPropertyFlagsFromScriptValue);
    qScriptRegisterMetaType(this, EntityItemPropertiesToScriptValue, EntityItemPropertiesFromScriptValueHonorReadOnly);
    qScriptRegisterMetaType(this, EntityItemIDtoScriptValue, EntityItemIDfromScriptValue);
    qScriptRegisterMetaType(this, RayToEntityIntersectionResultToScriptValue, RayToEntityIntersectionResultFromScriptValue);
    qScriptRegisterSequenceMetaType<QVector<QUuid>>(this);
    qScriptRegisterSequenceMetaType<QVector<EntityItemID>>(this);

    qScriptRegisterSequenceMetaType<QVector<glm::vec2> >(this);
    qScriptRegisterSequenceMetaType<QVector<glm::quat> >(this);
    qScriptRegisterSequenceMetaType<QVector<QString> >(this);

    QScriptValue xmlHttpRequestConstructorValue = newFunction(XMLHttpRequestClass::constructor);
    globalObject().setProperty("XMLHttpRequest", xmlHttpRequestConstructorValue);

    QScriptValue webSocketConstructorValue = newFunction(WebSocketClass::constructor);
    globalObject().setProperty("WebSocket", webSocketConstructorValue);

    QScriptValue printConstructorValue = newFunction(debugPrint);
    globalObject().setProperty("print", printConstructorValue);

    QScriptValue audioEffectOptionsConstructorValue = newFunction(AudioEffectOptions::constructor);
    globalObject().setProperty("AudioEffectOptions", audioEffectOptionsConstructorValue);

    qScriptRegisterMetaType(this, injectorToScriptValue, injectorFromScriptValue);
    qScriptRegisterMetaType(this, inputControllerToScriptValue, inputControllerFromScriptValue);
    qScriptRegisterMetaType(this, avatarDataToScriptValue, avatarDataFromScriptValue);
    qScriptRegisterMetaType(this, animationDetailsToScriptValue, animationDetailsFromScriptValue);
    qScriptRegisterMetaType(this, webSocketToScriptValue, webSocketFromScriptValue);
    qScriptRegisterMetaType(this, qWSCloseCodeToScriptValue, qWSCloseCodeFromScriptValue);
    qScriptRegisterMetaType(this, wscReadyStateToScriptValue, wscReadyStateFromScriptValue);

    registerGlobalObject("Script", this);
    registerGlobalObject("Audio", &AudioScriptingInterface::getInstance());
    registerGlobalObject("Controller", _controllerScriptingInterface);
    registerGlobalObject("Entities", entityScriptingInterface.data());
    registerGlobalObject("Quat", &_quatLibrary);
    registerGlobalObject("Vec3", &_vec3Library);
    registerGlobalObject("Uuid", &_uuidLibrary);
    registerGlobalObject("AnimationCache", DependencyManager::get<AnimationCache>().data());

    // constants
    globalObject().setProperty("TREE_SCALE", newVariant(QVariant(TREE_SCALE)));

    if (_controllerScriptingInterface) {
        _controllerScriptingInterface->registerControllerTypes(this);
    }


}

void ScriptEngine::registerValue(const QString& valueName, QScriptValue value) {
    if (QThread::currentThread() != thread()) {
#ifdef THREAD_DEBUGGING
        qDebug() << "*** WARNING *** ScriptEngine::registerValue() called on wrong thread [" << QThread::currentThread() << "], invoking on correct thread [" << thread() << "]  name:" << name;
#endif
        QMetaObject::invokeMethod(this, "registerValue",
            Q_ARG(const QString&, valueName),
            Q_ARG(QScriptValue, value));
        return;
    }

    QStringList pathToValue = valueName.split(".");
    int partsToGo = pathToValue.length();
    QScriptValue partObject = globalObject();

    for (const auto& pathPart : pathToValue) {
        partsToGo--;
        if (!partObject.property(pathPart).isValid()) {
            if (partsToGo > 0) {
                //QObject *object = new QObject;
                QScriptValue partValue = newArray(); //newQObject(object, QScriptEngine::ScriptOwnership);
                qDebug() << "partValue[" << pathPart<<"].isArray() :" << partValue.isArray();
                partObject.setProperty(pathPart, partValue);
            } else {
                partObject.setProperty(pathPart, value);
            }
        }
        partObject = partObject.property(pathPart);
    }
}

void ScriptEngine::registerGlobalObject(const QString& name, QObject* object) {
    if (QThread::currentThread() != thread()) {
        #ifdef THREAD_DEBUGGING
        qDebug() << "*** WARNING *** ScriptEngine::registerGlobalObject() called on wrong thread [" << QThread::currentThread() << "], invoking on correct thread [" << thread() << "]  name:" << name;
        #endif
        QMetaObject::invokeMethod(this, "registerGlobalObject",
            Q_ARG(const QString&, name),
            Q_ARG(QObject*, object));
        return;
    }
    #ifdef THREAD_DEBUGGING
    qDebug() << "ScriptEngine::registerGlobalObject() called on thread [" << QThread::currentThread() << "] name:" << name;
    #endif

    if (!globalObject().property(name).isValid()) {
        if (object) {
            QScriptValue value = newQObject(object);
            globalObject().setProperty(name, value);
        } else {
            globalObject().setProperty(name, QScriptValue());
        }
    }
}

void ScriptEngine::registerFunction(const QString& name, QScriptEngine::FunctionSignature functionSignature, int numArguments) {
    if (QThread::currentThread() != thread()) {
        #ifdef THREAD_DEBUGGING
        qDebug() << "*** WARNING *** ScriptEngine::registerFunction() called on wrong thread [" << QThread::currentThread() << "], invoking on correct thread [" << thread() << "] name:" << name;
        #endif
        QMetaObject::invokeMethod(this, "registerFunction",
            Q_ARG(const QString&, name),
            Q_ARG(QScriptEngine::FunctionSignature, functionSignature),
            Q_ARG(int, numArguments));
        return;
    }
    #ifdef THREAD_DEBUGGING
    qDebug() << "ScriptEngine::registerFunction() called on thread [" << QThread::currentThread() << "] name:" << name;
    #endif

    QScriptValue scriptFun = newFunction(functionSignature, numArguments);
    globalObject().setProperty(name, scriptFun);
}

void ScriptEngine::registerFunction(const QString& parent, const QString& name, QScriptEngine::FunctionSignature functionSignature, int numArguments) {
    if (QThread::currentThread() != thread()) {
        #ifdef THREAD_DEBUGGING
        qDebug() << "*** WARNING *** ScriptEngine::registerFunction() called on wrong thread [" << QThread::currentThread() << "], invoking on correct thread [" << thread() << "] parent:" << parent << "name:" << name;
        #endif
        QMetaObject::invokeMethod(this, "registerFunction",
            Q_ARG(const QString&, name),
            Q_ARG(QScriptEngine::FunctionSignature, functionSignature),
            Q_ARG(int, numArguments));
        return;
    }
    #ifdef THREAD_DEBUGGING
    qDebug() << "ScriptEngine::registerFunction() called on thread [" << QThread::currentThread() << "] parent:" << parent << "name:" << name;
    #endif

    QScriptValue object = globalObject().property(parent);
    if (object.isValid()) {
        QScriptValue scriptFun = newFunction(functionSignature, numArguments);
        object.setProperty(name, scriptFun);
    }
}

void ScriptEngine::registerGetterSetter(const QString& name, QScriptEngine::FunctionSignature getter,
                            QScriptEngine::FunctionSignature setter, const QString& parent) {
    if (QThread::currentThread() != thread()) {
        #ifdef THREAD_DEBUGGING
        qDebug() << "*** WARNING *** ScriptEngine::registerGetterSetter() called on wrong thread [" << QThread::currentThread() << "], invoking on correct thread [" << thread() << "] "
                    " name:" << name << "parent:" << parent;
        #endif
        QMetaObject::invokeMethod(this, "registerGetterSetter",
            Q_ARG(const QString&, name),
            Q_ARG(QScriptEngine::FunctionSignature, getter),
            Q_ARG(QScriptEngine::FunctionSignature, setter),
            Q_ARG(const QString&, parent));
        return;
    }
    #ifdef THREAD_DEBUGGING
    qDebug() << "ScriptEngine::registerGetterSetter() called on thread [" << QThread::currentThread() << "] name:" << name << "parent:" << parent;
    #endif

    QScriptValue setterFunction = newFunction(setter, 1);
    QScriptValue getterFunction = newFunction(getter);

    if (!parent.isNull() && !parent.isEmpty()) {
        QScriptValue object = globalObject().property(parent);
        if (object.isValid()) {
            object.setProperty(name, setterFunction, QScriptValue::PropertySetter);
            object.setProperty(name, getterFunction, QScriptValue::PropertyGetter);
        }
    } else {
        globalObject().setProperty(name, setterFunction, QScriptValue::PropertySetter);
        globalObject().setProperty(name, getterFunction, QScriptValue::PropertyGetter);
    }
}

// Unregister the handlers for this eventName and entityID.
void ScriptEngine::removeEventHandler(const EntityItemID& entityID, const QString& eventName, QScriptValue handler) {
    if (QThread::currentThread() != thread()) {
        #ifdef THREAD_DEBUGGING
        qDebug() << "*** WARNING *** ScriptEngine::removeEventHandler() called on wrong thread [" << QThread::currentThread() << "], invoking on correct thread [" << thread() << "] "
                    "entityID:" << entityID << " eventName:" << eventName;
        #endif
        QMetaObject::invokeMethod(this, "removeEventHandler",
            Q_ARG(const EntityItemID&, entityID),
            Q_ARG(const QString&, eventName),
            Q_ARG(QScriptValue, handler));
        return;
    }
    #ifdef THREAD_DEBUGGING
    qDebug() << "ScriptEngine::removeEventHandler() called on thread [" << QThread::currentThread() << "] entityID:" << entityID << " eventName : " << eventName;
    #endif

    if (!_registeredHandlers.contains(entityID)) {
        return;
    }
    RegisteredEventHandlers& handlersOnEntity = _registeredHandlers[entityID];
    QScriptValueList& handlersForEvent = handlersOnEntity[eventName];
    // QScriptValue does not have operator==(), so we can't use QList::removeOne and friends. So iterate.
    for (int i = 0; i < handlersForEvent.count(); ++i) {
        if (handlersForEvent[i].equals(handler)) {
            handlersForEvent.removeAt(i);
            return; // Design choice: since comparison is relatively expensive, just remove the first matching handler.
        }
    }
}
// Register the handler.
void ScriptEngine::addEventHandler(const EntityItemID& entityID, const QString& eventName, QScriptValue handler) {
    if (QThread::currentThread() != thread()) {
        #ifdef THREAD_DEBUGGING
        qDebug() << "*** WARNING *** ScriptEngine::addEventHandler() called on wrong thread [" << QThread::currentThread() << "], invoking on correct thread [" << thread() << "] "
            "entityID:" << entityID << " eventName:" << eventName;
        #endif

        QMetaObject::invokeMethod(this, "addEventHandler",
            Q_ARG(const EntityItemID&, entityID),
            Q_ARG(const QString&, eventName),
            Q_ARG(QScriptValue, handler));
        return;
    }
    #ifdef THREAD_DEBUGGING
    qDebug() << "ScriptEngine::addEventHandler() called on thread [" << QThread::currentThread() << "] entityID:" << entityID << " eventName : " << eventName;
    #endif

    if (_registeredHandlers.count() == 0) { // First time any per-entity handler has been added in this script...
        // Connect up ALL the handlers to the global entities object's signals.
        // (We could go signal by signal, or even handler by handler, but I don't think the efficiency is worth the complexity.)
        auto entities = DependencyManager::get<EntityScriptingInterface>();
        connect(entities.data(), &EntityScriptingInterface::deletingEntity, this, [this](const EntityItemID& entityID) {
            _registeredHandlers.remove(entityID);
        });
        
        // Two common cases of event handler, differing only in argument signature.
        using SingleEntityHandler = std::function<void(const EntityItemID&)>;
        auto makeSingleEntityHandler = [this](QString eventName) -> SingleEntityHandler {
            return [this, eventName](const EntityItemID& entityItemID) {
                forwardHandlerCall(entityItemID, eventName, { entityItemID.toScriptValue(this) });
<<<<<<< HEAD
            };
        };
        
        using MouseHandler = std::function<void(const EntityItemID&, const MouseEvent&)>;
        auto makeMouseHandler = [this](QString eventName) -> MouseHandler {
            return [this, eventName](const EntityItemID& entityItemID, const MouseEvent& event) {
                forwardHandlerCall(entityItemID, eventName, { entityItemID.toScriptValue(this), event.toScriptValue(this) });
            };
        };
        
        using CollisionHandler = std::function<void(const EntityItemID&, const EntityItemID&, const Collision&)>;
        auto makeCollisionHandler = [this](QString eventName) -> CollisionHandler {
            return [this, eventName](const EntityItemID& idA, const EntityItemID& idB, const Collision& collision) {
                forwardHandlerCall(idA, eventName, { idA.toScriptValue(this), idB.toScriptValue(this),
                                                     collisionToScriptValue(this, collision) });
            };
        };
        
=======
            };
        };
        
        using MouseHandler = std::function<void(const EntityItemID&, const MouseEvent&)>;
        auto makeMouseHandler = [this](QString eventName) -> MouseHandler {
            return [this, eventName](const EntityItemID& entityItemID, const MouseEvent& event) {
                forwardHandlerCall(entityItemID, eventName, { entityItemID.toScriptValue(this), event.toScriptValue(this) });
            };
        };
        
        using CollisionHandler = std::function<void(const EntityItemID&, const EntityItemID&, const Collision&)>;
        auto makeCollisionHandler = [this](QString eventName) -> CollisionHandler {
            return [this, eventName](const EntityItemID& idA, const EntityItemID& idB, const Collision& collision) {
                forwardHandlerCall(idA, eventName, { idA.toScriptValue(this), idB.toScriptValue(this),
                                                     collisionToScriptValue(this, collision) });
            };
        };
        
>>>>>>> 0c5b4115
        connect(entities.data(), &EntityScriptingInterface::enterEntity, this, makeSingleEntityHandler("enterEntity"));
        connect(entities.data(), &EntityScriptingInterface::leaveEntity, this, makeSingleEntityHandler("leaveEntity"));

        connect(entities.data(), &EntityScriptingInterface::mousePressOnEntity, this, makeMouseHandler("mousePressOnEntity"));
        connect(entities.data(), &EntityScriptingInterface::mouseMoveOnEntity, this, makeMouseHandler("mouseMoveOnEntity"));
        connect(entities.data(), &EntityScriptingInterface::mouseReleaseOnEntity, this, makeMouseHandler("mouseReleaseOnEntity"));

        connect(entities.data(), &EntityScriptingInterface::clickDownOnEntity, this, makeMouseHandler("clickDownOnEntity"));
        connect(entities.data(), &EntityScriptingInterface::holdingClickOnEntity, this, makeMouseHandler("holdingClickOnEntity"));
        connect(entities.data(), &EntityScriptingInterface::clickReleaseOnEntity, this, makeMouseHandler("clickReleaseOnEntity"));

        connect(entities.data(), &EntityScriptingInterface::hoverEnterEntity, this, makeMouseHandler("hoverEnterEntity"));
        connect(entities.data(), &EntityScriptingInterface::hoverOverEntity, this, makeMouseHandler("hoverOverEntity"));
        connect(entities.data(), &EntityScriptingInterface::hoverLeaveEntity, this, makeMouseHandler("hoverLeaveEntity"));

        connect(entities.data(), &EntityScriptingInterface::collisionWithEntity, this, makeCollisionHandler("collisionWithEntity"));
    }
    if (!_registeredHandlers.contains(entityID)) {
        _registeredHandlers[entityID] = RegisteredEventHandlers();
    }
    QScriptValueList& handlersForEvent = _registeredHandlers[entityID][eventName];
    handlersForEvent << handler; // Note that the same handler can be added many times. See removeEntityEventHandler().
}


QScriptValue ScriptEngine::evaluate(const QString& sourceCode, const QString& fileName, int lineNumber) {
    if (_stoppingAllScripts) {
        return QScriptValue(); // bail early
    }

    if (QThread::currentThread() != thread()) {
        QScriptValue result;
        #ifdef THREAD_DEBUGGING
        qDebug() << "*** WARNING *** ScriptEngine::evaluate() called on wrong thread [" << QThread::currentThread() << "], invoking on correct thread [" << thread() << "] "
            "sourceCode:" << sourceCode << " fileName:" << fileName << "lineNumber:" << lineNumber;
        #endif
        QMetaObject::invokeMethod(this, "evaluate", Qt::BlockingQueuedConnection,
            Q_RETURN_ARG(QScriptValue, result),
            Q_ARG(const QString&, sourceCode),
            Q_ARG(const QString&, fileName),
            Q_ARG(int, lineNumber));
        return result;
    }
    
    // Check syntax
    const QScriptProgram program(sourceCode, fileName, lineNumber);
<<<<<<< HEAD
    if (!checkSyntax(program)) {
=======
    if (!hasCorrectSyntax(program)) {
>>>>>>> 0c5b4115
        return QScriptValue();
    }

    ++_evaluatesPending;
    const auto result = QScriptEngine::evaluate(program);
    --_evaluatesPending;
    
<<<<<<< HEAD
    const auto hadUncaughtException = checkExceptions(*this, program.fileName());
=======
    const auto hadUncaughtException = hadUncaughtExceptions(*this, program.fileName());
>>>>>>> 0c5b4115
    if (_wantSignals) {
        emit evaluationFinished(result, hadUncaughtException);
    }
    return result;
}

void ScriptEngine::run() {
    // TODO: can we add a short circuit for _stoppingAllScripts here? What does it mean to not start running if
    // we're in the process of stopping?

    if (!_isInitialized) {
        init();
    }
    
    _isRunning = true;
    _isFinished = false;
    if (_wantSignals) {
        emit runningStateChanged();
    }

    QScriptValue result = evaluate(_scriptContents, _fileNameString);

    QElapsedTimer startTime;
    startTime.start();

    int thisFrame = 0;

    auto nodeList = DependencyManager::get<NodeList>();
    auto entityScriptingInterface = DependencyManager::get<EntityScriptingInterface>();

    qint64 lastUpdate = usecTimestampNow();

    while (!_isFinished) {
        int usecToSleep = (thisFrame++ * SCRIPT_DATA_CALLBACK_USECS) - startTime.nsecsElapsed() / 1000; // nsec to usec
        if (usecToSleep > 0) {
            usleep(usecToSleep);
        }

        if (_isFinished) {
            break;
        }

        QCoreApplication::processEvents();

        if (_isFinished) {
            break;
        }

        if (!_isFinished && entityScriptingInterface->getEntityPacketSender()->serversExist()) {
            // release the queue of edit entity messages.
            entityScriptingInterface->getEntityPacketSender()->releaseQueuedMessages();

            // since we're in non-threaded mode, call process so that the packets are sent
            if (!entityScriptingInterface->getEntityPacketSender()->isThreaded()) {
                entityScriptingInterface->getEntityPacketSender()->process();
            }
        }

        qint64 now = usecTimestampNow();
        float deltaTime = (float) (now - lastUpdate) / (float) USECS_PER_SECOND;

        if (!_isFinished) {
            if (_wantSignals) {
                emit update(deltaTime);
            }
        }
        lastUpdate = now;

<<<<<<< HEAD
        if (!checkExceptions(*this, _fileNameString)) {
            stop();
        }
=======
        // Debug and clear exceptions
        hadUncaughtExceptions(*this, _fileNameString);
>>>>>>> 0c5b4115
    }

    stopAllTimers(); // make sure all our timers are stopped if the script is ending
    if (_wantSignals) {
        emit scriptEnding();
    }

    if (entityScriptingInterface->getEntityPacketSender()->serversExist()) {
        // release the queue of edit entity messages.
        entityScriptingInterface->getEntityPacketSender()->releaseQueuedMessages();

        // since we're in non-threaded mode, call process so that the packets are sent
        if (!entityScriptingInterface->getEntityPacketSender()->isThreaded()) {
            // wait here till the edit packet sender is completely done sending
            while (entityScriptingInterface->getEntityPacketSender()->hasPacketsToSend()) {
                entityScriptingInterface->getEntityPacketSender()->process();
                QCoreApplication::processEvents();
            }
        } else {
            // FIXME - do we need to have a similar "wait here" loop for non-threaded packet senders?
        }
    }

    if (_wantSignals) {
        emit finished(_fileNameString);
    }

    _isRunning = false;
    if (_wantSignals) {
        emit runningStateChanged();
        emit doneRunning();
    }

    _doneRunningThisScript = true;
}

// NOTE: This is private because it must be called on the same thread that created the timers, which is why
// we want to only call it in our own run "shutdown" processing.
void ScriptEngine::stopAllTimers() {
    QMutableHashIterator<QTimer*, QScriptValue> i(_timerFunctionMap);
    while (i.hasNext()) {
        i.next();
        QTimer* timer = i.key();
        stopTimer(timer);
    }
}

void ScriptEngine::stop() {
    if (!_isFinished) {
        _isFinished = true;
        if (_wantSignals) {
            emit runningStateChanged();
        }
    }
}

void ScriptEngine::timerFired() {
    QTimer* callingTimer = reinterpret_cast<QTimer*>(sender());
    QScriptValue timerFunction = _timerFunctionMap.value(callingTimer);

    if (!callingTimer->isActive()) {
        // this timer is done, we can kill it
        _timerFunctionMap.remove(callingTimer);
        delete callingTimer;
    }

    // call the associated JS function, if it exists
    if (timerFunction.isValid()) {
        timerFunction.call();
    }
}

QObject* ScriptEngine::setupTimerWithInterval(const QScriptValue& function, int intervalMS, bool isSingleShot) {
    // create the timer, add it to the map, and start it
    QTimer* newTimer = new QTimer(this);
    newTimer->setSingleShot(isSingleShot);

    connect(newTimer, &QTimer::timeout, this, &ScriptEngine::timerFired);

    // make sure the timer stops when the script does
    connect(this, &ScriptEngine::scriptEnding, newTimer, &QTimer::stop);

    _timerFunctionMap.insert(newTimer, function);

    newTimer->start(intervalMS);
    return newTimer;
}

QObject* ScriptEngine::setInterval(const QScriptValue& function, int intervalMS) {
    if (_stoppingAllScripts) {
        qCDebug(scriptengine) << "Script.setInterval() while shutting down is ignored... parent script:" << getFilename();
        return NULL; // bail early
    }

    return setupTimerWithInterval(function, intervalMS, false);
}

QObject* ScriptEngine::setTimeout(const QScriptValue& function, int timeoutMS) {
    if (_stoppingAllScripts) {
        qCDebug(scriptengine) << "Script.setTimeout() while shutting down is ignored... parent script:" << getFilename();
        return NULL; // bail early
    }

    return setupTimerWithInterval(function, timeoutMS, true);
}

void ScriptEngine::stopTimer(QTimer *timer) {
    if (_timerFunctionMap.contains(timer)) {
        timer->stop();
        _timerFunctionMap.remove(timer);
        delete timer;
    }
}

QUrl ScriptEngine::resolvePath(const QString& include) const {
    QUrl url(include);
    // first lets check to see if it's already a full URL
    if (!url.scheme().isEmpty()) {
        return url;
    }

    // we apparently weren't a fully qualified url, so, let's assume we're relative
    // to the original URL of our script
    QUrl parentURL;
    if (_parentURL.isEmpty()) {
        parentURL = QUrl(_fileNameString);
    } else {
        parentURL = QUrl(_parentURL);
    }
    // if the parent URL's scheme is empty, then this is probably a local file...
    if (parentURL.scheme().isEmpty()) {
        parentURL = QUrl::fromLocalFile(_fileNameString);
    }

    // at this point we should have a legitimate fully qualified URL for our parent
    url = parentURL.resolved(url);
    return url;
}

void ScriptEngine::print(const QString& message) {
    if (_wantSignals) {
        emit printedMessage(message);
    }
}

// If a callback is specified, the included files will be loaded asynchronously and the callback will be called
// when all of the files have finished loading.
// If no callback is specified, the included files will be loaded synchronously and will block execution until
// all of the files have finished loading.
void ScriptEngine::include(const QStringList& includeFiles, QScriptValue callback) {
    if (_stoppingAllScripts) {
        qCDebug(scriptengine) << "Script.include() while shutting down is ignored..."
                 << "includeFiles:" << includeFiles << "parent script:" << getFilename();
        return; // bail early
    }
    QList<QUrl> urls;
    for (QString file : includeFiles) {
        QUrl thisURL { resolvePath(file) };
        if (!_includedURLs.contains(thisURL)) {
            urls.append(thisURL);
            _includedURLs << thisURL;
        }
        else {
            qCDebug(scriptengine) << "Script.include() ignoring previously included url:" << thisURL;
        }
    }

    BatchLoader* loader = new BatchLoader(urls);

    auto evaluateScripts = [=](const QMap<QUrl, QString>& data) {
        for (QUrl url : urls) {
            QString contents = data[url];
            if (contents.isNull()) {
                qCDebug(scriptengine) << "Error loading file: " << url << "line:" << __LINE__;
            } else {
                QScriptValue result = evaluate(contents, url.toString());
            }
        }

        if (callback.isFunction()) {
            QScriptValue(callback).call();
        }

        loader->deleteLater();
    };

    connect(loader, &BatchLoader::finished, this, evaluateScripts);

    // If we are destroyed before the loader completes, make sure to clean it up
    connect(this, &QObject::destroyed, loader, &QObject::deleteLater);

    loader->start();

    if (!callback.isFunction() && !loader->isFinished()) {
        QEventLoop loop;
        QObject::connect(loader, &BatchLoader::finished, &loop, &QEventLoop::quit);
        loop.exec();
    }
}

void ScriptEngine::include(const QString& includeFile, QScriptValue callback) {
    if (_stoppingAllScripts) {
        qCDebug(scriptengine) << "Script.include() while shutting down is ignored... "
                 << "includeFile:" << includeFile << "parent script:" << getFilename();
        return; // bail early
    }

    QStringList urls;
    urls.append(includeFile);
    include(urls, callback);
}

// NOTE: The load() command is similar to the include() command except that it loads the script
// as a stand-alone script. To accomplish this, the ScriptEngine class just emits a signal which
// the Application or other context will connect to in order to know to actually load the script
void ScriptEngine::load(const QString& loadFile) {
    if (_stoppingAllScripts) {
        qCDebug(scriptengine) << "Script.load() while shutting down is ignored... "
                 << "loadFile:" << loadFile << "parent script:" << getFilename();
        return; // bail early
    }

    QUrl url = resolvePath(loadFile);
    if (_isReloading) {
        auto scriptCache = DependencyManager::get<ScriptCache>();
        scriptCache->deleteScript(url.toString());
        if (_wantSignals) {
            emit reloadScript(url.toString(), false);
        }
    } else {
        if (_wantSignals) {
            emit loadScript(url.toString(), false);
        }
    }
}

bool ScriptEngine::checkSyntax(const QScriptProgram& program) {
    const auto syntaxCheck = QScriptEngine::checkSyntax(program.sourceCode());
    if (syntaxCheck.state() != QScriptSyntaxCheckResult::Valid) {
        const auto error = syntaxCheck.errorMessage();
        const auto line = QString::number(syntaxCheck.errorLineNumber());
        const auto column = QString::number(syntaxCheck.errorColumnNumber());
        const auto message = QString("[SyntaxError] %1 in %2:%3(%4)").arg(error, program.fileName(), line, column);
        qCWarning(scriptengine) << qPrintable(message);
        return false;
    }
    return true;
}

bool ScriptEngine::checkExceptions(QScriptEngine& engine, const QString& fileName) {
    if (engine.hasUncaughtException()) {
        const auto backtrace = engine.uncaughtExceptionBacktrace();
        const auto exception = engine.uncaughtException().toString();
        const auto line = QString::number(engine.uncaughtExceptionLineNumber());
        engine.clearExceptions();
        
        auto message = QString("[UncaughtException] %1 in %2:%3").arg(exception, fileName, line);
        if (!backtrace.empty()) {
            static const auto lineSeparator = "\n    ";
            message += QString("\n[Backtrace]%1%2").arg(lineSeparator, backtrace.join(lineSeparator));
        }
        qCWarning(scriptengine) << qPrintable(message);
        return false;
    }
    return true;
}

// Look up the handler associated with eventName and entityID. If found, evalute the argGenerator thunk and call the handler with those args
void ScriptEngine::forwardHandlerCall(const EntityItemID& entityID, const QString& eventName, QScriptValueList eventHanderArgs) {
    if (QThread::currentThread() != thread()) {
        qDebug() << "*** ERROR *** ScriptEngine::forwardHandlerCall() called on wrong thread [" << QThread::currentThread() << "], invoking on correct thread [" << thread() << "]";
        assert(false);
        return;
    }

    if (!_registeredHandlers.contains(entityID)) {
        return;
    }
    const RegisteredEventHandlers& handlersOnEntity = _registeredHandlers[entityID];
    if (!handlersOnEntity.contains(eventName)) {
        return;
    }
    QScriptValueList handlersForEvent = handlersOnEntity[eventName];
    if (!handlersForEvent.isEmpty()) {
        for (int i = 0; i < handlersForEvent.count(); ++i) {
            handlersForEvent[i].call(QScriptValue(), eventHanderArgs);
        }
    }
}

// since all of these operations can be asynch we will always do the actual work in the response handler
// for the download
void ScriptEngine::loadEntityScript(const EntityItemID& entityID, const QString& entityScript, bool forceRedownload) {
    if (QThread::currentThread() != thread()) {
        #ifdef THREAD_DEBUGGING
        qDebug() << "*** WARNING *** ScriptEngine::loadEntityScript() called on wrong thread [" << QThread::currentThread() << "], invoking on correct thread [" << thread() << "]  "
            "entityID:" << entityID << "entityScript:" << entityScript <<"forceRedownload:" << forceRedownload;
        #endif

        QMetaObject::invokeMethod(this, "loadEntityScript",
            Q_ARG(const EntityItemID&, entityID),
            Q_ARG(const QString&, entityScript),
            Q_ARG(bool, forceRedownload));
        return;
    }
    #ifdef THREAD_DEBUGGING
    qDebug() << "ScriptEngine::loadEntityScript() called on correct thread [" << thread() << "]  "
        "entityID:" << entityID << "entityScript:" << entityScript << "forceRedownload:" << forceRedownload;
    #endif

    // If we've been called our known entityScripts should not know about us..
    assert(!_entityScripts.contains(entityID));

    #ifdef THREAD_DEBUGGING
    qDebug() << "ScriptEngine::loadEntityScript() calling scriptCache->getScriptContents() on thread [" << QThread::currentThread() << "] expected thread [" << thread() << "]";
    #endif
    DependencyManager::get<ScriptCache>()->getScriptContents(entityScript, [=](const QString& scriptOrURL, const QString& contents, bool isURL, bool success) {
            #ifdef THREAD_DEBUGGING
            qDebug() << "ScriptEngine::entityScriptContentAvailable() IN LAMBDA contentAvailable on thread [" << QThread::currentThread() << "] expected thread [" << thread() << "]";
            #endif

            this->entityScriptContentAvailable(entityID, scriptOrURL, contents, isURL, success);
        }, forceRedownload);
}

// since all of these operations can be asynch we will always do the actual work in the response handler
// for the download
void ScriptEngine::entityScriptContentAvailable(const EntityItemID& entityID, const QString& scriptOrURL, const QString& contents, bool isURL, bool success) {
    if (QThread::currentThread() != thread()) {
        #ifdef THREAD_DEBUGGING
        qDebug() << "*** WARNING *** ScriptEngine::entityScriptContentAvailable() called on wrong thread [" << QThread::currentThread() << "], invoking on correct thread [" << thread() << "]  "
            "entityID:" << entityID << "scriptOrURL:" << scriptOrURL << "contents:" << contents << "isURL:" << isURL << "success:" << success;
        #endif

        QMetaObject::invokeMethod(this, "entityScriptContentAvailable",
            Q_ARG(const EntityItemID&, entityID),
            Q_ARG(const QString&, scriptOrURL),
            Q_ARG(const QString&, contents),
            Q_ARG(bool, isURL),
            Q_ARG(bool, success));
        return;
    }

    #ifdef THREAD_DEBUGGING
    qDebug() << "ScriptEngine::entityScriptContentAvailable() thread [" << QThread::currentThread() << "] expected thread [" << thread() << "]";
    #endif

    auto scriptCache = DependencyManager::get<ScriptCache>();
    bool isFileUrl = isURL && scriptOrURL.startsWith("file://");
    auto fileName = QString("(EntityID:%1, %2)").arg(entityID.toString(), isURL ? scriptOrURL : "EmbededEntityScript");

    QScriptProgram program(contents, fileName);
<<<<<<< HEAD
    if (!checkSyntax(program)) {
=======
    if (!hasCorrectSyntax(program)) {
>>>>>>> 0c5b4115
        if (!isFileUrl) {
            scriptCache->addScriptToBadScriptList(scriptOrURL);
        }
        return; // done processing script
    }

    if (isURL) {
        setParentURL(scriptOrURL);
    }

    QScriptEngine sandbox;
    QScriptValue testConstructor = sandbox.evaluate(program);
<<<<<<< HEAD
    if (!checkExceptions(sandbox, program.fileName())) {
=======
    if (hadUncaughtExceptions(sandbox, program.fileName())) {
>>>>>>> 0c5b4115
        return;
    }
    
    if (!testConstructor.isFunction()) {
        qCDebug(scriptengine) << "ScriptEngine::loadEntityScript() entity:" << entityID << "\n"
                                 "    NOT CONSTRUCTOR\n"
                                 "    SCRIPT:" << scriptOrURL;
        if (!isFileUrl) {
            scriptCache->addScriptToBadScriptList(scriptOrURL);
        }
        return; // done processing script
    }

    int64_t lastModified = 0;
    if (isFileUrl) {
        QString file = QUrl(scriptOrURL).toLocalFile();
        lastModified = (quint64)QFileInfo(file).lastModified().toMSecsSinceEpoch();
    }

    QScriptValue entityScriptConstructor = evaluate(contents, fileName);
    QScriptValue entityScriptObject = entityScriptConstructor.construct();
    EntityScriptDetails newDetails = { scriptOrURL, entityScriptObject, lastModified };
    _entityScripts[entityID] = newDetails;
    if (isURL) {
        setParentURL("");
    }

    // if we got this far, then call the preload method
    callEntityScriptMethod(entityID, "preload");
}

void ScriptEngine::unloadEntityScript(const EntityItemID& entityID) {
    if (QThread::currentThread() != thread()) {
        #ifdef THREAD_DEBUGGING
        qDebug() << "*** WARNING *** ScriptEngine::unloadEntityScript() called on wrong thread [" << QThread::currentThread() << "], invoking on correct thread [" << thread() << "]  "
            "entityID:" << entityID;
        #endif

        QMetaObject::invokeMethod(this, "unloadEntityScript",
            Q_ARG(const EntityItemID&, entityID));
        return;
    }
    #ifdef THREAD_DEBUGGING
    qDebug() << "ScriptEngine::unloadEntityScript() called on correct thread [" << thread() << "]  "
        "entityID:" << entityID;
    #endif

    if (_entityScripts.contains(entityID)) {
        callEntityScriptMethod(entityID, "unload");
        _entityScripts.remove(entityID);
    }
}

void ScriptEngine::unloadAllEntityScripts() {
    if (QThread::currentThread() != thread()) {
#ifdef THREAD_DEBUGGING
        qDebug() << "*** WARNING *** ScriptEngine::unloadAllEntityScripts() called on wrong thread [" << QThread::currentThread() << "], invoking on correct thread [" << thread() << "]";
#endif

        QMetaObject::invokeMethod(this, "unloadAllEntityScripts");
        return;
    }
#ifdef THREAD_DEBUGGING
    qDebug() << "ScriptEngine::unloadAllEntityScripts() called on correct thread [" << thread() << "]";
#endif
    foreach(const EntityItemID& entityID, _entityScripts.keys()) {
        callEntityScriptMethod(entityID, "unload");
    }
    _entityScripts.clear();
}

void ScriptEngine::refreshFileScript(const EntityItemID& entityID) {
    if (!_entityScripts.contains(entityID)) {
        return;
    }

    static bool recurseGuard = false;
    if (recurseGuard) {
        return;
    }
    recurseGuard = true;

    EntityScriptDetails details = _entityScripts[entityID];
    // Check to see if a file based script needs to be reloaded (easier debugging)
    if (details.lastModified > 0) {
        QString filePath = QUrl(details.scriptText).toLocalFile();
        auto lastModified = QFileInfo(filePath).lastModified().toMSecsSinceEpoch();
        if (lastModified > details.lastModified) {
            qDebug() << "Reloading modified script " << details.scriptText;

            QFile file(filePath);
            file.open(QIODevice::ReadOnly);
            QString scriptContents = QTextStream(&file).readAll();
            this->unloadEntityScript(entityID);
            this->entityScriptContentAvailable(entityID, details.scriptText, scriptContents, true, true);
            if (!_entityScripts.contains(entityID)) {
                qWarning() << "Reload script " << details.scriptText << " failed";
            } else {
                details = _entityScripts[entityID];
            }
        }
    }
    recurseGuard = false;
}


void ScriptEngine::callEntityScriptMethod(const EntityItemID& entityID, const QString& methodName) {
    if (QThread::currentThread() != thread()) {
        #ifdef THREAD_DEBUGGING
        qDebug() << "*** WARNING *** ScriptEngine::callEntityScriptMethod() called on wrong thread [" << QThread::currentThread() << "], invoking on correct thread [" << thread() << "]  "
            "entityID:" << entityID << "methodName:" << methodName;
        #endif

        QMetaObject::invokeMethod(this, "callEntityScriptMethod",
            Q_ARG(const EntityItemID&, entityID),
            Q_ARG(const QString&, methodName));
        return;
    }
    #ifdef THREAD_DEBUGGING
    qDebug() << "ScriptEngine::callEntityScriptMethod() called on correct thread [" << thread() << "]  "
        "entityID:" << entityID << "methodName:" << methodName;
    #endif

    refreshFileScript(entityID);
    if (_entityScripts.contains(entityID)) {
        EntityScriptDetails details = _entityScripts[entityID];
        QScriptValue entityScript = details.scriptObject; // previously loaded
        if (entityScript.property(methodName).isFunction()) {
            QScriptValueList args;
            args << entityID.toScriptValue(this);
            entityScript.property(methodName).call(entityScript, args);
        }

    }
}

void ScriptEngine::callEntityScriptMethod(const EntityItemID& entityID, const QString& methodName, const MouseEvent& event) {
    if (QThread::currentThread() != thread()) {
        #ifdef THREAD_DEBUGGING
        qDebug() << "*** WARNING *** ScriptEngine::callEntityScriptMethod() called on wrong thread [" << QThread::currentThread() << "], invoking on correct thread [" << thread() << "]  "
            "entityID:" << entityID << "methodName:" << methodName << "event: mouseEvent";
        #endif

        QMetaObject::invokeMethod(this, "callEntityScriptMethod",
            Q_ARG(const EntityItemID&, entityID),
            Q_ARG(const QString&, methodName),
            Q_ARG(const MouseEvent&, event));
        return;
    }
    #ifdef THREAD_DEBUGGING
    qDebug() << "ScriptEngine::callEntityScriptMethod() called on correct thread [" << thread() << "]  "
        "entityID:" << entityID << "methodName:" << methodName << "event: mouseEvent";
    #endif

    refreshFileScript(entityID);
    if (_entityScripts.contains(entityID)) {
        EntityScriptDetails details = _entityScripts[entityID];
        QScriptValue entityScript = details.scriptObject; // previously loaded
        if (entityScript.property(methodName).isFunction()) {
            QScriptValueList args;
            args << entityID.toScriptValue(this);
            args << event.toScriptValue(this);
            entityScript.property(methodName).call(entityScript, args);
        }
    }
}


void ScriptEngine::callEntityScriptMethod(const EntityItemID& entityID, const QString& methodName, const EntityItemID& otherID, const Collision& collision) {
    if (QThread::currentThread() != thread()) {
        #ifdef THREAD_DEBUGGING
        qDebug() << "*** WARNING *** ScriptEngine::callEntityScriptMethod() called on wrong thread [" << QThread::currentThread() << "], invoking on correct thread [" << thread() << "]  "
            "entityID:" << entityID << "methodName:" << methodName << "otherID:" << otherID << "collision: collision";
        #endif

        QMetaObject::invokeMethod(this, "callEntityScriptMethod",
            Q_ARG(const EntityItemID&, entityID),
            Q_ARG(const QString&, methodName),
            Q_ARG(const EntityItemID&, otherID),
            Q_ARG(const Collision&, collision));
        return;
    }
    #ifdef THREAD_DEBUGGING
    qDebug() << "ScriptEngine::callEntityScriptMethod() called on correct thread [" << thread() << "]  "
        "entityID:" << entityID << "methodName:" << methodName << "otherID:" << otherID << "collision: collision";
    #endif

    refreshFileScript(entityID);
    if (_entityScripts.contains(entityID)) {
        EntityScriptDetails details = _entityScripts[entityID];
        QScriptValue entityScript = details.scriptObject; // previously loaded
        if (entityScript.property(methodName).isFunction()) {
            QScriptValueList args;
            args << entityID.toScriptValue(this);
            args << otherID.toScriptValue(this);
            args << collisionToScriptValue(this, collision);
            entityScript.property(methodName).call(entityScript, args);
        }
    }
}<|MERGE_RESOLUTION|>--- conflicted
+++ resolved
@@ -544,7 +544,6 @@
         auto makeSingleEntityHandler = [this](QString eventName) -> SingleEntityHandler {
             return [this, eventName](const EntityItemID& entityItemID) {
                 forwardHandlerCall(entityItemID, eventName, { entityItemID.toScriptValue(this) });
-<<<<<<< HEAD
             };
         };
         
@@ -563,26 +562,6 @@
             };
         };
         
-=======
-            };
-        };
-        
-        using MouseHandler = std::function<void(const EntityItemID&, const MouseEvent&)>;
-        auto makeMouseHandler = [this](QString eventName) -> MouseHandler {
-            return [this, eventName](const EntityItemID& entityItemID, const MouseEvent& event) {
-                forwardHandlerCall(entityItemID, eventName, { entityItemID.toScriptValue(this), event.toScriptValue(this) });
-            };
-        };
-        
-        using CollisionHandler = std::function<void(const EntityItemID&, const EntityItemID&, const Collision&)>;
-        auto makeCollisionHandler = [this](QString eventName) -> CollisionHandler {
-            return [this, eventName](const EntityItemID& idA, const EntityItemID& idB, const Collision& collision) {
-                forwardHandlerCall(idA, eventName, { idA.toScriptValue(this), idB.toScriptValue(this),
-                                                     collisionToScriptValue(this, collision) });
-            };
-        };
-        
->>>>>>> 0c5b4115
         connect(entities.data(), &EntityScriptingInterface::enterEntity, this, makeSingleEntityHandler("enterEntity"));
         connect(entities.data(), &EntityScriptingInterface::leaveEntity, this, makeSingleEntityHandler("leaveEntity"));
 
@@ -629,11 +608,7 @@
     
     // Check syntax
     const QScriptProgram program(sourceCode, fileName, lineNumber);
-<<<<<<< HEAD
-    if (!checkSyntax(program)) {
-=======
     if (!hasCorrectSyntax(program)) {
->>>>>>> 0c5b4115
         return QScriptValue();
     }
 
@@ -641,11 +616,7 @@
     const auto result = QScriptEngine::evaluate(program);
     --_evaluatesPending;
     
-<<<<<<< HEAD
-    const auto hadUncaughtException = checkExceptions(*this, program.fileName());
-=======
     const auto hadUncaughtException = hadUncaughtExceptions(*this, program.fileName());
->>>>>>> 0c5b4115
     if (_wantSignals) {
         emit evaluationFinished(result, hadUncaughtException);
     }
@@ -714,14 +685,8 @@
         }
         lastUpdate = now;
 
-<<<<<<< HEAD
-        if (!checkExceptions(*this, _fileNameString)) {
-            stop();
-        }
-=======
         // Debug and clear exceptions
         hadUncaughtExceptions(*this, _fileNameString);
->>>>>>> 0c5b4115
     }
 
     stopAllTimers(); // make sure all our timers are stopped if the script is ending
@@ -958,37 +923,6 @@
     }
 }
 
-bool ScriptEngine::checkSyntax(const QScriptProgram& program) {
-    const auto syntaxCheck = QScriptEngine::checkSyntax(program.sourceCode());
-    if (syntaxCheck.state() != QScriptSyntaxCheckResult::Valid) {
-        const auto error = syntaxCheck.errorMessage();
-        const auto line = QString::number(syntaxCheck.errorLineNumber());
-        const auto column = QString::number(syntaxCheck.errorColumnNumber());
-        const auto message = QString("[SyntaxError] %1 in %2:%3(%4)").arg(error, program.fileName(), line, column);
-        qCWarning(scriptengine) << qPrintable(message);
-        return false;
-    }
-    return true;
-}
-
-bool ScriptEngine::checkExceptions(QScriptEngine& engine, const QString& fileName) {
-    if (engine.hasUncaughtException()) {
-        const auto backtrace = engine.uncaughtExceptionBacktrace();
-        const auto exception = engine.uncaughtException().toString();
-        const auto line = QString::number(engine.uncaughtExceptionLineNumber());
-        engine.clearExceptions();
-        
-        auto message = QString("[UncaughtException] %1 in %2:%3").arg(exception, fileName, line);
-        if (!backtrace.empty()) {
-            static const auto lineSeparator = "\n    ";
-            message += QString("\n[Backtrace]%1%2").arg(lineSeparator, backtrace.join(lineSeparator));
-        }
-        qCWarning(scriptengine) << qPrintable(message);
-        return false;
-    }
-    return true;
-}
-
 // Look up the handler associated with eventName and entityID. If found, evalute the argGenerator thunk and call the handler with those args
 void ScriptEngine::forwardHandlerCall(const EntityItemID& entityID, const QString& eventName, QScriptValueList eventHanderArgs) {
     if (QThread::currentThread() != thread()) {
@@ -1074,11 +1008,7 @@
     auto fileName = QString("(EntityID:%1, %2)").arg(entityID.toString(), isURL ? scriptOrURL : "EmbededEntityScript");
 
     QScriptProgram program(contents, fileName);
-<<<<<<< HEAD
-    if (!checkSyntax(program)) {
-=======
     if (!hasCorrectSyntax(program)) {
->>>>>>> 0c5b4115
         if (!isFileUrl) {
             scriptCache->addScriptToBadScriptList(scriptOrURL);
         }
@@ -1091,11 +1021,7 @@
 
     QScriptEngine sandbox;
     QScriptValue testConstructor = sandbox.evaluate(program);
-<<<<<<< HEAD
-    if (!checkExceptions(sandbox, program.fileName())) {
-=======
     if (hadUncaughtExceptions(sandbox, program.fileName())) {
->>>>>>> 0c5b4115
         return;
     }
     
