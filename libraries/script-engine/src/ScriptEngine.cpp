//
//  ScriptEngine.cpp
//  libraries/script-engine/src
//
//  Created by Brad Hefta-Gaub on 12/14/13.
//  Copyright 2013 High Fidelity, Inc.
//
//  Distributed under the Apache License, Version 2.0.
//  See the accompanying file LICENSE or http://www.apache.org/licenses/LICENSE-2.0.html
//

#include <QtCore/QCoreApplication>
#include <QtCore/QEventLoop>
#include <QtCore/QFileInfo>
#include <QtCore/QTimer>
#include <QtCore/QThread>
#include <QtNetwork/QNetworkRequest>
#include <QtNetwork/QNetworkReply>
#include <QtScript/QScriptEngine>
#include <QtScript/QScriptValue>

#include <AudioConstants.h>
#include <AudioEffectOptions.h>
#include <AvatarData.h>
#include <EntityScriptingInterface.h>
#include <NetworkAccessManager.h>
#include <NodeList.h>
#include <udt/PacketHeaders.h>
#include <UUID.h>

#include <controllers/ScriptingInterface.h>
#include <AnimationObject.h>

#include "ArrayBufferViewClass.h"
#include "BatchLoader.h"
#include "DataViewClass.h"
#include "EventTypes.h"
#include "MenuItemProperties.h"
#include "ScriptAudioInjector.h"
#include "ScriptCache.h"
#include "ScriptEngineLogging.h"
#include "ScriptEngine.h"
#include "TypedArrays.h"
#include "XMLHttpRequestClass.h"
#include "WebSocketClass.h"

#include "SceneScriptingInterface.h"

#include "MIDIEvent.h"

Q_DECLARE_METATYPE(QScriptEngine::FunctionSignature)
static int functionSignatureMetaID = qRegisterMetaType<QScriptEngine::FunctionSignature>();

static QScriptValue debugPrint(QScriptContext* context, QScriptEngine* engine){
    QString message = "";
    for (int i = 0; i < context->argumentCount(); i++) {
        if (i > 0) {
            message += " ";
        }
        message += context->argument(i).toString();
    }
    qCDebug(scriptengine) << "script:print()<<" << message;
    
    message = message.replace("\\", "\\\\")
    .replace("\n", "\\n")
    .replace("\r", "\\r")
    .replace("'", "\\'");
    engine->evaluate("Script.print('" + message + "')");
    
    return QScriptValue();
}

QScriptValue avatarDataToScriptValue(QScriptEngine* engine, AvatarData* const &in) {
    return engine->newQObject(in);
}

void avatarDataFromScriptValue(const QScriptValue &object, AvatarData* &out) {
    out = qobject_cast<AvatarData*>(object.toQObject());
}

QScriptValue inputControllerToScriptValue(QScriptEngine *engine, controller::InputController* const &in) {
    return engine->newQObject(in);
}

void inputControllerFromScriptValue(const QScriptValue &object, controller::InputController* &out) {
    out = qobject_cast<controller::InputController*>(object.toQObject());
}



static bool hasCorrectSyntax(const QScriptProgram& program) {
    const auto syntaxCheck = QScriptEngine::checkSyntax(program.sourceCode());
    if (syntaxCheck.state() != QScriptSyntaxCheckResult::Valid) {
        const auto error = syntaxCheck.errorMessage();
        const auto line = QString::number(syntaxCheck.errorLineNumber());
        const auto column = QString::number(syntaxCheck.errorColumnNumber());
        const auto message = QString("[SyntaxError] %1 in %2:%3(%4)").arg(error, program.fileName(), line, column);
        qCWarning(scriptengine) << qPrintable(message);
        return false;
    }
    return true;
}

static bool hadUncaughtExceptions(QScriptEngine& engine, const QString& fileName) {
    if (engine.hasUncaughtException()) {
        const auto backtrace = engine.uncaughtExceptionBacktrace();
        const auto exception = engine.uncaughtException().toString();
        const auto line = QString::number(engine.uncaughtExceptionLineNumber());
        engine.clearExceptions();
        
        auto message = QString("[UncaughtException] %1 in %2:%3").arg(exception, fileName, line);
        if (!backtrace.empty()) {
            static const auto lineSeparator = "\n    ";
            message += QString("\n[Backtrace]%1%2").arg(lineSeparator, backtrace.join(lineSeparator));
        }
        qCWarning(scriptengine) << qPrintable(message);
        return true;
    }
    return false;
}

ScriptEngine::ScriptEngine(const QString& scriptContents, const QString& fileNameString, bool wantSignals) :
    _scriptContents(scriptContents),
    _isFinished(false),
    _isRunning(false),
    _isInitialized(false),
    _timerFunctionMap(),
    _wantSignals(wantSignals),
    _fileNameString(fileNameString),
    _isUserLoaded(false),
    _isReloading(false),
    _arrayBufferClass(new ArrayBufferClass(this))
{
    _allScriptsMutex.lock();
    _allKnownScriptEngines.insert(this);
    _allScriptsMutex.unlock();
}

ScriptEngine::~ScriptEngine() {
    // If we're not already in the middle of stopping all scripts, then we should remove ourselves
    // from the list of running scripts. We don't do this if we're in the process of stopping all scripts
    // because that method removes scripts from its list as it iterates them
    if (!_stoppingAllScripts) {
        _allScriptsMutex.lock();
        _allKnownScriptEngines.remove(this);
        _allScriptsMutex.unlock();
    }
}

void ScriptEngine::runInThread() {
    QThread* workerThread = new QThread(); // thread is not owned, so we need to manage the delete
    QString scriptEngineName = QString("Script Thread:") + getFilename();
    workerThread->setObjectName(scriptEngineName);
    
    // when the worker thread is started, call our engine's run..
    connect(workerThread, &QThread::started, this, &ScriptEngine::run);
    
    // tell the thread to stop when the script engine is done
    connect(this, &ScriptEngine::doneRunning, workerThread, &QThread::quit);
    
    // when the thread is finished, add thread to the deleteLater queue
    connect(workerThread, &QThread::finished, workerThread, &QThread::deleteLater);
    
    // when the thread is finished, add scriptEngine to the deleteLater queue
    connect(workerThread, &QThread::finished, this, &ScriptEngine::deleteLater);
    
    moveToThread(workerThread);
    
    // Starts an event loop, and emits workerThread->started()
    workerThread->start();
}

QSet<ScriptEngine*> ScriptEngine::_allKnownScriptEngines;
QMutex ScriptEngine::_allScriptsMutex;
bool ScriptEngine::_stoppingAllScripts = false;
bool ScriptEngine::_doneRunningThisScript = false;

void ScriptEngine::stopAllScripts(QObject* application) {
    _allScriptsMutex.lock();
    _stoppingAllScripts = true;
    
    QMutableSetIterator<ScriptEngine*> i(_allKnownScriptEngines);
    while (i.hasNext()) {
        ScriptEngine* scriptEngine = i.next();
        
        QString scriptName = scriptEngine->getFilename();
        
        // NOTE: typically all script engines are running. But there's at least one known exception to this, the
        // "entities sandbox" which is only used to evaluate entities scripts to test their validity before using
        // them. We don't need to stop scripts that aren't running.
        if (scriptEngine->isRunning()) {
            
            // If the script is running, but still evaluating then we need to wait for its evaluation step to
            // complete. After that we can handle the stop process appropriately
            if (scriptEngine->evaluatePending()) {
                while (scriptEngine->evaluatePending()) {
                    
                    // This event loop allows any started, but not yet finished evaluate() calls to complete
                    // we need to let these complete so that we can be guaranteed that the script engine isn't
                    // in a partially setup state, which can confuse our shutdown unwinding.
                    QEventLoop loop;
                    QObject::connect(scriptEngine, &ScriptEngine::evaluationFinished, &loop, &QEventLoop::quit);
                    loop.exec();
                }
            }
            
            // We disconnect any script engine signals from the application because we don't want to do any
            // extra stopScript/loadScript processing that the Application normally does when scripts start
            // and stop. We can safely short circuit this because we know we're in the "quitting" process
            scriptEngine->disconnect(application);
            
            // Calling stop on the script engine will set it's internal _isFinished state to true, and result
            // in the ScriptEngine gracefully ending it's run() method.
            scriptEngine->stop();
            
            // We need to wait for the engine to be done running before we proceed, because we don't
            // want any of the scripts final "scriptEnding()" or pending "update()" methods from accessing
            // any application state after we leave this stopAllScripts() method
            scriptEngine->waitTillDoneRunning();
            
            // If the script is stopped, we can remove it from our set
            i.remove();
        }
    }
    _stoppingAllScripts = false;
    _allScriptsMutex.unlock();
}


void ScriptEngine::waitTillDoneRunning() {
    // If the script never started running or finished running before we got here, we don't need to wait for it
    if (_isRunning) {
        
        _doneRunningThisScript = false; // NOTE: this is static, we serialize our waiting for scripts to finish
        
        // NOTE: waitTillDoneRunning() will be called on the main Application thread, inside of stopAllScripts()
        // we want the application thread to continue to process events, because the scripts will likely need to
        // marshall messages across to the main thread. For example if they access Settings or Meny in any of their
        // shutdown code.
        while (!_doneRunningThisScript) {
            
            // process events for the main application thread, allowing invokeMethod calls to pass between threads
            QCoreApplication::processEvents();
        }
    }
}

QString ScriptEngine::getFilename() const {
    QStringList fileNameParts = _fileNameString.split("/");
    QString lastPart;
    if (!fileNameParts.isEmpty()) {
        lastPart = fileNameParts.last();
    }
    return lastPart;
}


// FIXME - switch this to the new model of ScriptCache callbacks
void ScriptEngine::loadURL(const QUrl& scriptURL, bool reload) {
    if (_isRunning) {
        return;
    }
    
    _fileNameString = scriptURL.toString();
    _isReloading = reload;
    
    QUrl url(scriptURL);
    
    bool isPending;
    auto scriptCache = DependencyManager::get<ScriptCache>();
    scriptCache->getScript(url, this, isPending, reload);
}

// FIXME - switch this to the new model of ScriptCache callbacks
void ScriptEngine::scriptContentsAvailable(const QUrl& url, const QString& scriptContents) {
    _scriptContents = scriptContents;
    if (_wantSignals) {
        emit scriptLoaded(_fileNameString);
    }
}

// FIXME - switch this to the new model of ScriptCache callbacks
void ScriptEngine::errorInLoadingScript(const QUrl& url) {
    qCDebug(scriptengine) << "ERROR Loading file:" << url.toString() << "line:" << __LINE__;
    if (_wantSignals) {
        emit errorLoadingScript(_fileNameString); // ??
    }
}

// Even though we never pass AnimVariantMap directly to and from javascript, the queued invokeMethod of
// callAnimationStateHandler requires that the type be registered.
// These two are meaningful, if we ever do want to use them...
static QScriptValue animVarMapToScriptValue(QScriptEngine* engine, const AnimVariantMap& parameters) {
    QStringList unused;
    return parameters.animVariantMapToScriptValue(engine, unused, false);
}
static void animVarMapFromScriptValue(const QScriptValue& value, AnimVariantMap& parameters) {
    parameters.animVariantMapFromScriptValue(value);
}
// ... while these two are not. But none of the four are ever used.
static QScriptValue resultHandlerToScriptValue(QScriptEngine* engine, const AnimVariantResultHandler& resultHandler) {
    qCCritical(scriptengine) << "Attempt to marshall result handler to javascript";
    assert(false);
    return QScriptValue();
}
static void resultHandlerFromScriptValue(const QScriptValue& value, AnimVariantResultHandler& resultHandler) {
    qCCritical(scriptengine) << "Attempt to marshall result handler from javascript";
    assert(false);
}

void ScriptEngine::init() {
    if (_isInitialized) {
        return; // only initialize once
    }
    
    _isInitialized = true;
    
    auto entityScriptingInterface = DependencyManager::get<EntityScriptingInterface>();
    entityScriptingInterface->init();
    
    // register various meta-types
    registerMetaTypes(this);
    registerMIDIMetaTypes(this);
    registerEventTypes(this);
    registerMenuItemProperties(this);
    registerAnimationTypes(this);
    registerAvatarTypes(this);
    registerAudioMetaTypes(this);
    
    qScriptRegisterMetaType(this, EntityPropertyFlagsToScriptValue, EntityPropertyFlagsFromScriptValue);
    qScriptRegisterMetaType(this, EntityItemPropertiesToScriptValue, EntityItemPropertiesFromScriptValueHonorReadOnly);
    qScriptRegisterMetaType(this, EntityItemIDtoScriptValue, EntityItemIDfromScriptValue);
    qScriptRegisterMetaType(this, RayToEntityIntersectionResultToScriptValue, RayToEntityIntersectionResultFromScriptValue);
    qScriptRegisterSequenceMetaType<QVector<QUuid>>(this);
    qScriptRegisterSequenceMetaType<QVector<EntityItemID>>(this);
    
    qScriptRegisterSequenceMetaType<QVector<glm::vec2> >(this);
    qScriptRegisterSequenceMetaType<QVector<glm::quat> >(this);
    qScriptRegisterSequenceMetaType<QVector<QString> >(this);
    
    QScriptValue xmlHttpRequestConstructorValue = newFunction(XMLHttpRequestClass::constructor);
    globalObject().setProperty("XMLHttpRequest", xmlHttpRequestConstructorValue);
    
    QScriptValue webSocketConstructorValue = newFunction(WebSocketClass::constructor);
    globalObject().setProperty("WebSocket", webSocketConstructorValue);
    
    QScriptValue printConstructorValue = newFunction(debugPrint);
    globalObject().setProperty("print", printConstructorValue);
    
    QScriptValue audioEffectOptionsConstructorValue = newFunction(AudioEffectOptions::constructor);
    globalObject().setProperty("AudioEffectOptions", audioEffectOptionsConstructorValue);
    
    qScriptRegisterMetaType(this, injectorToScriptValue, injectorFromScriptValue);
    qScriptRegisterMetaType(this, inputControllerToScriptValue, inputControllerFromScriptValue);
    qScriptRegisterMetaType(this, avatarDataToScriptValue, avatarDataFromScriptValue);
    qScriptRegisterMetaType(this, animationDetailsToScriptValue, animationDetailsFromScriptValue);
    qScriptRegisterMetaType(this, webSocketToScriptValue, webSocketFromScriptValue);
    qScriptRegisterMetaType(this, qWSCloseCodeToScriptValue, qWSCloseCodeFromScriptValue);
    qScriptRegisterMetaType(this, wscReadyStateToScriptValue, wscReadyStateFromScriptValue);
    
    registerGlobalObject("Script", this);
    registerGlobalObject("Audio", &AudioScriptingInterface::getInstance());
    registerGlobalObject("Entities", entityScriptingInterface.data());
    registerGlobalObject("Quat", &_quatLibrary);
    registerGlobalObject("Vec3", &_vec3Library);
    registerGlobalObject("Uuid", &_uuidLibrary);
    registerGlobalObject("AnimationCache", DependencyManager::get<AnimationCache>().data());
    qScriptRegisterMetaType(this, animVarMapToScriptValue, animVarMapFromScriptValue);
    qScriptRegisterMetaType(this, resultHandlerToScriptValue, resultHandlerFromScriptValue);
    
    // constants
    globalObject().setProperty("TREE_SCALE", newVariant(QVariant(TREE_SCALE)));
    
    auto scriptingInterface = DependencyManager::get<controller::ScriptingInterface>();
    registerGlobalObject("Controller", scriptingInterface.data());
    UserInputMapper::registerControllerTypes(this);
}

void ScriptEngine::registerValue(const QString& valueName, QScriptValue value) {
    if (QThread::currentThread() != thread()) {
#ifdef THREAD_DEBUGGING
        qDebug() << "*** WARNING *** ScriptEngine::registerValue() called on wrong thread [" << QThread::currentThread() << "], invoking on correct thread [" << thread() << "]";
#endif
        QMetaObject::invokeMethod(this, "registerValue",
                                  Q_ARG(const QString&, valueName),
                                  Q_ARG(QScriptValue, value));
        return;
    }
    
    QStringList pathToValue = valueName.split(".");
    int partsToGo = pathToValue.length();
    QScriptValue partObject = globalObject();
    
    for (const auto& pathPart : pathToValue) {
        partsToGo--;
        if (!partObject.property(pathPart).isValid()) {
            if (partsToGo > 0) {
                //QObject *object = new QObject;
                QScriptValue partValue = newArray(); //newQObject(object, QScriptEngine::ScriptOwnership);
                qDebug() << "partValue[" << pathPart<<"].isArray() :" << partValue.isArray();
                partObject.setProperty(pathPart, partValue);
            } else {
                partObject.setProperty(pathPart, value);
            }
        }
        partObject = partObject.property(pathPart);
    }
}

void ScriptEngine::registerGlobalObject(const QString& name, QObject* object) {
    if (QThread::currentThread() != thread()) {
#ifdef THREAD_DEBUGGING
        qDebug() << "*** WARNING *** ScriptEngine::registerGlobalObject() called on wrong thread [" << QThread::currentThread() << "], invoking on correct thread [" << thread() << "]  name:" << name;
#endif
        QMetaObject::invokeMethod(this, "registerGlobalObject",
                                  Q_ARG(const QString&, name),
                                  Q_ARG(QObject*, object));
        return;
    }
#ifdef THREAD_DEBUGGING
    qDebug() << "ScriptEngine::registerGlobalObject() called on thread [" << QThread::currentThread() << "] name:" << name;
#endif
    
    if (!globalObject().property(name).isValid()) {
        if (object) {
            QScriptValue value = newQObject(object);
            globalObject().setProperty(name, value);
        } else {
            globalObject().setProperty(name, QScriptValue());
        }
    }
}

void ScriptEngine::registerFunction(const QString& name, QScriptEngine::FunctionSignature functionSignature, int numArguments) {
    if (QThread::currentThread() != thread()) {
#ifdef THREAD_DEBUGGING
        qDebug() << "*** WARNING *** ScriptEngine::registerFunction() called on wrong thread [" << QThread::currentThread() << "], invoking on correct thread [" << thread() << "] name:" << name;
#endif
        QMetaObject::invokeMethod(this, "registerFunction",
                                  Q_ARG(const QString&, name),
                                  Q_ARG(QScriptEngine::FunctionSignature, functionSignature),
                                  Q_ARG(int, numArguments));
        return;
    }
#ifdef THREAD_DEBUGGING
    qDebug() << "ScriptEngine::registerFunction() called on thread [" << QThread::currentThread() << "] name:" << name;
#endif
    
    QScriptValue scriptFun = newFunction(functionSignature, numArguments);
    globalObject().setProperty(name, scriptFun);
}

void ScriptEngine::registerFunction(const QString& parent, const QString& name, QScriptEngine::FunctionSignature functionSignature, int numArguments) {
    if (QThread::currentThread() != thread()) {
#ifdef THREAD_DEBUGGING
        qDebug() << "*** WARNING *** ScriptEngine::registerFunction() called on wrong thread [" << QThread::currentThread() << "], invoking on correct thread [" << thread() << "] parent:" << parent << "name:" << name;
#endif
        QMetaObject::invokeMethod(this, "registerFunction",
                                  Q_ARG(const QString&, name),
                                  Q_ARG(QScriptEngine::FunctionSignature, functionSignature),
                                  Q_ARG(int, numArguments));
        return;
    }
#ifdef THREAD_DEBUGGING
    qDebug() << "ScriptEngine::registerFunction() called on thread [" << QThread::currentThread() << "] parent:" << parent << "name:" << name;
#endif
    
    QScriptValue object = globalObject().property(parent);
    if (object.isValid()) {
        QScriptValue scriptFun = newFunction(functionSignature, numArguments);
        object.setProperty(name, scriptFun);
    }
}

void ScriptEngine::registerGetterSetter(const QString& name, QScriptEngine::FunctionSignature getter,
                                        QScriptEngine::FunctionSignature setter, const QString& parent) {
    if (QThread::currentThread() != thread()) {
#ifdef THREAD_DEBUGGING
        qDebug() << "*** WARNING *** ScriptEngine::registerGetterSetter() called on wrong thread [" << QThread::currentThread() << "], invoking on correct thread [" << thread() << "] "
        " name:" << name << "parent:" << parent;
#endif
        QMetaObject::invokeMethod(this, "registerGetterSetter",
                                  Q_ARG(const QString&, name),
                                  Q_ARG(QScriptEngine::FunctionSignature, getter),
                                  Q_ARG(QScriptEngine::FunctionSignature, setter),
                                  Q_ARG(const QString&, parent));
        return;
    }
#ifdef THREAD_DEBUGGING
    qDebug() << "ScriptEngine::registerGetterSetter() called on thread [" << QThread::currentThread() << "] name:" << name << "parent:" << parent;
#endif
    
    QScriptValue setterFunction = newFunction(setter, 1);
    QScriptValue getterFunction = newFunction(getter);
    
    if (!parent.isNull() && !parent.isEmpty()) {
        QScriptValue object = globalObject().property(parent);
        if (object.isValid()) {
            object.setProperty(name, setterFunction, QScriptValue::PropertySetter);
            object.setProperty(name, getterFunction, QScriptValue::PropertyGetter);
        }
    } else {
        globalObject().setProperty(name, setterFunction, QScriptValue::PropertySetter);
        globalObject().setProperty(name, getterFunction, QScriptValue::PropertyGetter);
    }
}

// Unregister the handlers for this eventName and entityID.
void ScriptEngine::removeEventHandler(const EntityItemID& entityID, const QString& eventName, QScriptValue handler) {
    if (QThread::currentThread() != thread()) {
#ifdef THREAD_DEBUGGING
        qDebug() << "*** WARNING *** ScriptEngine::removeEventHandler() called on wrong thread [" << QThread::currentThread() << "], invoking on correct thread [" << thread() << "] "
        "entityID:" << entityID << " eventName:" << eventName;
#endif
        QMetaObject::invokeMethod(this, "removeEventHandler",
                                  Q_ARG(const EntityItemID&, entityID),
                                  Q_ARG(const QString&, eventName),
                                  Q_ARG(QScriptValue, handler));
        return;
    }
#ifdef THREAD_DEBUGGING
    qDebug() << "ScriptEngine::removeEventHandler() called on thread [" << QThread::currentThread() << "] entityID:" << entityID << " eventName : " << eventName;
#endif
    
    if (!_registeredHandlers.contains(entityID)) {
        return;
    }
    RegisteredEventHandlers& handlersOnEntity = _registeredHandlers[entityID];
    QScriptValueList& handlersForEvent = handlersOnEntity[eventName];
    // QScriptValue does not have operator==(), so we can't use QList::removeOne and friends. So iterate.
    for (int i = 0; i < handlersForEvent.count(); ++i) {
        if (handlersForEvent[i].equals(handler)) {
            handlersForEvent.removeAt(i);
            return; // Design choice: since comparison is relatively expensive, just remove the first matching handler.
        }
    }
}
// Register the handler.
void ScriptEngine::addEventHandler(const EntityItemID& entityID, const QString& eventName, QScriptValue handler) {
    if (QThread::currentThread() != thread()) {
#ifdef THREAD_DEBUGGING
        qDebug() << "*** WARNING *** ScriptEngine::addEventHandler() called on wrong thread [" << QThread::currentThread() << "], invoking on correct thread [" << thread() << "] "
        "entityID:" << entityID << " eventName:" << eventName;
#endif
        
        QMetaObject::invokeMethod(this, "addEventHandler",
                                  Q_ARG(const EntityItemID&, entityID),
                                  Q_ARG(const QString&, eventName),
                                  Q_ARG(QScriptValue, handler));
        return;
    }
#ifdef THREAD_DEBUGGING
    qDebug() << "ScriptEngine::addEventHandler() called on thread [" << QThread::currentThread() << "] entityID:" << entityID << " eventName : " << eventName;
#endif
    
    if (_registeredHandlers.count() == 0) { // First time any per-entity handler has been added in this script...
        // Connect up ALL the handlers to the global entities object's signals.
        // (We could go signal by signal, or even handler by handler, but I don't think the efficiency is worth the complexity.)
        auto entities = DependencyManager::get<EntityScriptingInterface>();
        connect(entities.data(), &EntityScriptingInterface::deletingEntity, this, [this](const EntityItemID& entityID) {
            _registeredHandlers.remove(entityID);
        });
        
        // Two common cases of event handler, differing only in argument signature.
        using SingleEntityHandler = std::function<void(const EntityItemID&)>;
        auto makeSingleEntityHandler = [this](QString eventName) -> SingleEntityHandler {
            return [this, eventName](const EntityItemID& entityItemID) {
                forwardHandlerCall(entityItemID, eventName, { entityItemID.toScriptValue(this) });
            };
        };
        
        using MouseHandler = std::function<void(const EntityItemID&, const MouseEvent&)>;
        auto makeMouseHandler = [this](QString eventName) -> MouseHandler {
            return [this, eventName](const EntityItemID& entityItemID, const MouseEvent& event) {
                forwardHandlerCall(entityItemID, eventName, { entityItemID.toScriptValue(this), event.toScriptValue(this) });
            };
        };
        
        using CollisionHandler = std::function<void(const EntityItemID&, const EntityItemID&, const Collision&)>;
        auto makeCollisionHandler = [this](QString eventName) -> CollisionHandler {
            return [this, eventName](const EntityItemID& idA, const EntityItemID& idB, const Collision& collision) {
                forwardHandlerCall(idA, eventName, { idA.toScriptValue(this), idB.toScriptValue(this),
                                                     collisionToScriptValue(this, collision) });
            };
        };
        
        connect(entities.data(), &EntityScriptingInterface::enterEntity, this, makeSingleEntityHandler("enterEntity"));
        connect(entities.data(), &EntityScriptingInterface::leaveEntity, this, makeSingleEntityHandler("leaveEntity"));
        
        connect(entities.data(), &EntityScriptingInterface::mousePressOnEntity, this, makeMouseHandler("mousePressOnEntity"));
        connect(entities.data(), &EntityScriptingInterface::mouseMoveOnEntity, this, makeMouseHandler("mouseMoveOnEntity"));
        connect(entities.data(), &EntityScriptingInterface::mouseReleaseOnEntity, this, makeMouseHandler("mouseReleaseOnEntity"));
        
        connect(entities.data(), &EntityScriptingInterface::clickDownOnEntity, this, makeMouseHandler("clickDownOnEntity"));
        connect(entities.data(), &EntityScriptingInterface::holdingClickOnEntity, this, makeMouseHandler("holdingClickOnEntity"));
        connect(entities.data(), &EntityScriptingInterface::clickReleaseOnEntity, this, makeMouseHandler("clickReleaseOnEntity"));
        
        connect(entities.data(), &EntityScriptingInterface::hoverEnterEntity, this, makeMouseHandler("hoverEnterEntity"));
        connect(entities.data(), &EntityScriptingInterface::hoverOverEntity, this, makeMouseHandler("hoverOverEntity"));
        connect(entities.data(), &EntityScriptingInterface::hoverLeaveEntity, this, makeMouseHandler("hoverLeaveEntity"));
        
        connect(entities.data(), &EntityScriptingInterface::collisionWithEntity, this, makeCollisionHandler("collisionWithEntity"));
    }
    if (!_registeredHandlers.contains(entityID)) {
        _registeredHandlers[entityID] = RegisteredEventHandlers();
    }
    QScriptValueList& handlersForEvent = _registeredHandlers[entityID][eventName];
    handlersForEvent << handler; // Note that the same handler can be added many times. See removeEntityEventHandler().
}


QScriptValue ScriptEngine::evaluate(const QString& sourceCode, const QString& fileName, int lineNumber) {
    if (_stoppingAllScripts) {
        return QScriptValue(); // bail early
    }
    
    if (QThread::currentThread() != thread()) {
        QScriptValue result;
#ifdef THREAD_DEBUGGING
        qDebug() << "*** WARNING *** ScriptEngine::evaluate() called on wrong thread [" << QThread::currentThread() << "], invoking on correct thread [" << thread() << "] "
        "sourceCode:" << sourceCode << " fileName:" << fileName << "lineNumber:" << lineNumber;
#endif
        QMetaObject::invokeMethod(this, "evaluate", Qt::BlockingQueuedConnection,
                                  Q_RETURN_ARG(QScriptValue, result),
                                  Q_ARG(const QString&, sourceCode),
                                  Q_ARG(const QString&, fileName),
                                  Q_ARG(int, lineNumber));
        return result;
    }
    
    // Check syntax
    const QScriptProgram program(sourceCode, fileName, lineNumber);
    if (!hasCorrectSyntax(program)) {
        return QScriptValue();
    }
    
    ++_evaluatesPending;
    const auto result = QScriptEngine::evaluate(program);
    --_evaluatesPending;
    
    const auto hadUncaughtException = hadUncaughtExceptions(*this, program.fileName());
    if (_wantSignals) {
        emit evaluationFinished(result, hadUncaughtException);
    }
    return result;
}

void ScriptEngine::run() {
<<<<<<< HEAD
    // TODO: can we add a short circuit for _stoppingAllScripts here? What does it mean to not start running if
    // we're in the process of stopping?
=======
    if (_stoppingAllScripts) {
        return; // bail early - avoid setting state in init(), as evaluate() will bail too
    }
>>>>>>> 7be537c4
    
    if (!_isInitialized) {
        init();
    }

    _isRunning = true;
    _isFinished = false;
    if (_wantSignals) {
        emit runningStateChanged();
    }
    
    QScriptValue result = evaluate(_scriptContents, _fileNameString);
    
    QElapsedTimer startTime;
    startTime.start();
    
    int thisFrame = 0;
    
    auto nodeList = DependencyManager::get<NodeList>();
    auto entityScriptingInterface = DependencyManager::get<EntityScriptingInterface>();
    
    qint64 lastUpdate = usecTimestampNow();
    
    while (!_isFinished) {
        int usecToSleep = (thisFrame++ * SCRIPT_DATA_CALLBACK_USECS) - startTime.nsecsElapsed() / 1000; // nsec to usec
        if (usecToSleep > 0) {
            usleep(usecToSleep);
        }
        
        if (_isFinished) {
            break;
        }
        
        QCoreApplication::processEvents();
        
        if (_isFinished) {
            break;
        }
        
        if (!_isFinished && entityScriptingInterface->getEntityPacketSender()->serversExist()) {
            // release the queue of edit entity messages.
            entityScriptingInterface->getEntityPacketSender()->releaseQueuedMessages();
            
            // since we're in non-threaded mode, call process so that the packets are sent
            if (!entityScriptingInterface->getEntityPacketSender()->isThreaded()) {
                entityScriptingInterface->getEntityPacketSender()->process();
            }
        }
        
        qint64 now = usecTimestampNow();
        float deltaTime = (float) (now - lastUpdate) / (float) USECS_PER_SECOND;
        
        if (!_isFinished) {
            if (_wantSignals) {
                emit update(deltaTime);
            }
        }
        lastUpdate = now;
        
        // Debug and clear exceptions
        hadUncaughtExceptions(*this, _fileNameString);
    }
    
    stopAllTimers(); // make sure all our timers are stopped if the script is ending
    if (_wantSignals) {
        emit scriptEnding();
    }
    
    if (entityScriptingInterface->getEntityPacketSender()->serversExist()) {
        // release the queue of edit entity messages.
        entityScriptingInterface->getEntityPacketSender()->releaseQueuedMessages();
        
        // since we're in non-threaded mode, call process so that the packets are sent
        if (!entityScriptingInterface->getEntityPacketSender()->isThreaded()) {
            // wait here till the edit packet sender is completely done sending
            while (entityScriptingInterface->getEntityPacketSender()->hasPacketsToSend()) {
                entityScriptingInterface->getEntityPacketSender()->process();
                QCoreApplication::processEvents();
            }
        } else {
            // FIXME - do we need to have a similar "wait here" loop for non-threaded packet senders?
        }
    }
    
    if (_wantSignals) {
        emit finished(_fileNameString);
    }
    
    _isRunning = false;
    if (_wantSignals) {
        emit runningStateChanged();
        emit doneRunning();
    }
    
    _doneRunningThisScript = true;
}

// NOTE: This is private because it must be called on the same thread that created the timers, which is why
// we want to only call it in our own run "shutdown" processing.
void ScriptEngine::stopAllTimers() {
    QMutableHashIterator<QTimer*, QScriptValue> i(_timerFunctionMap);
    while (i.hasNext()) {
        i.next();
        QTimer* timer = i.key();
        stopTimer(timer);
    }
}

void ScriptEngine::stop() {
    if (!_isFinished) {
        _isFinished = true;
        if (_wantSignals) {
            emit runningStateChanged();
        }
    }
}

// Other threads can invoke this through invokeMethod, which causes the callback to be asynchronously executed in this script's thread.
void ScriptEngine::callAnimationStateHandler(QScriptValue callback, AnimVariantMap parameters, QStringList names, bool useNames, AnimVariantResultHandler resultHandler) {
    if (QThread::currentThread() != thread()) {
#ifdef THREAD_DEBUGGING
        qDebug() << "*** WARNING *** ScriptEngine::callAnimationStateHandler() called on wrong thread [" << QThread::currentThread() << "], invoking on correct thread [" << thread() << "]  name:" << name;
#endif
        QMetaObject::invokeMethod(this, "callAnimationStateHandler",
                                  Q_ARG(QScriptValue, callback),
                                  Q_ARG(AnimVariantMap, parameters),
                                  Q_ARG(QStringList, names),
                                  Q_ARG(bool, useNames),
                                  Q_ARG(AnimVariantResultHandler, resultHandler));
        return;
    }
    QScriptValue javascriptParameters = parameters.animVariantMapToScriptValue(this, names, useNames);
    QScriptValueList callingArguments;
    callingArguments << javascriptParameters;
    QScriptValue result = callback.call(QScriptValue(), callingArguments);
    resultHandler(result);
}

void ScriptEngine::timerFired() {
    QTimer* callingTimer = reinterpret_cast<QTimer*>(sender());
    QScriptValue timerFunction = _timerFunctionMap.value(callingTimer);
    
    if (!callingTimer->isActive()) {
        // this timer is done, we can kill it
        _timerFunctionMap.remove(callingTimer);
        delete callingTimer;
    }
    
    // call the associated JS function, if it exists
    if (timerFunction.isValid()) {
        timerFunction.call();
    }
}

QObject* ScriptEngine::setupTimerWithInterval(const QScriptValue& function, int intervalMS, bool isSingleShot) {
    // create the timer, add it to the map, and start it
    QTimer* newTimer = new QTimer(this);
    newTimer->setSingleShot(isSingleShot);
    
    connect(newTimer, &QTimer::timeout, this, &ScriptEngine::timerFired);
    
    // make sure the timer stops when the script does
    connect(this, &ScriptEngine::scriptEnding, newTimer, &QTimer::stop);
    
    _timerFunctionMap.insert(newTimer, function);
    
    newTimer->start(intervalMS);
    return newTimer;
}

QObject* ScriptEngine::setInterval(const QScriptValue& function, int intervalMS) {
    if (_stoppingAllScripts) {
        qCDebug(scriptengine) << "Script.setInterval() while shutting down is ignored... parent script:" << getFilename();
        return NULL; // bail early
    }
    
    return setupTimerWithInterval(function, intervalMS, false);
}

QObject* ScriptEngine::setTimeout(const QScriptValue& function, int timeoutMS) {
    if (_stoppingAllScripts) {
        qCDebug(scriptengine) << "Script.setTimeout() while shutting down is ignored... parent script:" << getFilename();
        return NULL; // bail early
    }
    
    return setupTimerWithInterval(function, timeoutMS, true);
}

void ScriptEngine::stopTimer(QTimer *timer) {
    if (_timerFunctionMap.contains(timer)) {
        timer->stop();
        _timerFunctionMap.remove(timer);
        delete timer;
    }
}

QUrl ScriptEngine::resolvePath(const QString& include) const {
    QUrl url(include);
    // first lets check to see if it's already a full URL
    if (!url.scheme().isEmpty()) {
        return url;
    }
    
    // we apparently weren't a fully qualified url, so, let's assume we're relative
    // to the original URL of our script
    QUrl parentURL;
    if (_parentURL.isEmpty()) {
        parentURL = QUrl(_fileNameString);
    } else {
        parentURL = QUrl(_parentURL);
    }
    // if the parent URL's scheme is empty, then this is probably a local file...
    if (parentURL.scheme().isEmpty()) {
        parentURL = QUrl::fromLocalFile(_fileNameString);
    }
    
    // at this point we should have a legitimate fully qualified URL for our parent
    url = parentURL.resolved(url);
    return url;
}

void ScriptEngine::print(const QString& message) {
    if (_wantSignals) {
        emit printedMessage(message);
    }
}

// If a callback is specified, the included files will be loaded asynchronously and the callback will be called
// when all of the files have finished loading.
// If no callback is specified, the included files will be loaded synchronously and will block execution until
// all of the files have finished loading.
void ScriptEngine::include(const QStringList& includeFiles, QScriptValue callback) {
    if (_stoppingAllScripts) {
        qCDebug(scriptengine) << "Script.include() while shutting down is ignored..."
        << "includeFiles:" << includeFiles << "parent script:" << getFilename();
        return; // bail early
    }
    QList<QUrl> urls;
    for (QString file : includeFiles) {
        QUrl thisURL { resolvePath(file) };
        if (!_includedURLs.contains(thisURL)) {
            urls.append(thisURL);
            _includedURLs << thisURL;
        }
        else {
            qCDebug(scriptengine) << "Script.include() ignoring previously included url:" << thisURL;
        }
    }
    
    BatchLoader* loader = new BatchLoader(urls);
    
    auto evaluateScripts = [=](const QMap<QUrl, QString>& data) {
        for (QUrl url : urls) {
            QString contents = data[url];
            if (contents.isNull()) {
                qCDebug(scriptengine) << "Error loading file: " << url << "line:" << __LINE__;
            } else {
                QScriptValue result = evaluate(contents, url.toString());
            }
        }
        
        if (callback.isFunction()) {
            QScriptValue(callback).call();
        }
        
        loader->deleteLater();
    };
    
    connect(loader, &BatchLoader::finished, this, evaluateScripts);
    
    // If we are destroyed before the loader completes, make sure to clean it up
    connect(this, &QObject::destroyed, loader, &QObject::deleteLater);
    
    loader->start();
    
    if (!callback.isFunction() && !loader->isFinished()) {
        QEventLoop loop;
        QObject::connect(loader, &BatchLoader::finished, &loop, &QEventLoop::quit);
        loop.exec();
    }
}

void ScriptEngine::include(const QString& includeFile, QScriptValue callback) {
    if (_stoppingAllScripts) {
        qCDebug(scriptengine) << "Script.include() while shutting down is ignored... "
        << "includeFile:" << includeFile << "parent script:" << getFilename();
        return; // bail early
    }
    
    QStringList urls;
    urls.append(includeFile);
    include(urls, callback);
}

// NOTE: The load() command is similar to the include() command except that it loads the script
// as a stand-alone script. To accomplish this, the ScriptEngine class just emits a signal which
// the Application or other context will connect to in order to know to actually load the script
void ScriptEngine::load(const QString& loadFile) {
    if (_stoppingAllScripts) {
        qCDebug(scriptengine) << "Script.load() while shutting down is ignored... "
        << "loadFile:" << loadFile << "parent script:" << getFilename();
        return; // bail early
    }
    
    QUrl url = resolvePath(loadFile);
    if (_isReloading) {
        auto scriptCache = DependencyManager::get<ScriptCache>();
        scriptCache->deleteScript(url.toString());
        if (_wantSignals) {
            emit reloadScript(url.toString(), false);
        }
    } else {
        if (_wantSignals) {
            emit loadScript(url.toString(), false);
        }
    }
}

// Look up the handler associated with eventName and entityID. If found, evalute the argGenerator thunk and call the handler with those args
void ScriptEngine::forwardHandlerCall(const EntityItemID& entityID, const QString& eventName, QScriptValueList eventHanderArgs) {
    if (QThread::currentThread() != thread()) {
        qDebug() << "*** ERROR *** ScriptEngine::forwardHandlerCall() called on wrong thread [" << QThread::currentThread() << "], invoking on correct thread [" << thread() << "]";
        assert(false);
        return ;
    }
    if (!_registeredHandlers.contains(entityID)) {
        return;
    }
    const RegisteredEventHandlers& handlersOnEntity = _registeredHandlers[entityID];
    if (!handlersOnEntity.contains(eventName)) {
        return;
    }
    QScriptValueList handlersForEvent = handlersOnEntity[eventName];
    if (!handlersForEvent.isEmpty()) {
        for (int i = 0; i < handlersForEvent.count(); ++i) {
            handlersForEvent[i].call(QScriptValue(), eventHanderArgs);
        }
    }
}

// since all of these operations can be asynch we will always do the actual work in the response handler
// for the download
void ScriptEngine::loadEntityScript(const EntityItemID& entityID, const QString& entityScript, bool forceRedownload) {
    if (QThread::currentThread() != thread()) {
#ifdef THREAD_DEBUGGING
        qDebug() << "*** WARNING *** ScriptEngine::loadEntityScript() called on wrong thread [" << QThread::currentThread() << "], invoking on correct thread [" << thread() << "]  "
        "entityID:" << entityID << "entityScript:" << entityScript <<"forceRedownload:" << forceRedownload;
#endif
        
        QMetaObject::invokeMethod(this, "loadEntityScript",
                                  Q_ARG(const EntityItemID&, entityID),
                                  Q_ARG(const QString&, entityScript),
                                  Q_ARG(bool, forceRedownload));
        return;
    }
#ifdef THREAD_DEBUGGING
    qDebug() << "ScriptEngine::loadEntityScript() called on correct thread [" << thread() << "]  "
    "entityID:" << entityID << "entityScript:" << entityScript << "forceRedownload:" << forceRedownload;
#endif
    
    // If we've been called our known entityScripts should not know about us..
    assert(!_entityScripts.contains(entityID));
    
#ifdef THREAD_DEBUGGING
    qDebug() << "ScriptEngine::loadEntityScript() calling scriptCache->getScriptContents() on thread [" << QThread::currentThread() << "] expected thread [" << thread() << "]";
#endif
    DependencyManager::get<ScriptCache>()->getScriptContents(entityScript, [=](const QString& scriptOrURL, const QString& contents, bool isURL, bool success) {
#ifdef THREAD_DEBUGGING
        qDebug() << "ScriptEngine::entityScriptContentAvailable() IN LAMBDA contentAvailable on thread [" << QThread::currentThread() << "] expected thread [" << thread() << "]";
#endif
        
        this->entityScriptContentAvailable(entityID, scriptOrURL, contents, isURL, success);
    }, forceRedownload);
}

// since all of these operations can be asynch we will always do the actual work in the response handler
// for the download
void ScriptEngine::entityScriptContentAvailable(const EntityItemID& entityID, const QString& scriptOrURL, const QString& contents, bool isURL, bool success) {
    if (QThread::currentThread() != thread()) {
#ifdef THREAD_DEBUGGING
        qDebug() << "*** WARNING *** ScriptEngine::entityScriptContentAvailable() called on wrong thread [" << QThread::currentThread() << "], invoking on correct thread [" << thread() << "]  "
        "entityID:" << entityID << "scriptOrURL:" << scriptOrURL << "contents:" << contents << "isURL:" << isURL << "success:" << success;
#endif
        
        QMetaObject::invokeMethod(this, "entityScriptContentAvailable",
                                  Q_ARG(const EntityItemID&, entityID),
                                  Q_ARG(const QString&, scriptOrURL),
                                  Q_ARG(const QString&, contents),
                                  Q_ARG(bool, isURL),
                                  Q_ARG(bool, success));
        return;
    }
    
#ifdef THREAD_DEBUGGING
    qDebug() << "ScriptEngine::entityScriptContentAvailable() thread [" << QThread::currentThread() << "] expected thread [" << thread() << "]";
#endif
    
    auto scriptCache = DependencyManager::get<ScriptCache>();
    bool isFileUrl = isURL && scriptOrURL.startsWith("file://");
    auto fileName = QString("(EntityID:%1, %2)").arg(entityID.toString(), isURL ? scriptOrURL : "EmbededEntityScript");
    
    QScriptProgram program(contents, fileName);
    if (!hasCorrectSyntax(program)) {
        if (!isFileUrl) {
            scriptCache->addScriptToBadScriptList(scriptOrURL);
        }
        return; // done processing script
    }
    
    if (isURL) {
        setParentURL(scriptOrURL);
    }
    
    QScriptEngine sandbox;
    QScriptValue testConstructor = sandbox.evaluate(program);
    if (hadUncaughtExceptions(sandbox, program.fileName())) {
        return;
    }
    
    if (!testConstructor.isFunction()) {
        qCDebug(scriptengine) << "ScriptEngine::loadEntityScript() entity:" << entityID << "\n"
        "    NOT CONSTRUCTOR\n"
        "    SCRIPT:" << scriptOrURL;
        if (!isFileUrl) {
            scriptCache->addScriptToBadScriptList(scriptOrURL);
        }
        return; // done processing script
    }
    
    int64_t lastModified = 0;
    if (isFileUrl) {
        QString file = QUrl(scriptOrURL).toLocalFile();
        lastModified = (quint64)QFileInfo(file).lastModified().toMSecsSinceEpoch();
    }
    
    QScriptValue entityScriptConstructor = evaluate(contents, fileName);
    QScriptValue entityScriptObject = entityScriptConstructor.construct();
    EntityScriptDetails newDetails = { scriptOrURL, entityScriptObject, lastModified };
    _entityScripts[entityID] = newDetails;
    if (isURL) {
        setParentURL("");
    }
    
    // if we got this far, then call the preload method
    callEntityScriptMethod(entityID, "preload");
}

void ScriptEngine::unloadEntityScript(const EntityItemID& entityID) {
    if (QThread::currentThread() != thread()) {
#ifdef THREAD_DEBUGGING
        qDebug() << "*** WARNING *** ScriptEngine::unloadEntityScript() called on wrong thread [" << QThread::currentThread() << "], invoking on correct thread [" << thread() << "]  "
        "entityID:" << entityID;
#endif
        
        QMetaObject::invokeMethod(this, "unloadEntityScript",
                                  Q_ARG(const EntityItemID&, entityID));
        return;
    }
#ifdef THREAD_DEBUGGING
    qDebug() << "ScriptEngine::unloadEntityScript() called on correct thread [" << thread() << "]  "
    "entityID:" << entityID;
#endif
    
    if (_entityScripts.contains(entityID)) {
        callEntityScriptMethod(entityID, "unload");
        _entityScripts.remove(entityID);
    }
}

void ScriptEngine::unloadAllEntityScripts() {
    if (QThread::currentThread() != thread()) {
#ifdef THREAD_DEBUGGING
        qDebug() << "*** WARNING *** ScriptEngine::unloadAllEntityScripts() called on wrong thread [" << QThread::currentThread() << "], invoking on correct thread [" << thread() << "]";
#endif
        
        QMetaObject::invokeMethod(this, "unloadAllEntityScripts");
        return;
    }
#ifdef THREAD_DEBUGGING
    qDebug() << "ScriptEngine::unloadAllEntityScripts() called on correct thread [" << thread() << "]";
#endif
    foreach(const EntityItemID& entityID, _entityScripts.keys()) {
        callEntityScriptMethod(entityID, "unload");
    }
    _entityScripts.clear();
}

void ScriptEngine::refreshFileScript(const EntityItemID& entityID) {
    if (!_entityScripts.contains(entityID)) {
        return;
    }
    
    static bool recurseGuard = false;
    if (recurseGuard) {
        return;
    }
    recurseGuard = true;
    
    EntityScriptDetails details = _entityScripts[entityID];
    // Check to see if a file based script needs to be reloaded (easier debugging)
    if (details.lastModified > 0) {
        QString filePath = QUrl(details.scriptText).toLocalFile();
        auto lastModified = QFileInfo(filePath).lastModified().toMSecsSinceEpoch();
        if (lastModified > details.lastModified) {
            qDebug() << "Reloading modified script " << details.scriptText;
            
            QFile file(filePath);
            file.open(QIODevice::ReadOnly);
            QString scriptContents = QTextStream(&file).readAll();
            this->unloadEntityScript(entityID);
            this->entityScriptContentAvailable(entityID, details.scriptText, scriptContents, true, true);
            if (!_entityScripts.contains(entityID)) {
                qWarning() << "Reload script " << details.scriptText << " failed";
            } else {
                details = _entityScripts[entityID];
            }
        }
    }
    recurseGuard = false;
}


void ScriptEngine::callEntityScriptMethod(const EntityItemID& entityID, const QString& methodName) {
    if (QThread::currentThread() != thread()) {
#ifdef THREAD_DEBUGGING
        qDebug() << "*** WARNING *** ScriptEngine::callEntityScriptMethod() called on wrong thread [" << QThread::currentThread() << "], invoking on correct thread [" << thread() << "]  "
        "entityID:" << entityID << "methodName:" << methodName;
#endif
        
        QMetaObject::invokeMethod(this, "callEntityScriptMethod",
                                  Q_ARG(const EntityItemID&, entityID),
                                  Q_ARG(const QString&, methodName));
        return;
    }
#ifdef THREAD_DEBUGGING
    qDebug() << "ScriptEngine::callEntityScriptMethod() called on correct thread [" << thread() << "]  "
    "entityID:" << entityID << "methodName:" << methodName;
#endif
    
    refreshFileScript(entityID);
    if (_entityScripts.contains(entityID)) {
        EntityScriptDetails details = _entityScripts[entityID];
        QScriptValue entityScript = details.scriptObject; // previously loaded
        if (entityScript.property(methodName).isFunction()) {
            QScriptValueList args;
            args << entityID.toScriptValue(this);
            entityScript.property(methodName).call(entityScript, args);
        }
        
    }
}

void ScriptEngine::callEntityScriptMethod(const EntityItemID& entityID, const QString& methodName, const MouseEvent& event) {
    if (QThread::currentThread() != thread()) {
#ifdef THREAD_DEBUGGING
        qDebug() << "*** WARNING *** ScriptEngine::callEntityScriptMethod() called on wrong thread [" << QThread::currentThread() << "], invoking on correct thread [" << thread() << "]  "
        "entityID:" << entityID << "methodName:" << methodName << "event: mouseEvent";
#endif
        
        QMetaObject::invokeMethod(this, "callEntityScriptMethod",
                                  Q_ARG(const EntityItemID&, entityID),
                                  Q_ARG(const QString&, methodName),
                                  Q_ARG(const MouseEvent&, event));
        return;
    }
#ifdef THREAD_DEBUGGING
    qDebug() << "ScriptEngine::callEntityScriptMethod() called on correct thread [" << thread() << "]  "
    "entityID:" << entityID << "methodName:" << methodName << "event: mouseEvent";
#endif
    
    refreshFileScript(entityID);
    if (_entityScripts.contains(entityID)) {
        EntityScriptDetails details = _entityScripts[entityID];
        QScriptValue entityScript = details.scriptObject; // previously loaded
        if (entityScript.property(methodName).isFunction()) {
            QScriptValueList args;
            args << entityID.toScriptValue(this);
            args << event.toScriptValue(this);
            entityScript.property(methodName).call(entityScript, args);
        }
    }
}


void ScriptEngine::callEntityScriptMethod(const EntityItemID& entityID, const QString& methodName, const EntityItemID& otherID, const Collision& collision) {
    if (QThread::currentThread() != thread()) {
#ifdef THREAD_DEBUGGING
        qDebug() << "*** WARNING *** ScriptEngine::callEntityScriptMethod() called on wrong thread [" << QThread::currentThread() << "], invoking on correct thread [" << thread() << "]  "
        "entityID:" << entityID << "methodName:" << methodName << "otherID:" << otherID << "collision: collision";
#endif
        
        QMetaObject::invokeMethod(this, "callEntityScriptMethod",
                                  Q_ARG(const EntityItemID&, entityID),
                                  Q_ARG(const QString&, methodName),
                                  Q_ARG(const EntityItemID&, otherID),
                                  Q_ARG(const Collision&, collision));
        return;
    }
#ifdef THREAD_DEBUGGING
    qDebug() << "ScriptEngine::callEntityScriptMethod() called on correct thread [" << thread() << "]  "
    "entityID:" << entityID << "methodName:" << methodName << "otherID:" << otherID << "collision: collision";
#endif
    
    refreshFileScript(entityID);
    if (_entityScripts.contains(entityID)) {
        EntityScriptDetails details = _entityScripts[entityID];
        QScriptValue entityScript = details.scriptObject; // previously loaded
        if (entityScript.property(methodName).isFunction()) {
            QScriptValueList args;
            args << entityID.toScriptValue(this);
            args << otherID.toScriptValue(this);
            args << collisionToScriptValue(this, collision);
            entityScript.property(methodName).call(entityScript, args);
        }
    }
}<|MERGE_RESOLUTION|>--- conflicted
+++ resolved
@@ -646,14 +646,9 @@
 }
 
 void ScriptEngine::run() {
-<<<<<<< HEAD
-    // TODO: can we add a short circuit for _stoppingAllScripts here? What does it mean to not start running if
-    // we're in the process of stopping?
-=======
     if (_stoppingAllScripts) {
         return; // bail early - avoid setting state in init(), as evaluate() will bail too
     }
->>>>>>> 7be537c4
     
     if (!_isInitialized) {
         init();
