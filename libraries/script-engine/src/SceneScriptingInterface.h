//
//  SceneScriptingInterface.h
//  interface/src/scripting
//
//  Created by Sam Gateau on 2/24/15.
//  Copyright 2014 High Fidelity, Inc.
//
//  Distributed under the Apache License, Version 2.0.
//  See the accompanying file LICENSE or http://www.apache.org/licenses/LICENSE-2.0.html
//

#ifndef hifi_SceneScriptingInterface_h
#define hifi_SceneScriptingInterface_h

#include <qscriptengine.h>

#include <DependencyManager.h>

#include "model/Stage.h"

class SceneScriptingInterface : public QObject, public Dependency {
    Q_OBJECT
    SINGLETON_DEPENDENCY
    
    Q_PROPERTY(bool shouldRenderAvatars READ shouldRenderAvatars WRITE setShouldRenderAvatars)
    Q_PROPERTY(bool shouldRenderEntities READ shouldRenderEntities WRITE setShouldRenderEntities)

public:
    Q_INVOKABLE void setStageOrientation(const glm::quat& orientation);

    Q_INVOKABLE void setStageLocation(float longitude, float latitude, float altitude);
    Q_INVOKABLE float getStageLocationLongitude() const;
    Q_INVOKABLE float getStageLocationLatitude() const;
    Q_INVOKABLE float getStageLocationAltitude() const;

    Q_INVOKABLE void setStageDayTime(float hour);
    Q_INVOKABLE float getStageDayTime() const;
    Q_INVOKABLE void setStageYearTime(int day);
    Q_INVOKABLE int getStageYearTime() const;

    // Enable/disable the stage sun model which uses the key light to simulate
    // the sun light based on the location of the stage trelative to earth and the current time 
    Q_INVOKABLE void setStageSunModelEnable(bool isEnabled);
    Q_INVOKABLE bool isStageSunModelEnabled() const;


    Q_INVOKABLE void setKeyLightColor(const glm::vec3& color);
    Q_INVOKABLE glm::vec3 getKeyLightColor() const;
    Q_INVOKABLE void setKeyLightIntensity(float intensity);
    Q_INVOKABLE float getKeyLightIntensity() const;
    Q_INVOKABLE void setKeyLightAmbientIntensity(float intensity);
    Q_INVOKABLE float getKeyLightAmbientIntensity() const;

    // setKeyLightDIrection is only effective if stage Sun model is disabled
    Q_INVOKABLE void setKeyLightDirection(const glm::vec3& direction);

    Q_INVOKABLE glm::vec3 getKeyLightDirection() const;


    Q_INVOKABLE void setBackgroundMode(const QString& mode);
    Q_INVOKABLE QString getBackgroundMode() const;

    model::SunSkyStagePointer getSkyStage() const;
    
    Q_INVOKABLE void setShouldRenderAvatars(bool shouldRenderAvatars);
    Q_INVOKABLE bool shouldRenderAvatars() const { return _shouldRenderAvatars; }
    
    Q_INVOKABLE void setShouldRenderEntities(bool shouldRenderEntities);
    Q_INVOKABLE bool shouldRenderEntities() const { return _shouldRenderEntities; }


    // Controlling the rendering engine
    Q_INVOKABLE void setEngineRenderOpaque(bool renderOpaque);
    Q_INVOKABLE bool doEngineRenderOpaque() const { return _engineRenderOpaque; }
    Q_INVOKABLE void setEngineRenderTransparent(bool renderTransparent);
    Q_INVOKABLE bool doEngineRenderTransparent() const { return _engineRenderTransparent; }
    
    Q_INVOKABLE void setEngineCullOpaque(bool cullOpaque);
    Q_INVOKABLE bool doEngineCullOpaque() const { return _engineCullOpaque; }
    Q_INVOKABLE void setEngineCullTransparent(bool cullTransparent);
    Q_INVOKABLE bool doEngineCullTransparent() const { return _engineCullTransparent; }

    Q_INVOKABLE void setEngineSortOpaque(bool sortOpaque);
    Q_INVOKABLE bool doEngineSortOpaque() const { return _engineSortOpaque; }
    Q_INVOKABLE void setEngineSortTransparent(bool sortTransparent);
    Q_INVOKABLE bool doEngineSortTransparent() const { return _engineSortTransparent; }

    void clearEngineCounters();
    void setEngineDrawnOpaqueItems(int count) { _numDrawnOpaqueItems = count; }
    Q_INVOKABLE int getEngineNumDrawnOpaqueItems() { return _numDrawnOpaqueItems; }
    void setEngineDrawnTransparentItems(int count) { _numDrawnTransparentItems = count; }
    Q_INVOKABLE int getEngineNumDrawnTransparentItems() { return _numDrawnTransparentItems; }
    void setEngineDrawnOverlay3DItems(int count) { _numDrawnOverlay3DItems = count; }
    Q_INVOKABLE int getEngineNumDrawnOverlay3DItems() { return _numDrawnOverlay3DItems; }

    void setEngineFeedOpaqueItems(int count) { _numFeedOpaqueItems = count; }
    Q_INVOKABLE int getEngineNumFeedOpaqueItems() { return _numFeedOpaqueItems; }
    void setEngineFeedTransparentItems(int count) { _numFeedTransparentItems = count; }
    Q_INVOKABLE int getEngineNumFeedTransparentItems() { return _numFeedTransparentItems; }
    void setEngineFeedOverlay3DItems(int count) { _numFeedOverlay3DItems = count; }
    Q_INVOKABLE int getEngineNumFeedOverlay3DItems() { return _numFeedOverlay3DItems; }

    Q_INVOKABLE void setEngineMaxDrawnOpaqueItems(int count) { _maxDrawnOpaqueItems = count; }
    Q_INVOKABLE int getEngineMaxDrawnOpaqueItems() { return _maxDrawnOpaqueItems; }
    Q_INVOKABLE void setEngineMaxDrawnTransparentItems(int count) { _maxDrawnTransparentItems = count; }
    Q_INVOKABLE int getEngineMaxDrawnTransparentItems() { return _maxDrawnTransparentItems; }
    Q_INVOKABLE void setEngineMaxDrawnOverlay3DItems(int count) { _maxDrawnOverlay3DItems = count; }
    Q_INVOKABLE int getEngineMaxDrawnOverlay3DItems() { return _maxDrawnOverlay3DItems; }

<<<<<<< HEAD
    Q_INVOKABLE void setEngineDisplayItemStatus(uint32_t display) { _drawItemStatus = display; }
    Q_INVOKABLE uint32_t doEngineDisplayItemStatus() { return _drawItemStatus; }
=======
    Q_INVOKABLE void setEngineDisplayItemStatus(int display) { _drawItemStatus = display; }
    Q_INVOKABLE int doEngineDisplayItemStatus() { return _drawItemStatus; }
>>>>>>> eecb5b91
    
    Q_INVOKABLE void setEngineDisplayHitEffect(bool display) { _drawHitEffect = display; }
    Q_INVOKABLE bool doEngineDisplayHitEffect() { return _drawHitEffect; }

signals:
    void shouldRenderAvatarsChanged(bool shouldRenderAvatars);
    void shouldRenderEntitiesChanged(bool shouldRenderEntities);
protected:
    SceneScriptingInterface();
    ~SceneScriptingInterface() {};

    model::SunSkyStagePointer _skyStage = std::make_shared<model::SunSkyStage>();
    
    bool _shouldRenderAvatars = true;
    bool _shouldRenderEntities = true;

    bool _engineRenderOpaque = true;
    bool _engineRenderTransparent = true;
    bool _engineCullOpaque = true;
    bool _engineCullTransparent = true;
    bool _engineSortOpaque = true;
    bool _engineSortTransparent = true;

    int _numFeedOpaqueItems = 0;
    int _numDrawnOpaqueItems = 0;
    int _numFeedTransparentItems = 0;
    int _numDrawnTransparentItems = 0;
    int _numFeedOverlay3DItems = 0;
    int _numDrawnOverlay3DItems = 0;

    int _maxDrawnOpaqueItems = -1;
    int _maxDrawnTransparentItems = -1;
    int _maxDrawnOverlay3DItems = -1;

<<<<<<< HEAD
    uint32_t _drawItemStatus = false;
=======
    int _drawItemStatus = 0;
>>>>>>> eecb5b91
    
    bool _drawHitEffect = false;

};

#endif // hifi_SceneScriptingInterface_h<|MERGE_RESOLUTION|>--- conflicted
+++ resolved
@@ -107,14 +107,9 @@
     Q_INVOKABLE void setEngineMaxDrawnOverlay3DItems(int count) { _maxDrawnOverlay3DItems = count; }
     Q_INVOKABLE int getEngineMaxDrawnOverlay3DItems() { return _maxDrawnOverlay3DItems; }
 
-<<<<<<< HEAD
-    Q_INVOKABLE void setEngineDisplayItemStatus(uint32_t display) { _drawItemStatus = display; }
-    Q_INVOKABLE uint32_t doEngineDisplayItemStatus() { return _drawItemStatus; }
-=======
     Q_INVOKABLE void setEngineDisplayItemStatus(int display) { _drawItemStatus = display; }
     Q_INVOKABLE int doEngineDisplayItemStatus() { return _drawItemStatus; }
->>>>>>> eecb5b91
-    
+
     Q_INVOKABLE void setEngineDisplayHitEffect(bool display) { _drawHitEffect = display; }
     Q_INVOKABLE bool doEngineDisplayHitEffect() { return _drawHitEffect; }
 
@@ -148,12 +143,8 @@
     int _maxDrawnTransparentItems = -1;
     int _maxDrawnOverlay3DItems = -1;
 
-<<<<<<< HEAD
-    uint32_t _drawItemStatus = false;
-=======
     int _drawItemStatus = 0;
->>>>>>> eecb5b91
-    
+
     bool _drawHitEffect = false;
 
 };
