//
//  BatchLoader.cpp
//  libraries/script-engine/src
//
//  Created by Ryan Huffman on 01/22/15
//  Copyright 2015 High Fidelity, Inc.
//
//  Distributed under the Apache License, Version 2.0.
//  See the accompanying file LICENSE or http://www.apache.org/licenses/LICENSE-2.0.html
//

#include <QNetworkAccessManager>
#include <QNetworkReply>

#include <QFile>
#include "ScriptEngineLogging.h"
#include "BatchLoader.h"
#include <NetworkAccessManager.h>
#include <SharedUtil.h>
#include "ResourceManager.h"

BatchLoader::BatchLoader(const QList<QUrl>& urls) 
    : QObject(),
      _started(false),
      _finished(false),
      _urls(urls.toSet()),
      _data() {
    qRegisterMetaType<QMap<QUrl, QString>>("QMap<QUrl, QString>");
}

void BatchLoader::start() {
    if (_started) {
        return;
    }

    _started = true;
<<<<<<< HEAD
    for (const auto& url : _urls) {
        auto request = ResourceManager::createResourceRequest(this, url);
        if (!request) {
            _data.insert(url, QString());
            qCDebug(scriptengine) << "Could not load" << url;
            continue;
        }
        connect(request, &ResourceRequest::finished, this, [=]() {
            if (request->getResult() == ResourceRequest::Success) {
                _data.insert(url, request->getData());
=======
    QNetworkAccessManager& networkAccessManager = NetworkAccessManager::getInstance();
    for (QUrl url : _urls) {
        if (url.scheme() == "http" || url.scheme() == "https" || url.scheme() == "ftp") {
            QNetworkRequest request = QNetworkRequest(url);
            request.setHeader(QNetworkRequest::UserAgentHeader, HIGH_FIDELITY_USER_AGENT);
            QNetworkReply* reply = networkAccessManager.get(request);

            qCDebug(scriptengine) << "Downloading file at" << url;

            connect(reply, &QNetworkReply::finished, [=]() {
                if (reply->error()) {
                    _data.insert(url, QString());
                } else {
                    _data.insert(url, reply->readAll());
                }
                reply->deleteLater();
                checkFinished();
            });

            // If we end up being destroyed before the reply finishes, clean it up
            connect(this, &QObject::destroyed, reply, &QObject::deleteLater);

        } else {
            QString fileName = url.toLocalFile();

            // sometimes on windows, we see the toLocalFile() return null, 
            // in this case we will attempt to simply use the url as a string
            if (fileName.isEmpty()) {
                fileName = url.toString();
            }

            qCDebug(scriptengine) << "Reading file at " << fileName;

            QFile scriptFile(fileName);
            if (scriptFile.open(QFile::ReadOnly | QFile::Text)) {
                QTextStream in(&scriptFile);
                _data.insert(url, in.readAll());
>>>>>>> d623ba3e
            } else {
                _data.insert(url, QString());
                qCDebug(scriptengine) << "Could not load" << url;
            }
            request->deleteLater();
            checkFinished();
        });

        // If we end up being destroyed before the reply finishes, clean it up
        connect(this, &QObject::destroyed, request, &QObject::deleteLater);

        qCDebug(scriptengine) << "Loading script at " << url;

        request->send();
    }
    checkFinished();
}

void BatchLoader::checkFinished() {
    if (!_finished && _urls.size() == _data.size()) {
        _finished = true;
        emit finished(_data);
    }
}<|MERGE_RESOLUTION|>--- conflicted
+++ resolved
@@ -34,7 +34,7 @@
     }
 
     _started = true;
-<<<<<<< HEAD
+    
     for (const auto& url : _urls) {
         auto request = ResourceManager::createResourceRequest(this, url);
         if (!request) {
@@ -45,45 +45,6 @@
         connect(request, &ResourceRequest::finished, this, [=]() {
             if (request->getResult() == ResourceRequest::Success) {
                 _data.insert(url, request->getData());
-=======
-    QNetworkAccessManager& networkAccessManager = NetworkAccessManager::getInstance();
-    for (QUrl url : _urls) {
-        if (url.scheme() == "http" || url.scheme() == "https" || url.scheme() == "ftp") {
-            QNetworkRequest request = QNetworkRequest(url);
-            request.setHeader(QNetworkRequest::UserAgentHeader, HIGH_FIDELITY_USER_AGENT);
-            QNetworkReply* reply = networkAccessManager.get(request);
-
-            qCDebug(scriptengine) << "Downloading file at" << url;
-
-            connect(reply, &QNetworkReply::finished, [=]() {
-                if (reply->error()) {
-                    _data.insert(url, QString());
-                } else {
-                    _data.insert(url, reply->readAll());
-                }
-                reply->deleteLater();
-                checkFinished();
-            });
-
-            // If we end up being destroyed before the reply finishes, clean it up
-            connect(this, &QObject::destroyed, reply, &QObject::deleteLater);
-
-        } else {
-            QString fileName = url.toLocalFile();
-
-            // sometimes on windows, we see the toLocalFile() return null, 
-            // in this case we will attempt to simply use the url as a string
-            if (fileName.isEmpty()) {
-                fileName = url.toString();
-            }
-
-            qCDebug(scriptengine) << "Reading file at " << fileName;
-
-            QFile scriptFile(fileName);
-            if (scriptFile.open(QFile::ReadOnly | QFile::Text)) {
-                QTextStream in(&scriptFile);
-                _data.insert(url, in.readAll());
->>>>>>> d623ba3e
             } else {
                 _data.insert(url, QString());
                 qCDebug(scriptengine) << "Could not load" << url;
