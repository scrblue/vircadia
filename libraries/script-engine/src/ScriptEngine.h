//
//  ScriptEngine.h
//  libraries/script-engine/src
//
//  Created by Brad Hefta-Gaub on 12/14/13.
//  Copyright 2013 High Fidelity, Inc.
//
//  Distributed under the Apache License, Version 2.0.
//  See the accompanying file LICENSE or http://www.apache.org/licenses/LICENSE-2.0.html
//

#ifndef hifi_ScriptEngine_h
#define hifi_ScriptEngine_h

#include <vector>

#include <QtCore/QObject>
#include <QtCore/QUrl>
#include <QtCore/QSet>
#include <QtCore/QWaitCondition>
#include <QtScript/QScriptEngine>

#include <AnimationCache.h>
#include <AnimVariant.h>
#include <AvatarData.h>
#include <AvatarHashMap.h>
#include <LimitedNodeList.h>
#include <EntityItemID.h>
#include <EntitiesScriptEngineProvider.h>

#include "MouseEvent.h"
#include "ArrayBufferClass.h"
#include "AudioScriptingInterface.h"
#include "Quat.h"
#include "ScriptCache.h"
#include "ScriptUUID.h"
#include "Vec3.h"

const QString NO_SCRIPT("");

const unsigned int SCRIPT_DATA_CALLBACK_USECS = floor(((1.0f / 60.0f) * 1000 * 1000) + 0.5f);

typedef QHash<QString, QScriptValueList> RegisteredEventHandlers;

class EntityScriptDetails {
public:
    QString scriptText;
    QScriptValue scriptObject;
    int64_t lastModified;
};

class ScriptEngine : public QScriptEngine, public ScriptUser, public EntitiesScriptEngineProvider {
    Q_OBJECT
public:
    ScriptEngine(const QString& scriptContents = NO_SCRIPT,
                 const QString& fileNameString = QString(""),
                 bool wantSignals = true);

    ~ScriptEngine();

    /// run the script in a dedicated thread. This will have the side effect of evalulating
    /// the current script contents and calling run(). Callers will likely want to register the script with external
    /// services before calling this.
    void runInThread();

    /// run the script in the callers thread, exit when stop() is called.
    void run();
    
    ////////////////////////////////////////////////////////////////////////////////////////////////////////////////////
    // NOTE - these are NOT intended to be public interfaces available to scripts, the are only Q_INVOKABLE so we can
    //        properly ensure they are only called on the correct thread

    /// registers a global object by name
    Q_INVOKABLE void registerGlobalObject(const QString& name, QObject* object);

    /// registers a global getter/setter
    Q_INVOKABLE void registerGetterSetter(const QString& name, QScriptEngine::FunctionSignature getter,
                            QScriptEngine::FunctionSignature setter, const QString& parent = QString(""));
    
    /// register a global function
    Q_INVOKABLE void registerFunction(const QString& name, QScriptEngine::FunctionSignature fun, int numArguments = -1);

    /// register a function as a method on a previously registered global object
    Q_INVOKABLE void registerFunction(const QString& parent, const QString& name, QScriptEngine::FunctionSignature fun,
                          int numArguments = -1);

    /// registers a global object by name
    Q_INVOKABLE void registerValue(const QString& valueName, QScriptValue value);

    /// evaluate some code in the context of the ScriptEngine and return the result
    Q_INVOKABLE QScriptValue evaluate(const QString& program, const QString& fileName, int lineNumber = 1); // this is also used by the script tool widget

    /// if the script engine is not already running, this will download the URL and start the process of seting it up
    /// to run... NOTE - this is used by Application currently to load the url. We don't really want it to be exposed 
    /// to scripts. we may not need this to be invokable
    void loadURL(const QUrl& scriptURL, bool reload);

    ////////////////////////////////////////////////////////////////////////////////////////////////////////////////////
    // NOTE - these are intended to be public interfaces available to scripts 
    Q_INVOKABLE void addEventHandler(const EntityItemID& entityID, const QString& eventName, QScriptValue handler);
    Q_INVOKABLE void removeEventHandler(const EntityItemID& entityID, const QString& eventName, QScriptValue handler);

    Q_INVOKABLE void load(const QString& loadfile);
    Q_INVOKABLE void include(const QStringList& includeFiles, QScriptValue callback = QScriptValue());
    Q_INVOKABLE void include(const QString& includeFile, QScriptValue callback = QScriptValue());

    Q_INVOKABLE QObject* setInterval(const QScriptValue& function, int intervalMS);
    Q_INVOKABLE QObject* setTimeout(const QScriptValue& function, int timeoutMS);
    Q_INVOKABLE void clearInterval(QObject* timer) { stopTimer(reinterpret_cast<QTimer*>(timer)); }
    Q_INVOKABLE void clearTimeout(QObject* timer) { stopTimer(reinterpret_cast<QTimer*>(timer)); }
    Q_INVOKABLE void print(const QString& message);
    Q_INVOKABLE QUrl resolvePath(const QString& path) const;

    // Entity Script Related methods
    Q_INVOKABLE void loadEntityScript(const EntityItemID& entityID, const QString& entityScript, bool forceRedownload = false); // will call the preload method once loaded
    Q_INVOKABLE void unloadEntityScript(const EntityItemID& entityID); // will call unload method
    Q_INVOKABLE void unloadAllEntityScripts();
    Q_INVOKABLE void callEntityScriptMethod(const EntityItemID& entityID, const QString& methodName);
    Q_INVOKABLE void callEntityScriptMethod(const EntityItemID& entityID, const QString& methodName, const MouseEvent& event);
    Q_INVOKABLE void callEntityScriptMethod(const EntityItemID& entityID, const QString& methodName, const EntityItemID& otherID, const Collision& collision);

    ////////////////////////////////////////////////////////////////////////////////////////////////////////////////////
    // NOTE - this is intended to be a public interface for Agent scripts, and local scripts, but not for EntityScripts
    Q_INVOKABLE void stop();

    bool isFinished() const { return _isFinished; } // used by Application and ScriptWidget
    bool isRunning() const { return _isRunning; } // used by ScriptWidget

    static void stopAllScripts(QObject* application); // used by Application on shutdown

    ////////////////////////////////////////////////////////////////////////////////////////////////////////////////////
    // NOTE - These are the callback implementations for ScriptUser the get called by ScriptCache when the contents
    // of a script are available.
    virtual void scriptContentsAvailable(const QUrl& url, const QString& scriptContents);
    virtual void errorInLoadingScript(const QUrl& url);

    // These are currently used by Application to track if a script is user loaded or not. Consider finding a solution
    // inside of Application so that the ScriptEngine class is not polluted by this notion
    void setUserLoaded(bool isUserLoaded) { _isUserLoaded = isUserLoaded; }
    bool isUserLoaded() const { return _isUserLoaded; }

    // NOTE - this is used by the TypedArray implemetation. we need to review this for thread safety
    ArrayBufferClass* getArrayBufferClass() { return _arrayBufferClass; }

public slots:
    void callAnimationStateHandler(QScriptValue callback, AnimVariantMap parameters, QStringList names, bool useNames, AnimVariantResultHandler resultHandler);

signals:
    void scriptLoaded(const QString& scriptFilename);
    void errorLoadingScript(const QString& scriptFilename);
    void update(float deltaTime);
    void scriptEnding();
    void finished(const QString& fileNameString);
    void cleanupMenuItem(const QString& menuItemString);
    void printedMessage(const QString& message);
    void errorMessage(const QString& message);
    void runningStateChanged();
    void evaluationFinished(QScriptValue result, bool isException);
    void loadScript(const QString& scriptName, bool isUserLoaded);
    void reloadScript(const QString& scriptName, bool isUserLoaded);
    void doneRunning();

protected:
    QString _scriptContents;
    QString _parentURL;
    bool _isFinished;
    bool _isRunning;
    int _evaluatesPending = 0;
    bool _isInitialized;
    QHash<QTimer*, QScriptValue> _timerFunctionMap;
    QSet<QUrl> _includedURLs;
    bool _wantSignals = true;
    QHash<EntityItemID, EntityScriptDetails> _entityScripts;
private:
    void init();
    QString getFilename() const;
    void waitTillDoneRunning();
    bool evaluatePending() const { return _evaluatesPending > 0; }
    void timerFired();
    void stopAllTimers();
    void refreshFileScript(const EntityItemID& entityID);

    void setParentURL(const QString& parentURL) { _parentURL = parentURL; }

    QObject* setupTimerWithInterval(const QScriptValue& function, int intervalMS, bool isSingleShot);
    void stopTimer(QTimer* timer);

<<<<<<< HEAD
    static bool checkSyntax(const QScriptProgram& program);
    static bool checkExceptions(QScriptEngine& engine, const QString& fileName);
    
    AbstractControllerScriptingInterface* _controllerScriptingInterface;
=======
>>>>>>> b0650cc2
    QString _fileNameString;
    Quat _quatLibrary;
    Vec3 _vec3Library;
    ScriptUUID _uuidLibrary;
    bool _isUserLoaded;
    bool _isReloading;

    ArrayBufferClass* _arrayBufferClass;

    QHash<EntityItemID, RegisteredEventHandlers> _registeredHandlers;
    void forwardHandlerCall(const EntityItemID& entityID, const QString& eventName, QScriptValueList eventHanderArgs);
    Q_INVOKABLE void entityScriptContentAvailable(const EntityItemID& entityID, const QString& scriptOrURL, const QString& contents, bool isURL, bool success);

    static QSet<ScriptEngine*> _allKnownScriptEngines;
    static QMutex _allScriptsMutex;
    static bool _stoppingAllScripts;
    static bool _doneRunningThisScript;

};

#endif // hifi_ScriptEngine_h<|MERGE_RESOLUTION|>--- conflicted
+++ resolved
@@ -185,13 +185,10 @@
     QObject* setupTimerWithInterval(const QScriptValue& function, int intervalMS, bool isSingleShot);
     void stopTimer(QTimer* timer);
 
-<<<<<<< HEAD
     static bool checkSyntax(const QScriptProgram& program);
     static bool checkExceptions(QScriptEngine& engine, const QString& fileName);
     
     AbstractControllerScriptingInterface* _controllerScriptingInterface;
-=======
->>>>>>> b0650cc2
     QString _fileNameString;
     Quat _quatLibrary;
     Vec3 _vec3Library;
