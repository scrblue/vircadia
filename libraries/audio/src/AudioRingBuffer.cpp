--- conflicted
+++ resolved
@@ -126,8 +126,6 @@
 qint64 AudioRingBuffer::writeData(const char* data, qint64 maxSize) {
     // make sure we have enough bytes left for this to be the right amount of audio
     // otherwise we should not copy that data, and leave the buffer pointers where they are
-
-<<<<<<< HEAD
     int samplesToCopy = std::min((quint64)(maxSize / sizeof(int16_t)), (quint64)_sampleCapacity);
     
     int samplesRoomFor = _sampleCapacity - samplesAvailable();
@@ -136,17 +134,6 @@
         int samplesToDelete = samplesToCopy - samplesRoomFor;
         _nextOutput = shiftedPositionAccomodatingWrap(_nextOutput, samplesToDelete);
         qDebug() << "Overflowed ring buffer! Overwriting old data";
-=======
-    quint64 samplesToCopy = std::min((quint64)(maxSize / sizeof(int16_t)), (quint64)_sampleCapacity);
-
-    if (_hasStarted && samplesToCopy > _sampleCapacity - samplesAvailable()) {
-        // this read will cross the next output, so call us starved and reset the buffer
-        qDebug() << "Filled the ring buffer. Resetting.";
-        _endOfLastWrite = _buffer;
-        _nextOutput = _buffer;
-        _isStarved = true;
-        _resetCount++;
->>>>>>> 146cd2b5
     }
     
     if (_endOfLastWrite + samplesToCopy <= _buffer + _sampleCapacity) {
