//
//  AudioRingBuffer.cpp
//  libraries/audio/src
//
//  Created by Stephen Birarda on 2/1/13.
//  Copyright 2013 High Fidelity, Inc.
//
//  Distributed under the Apache License, Version 2.0.
//  See the accompanying file LICENSE or http://www.apache.org/licenses/LICENSE-2.0.html
//

#include <cstring>
#include <functional>
#include <math.h>

#include <QtCore/QDebug>

#include "PacketHeaders.h"
#include "AudioRingBuffer.h"


AudioRingBuffer::AudioRingBuffer(int numFrameSamples, bool randomAccessMode, int numFramesCapacity) :
    _frameCapacity(numFramesCapacity),
    _sampleCapacity(numFrameSamples * numFramesCapacity),
    _isFull(false),
    _numFrameSamples(numFrameSamples),
    _randomAccessMode(randomAccessMode),
    _overflowCount(0)
{
    if (numFrameSamples) {
        _buffer = new int16_t[_sampleCapacity];
        if (_randomAccessMode) {
            memset(_buffer, 0, _sampleCapacity * sizeof(int16_t));
        }
        _nextOutput = _buffer;
        _endOfLastWrite = _buffer;
    } else {
        _buffer = NULL;
        _nextOutput = NULL;
        _endOfLastWrite = NULL;
    }
};

AudioRingBuffer::~AudioRingBuffer() {
    delete[] _buffer;
}

void AudioRingBuffer::reset() {
    clear();
    _overflowCount = 0;
}

void AudioRingBuffer::resizeForFrameSize(int numFrameSamples) {
    delete[] _buffer;
    _sampleCapacity = numFrameSamples * _frameCapacity;
    _numFrameSamples = numFrameSamples;
    _buffer = new int16_t[_sampleCapacity];
    if (_randomAccessMode) {
        memset(_buffer, 0, _sampleCapacity * sizeof(int16_t));
    }
    reset();
}

void AudioRingBuffer::clear() {
    _isFull = false;
    _endOfLastWrite = _buffer;
    _nextOutput = _buffer;
}

int AudioRingBuffer::readSamples(int16_t* destination, int maxSamples) {
    return readData((char*) destination, maxSamples * sizeof(int16_t));
}

int AudioRingBuffer::readData(char *data, int maxSize) {

    // only copy up to the number of samples we have available
    int numReadSamples = std::min((int) (maxSize / sizeof(int16_t)), samplesAvailable());

    // If we're in random access mode, then we consider our number of available read samples slightly
    // differently. Namely, if anything has been written, we say we have as many samples as they ask for
    // otherwise we say we have nothing available
    if (_randomAccessMode) {
        numReadSamples = _endOfLastWrite ? (maxSize / sizeof(int16_t)) : 0;
    }

    if (_nextOutput + numReadSamples > _buffer + _sampleCapacity) {
        // we're going to need to do two reads to get this data, it wraps around the edge

        // read to the end of the buffer
        int numSamplesToEnd = (_buffer + _sampleCapacity) - _nextOutput;
        memcpy(data, _nextOutput, numSamplesToEnd * sizeof(int16_t));
        if (_randomAccessMode) {
            memset(_nextOutput, 0, numSamplesToEnd * sizeof(int16_t)); // clear it
        }
        
        // read the rest from the beginning of the buffer
        memcpy(data + (numSamplesToEnd * sizeof(int16_t)), _buffer, (numReadSamples - numSamplesToEnd) * sizeof(int16_t));
        if (_randomAccessMode) {
            memset(_buffer, 0, (numReadSamples - numSamplesToEnd) * sizeof(int16_t)); // clear it
        }
    } else {
        // read the data
        memcpy(data, _nextOutput, numReadSamples * sizeof(int16_t));
        if (_randomAccessMode) {
            memset(_nextOutput, 0, numReadSamples * sizeof(int16_t)); // clear it
        }
    }

    // push the position of _nextOutput by the number of samples read
    _nextOutput = shiftedPositionAccomodatingWrap(_nextOutput, numReadSamples);
    if (numReadSamples > 0) {
        _isFull = false;
    }

    return numReadSamples * sizeof(int16_t);
}

int AudioRingBuffer::writeSamples(const int16_t* source, int maxSamples) {    
    return writeData((const char*) source, maxSamples * sizeof(int16_t));
}

int AudioRingBuffer::writeData(const char* data, int maxSize) {
    // make sure we have enough bytes left for this to be the right amount of audio
    // otherwise we should not copy that data, and leave the buffer pointers where they are
    int samplesToCopy = std::min((int)(maxSize / sizeof(int16_t)), _sampleCapacity);
    
    int samplesRoomFor = _sampleCapacity - samplesAvailable();
    if (samplesToCopy > samplesRoomFor) {
        // there's not enough room for this write.  erase old data to make room for this new data
        int samplesToDelete = samplesToCopy - samplesRoomFor;
        _nextOutput = shiftedPositionAccomodatingWrap(_nextOutput, samplesToDelete);
        _overflowCount++;
        qDebug() << "Overflowed ring buffer! Overwriting old data";
    }
    
    if (_endOfLastWrite + samplesToCopy <= _buffer + _sampleCapacity) {
        memcpy(_endOfLastWrite, data, samplesToCopy * sizeof(int16_t));
    } else {
        int numSamplesToEnd = (_buffer + _sampleCapacity) - _endOfLastWrite;
        memcpy(_endOfLastWrite, data, numSamplesToEnd * sizeof(int16_t));
        memcpy(_buffer, data + (numSamplesToEnd * sizeof(int16_t)), (samplesToCopy - numSamplesToEnd) * sizeof(int16_t));
    }

    _endOfLastWrite = shiftedPositionAccomodatingWrap(_endOfLastWrite, samplesToCopy);
    if (samplesToCopy > 0 && _endOfLastWrite == _nextOutput) {
        _isFull = true;
    }

    return samplesToCopy * sizeof(int16_t);
}

int16_t& AudioRingBuffer::operator[](const int index) {
    return *shiftedPositionAccomodatingWrap(_nextOutput, index);
}

const int16_t& AudioRingBuffer::operator[] (const int index) const {
    return *shiftedPositionAccomodatingWrap(_nextOutput, index);
}

void AudioRingBuffer::shiftReadPosition(unsigned int numSamples) {
    if (numSamples > 0) {
        _nextOutput = shiftedPositionAccomodatingWrap(_nextOutput, numSamples);
        _isFull = false;
    }
}

int AudioRingBuffer::samplesAvailable() const {
    if (!_endOfLastWrite) {
        return 0;
    }
    if (_isFull) {
        return _sampleCapacity;
    }

    int sampleDifference = _endOfLastWrite - _nextOutput;
    if (sampleDifference < 0) {
        sampleDifference += _sampleCapacity;
    }
    return sampleDifference;
}

int AudioRingBuffer::addSilentFrame(int numSilentSamples) {

    int samplesRoomFor = _sampleCapacity - samplesAvailable();
    if (numSilentSamples > samplesRoomFor) {
        // there's not enough room for this write. write as many silent samples as we have room for
        numSilentSamples = samplesRoomFor;
        qDebug() << "Dropping some silent samples to prevent ring buffer overflow";
    }

    // memset zeroes into the buffer, accomodate a wrap around the end
    // push the _endOfLastWrite to the correct spot
    if (_endOfLastWrite + numSilentSamples <= _buffer + _sampleCapacity) {
        memset(_endOfLastWrite, 0, numSilentSamples * sizeof(int16_t));
    } else {
        int numSamplesToEnd = (_buffer + _sampleCapacity) - _endOfLastWrite;
        memset(_endOfLastWrite, 0, numSamplesToEnd * sizeof(int16_t));
        memset(_buffer, 0, (numSilentSamples - numSamplesToEnd) * sizeof(int16_t));
    }
    _endOfLastWrite = shiftedPositionAccomodatingWrap(_endOfLastWrite, numSilentSamples);
    if (numSilentSamples > 0 && _nextOutput == _endOfLastWrite) {
        _isFull = true;
    }

    return numSilentSamples * sizeof(int16_t);
}

int16_t* AudioRingBuffer::shiftedPositionAccomodatingWrap(int16_t* position, int numSamplesShift) const {

    if (numSamplesShift > 0 && position + numSamplesShift >= _buffer + _sampleCapacity) {
        // this shift will wrap the position around to the beginning of the ring
        return position + numSamplesShift - _sampleCapacity;
    } else if (numSamplesShift < 0 && position + numSamplesShift < _buffer) {
        // this shift will go around to the end of the ring
        return position + numSamplesShift + _sampleCapacity;
    } else {
        return position + numSamplesShift;
    }
}

float AudioRingBuffer::getFrameLoudness(const int16_t* frameStart) const {
    float loudness = 0.0f;
    const int16_t* sampleAt = frameStart;
    const int16_t* _bufferLastAt = _buffer + _sampleCapacity - 1;
<<<<<<< HEAD
=======

>>>>>>> 63624fae
    for (int i = 0; i < _numFrameSamples; ++i) {
        loudness += fabsf(*sampleAt);
        sampleAt = sampleAt == _bufferLastAt ? _buffer : sampleAt + 1;
    }
    loudness /= _numFrameSamples;
    loudness /= MAX_SAMPLE_VALUE;
    
    return loudness;
}

float AudioRingBuffer::getFrameLoudness(ConstIterator frameStart) const {
    return getFrameLoudness(&(*frameStart));
}

float AudioRingBuffer::getNextOutputFrameLoudness() const {
    return getFrameLoudness(_nextOutput);
<<<<<<< HEAD
}
=======
}
>>>>>>> 63624fae
<|MERGE_RESOLUTION|>--- conflicted
+++ resolved
@@ -222,10 +222,7 @@
     float loudness = 0.0f;
     const int16_t* sampleAt = frameStart;
     const int16_t* _bufferLastAt = _buffer + _sampleCapacity - 1;
-<<<<<<< HEAD
-=======
-
->>>>>>> 63624fae
+    
     for (int i = 0; i < _numFrameSamples; ++i) {
         loudness += fabsf(*sampleAt);
         sampleAt = sampleAt == _bufferLastAt ? _buffer : sampleAt + 1;
@@ -236,14 +233,10 @@
     return loudness;
 }
 
+float AudioRingBuffer::getNextOutputFrameLoudness() const {
+    return getFrameLoudness(_nextOutput);
+}
+
 float AudioRingBuffer::getFrameLoudness(ConstIterator frameStart) const {
     return getFrameLoudness(&(*frameStart));
-}
-
-float AudioRingBuffer::getNextOutputFrameLoudness() const {
-    return getFrameLoudness(_nextOutput);
-<<<<<<< HEAD
-}
-=======
-}
->>>>>>> 63624fae
+}