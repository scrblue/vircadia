--- conflicted
+++ resolved
@@ -193,13 +193,8 @@
                 fbxGeometry = OBJReader().readOBJ(_data, _mapping, _combineParts, _url);
             } else if (_url.path().toLower().endsWith(".obj.gz")) {
                 QByteArray uncompressedData;
-<<<<<<< HEAD
                 if (gunzip(_data, uncompressedData)){
                     fbxGeometry = OBJReader().readOBJ(uncompressedData, _mapping, _combineParts, _url);
-=======
-                if (gunzip(_data, uncompressedData)) {
-                    fbxGeometry.reset(OBJReader().readOBJ(uncompressedData, _mapping, _combineParts, _url));
->>>>>>> 352c11d7
                 } else {
                     throw QString("failed to decompress .obj.gz");
                 }
