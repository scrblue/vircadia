//
//  TextureCache.cpp
//  libraries/model-networking/src
//
//  Created by Andrzej Kapolka on 8/6/13.
//  Copyright 2013 High Fidelity, Inc.
//
//  Distributed under the Apache License, Version 2.0.
//  See the accompanying file LICENSE or http://www.apache.org/licenses/LICENSE-2.0.html
//

#include "TextureCache.h"

#include <mutex>

#include <QNetworkReply>
#include <QPainter>
#include <QRunnable>
#include <QThreadPool>
#include <QImageReader>
#include <QtCore/QFile>
#include <QtCore/QFileInfo>

#include <glm/glm.hpp>
#include <glm/gtc/random.hpp>

#include <gpu/Batch.h>

#include <NumericalConstants.h>
#include <shared/NsightHelpers.h>

#include <Finally.h>
#include <PathUtils.h>

#include "ModelNetworkingLogging.h"
#include <Trace.h>
#include <StatTracker.h>

Q_LOGGING_CATEGORY(trace_resource_parse_image, "trace.resource.parse.image")

TextureCache::TextureCache() {
    setUnusedResourceCacheSize(0);
    setObjectName("TextureCache");

    // Expose enum Type to JS/QML via properties
    // Despite being one-off, this should be fine, because TextureCache is a SINGLETON_DEPENDENCY
    QObject* type = new QObject(this);
    type->setObjectName("TextureType");
    setProperty("Type", QVariant::fromValue(type));
    auto metaEnum = QMetaEnum::fromType<Type>();
    for (int i = 0; i < metaEnum.keyCount(); ++i) {
        type->setProperty(metaEnum.key(i), metaEnum.value(i));
    }
}

TextureCache::~TextureCache() {
}

// use fixed table of permutations. Could also make ordered list programmatically
// and then shuffle algorithm. For testing, this ensures consistent behavior in each run.
// this list taken from Ken Perlin's Improved Noise reference implementation (orig. in Java) at
// http://mrl.nyu.edu/~perlin/noise/

const int permutation[256] = 
{
    151, 160, 137,  91,  90,  15, 131,  13, 201,  95,  96,  53, 194, 233,   7, 225,
    140,  36, 103,  30,  69, 142,   8,  99,  37, 240,  21,  10,  23, 190,   6, 148,
    247, 120, 234,  75,   0,  26, 197,  62,  94, 252, 219, 203, 117,  35,  11,  32,
     57, 177,  33,  88, 237, 149,  56,  87, 174,  20, 125, 136, 171, 168,  68, 175,
     74, 165,  71, 134, 139,  48,  27, 166,  77, 146, 158, 231,  83, 111, 229, 122,
     60, 211, 133, 230, 220, 105,  92,  41,  55,  46, 245,  40, 244, 102, 143,  54,
     65,  25,  63, 161,   1, 216,  80,  73, 209,  76, 132, 187, 208,  89,  18, 169,
     200, 196, 135, 130, 116, 188, 159, 86, 164, 100, 109, 198, 173, 186,   3,  64,
     52, 217, 226, 250, 124, 123,   5, 202,  38, 147, 118, 126, 255,  82,  85, 212,
    207, 206,  59, 227,  47,  16,  58,  17, 182, 189,  28,  42, 223, 183, 170, 213,
    119, 248, 152,   2,  44, 154, 163,  70, 221, 153, 101, 155, 167,  43, 172,   9,
    129,  22,  39, 253,  19,  98, 108, 110,  79, 113, 224, 232, 178, 185, 112, 104,
    218, 246,  97, 228, 251,  34, 242, 193, 238, 210, 144,  12, 191, 179, 162, 241,
     81,  51, 145, 235, 249,  14, 239, 107,  49, 192, 214,  31, 181, 199, 106, 157,
    184,  84, 204, 176, 115, 121,  50,  45, 127,   4, 150, 254, 138, 236, 205,  93,
    222, 114,  67,  29,  24,  72, 243, 141, 128, 195,  78,  66, 215,  61, 156, 180
};

#define USE_CHRIS_NOISE 1

const gpu::TexturePointer& TextureCache::getPermutationNormalTexture() {
    if (!_permutationNormalTexture) {

        // the first line consists of random permutation offsets
        unsigned char data[256 * 2 * 3];
#if (USE_CHRIS_NOISE==1)
        for (int i = 0; i < 256; i++) {
            data[3*i+0] = permutation[i];
            data[3*i+1] = permutation[i];
            data[3*i+2] = permutation[i];
        }
#else
        for (int i = 0; i < 256 * 3; i++) {
            data[i] = rand() % 256;
        }
#endif

        for (int i = 256 * 3; i < 256 * 3 * 2; i += 3) {
            glm::vec3 randvec = glm::sphericalRand(1.0f);
            data[i] = ((randvec.x + 1.0f) / 2.0f) * 255.0f;
            data[i + 1] = ((randvec.y + 1.0f) / 2.0f) * 255.0f;
            data[i + 2] = ((randvec.z + 1.0f) / 2.0f) * 255.0f;
        }

        _permutationNormalTexture = gpu::TexturePointer(gpu::Texture::create2D(gpu::Element(gpu::VEC3, gpu::NUINT8, gpu::RGB), 256, 2));
        _permutationNormalTexture->setStoredMipFormat(_permutationNormalTexture->getTexelFormat());
        _permutationNormalTexture->assignStoredMip(0, sizeof(data), data);
    }
    return _permutationNormalTexture;
}

const unsigned char OPAQUE_WHITE[] = { 0xFF, 0xFF, 0xFF, 0xFF };
const unsigned char OPAQUE_GRAY[] = { 0x80, 0x80, 0x80, 0xFF };
const unsigned char OPAQUE_BLUE[] = { 0x80, 0x80, 0xFF, 0xFF };
const unsigned char OPAQUE_BLACK[] = { 0x00, 0x00, 0x00, 0xFF };

const gpu::TexturePointer& TextureCache::getWhiteTexture() {
    if (!_whiteTexture) {
        _whiteTexture = gpu::TexturePointer(gpu::Texture::createStrict(gpu::Element::COLOR_RGBA_32, 1, 1));
        _whiteTexture->setSource("TextureCache::_whiteTexture");
        _whiteTexture->setStoredMipFormat(_whiteTexture->getTexelFormat());
        _whiteTexture->assignStoredMip(0, sizeof(OPAQUE_WHITE), OPAQUE_WHITE);
    }
    return _whiteTexture;
}

const gpu::TexturePointer& TextureCache::getGrayTexture() {
    if (!_grayTexture) {
        _grayTexture = gpu::TexturePointer(gpu::Texture::createStrict(gpu::Element::COLOR_RGBA_32, 1, 1));
        _grayTexture->setSource("TextureCache::_grayTexture");
        _grayTexture->setStoredMipFormat(_grayTexture->getTexelFormat());
        _grayTexture->assignStoredMip(0, sizeof(OPAQUE_GRAY), OPAQUE_GRAY);
    }
    return _grayTexture;
}

const gpu::TexturePointer& TextureCache::getBlueTexture() {
    if (!_blueTexture) {
        _blueTexture = gpu::TexturePointer(gpu::Texture::createStrict(gpu::Element::COLOR_RGBA_32, 1, 1));
        _blueTexture->setSource("TextureCache::_blueTexture");
        _blueTexture->setStoredMipFormat(_blueTexture->getTexelFormat());
        _blueTexture->assignStoredMip(0, sizeof(OPAQUE_BLUE), OPAQUE_BLUE);
    }
    return _blueTexture;
}

const gpu::TexturePointer& TextureCache::getBlackTexture() {
    if (!_blackTexture) {
        _blackTexture = gpu::TexturePointer(gpu::Texture::createStrict(gpu::Element::COLOR_RGBA_32, 1, 1));
        _blackTexture->setSource("TextureCache::_blackTexture");
        _blackTexture->setStoredMipFormat(_blackTexture->getTexelFormat());
        _blackTexture->assignStoredMip(0, sizeof(OPAQUE_BLACK), OPAQUE_BLACK);
    }
    return _blackTexture;
}

<<<<<<< HEAD

const gpu::TexturePointer& TextureCache::getNormalFittingTexture() {
    if (!_normalFittingTexture) {
        _normalFittingTexture = getImageTexture(PathUtils::resourcesPath() + "images/normalFittingScale.dds", NetworkTexture::STRICT_TEXTURE);
    }
    return _normalFittingTexture;
}

=======
>>>>>>> 5223f872
/// Extra data for creating textures.
class TextureExtra {
public:
    NetworkTexture::Type type;
    const QByteArray& content;
    int maxNumPixels;
};

ScriptableResource* TextureCache::prefetch(const QUrl& url, int type, int maxNumPixels) {
    auto byteArray = QByteArray();
    TextureExtra extra = { (Type)type, byteArray, maxNumPixels };
    return ResourceCache::prefetch(url, &extra);
}

NetworkTexturePointer TextureCache::getTexture(const QUrl& url, Type type, const QByteArray& content, int maxNumPixels) {
    TextureExtra extra = { type, content, maxNumPixels };
    return ResourceCache::getResource(url, QUrl(), &extra).staticCast<NetworkTexture>();
}

gpu::TexturePointer getFallbackTextureForType(NetworkTexture::Type type) {
    auto textureCache = DependencyManager::get<TextureCache>();

    gpu::TexturePointer result;
    switch (type) {
        case NetworkTexture::DEFAULT_TEXTURE:
        case NetworkTexture::ALBEDO_TEXTURE:
        case NetworkTexture::ROUGHNESS_TEXTURE:
        case NetworkTexture::OCCLUSION_TEXTURE:
            result = textureCache->getWhiteTexture();
            break;

        case NetworkTexture::NORMAL_TEXTURE:
            result = textureCache->getBlueTexture();
            break;

        case NetworkTexture::EMISSIVE_TEXTURE:
        case NetworkTexture::LIGHTMAP_TEXTURE:
            result = textureCache->getBlackTexture();
            break;

        case NetworkTexture::BUMP_TEXTURE:
        case NetworkTexture::SPECULAR_TEXTURE:
        case NetworkTexture::GLOSS_TEXTURE:
        case NetworkTexture::CUBE_TEXTURE:
        case NetworkTexture::CUSTOM_TEXTURE:
        case NetworkTexture::STRICT_TEXTURE:
        default:
            break;
    }
    return result;
}


NetworkTexture::TextureLoaderFunc getTextureLoaderForType(NetworkTexture::Type type,
                                                          const QVariantMap& options = QVariantMap()) {
    using Type = NetworkTexture;

    switch (type) {
        case Type::ALBEDO_TEXTURE: {
            return model::TextureUsage::createAlbedoTextureFromImage;
            break;
        }
        case Type::EMISSIVE_TEXTURE: {
            return model::TextureUsage::createEmissiveTextureFromImage;
            break;
        }
        case Type::LIGHTMAP_TEXTURE: {
            return model::TextureUsage::createLightmapTextureFromImage;
            break;
        }
        case Type::CUBE_TEXTURE: {
            if (options.value("generateIrradiance", true).toBool()) {
                return model::TextureUsage::createCubeTextureFromImage;
            } else {
                return model::TextureUsage::createCubeTextureFromImageWithoutIrradiance;
            }
            break;
        }
        case Type::BUMP_TEXTURE: {
            return model::TextureUsage::createNormalTextureFromBumpImage;
            break;
        }
        case Type::NORMAL_TEXTURE: {
            return model::TextureUsage::createNormalTextureFromNormalImage;
            break;
        }
        case Type::ROUGHNESS_TEXTURE: {
            return model::TextureUsage::createRoughnessTextureFromImage;
            break;
        }
        case Type::GLOSS_TEXTURE: {
            return model::TextureUsage::createRoughnessTextureFromGlossImage;
            break;
        }
        case Type::SPECULAR_TEXTURE: {
            return model::TextureUsage::createMetallicTextureFromImage;
            break;
        }
        case Type::STRICT_TEXTURE: {
            return model::TextureUsage::createStrict2DTextureFromImage;
            break;
        }
        case Type::CUSTOM_TEXTURE: {
            Q_ASSERT(false);
            return NetworkTexture::TextureLoaderFunc();
            break;
        }
                                   
        case Type::DEFAULT_TEXTURE:
        default: {
            return model::TextureUsage::create2DTextureFromImage;
            break;
        }
    }
}

/// Returns a texture version of an image file
gpu::TexturePointer TextureCache::getImageTexture(const QString& path, Type type, QVariantMap options) {
    QImage image = QImage(path);
    auto loader = getTextureLoaderForType(type, options);
    return gpu::TexturePointer(loader(image, QUrl::fromLocalFile(path).fileName().toStdString()));
}

QSharedPointer<Resource> TextureCache::createResource(const QUrl& url, const QSharedPointer<Resource>& fallback,
    const void* extra) {
    const TextureExtra* textureExtra = static_cast<const TextureExtra*>(extra);
    auto type = textureExtra ? textureExtra->type : Type::DEFAULT_TEXTURE;
    auto content = textureExtra ? textureExtra->content : QByteArray();
    auto maxNumPixels = textureExtra ? textureExtra->maxNumPixels : ABSOLUTE_MAX_TEXTURE_NUM_PIXELS;
    return QSharedPointer<Resource>(new NetworkTexture(url, type, content, maxNumPixels),
        &Resource::deleter);
}

NetworkTexture::NetworkTexture(const QUrl& url, Type type, const QByteArray& content, int maxNumPixels) :
    Resource(url),
    _type(type),
    _maxNumPixels(maxNumPixels)
{
    _textureSource = std::make_shared<gpu::TextureSource>();

    if (!url.isValid()) {
        _loaded = true;
    }

    std::string theName = url.toString().toStdString();
    // if we have content, load it after we have our self pointer
    if (!content.isEmpty()) {
        _startedLoading = true;
        QMetaObject::invokeMethod(this, "loadContent", Qt::QueuedConnection, Q_ARG(const QByteArray&, content));
    }
}

NetworkTexture::NetworkTexture(const QUrl& url, const TextureLoaderFunc& textureLoader, const QByteArray& content) :
    NetworkTexture(url, CUSTOM_TEXTURE, content, ABSOLUTE_MAX_TEXTURE_NUM_PIXELS)
{
    _textureLoader = textureLoader;
}

NetworkTexture::TextureLoaderFunc NetworkTexture::getTextureLoader() const {
    if (_type == CUSTOM_TEXTURE) {
        return _textureLoader;
    }
    return getTextureLoaderForType(_type);
}

gpu::TexturePointer NetworkTexture::getFallbackTexture() const {
    if (_type == CUSTOM_TEXTURE) {
        return gpu::TexturePointer();
    }
    return getFallbackTextureForType(_type);
}


class ImageReader : public QRunnable {
public:

    ImageReader(const QWeakPointer<Resource>& resource, const QByteArray& data,
            const QUrl& url = QUrl(), int maxNumPixels = ABSOLUTE_MAX_TEXTURE_NUM_PIXELS);

    virtual void run() override;

private:
    static void listSupportedImageFormats();

    QWeakPointer<Resource> _resource;
    QUrl _url;
    QByteArray _content;
    int _maxNumPixels;
};

void NetworkTexture::downloadFinished(const QByteArray& data) {
    // send the reader off to the thread pool
    QThreadPool::globalInstance()->start(new ImageReader(_self, data, _url));
}

void NetworkTexture::loadContent(const QByteArray& content) {
    QThreadPool::globalInstance()->start(new ImageReader(_self, content, _url, _maxNumPixels));
}

ImageReader::ImageReader(const QWeakPointer<Resource>& resource, const QByteArray& data,
        const QUrl& url, int maxNumPixels) :
    _resource(resource),
    _url(url),
    _content(data),
    _maxNumPixels(maxNumPixels)
{
#if DEBUG_DUMP_TEXTURE_LOADS
    static auto start = usecTimestampNow() / USECS_PER_MSEC;
    auto now = usecTimestampNow() / USECS_PER_MSEC - start;
    QString urlStr = _url.toString();
    auto dot = urlStr.lastIndexOf(".");
    QString outFileName = QString(QCryptographicHash::hash(urlStr.toLocal8Bit(), QCryptographicHash::Md5).toHex()) + urlStr.right(urlStr.length() - dot);
    QFile loadRecord("h:/textures/loads.txt");
    loadRecord.open(QFile::Text | QFile::Append | QFile::ReadWrite);
    loadRecord.write(QString("%1 %2\n").arg(now).arg(outFileName).toLocal8Bit());
    outFileName = "h:/textures/" + outFileName;
    QFileInfo outInfo(outFileName);
    if (!outInfo.exists()) {
        QFile outFile(outFileName);
        outFile.open(QFile::WriteOnly | QFile::Truncate);
        outFile.write(data);
        outFile.close();
    }
#endif
    DependencyManager::get<StatTracker>()->incrementStat("PendingProcessing");
}

void ImageReader::listSupportedImageFormats() {
    static std::once_flag once;
    std::call_once(once, []{
        auto supportedFormats = QImageReader::supportedImageFormats();
        qCDebug(modelnetworking) << "List of supported Image formats:" << supportedFormats.join(", ");
    });
}

void ImageReader::run() {
    DependencyManager::get<StatTracker>()->decrementStat("PendingProcessing");

    CounterStat counter("Processing");

    PROFILE_RANGE_EX(resource_parse_image, __FUNCTION__, 0xffff0000, 0, { { "url", _url.toString() } });
    auto originalPriority = QThread::currentThread()->priority();
    if (originalPriority == QThread::InheritPriority) {
        originalPriority = QThread::NormalPriority;
    }
    QThread::currentThread()->setPriority(QThread::LowPriority);
    Finally restorePriority([originalPriority]{
        QThread::currentThread()->setPriority(originalPriority);
    });

    if (!_resource.data()) {
        qCWarning(modelnetworking) << "Abandoning load of" << _url << "; could not get strong ref";
        return;
    }
    listSupportedImageFormats();

    // Help the QImage loader by extracting the image file format from the url filename ext.
    // Some tga are not created properly without it.
    auto filename = _url.fileName().toStdString();
    auto filenameExtension = filename.substr(filename.find_last_of('.') + 1);
    QImage image = QImage::fromData(_content, filenameExtension.c_str());

    // Note that QImage.format is the pixel format which is different from the "format" of the image file...
    auto imageFormat = image.format();
    int imageWidth = image.width();
    int imageHeight = image.height();

    if (imageWidth == 0 || imageHeight == 0 || imageFormat == QImage::Format_Invalid) {
        if (filenameExtension.empty()) {
            qCDebug(modelnetworking) << "QImage failed to create from content, no file extension:" << _url;
        } else {
            qCDebug(modelnetworking) << "QImage failed to create from content" << _url;
        }
        return;
    }

    if (imageWidth * imageHeight > _maxNumPixels) {
        float scaleFactor = sqrtf(_maxNumPixels / (float)(imageWidth * imageHeight));
        int originalWidth = imageWidth;
        int originalHeight = imageHeight;
        imageWidth = (int)(scaleFactor * (float)imageWidth + 0.5f);
        imageHeight = (int)(scaleFactor * (float)imageHeight + 0.5f);
        QImage newImage = image.scaled(QSize(imageWidth, imageHeight), Qt::IgnoreAspectRatio, Qt::SmoothTransformation);
        image.swap(newImage);
        qCDebug(modelnetworking) << "Downscale image" << _url
            << "from" << originalWidth << "x" << originalHeight
            << "to" << imageWidth << "x" << imageHeight;
    }

    gpu::TexturePointer texture = nullptr;
    {
        // Double-check the resource still exists between long operations.
        auto resource = _resource.toStrongRef();
        if (!resource) {
            qCWarning(modelnetworking) << "Abandoning load of" << _url << "; could not get strong ref";
            return;
        }

        auto url = _url.toString().toStdString();

        PROFILE_RANGE_EX(resource_parse_image, __FUNCTION__, 0xffffff00, 0);
        auto networkTexture = resource.dynamicCast<NetworkTexture>();
        texture.reset(networkTexture->getTextureLoader()(image, url));
        if (texture) {
            texture->setFallbackTexture(networkTexture->getFallbackTexture());
        }
    }

    // Ensure the resource has not been deleted
    auto resource = _resource.toStrongRef();
    if (!resource) {
        qCWarning(modelnetworking) << "Abandoning load of" << _url << "; could not get strong ref";
    } else {
        QMetaObject::invokeMethod(resource.data(), "setImage",
            Q_ARG(gpu::TexturePointer, texture),
            Q_ARG(int, imageWidth), Q_ARG(int, imageHeight));
    }
}

void NetworkTexture::setImage(gpu::TexturePointer texture, int originalWidth,
                              int originalHeight) {
    _originalWidth = originalWidth;
    _originalHeight = originalHeight;

    // Passing ownership
    _textureSource->resetTexture(texture);

    if (texture) {
        _width = texture->getWidth();
        _height = texture->getHeight();
        setSize(texture->getStoredSize());
    } else {
        // FIXME: If !gpuTexture, we failed to load!
        _width = _height = 0;
        qWarning() << "Texture did not load";
    }

    finishedLoading(true);

    emit networkTextureCreated(qWeakPointerCast<NetworkTexture, Resource> (_self));
}<|MERGE_RESOLUTION|>--- conflicted
+++ resolved
@@ -159,17 +159,6 @@
     return _blackTexture;
 }
 
-<<<<<<< HEAD
-
-const gpu::TexturePointer& TextureCache::getNormalFittingTexture() {
-    if (!_normalFittingTexture) {
-        _normalFittingTexture = getImageTexture(PathUtils::resourcesPath() + "images/normalFittingScale.dds", NetworkTexture::STRICT_TEXTURE);
-    }
-    return _normalFittingTexture;
-}
-
-=======
->>>>>>> 5223f872
 /// Extra data for creating textures.
 class TextureExtra {
 public:
