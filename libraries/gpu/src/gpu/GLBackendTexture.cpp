//
//  GLBackendTexture.cpp
//  libraries/gpu/src/gpu
//
//  Created by Sam Gateau on 1/19/2015.
//  Copyright 2014 High Fidelity, Inc.
//
//  Distributed under the Apache License, Version 2.0.
//  See the accompanying file LICENSE or http://www.apache.org/licenses/LICENSE-2.0.html
//
#include "GPULogging.h"
#include "GLBackendShared.h"

using namespace gpu;

GLBackend::GLTexture::GLTexture() :
    _storageStamp(0),
    _contentStamp(0),
    _texture(0),
    _target(GL_TEXTURE_2D),
    _size(0)
{}

GLBackend::GLTexture::~GLTexture() {
    if (_texture != 0) {
        glDeleteTextures(1, &_texture);
    }
}

class GLTexelFormat {
public:
    GLenum internalFormat;
    GLenum format;
    GLenum type;

    static GLTexelFormat evalGLTexelFormat(const Element& dstFormat, const Element& srcFormat) {
        if (dstFormat != srcFormat) {
            GLTexelFormat texel = {GL_RGBA, GL_RGBA, GL_UNSIGNED_BYTE};

            switch(dstFormat.getDimension()) {
            case gpu::SCALAR: {
                texel.format = GL_RED;
                texel.type = _elementTypeToGLType[dstFormat.getType()];

                switch(dstFormat.getSemantic()) {
                case gpu::RGB:
                case gpu::RGBA:
                    texel.internalFormat = GL_RED;
                    break;
                case gpu::DEPTH:
                    texel.internalFormat = GL_DEPTH_COMPONENT;
                    break;
                case gpu::DEPTH_STENCIL:
                    texel.type = GL_UNSIGNED_INT_24_8;
                    texel.format = GL_DEPTH_STENCIL;
                    texel.internalFormat = GL_DEPTH24_STENCIL8;
                    break;
                default:
                    qCDebug(gpulogging) << "Unknown combination of texel format";
                }
                break;
            }

            case gpu::VEC2: {
                texel.format = GL_RG;
                texel.type = _elementTypeToGLType[dstFormat.getType()];

                switch(dstFormat.getSemantic()) {
                case gpu::RGB:
                case gpu::RGBA:
                    texel.internalFormat = GL_RG;
                    break;
                default:
                    qCDebug(gpulogging) << "Unknown combination of texel format";
                }

                break;
            }

            case gpu::VEC3: {
                texel.format = GL_RGB;

                texel.type = _elementTypeToGLType[dstFormat.getType()];

                switch(dstFormat.getSemantic()) {
                case gpu::RGB:
                case gpu::RGBA:
                    texel.internalFormat = GL_RGB;
                    break;
                default:
                    qCDebug(gpulogging) << "Unknown combination of texel format";
                }

                break;
            }

            case gpu::VEC4: {
                texel.format = GL_RGBA;
                texel.type = _elementTypeToGLType[dstFormat.getType()];

                switch(srcFormat.getSemantic()) {
                case gpu::BGRA:
                case gpu::SBGRA:
                    texel.format = GL_BGRA;
                    break; 
                case gpu::RGB:
                case gpu::RGBA:
                case gpu::SRGB:
                case gpu::SRGBA:
                default:
                    break;
                };

                switch(dstFormat.getSemantic()) {
                case gpu::RGB:
                    texel.internalFormat = GL_RGB;
                    break;
                case gpu::RGBA:
                    texel.internalFormat = GL_RGBA;
                                        switch (dstFormat.getType()) {
                    case gpu::UINT32:
                    case gpu::NUINT32: {
                        texel.internalFormat = GL_RGBA32UI;
                        break;
                        }
                    case gpu::INT32:
                    case gpu::NINT32: {
                        texel.internalFormat = GL_RGBA32I;
                        break;
                        }
                    case gpu::FLOAT: {
                        texel.internalFormat = GL_RGBA32F;
                        break;
                    }
                    case gpu::UINT16:
                    case gpu::NUINT16: {
                        texel.internalFormat = GL_RGBA16UI;
                        break;
                    }
                    case gpu::INT16:
                    case gpu::NINT16: {
                        texel.internalFormat = GL_RGBA16I;
                        break;
                    }
                    case gpu::HALF: {
                        texel.internalFormat = GL_RGBA16F;
                        break;
                    }
                    case gpu::UINT8:
                    case gpu::INT8:
                    case gpu::NUINT8:
                    case gpu::NINT8: {
                        break;
                        }
                    case gpu::NUM_TYPES: { // quiet compiler
                        Q_UNREACHABLE();
                    }
                    }
                    break;
                case gpu::SRGB:
                    texel.internalFormat = GL_SRGB;
                    break;
                case gpu::SRGBA:
                    texel.internalFormat = GL_SRGB_ALPHA;
                    break;
                default:
                    qCDebug(gpulogging) << "Unknown combination of texel format";
                }
                break;
            }

            default:
                qCDebug(gpulogging) << "Unknown combination of texel format";
            }
            return texel;
        } else {
            GLTexelFormat texel = {GL_RGBA, GL_RGBA, GL_UNSIGNED_BYTE};

            switch(dstFormat.getDimension()) {
            case gpu::SCALAR: {
                texel.format = GL_RED;
                texel.type = _elementTypeToGLType[dstFormat.getType()];

                switch(dstFormat.getSemantic()) {
                case gpu::RGB:
                case gpu::RGBA:
                case gpu::SRGB:
                case gpu::SRGBA:
                    texel.internalFormat = GL_RED;
                    switch (dstFormat.getType()) {
                        case gpu::UINT32: {
                            texel.internalFormat = GL_R32UI;
                            break;
                            }
                        case gpu::INT32: {
                            texel.internalFormat = GL_R32I;
                            break;
                            }
                        case gpu::NUINT32: {
                            texel.internalFormat = GL_RED;
                            break;
                            }
                        case gpu::NINT32: {
                            texel.internalFormat = GL_RED_SNORM;
                            break;
                            }
                        case gpu::FLOAT: {
                            texel.internalFormat = GL_R32F;
                            break;
                            }
                        case gpu::UINT16: {
                            texel.internalFormat = GL_R16UI;
                            break;
                            }
                        case gpu::INT16: {
                            texel.internalFormat = GL_R16I;
                            break;
                            }
                        case gpu::NUINT16: {
                            texel.internalFormat = GL_R16;
                            break;
                            }
                        case gpu::NINT16: {
                            texel.internalFormat = GL_R16_SNORM;
                            break;
                            }
                        case gpu::HALF: {
                            texel.internalFormat = GL_R16F;
                            break;
                            }
                        case gpu::UINT8: {
                            texel.internalFormat = GL_R8UI;
                            break;
                            }
                        case gpu::INT8: {
                            texel.internalFormat = GL_R8I;
                            break;
                            }
                        case gpu::NUINT8: {
                            if ((dstFormat.getSemantic() == gpu::SRGB || dstFormat.getSemantic() == gpu::SRGBA)) {
                                texel.internalFormat = GL_SLUMINANCE;
                            } else {
                                texel.internalFormat = GL_R8;
                            }
                            break;
                            }
                        case gpu::NINT8: {
                            texel.internalFormat = GL_R8_SNORM;
                            break;
                            }
                        case gpu::NUM_TYPES: { // quiet compiler
                            Q_UNREACHABLE();
                            }
                        
                    }
                    break;

                case gpu::DEPTH:
                    texel.format = GL_DEPTH_COMPONENT; // It's depth component to load it
                    texel.internalFormat = GL_DEPTH_COMPONENT;
                    switch (dstFormat.getType()) {
                    case gpu::UINT32:
                    case gpu::INT32:
                    case gpu::NUINT32:
                    case gpu::NINT32: {
                        texel.internalFormat = GL_DEPTH_COMPONENT32;
                        break;
                        }
                    case gpu::FLOAT: {
                        texel.internalFormat = GL_DEPTH_COMPONENT32F;
                       break;
                    }
                    case gpu::UINT16:
                    case gpu::INT16:
                    case gpu::NUINT16:
                    case gpu::NINT16:
                    case gpu::HALF: {
                        texel.internalFormat = GL_DEPTH_COMPONENT16;
                        break;
                        }
                    case gpu::UINT8:
                    case gpu::INT8:
                    case gpu::NUINT8:
                    case gpu::NINT8: {
                        texel.internalFormat = GL_DEPTH_COMPONENT24;
                        break;
                        }
                    case gpu::NUM_TYPES: { // quiet compiler
                        Q_UNREACHABLE();
                    }
                    }
                    break;
                case gpu::DEPTH_STENCIL:
                    texel.type = GL_UNSIGNED_INT_24_8;
                    texel.format = GL_DEPTH_STENCIL;
                    texel.internalFormat = GL_DEPTH24_STENCIL8;
                    break;
                default:
                    qCDebug(gpulogging) << "Unknown combination of texel format";
                }

                break;
            }

            case gpu::VEC2: {
                texel.format = GL_RG;
                texel.type = _elementTypeToGLType[dstFormat.getType()];

                switch(dstFormat.getSemantic()) {
                case gpu::RGB:
                case gpu::RGBA:
                    texel.internalFormat = GL_RG;
                    break;
                default:
                    qCDebug(gpulogging) << "Unknown combination of texel format";
                }

                break;
            }

            case gpu::VEC3: {
                texel.format = GL_RGB;

                texel.type = _elementTypeToGLType[dstFormat.getType()];

                switch(dstFormat.getSemantic()) {
                case gpu::RGB:
                case gpu::RGBA:
                    texel.internalFormat = GL_RGB;
                    break;
                case gpu::SRGB:
                case gpu::SRGBA:
                    texel.internalFormat = GL_SRGB; // standard 2.2 gamma correction color
                    break;
                case gpu::R11G11B10: {
                    // the type should be float
                    texel.internalFormat = GL_R11F_G11F_B10F;
                    break;
                }
                default:
                    qCDebug(gpulogging) << "Unknown combination of texel format";
                }
                break;
            }

            case gpu::VEC4: {
                texel.format = GL_RGBA;
                texel.type = _elementTypeToGLType[dstFormat.getType()];

                switch(dstFormat.getSemantic()) {
                case gpu::RGB:
                    texel.internalFormat = GL_RGB;
                    break;
                case gpu::RGBA:
                    texel.internalFormat = GL_RGBA;
                    switch (dstFormat.getType()) {
                    case gpu::UINT32:
<<<<<<< HEAD
                    case gpu::NUINT32: {
                        texel.internalFormat = GL_RGBA32UI;
                        break;
                        }
                    case gpu::INT32:
                    case gpu::NINT32: {
                        texel.internalFormat = GL_RGBA32I;
                        break;
                        }
                    case gpu::FLOAT: {
                        texel.internalFormat = GL_RGBA32F;
                        break;
                    }
                    case gpu::UINT16:
                    case gpu::NUINT16: {
                        texel.internalFormat = GL_RGBA16UI;
                        break;
                    }
                    case gpu::INT16:
                    case gpu::NINT16: {
                        texel.internalFormat = GL_RGBA16I;
                        break;
                    }
                    case gpu::HALF: {
                        texel.internalFormat = GL_RGBA16F;
                        break;
                    }
                    case gpu::UINT8:
                    case gpu::INT8:
                    case gpu::NUINT8:
                    case gpu::NINT8: {
                        break;
                        }
                    case gpu::NUM_TYPES: { // quiet compiler
                        Q_UNREACHABLE();
                    }
                    }

=======
                        texel.format = GL_RGBA_INTEGER;
                        texel.internalFormat = GL_RGBA32UI;
                        break;
                    case gpu::INT32:
                        texel.format = GL_RGBA_INTEGER;
                        texel.internalFormat = GL_RGBA32I;
                        break;
                    case gpu::FLOAT:
                        texel.internalFormat = GL_RGBA32F;
                        break;
                    case gpu::UINT16:
                        texel.format = GL_RGBA_INTEGER;
                        texel.internalFormat = GL_RGBA16UI;
                        break;
                    case gpu::INT16:
                        texel.format = GL_RGBA_INTEGER;
                        texel.internalFormat = GL_RGBA16I;
                        break;
                    case gpu::NUINT16:
                        texel.format = GL_RGBA;
                        texel.internalFormat = GL_RGBA16;
                        break;
                    case gpu::NINT16:
                        texel.format = GL_RGBA;
                        texel.internalFormat = GL_RGBA16_SNORM;
                        break;
                    case gpu::HALF:
                        texel.format = GL_RGBA;
                        texel.internalFormat = GL_RGBA16F;
                        break;
                    case gpu::UINT8:
                        texel.format = GL_RGBA_INTEGER;
                        texel.internalFormat = GL_RGBA8UI;
                        break;
                    case gpu::INT8:
                        texel.format = GL_RGBA_INTEGER;
                        texel.internalFormat = GL_RGBA8I;
                        break;
                    case gpu::NUINT8:
                        texel.format = GL_RGBA;
                        texel.internalFormat = GL_RGBA8;
                        break;
                    case gpu::NINT8:
                        texel.format = GL_RGBA;
                        texel.internalFormat = GL_RGBA8_SNORM;
                        break;
                    case gpu::NUINT32:
                    case gpu::NINT32:
                    case gpu::NUM_TYPES: // quiet compiler
                        Q_UNREACHABLE();
                    }
>>>>>>> 7275674d
                    break;
                case gpu::SRGB:
                    texel.internalFormat = GL_SRGB;
                    break;
                case gpu::SRGBA:
                    texel.internalFormat = GL_SRGB_ALPHA; // standard 2.2 gamma correction color
                    break;
                default:
                    qCDebug(gpulogging) << "Unknown combination of texel format";
                }
                break;
            }

            default:
                qCDebug(gpulogging) << "Unknown combination of texel format";
            }
            return texel;
        }
    }
};


GLBackend::GLTexture* GLBackend::syncGPUObject(const Texture& texture) {
    GLTexture* object = Backend::getGPUObject<GLBackend::GLTexture>(texture);

    // If GPU object already created and in sync
    bool needUpdate = false;
    if (object && (object->_storageStamp == texture.getStamp())) {
        // If gpu object info is in sync with sysmem version
        if (object->_contentStamp >= texture.getDataStamp()) {
            // Then all good, GPU object is ready to be used
            return object;
        } else {
            // Need to update the content of the GPU object from the source sysmem of the texture
            needUpdate = true;
        }
    } else if (!texture.isDefined()) {
        // NO texture definition yet so let's avoid thinking
        return nullptr;
    }

    // need to have a gpu object?
    if (!object) {
        object = new GLTexture();
        glGenTextures(1, &object->_texture);
        (void) CHECK_GL_ERROR();
        Backend::setGPUObject(texture, object);
    }

    // GO through the process of allocating the correct storage and/or update the content
    switch (texture.getType()) {
    case Texture::TEX_2D: {
        if (texture.getNumSlices() == 1) {
            GLint boundTex = -1;
            glGetIntegerv(GL_TEXTURE_BINDING_2D, &boundTex);
            glBindTexture(GL_TEXTURE_2D, object->_texture);

            if (needUpdate) {
                if (texture.isStoredMipFaceAvailable(0)) {
                    Texture::PixelsPointer mip = texture.accessStoredMipFace(0);
                    const GLvoid* bytes = mip->_sysmem.read<Byte>();
                    Element srcFormat = mip->_format;
                
                    GLTexelFormat texelFormat = GLTexelFormat::evalGLTexelFormat(texture.getTexelFormat(), srcFormat);

                    glBindTexture(GL_TEXTURE_2D, object->_texture);
                    glTexSubImage2D(GL_TEXTURE_2D, 0,
                        texelFormat.internalFormat, texture.getWidth(), texture.getHeight(), 0,
                        texelFormat.format, texelFormat.type, bytes);

                    if (texture.isAutogenerateMips()) {
                        glGenerateMipmap(GL_TEXTURE_2D);
                        glTexParameteri(GL_TEXTURE_2D, GL_TEXTURE_MIN_FILTER, GL_LINEAR_MIPMAP_LINEAR);
                    }

                object->_target = GL_TEXTURE_2D;

                syncSampler(texture.getSampler(), texture.getType(), object);


                    // At this point the mip piels have been loaded, we can notify
                    texture.notifyMipFaceGPULoaded(0, 0);

                    object->_contentStamp = texture.getDataStamp();
                }
            } else {
                const GLvoid* bytes = 0;
                Element srcFormat = texture.getTexelFormat();
                if (texture.isStoredMipFaceAvailable(0)) {
                    Texture::PixelsPointer mip = texture.accessStoredMipFace(0);
                
                    bytes = mip->_sysmem.read<Byte>();
                    srcFormat = mip->_format;

                    object->_contentStamp = texture.getDataStamp();
                }

                GLTexelFormat texelFormat = GLTexelFormat::evalGLTexelFormat(texture.getTexelFormat(), srcFormat);

                glTexImage2D(GL_TEXTURE_2D, 0,
                    texelFormat.internalFormat, texture.getWidth(), texture.getHeight(), 0,
                    texelFormat.format, texelFormat.type, bytes);

                if (bytes && texture.isAutogenerateMips()) {
                    glGenerateMipmap(GL_TEXTURE_2D);
                    glTexParameteri(GL_TEXTURE_2D, GL_TEXTURE_MIN_FILTER, GL_LINEAR_MIPMAP_LINEAR);
                }
                object->_target = GL_TEXTURE_2D;

                syncSampler(texture.getSampler(), texture.getType(), object);
                
                // At this point the mip pixels have been loaded, we can notify
                texture.notifyMipFaceGPULoaded(0, 0);

                object->_storageStamp = texture.getStamp();
                object->_contentStamp = texture.getDataStamp();
                object->_size = (GLuint)texture.getSize();
            }

            glBindTexture(GL_TEXTURE_2D, boundTex);
        }
        break;
    }
    case Texture::TEX_CUBE: {
        if (texture.getNumSlices() == 1) {
            GLint boundTex = -1;
            glGetIntegerv(GL_TEXTURE_BINDING_CUBE_MAP, &boundTex);
            glBindTexture(GL_TEXTURE_CUBE_MAP, object->_texture);
            const int NUM_FACES = 6;
            const GLenum FACE_LAYOUT[] = {
                 GL_TEXTURE_CUBE_MAP_POSITIVE_X, GL_TEXTURE_CUBE_MAP_NEGATIVE_X,
                 GL_TEXTURE_CUBE_MAP_POSITIVE_Y, GL_TEXTURE_CUBE_MAP_NEGATIVE_Y,
                 GL_TEXTURE_CUBE_MAP_POSITIVE_Z, GL_TEXTURE_CUBE_MAP_NEGATIVE_Z };
            if (needUpdate) {
                glBindTexture(GL_TEXTURE_CUBE_MAP, object->_texture);

                // transfer pixels from each faces
                for (int f = 0; f < NUM_FACES; f++) {
                    if (texture.isStoredMipFaceAvailable(0, f)) {
                        Texture::PixelsPointer mipFace = texture.accessStoredMipFace(0, f);
                        Element srcFormat = mipFace->_format;
                        GLTexelFormat texelFormat = GLTexelFormat::evalGLTexelFormat(texture.getTexelFormat(), srcFormat);

                        glTexSubImage2D(FACE_LAYOUT[f], 0, texelFormat.internalFormat, texture.getWidth(), texture.getWidth(), 0,
                                texelFormat.format, texelFormat.type, (GLvoid*) (mipFace->_sysmem.read<Byte>()));

                        // At this point the mip pixels have been loaded, we can notify
                        texture.notifyMipFaceGPULoaded(0, f);
                    }
                }

                if (texture.isAutogenerateMips()) {
                    glGenerateMipmap(GL_TEXTURE_CUBE_MAP);
                    glTexParameteri(GL_TEXTURE_CUBE_MAP, GL_TEXTURE_MIN_FILTER, GL_LINEAR_MIPMAP_LINEAR);
                }

                object->_target = GL_TEXTURE_CUBE_MAP;

                syncSampler(texture.getSampler(), texture.getType(), object);

                object->_contentStamp = texture.getDataStamp();

            } else {
                glBindTexture(GL_TEXTURE_CUBE_MAP, object->_texture);

                // transfer pixels from each faces
                for (int f = 0; f < NUM_FACES; f++) {
                    if (texture.isStoredMipFaceAvailable(0, f)) {
                        Texture::PixelsPointer mipFace = texture.accessStoredMipFace(0, f);
                        Element srcFormat = mipFace->_format;
                        GLTexelFormat texelFormat = GLTexelFormat::evalGLTexelFormat(texture.getTexelFormat(), srcFormat);

                        glTexImage2D(FACE_LAYOUT[f], 0, texelFormat.internalFormat, texture.getWidth(), texture.getWidth(), 0,
                                texelFormat.format, texelFormat.type, (GLvoid*) (mipFace->_sysmem.read<Byte>()));

                        // At this point the mip pixels have been loaded, we can notify
                        texture.notifyMipFaceGPULoaded(0, f);
                    }
                }

                if (texture.isAutogenerateMips()) {
                    glGenerateMipmap(GL_TEXTURE_CUBE_MAP);
                    glTexParameteri(GL_TEXTURE_CUBE_MAP, GL_TEXTURE_MIN_FILTER, GL_LINEAR_MIPMAP_LINEAR);
                } else {
                    glTexParameteri(GL_TEXTURE_CUBE_MAP, GL_TEXTURE_MAG_FILTER, GL_NEAREST);
                    glTexParameteri(GL_TEXTURE_CUBE_MAP, GL_TEXTURE_MIN_FILTER, GL_NEAREST);
                }
                
                object->_target = GL_TEXTURE_CUBE_MAP;

                syncSampler(texture.getSampler(), texture.getType(), object);

                object->_storageStamp = texture.getStamp();
                object->_contentStamp = texture.getDataStamp();
                object->_size = (GLuint)texture.getSize();
            }

            glBindTexture(GL_TEXTURE_CUBE_MAP, boundTex);
        }
        break;
    }
    default:
        qCDebug(gpulogging) << "GLBackend::syncGPUObject(const Texture&) case for Texture Type " << texture.getType() << " not supported";    
    }
    (void) CHECK_GL_ERROR();

    return object;
}



GLuint GLBackend::getTextureID(const TexturePointer& texture, bool sync) {
    if (!texture) {
        return 0;
    }
    GLTexture* object { nullptr };
    if (sync) {
        object = GLBackend::syncGPUObject(*texture);
    } else {
        object = Backend::getGPUObject<GLBackend::GLTexture>(*texture);
    }
    if (object) {
        return object->_texture;
    } else {
        return 0;
    }
}

void GLBackend::syncSampler(const Sampler& sampler, Texture::Type type, GLTexture* object) {
    if (!object) return;
    if (!object->_texture) return;

    class GLFilterMode {
    public:
        GLint minFilter;
        GLint magFilter;
    };
    static const GLFilterMode filterModes[] = {   
        {GL_NEAREST,      GL_NEAREST},  //FILTER_MIN_MAG_POINT,
        {GL_NEAREST,       GL_LINEAR},  //FILTER_MIN_POINT_MAG_LINEAR,
        {GL_LINEAR,      GL_NEAREST},  //FILTER_MIN_LINEAR_MAG_POINT,
        {GL_LINEAR,       GL_LINEAR},  //FILTER_MIN_MAG_LINEAR,
 
        {GL_NEAREST_MIPMAP_NEAREST,      GL_NEAREST},  //FILTER_MIN_MAG_MIP_POINT,
        {GL_NEAREST_MIPMAP_NEAREST,      GL_NEAREST},  //FILTER_MIN_MAG_MIP_POINT,
        {GL_NEAREST_MIPMAP_LINEAR,       GL_NEAREST},  //FILTER_MIN_MAG_POINT_MIP_LINEAR,
        {GL_NEAREST_MIPMAP_NEAREST,      GL_LINEAR},  //FILTER_MIN_POINT_MAG_LINEAR_MIP_POINT,
        {GL_NEAREST_MIPMAP_LINEAR,       GL_LINEAR},  //FILTER_MIN_POINT_MAG_MIP_LINEAR,
        {GL_LINEAR_MIPMAP_NEAREST,       GL_NEAREST},  //FILTER_MIN_LINEAR_MAG_MIP_POINT,
        {GL_LINEAR_MIPMAP_LINEAR,        GL_NEAREST},  //FILTER_MIN_LINEAR_MAG_POINT_MIP_LINEAR,
        {GL_LINEAR_MIPMAP_NEAREST,       GL_LINEAR},  //FILTER_MIN_MAG_LINEAR_MIP_POINT,
        {GL_LINEAR_MIPMAP_LINEAR,        GL_LINEAR},  //FILTER_MIN_MAG_MIP_LINEAR,
        {GL_LINEAR_MIPMAP_LINEAR,        GL_LINEAR}  //FILTER_ANISOTROPIC,
    };

    auto fm = filterModes[sampler.getFilter()];
    glTexParameteri(object->_target, GL_TEXTURE_MIN_FILTER, fm.minFilter);
    glTexParameteri(object->_target, GL_TEXTURE_MAG_FILTER, fm.magFilter);

    static const GLenum comparisonFuncs[] = { 
        GL_NEVER,
        GL_LESS,
        GL_EQUAL,
        GL_LEQUAL,
        GL_GREATER,
        GL_NOTEQUAL,
        GL_GEQUAL,
        GL_ALWAYS };

    if (sampler.doComparison()) {
        glTexParameteri(object->_target, GL_TEXTURE_COMPARE_MODE, GL_COMPARE_R_TO_TEXTURE);
        glTexParameteri(object->_target, GL_TEXTURE_COMPARE_FUNC, comparisonFuncs[sampler.getComparisonFunction()]);
    } else {
        glTexParameteri(object->_target, GL_TEXTURE_COMPARE_MODE, GL_NONE);
    }

    static const GLenum wrapModes[] = {   
        GL_REPEAT,                         // WRAP_REPEAT,
        GL_MIRRORED_REPEAT,                // WRAP_MIRROR,
        GL_CLAMP_TO_EDGE,                  // WRAP_CLAMP,
        GL_CLAMP_TO_BORDER,                // WRAP_BORDER,
        GL_MIRROR_CLAMP_TO_EDGE_EXT };     // WRAP_MIRROR_ONCE,

    glTexParameteri(object->_target, GL_TEXTURE_WRAP_S, wrapModes[sampler.getWrapModeU()]);
    glTexParameteri(object->_target, GL_TEXTURE_WRAP_T, wrapModes[sampler.getWrapModeV()]);
    glTexParameteri(object->_target, GL_TEXTURE_WRAP_R, wrapModes[sampler.getWrapModeW()]);

    glTexParameterfv(object->_target, GL_TEXTURE_BORDER_COLOR, (const float*) &sampler.getBorderColor());
    glTexParameteri(object->_target, GL_TEXTURE_BASE_LEVEL, sampler.getMipOffset());
    glTexParameterf(object->_target, GL_TEXTURE_MIN_LOD, (float) sampler.getMinMip());
    glTexParameterf(object->_target, GL_TEXTURE_MAX_LOD, (sampler.getMaxMip() == Sampler::MAX_MIP_LEVEL ? 1000.f : sampler.getMaxMip()));
    glTexParameterf(object->_target, GL_TEXTURE_MAX_ANISOTROPY_EXT, sampler.getMaxAnisotropy());

}



void GLBackend::do_generateTextureMips(Batch& batch, size_t paramOffset) {
    TexturePointer resourceTexture = batch._textures.get(batch._params[paramOffset + 0]._uint);
    if (!resourceTexture) {
        return;
    }

    GLTexture* object = GLBackend::syncGPUObject(*resourceTexture);
    if (!object) {
        return;
    }

    // IN 4.1 we still need to find an available slot
    auto freeSlot = _resource.findEmptyTextureSlot();
    auto bindingSlot = (freeSlot < 0 ? 0 : freeSlot);
    glActiveTexture(GL_TEXTURE0 + bindingSlot);
    glBindTexture(object->_target, object->_texture);

    glGenerateMipmap(object->_target);

    if (freeSlot < 0) {
        // If had to use slot 0 then restore state
        GLTexture* boundObject = GLBackend::syncGPUObject(*_resource._textures[0]);
        if (boundObject) {
            glBindTexture(boundObject->_target, boundObject->_texture);
        }
    } else {
        // clean up
        glBindTexture(object->_target, 0);
    }
    (void)CHECK_GL_ERROR();
}<|MERGE_RESOLUTION|>--- conflicted
+++ resolved
@@ -355,46 +355,6 @@
                     texel.internalFormat = GL_RGBA;
                     switch (dstFormat.getType()) {
                     case gpu::UINT32:
-<<<<<<< HEAD
-                    case gpu::NUINT32: {
-                        texel.internalFormat = GL_RGBA32UI;
-                        break;
-                        }
-                    case gpu::INT32:
-                    case gpu::NINT32: {
-                        texel.internalFormat = GL_RGBA32I;
-                        break;
-                        }
-                    case gpu::FLOAT: {
-                        texel.internalFormat = GL_RGBA32F;
-                        break;
-                    }
-                    case gpu::UINT16:
-                    case gpu::NUINT16: {
-                        texel.internalFormat = GL_RGBA16UI;
-                        break;
-                    }
-                    case gpu::INT16:
-                    case gpu::NINT16: {
-                        texel.internalFormat = GL_RGBA16I;
-                        break;
-                    }
-                    case gpu::HALF: {
-                        texel.internalFormat = GL_RGBA16F;
-                        break;
-                    }
-                    case gpu::UINT8:
-                    case gpu::INT8:
-                    case gpu::NUINT8:
-                    case gpu::NINT8: {
-                        break;
-                        }
-                    case gpu::NUM_TYPES: { // quiet compiler
-                        Q_UNREACHABLE();
-                    }
-                    }
-
-=======
                         texel.format = GL_RGBA_INTEGER;
                         texel.internalFormat = GL_RGBA32UI;
                         break;
@@ -446,7 +406,6 @@
                     case gpu::NUM_TYPES: // quiet compiler
                         Q_UNREACHABLE();
                     }
->>>>>>> 7275674d
                     break;
                 case gpu::SRGB:
                     texel.internalFormat = GL_SRGB;
