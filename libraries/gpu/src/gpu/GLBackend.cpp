//
//  GLBackend.cpp
//  libraries/gpu/src/gpu
//
//  Created by Sam Gateau on 10/27/2014.
//  Copyright 2014 High Fidelity, Inc.
//
//  Distributed under the Apache License, Version 2.0.
//  See the accompanying file LICENSE or http://www.apache.org/licenses/LICENSE-2.0.html
//
#include "GLBackendShared.h"

GLBackend::CommandCall GLBackend::_commandCalls[Batch::NUM_COMMANDS] = 
{
    (&::gpu::GLBackend::do_draw),
    (&::gpu::GLBackend::do_drawIndexed),
    (&::gpu::GLBackend::do_drawInstanced),
    (&::gpu::GLBackend::do_drawIndexedInstanced),

    (&::gpu::GLBackend::do_setInputFormat),
    (&::gpu::GLBackend::do_setInputBuffer),
    (&::gpu::GLBackend::do_setIndexBuffer),

    (&::gpu::GLBackend::do_setModelTransform),
    (&::gpu::GLBackend::do_setViewTransform),
    (&::gpu::GLBackend::do_setProjectionTransform),

    (&::gpu::GLBackend::do_setUniformBuffer),
    (&::gpu::GLBackend::do_setUniformTexture),

    (&::gpu::GLBackend::do_glEnable),
    (&::gpu::GLBackend::do_glDisable),

    (&::gpu::GLBackend::do_glEnableClientState),
    (&::gpu::GLBackend::do_glDisableClientState),

    (&::gpu::GLBackend::do_glCullFace),
    (&::gpu::GLBackend::do_glAlphaFunc),

    (&::gpu::GLBackend::do_glDepthFunc),
    (&::gpu::GLBackend::do_glDepthMask),
    (&::gpu::GLBackend::do_glDepthRange),

    (&::gpu::GLBackend::do_glBindBuffer),

    (&::gpu::GLBackend::do_glBindTexture),
    (&::gpu::GLBackend::do_glActiveTexture),

    (&::gpu::GLBackend::do_glDrawBuffers),

    (&::gpu::GLBackend::do_glUseProgram),
    (&::gpu::GLBackend::do_glUniform1f),
    (&::gpu::GLBackend::do_glUniform2f),
    (&::gpu::GLBackend::do_glUniform4fv),
    (&::gpu::GLBackend::do_glUniformMatrix4fv),

    (&::gpu::GLBackend::do_glDrawArrays),
    (&::gpu::GLBackend::do_glDrawRangeElements),

    (&::gpu::GLBackend::do_glColorPointer),
    (&::gpu::GLBackend::do_glNormalPointer),
    (&::gpu::GLBackend::do_glTexCoordPointer),
    (&::gpu::GLBackend::do_glVertexPointer),

    (&::gpu::GLBackend::do_glVertexAttribPointer),
    (&::gpu::GLBackend::do_glEnableVertexAttribArray),
    (&::gpu::GLBackend::do_glDisableVertexAttribArray),

    (&::gpu::GLBackend::do_glColor4f),
};

GLBackend::GLBackend() :
    _input(),
    _transform()
{
    initTransform();
}

GLBackend::~GLBackend() {
    killTransform();
}

void GLBackend::render(Batch& batch) {

    uint32 numCommands = batch.getCommands().size();
    const Batch::Commands::value_type* command = batch.getCommands().data();
    const Batch::CommandOffsets::value_type* offset = batch.getCommandOffsets().data();

    for (unsigned int i = 0; i < numCommands; i++) {
        CommandCall call = _commandCalls[(*command)];
        (this->*(call))(batch, *offset);
        command++;
        offset++;
    }
}

void GLBackend::renderBatch(Batch& batch) {
    GLBackend backend;
    backend.render(batch);
}

void GLBackend::checkGLError() {
    GLenum error = glGetError();
    if (!error) {
        return;
    }
    else {
        switch (error) {
        case GL_INVALID_ENUM:
            qDebug() << "An unacceptable value is specified for an enumerated argument.The offending command is ignored and has no other side effect than to set the error flag.";
            break;
        case GL_INVALID_VALUE:
            qDebug() << "A numeric argument is out of range.The offending command is ignored and has no other side effect than to set the error flag";
            break;
        case GL_INVALID_OPERATION:
            qDebug() << "The specified operation is not allowed in the current state.The offending command is ignored and has no other side effect than to set the error flag..";
            break;
        case GL_INVALID_FRAMEBUFFER_OPERATION:
            qDebug() << "The framebuffer object is not complete.The offending command is ignored and has no other side effect than to set the error flag.";
            break;
        case GL_OUT_OF_MEMORY:
            qDebug() << "There is not enough memory left to execute the command.The state of the GL is undefined, except for the state of the error flags, after this error is recorded.";
            break;
        case GL_STACK_UNDERFLOW:
            qDebug() << "An attempt has been made to perform an operation that would cause an internal stack to underflow.";
            break;
        case GL_STACK_OVERFLOW:
            qDebug() << "An attempt has been made to perform an operation that would cause an internal stack to overflow.";
            break;
        }
    }
}

void GLBackend::do_draw(Batch& batch, uint32 paramOffset) {
    updateInput();
    updateTransform();

    Primitive primitiveType = (Primitive)batch._params[paramOffset + 2]._uint;
    GLenum mode = _primitiveToGLmode[primitiveType];
    uint32 numVertices = batch._params[paramOffset + 1]._uint;
    uint32 startVertex = batch._params[paramOffset + 0]._uint;

    glDrawArrays(mode, startVertex, numVertices);
    CHECK_GL_ERROR();
}

void GLBackend::do_drawIndexed(Batch& batch, uint32 paramOffset) {
    updateInput();
    updateTransform();

    Primitive primitiveType = (Primitive)batch._params[paramOffset + 2]._uint;
    GLenum mode = _primitiveToGLmode[primitiveType];
    uint32 numIndices = batch._params[paramOffset + 1]._uint;
    uint32 startIndex = batch._params[paramOffset + 0]._uint;

    GLenum glType = _elementTypeToGLType[_input._indexBufferType];

    glDrawElements(mode, numIndices, glType, reinterpret_cast<GLvoid*>(startIndex + _input._indexBufferOffset));
    CHECK_GL_ERROR();
}

void GLBackend::do_drawInstanced(Batch& batch, uint32 paramOffset) {
    CHECK_GL_ERROR();
}

void GLBackend::do_drawIndexedInstanced(Batch& batch, uint32 paramOffset) {
    CHECK_GL_ERROR();
}

void GLBackend::do_setInputFormat(Batch& batch, uint32 paramOffset) {
    Stream::FormatPointer format = batch._streamFormats.get(batch._params[paramOffset]._uint);

    if (format != _input._format) {
        _input._format = format;
        _input._invalidFormat = true;
    }
}

void GLBackend::do_setInputBuffer(Batch& batch, uint32 paramOffset) {
    Offset stride = batch._params[paramOffset + 0]._uint;
    Offset offset = batch._params[paramOffset + 1]._uint;
    BufferPointer buffer = batch._buffers.get(batch._params[paramOffset + 2]._uint);
    uint32 channel = batch._params[paramOffset + 3]._uint;

    if (channel < getNumInputBuffers()) {
        _input._buffers[channel] = buffer;
        _input._bufferOffsets[channel] = offset;
        _input._bufferStrides[channel] = stride;
        _input._buffersState.set(channel);
    }
}

#define SUPPORT_LEGACY_OPENGL
#if defined(SUPPORT_LEGACY_OPENGL)
static const int NUM_CLASSIC_ATTRIBS = Stream::TANGENT;
static const GLenum attributeSlotToClassicAttribName[NUM_CLASSIC_ATTRIBS] = {
    GL_VERTEX_ARRAY,
    GL_NORMAL_ARRAY,
    GL_COLOR_ARRAY,
    GL_TEXTURE_COORD_ARRAY
};
#endif

void GLBackend::updateInput() {
    if (_input._invalidFormat || _input._buffersState.any()) {

        if (_input._invalidFormat) {
            InputStageState::ActivationCache newActivation;

            // Check expected activation
            if (_input._format) {
                const Stream::Format::AttributeMap& attributes = _input._format->getAttributes();
                for (Stream::Format::AttributeMap::const_iterator it = attributes.begin(); it != attributes.end(); it++) {
                    const Stream::Attribute& attrib = (*it).second;
                    newActivation.set(attrib._slot);
                }
            }

            // Manage Activation what was and what is expected now
            for (unsigned int i = 0; i < newActivation.size(); i++) {
                bool newState = newActivation[i];
                if (newState != _input._attributeActivation[i]) {
#if defined(SUPPORT_LEGACY_OPENGL)
                    if (i < NUM_CLASSIC_ATTRIBS) {
                        if (newState) {
                            glEnableClientState(attributeSlotToClassicAttribName[i]);
                        }
                        else {
                            glDisableClientState(attributeSlotToClassicAttribName[i]);
                        }
                    } else {
#else 
                    {
#endif
                        if (newState) {
                            glEnableVertexAttribArray(i);
                        } else {
                            glDisableVertexAttribArray(i);
                        }
                    }
                    CHECK_GL_ERROR();

                    _input._attributeActivation.flip(i);
                }
            }
        }

        // now we need to bind the buffers and assign the attrib pointers
        if (_input._format) {
            const Buffers& buffers = _input._buffers;
            const Offsets& offsets = _input._bufferOffsets;
            const Offsets& strides = _input._bufferStrides;

            const Stream::Format::AttributeMap& attributes = _input._format->getAttributes();

            for (Stream::Format::ChannelMap::const_iterator channelIt = _input._format->getChannels().begin();
                    channelIt != _input._format->getChannels().end();
                    channelIt++) {
                const Stream::Format::ChannelMap::value_type::second_type& channel = (*channelIt).second;
                if ((*channelIt).first < buffers.size()) {
                    int bufferNum = (*channelIt).first;

                    if (_input._buffersState.test(bufferNum) || _input._invalidFormat) {
                        GLuint vbo = gpu::GLBackend::getBufferID((*buffers[bufferNum]));
                        glBindBuffer(GL_ARRAY_BUFFER, vbo);
                        CHECK_GL_ERROR();
                        _input._buffersState[bufferNum] = false;

                        for (unsigned int i = 0; i < channel._slots.size(); i++) {
                            const Stream::Attribute& attrib = attributes.at(channel._slots[i]);
                            GLuint slot = attrib._slot;
                            GLuint count = attrib._element.getDimensionCount();
                            GLenum type = _elementTypeToGLType[attrib._element.getType()];
                            GLuint stride = strides[bufferNum];
                            GLuint pointer = attrib._offset + offsets[bufferNum];
                            #if defined(SUPPORT_LEGACY_OPENGL)
                            if (slot < NUM_CLASSIC_ATTRIBS) {
                                switch (slot) {
                                case Stream::POSITION:
                                    glVertexPointer(count, type, stride, reinterpret_cast<GLvoid*>(pointer));
                                    break;
                                case Stream::NORMAL:
                                    glNormalPointer(type, stride, reinterpret_cast<GLvoid*>(pointer));
                                    break;
                                case Stream::COLOR:
                                    glColorPointer(count, type, stride, reinterpret_cast<GLvoid*>(pointer));
                                    break;
                                case Stream::TEXCOORD:
                                    glTexCoordPointer(count, type, stride, reinterpret_cast<GLvoid*>(pointer)); 
                                    break;
                                };
                            } else {
                            #else 
                            {
                            #endif
                                GLboolean isNormalized = attrib._element.isNormalized();
                                glVertexAttribPointer(slot, count, type, isNormalized, stride,
                                    reinterpret_cast<GLvoid*>(pointer));
                            }
                            CHECK_GL_ERROR();
                        }
                    }
                }
            }
        }
        // everything format related should be in sync now
        _input._invalidFormat = false;
    }

/* TODO: Fancy version GL4.4
    if (_needInputFormatUpdate) {

        InputActivationCache newActivation;

        // Assign the vertex format required
        if (_inputFormat) {
            const StreamFormat::AttributeMap& attributes = _inputFormat->getAttributes();
            for (StreamFormat::AttributeMap::const_iterator it = attributes.begin(); it != attributes.end(); it++) {
                const StreamFormat::Attribute& attrib = (*it).second;
                newActivation.set(attrib._slot);
                glVertexAttribFormat(
                    attrib._slot,
                    attrib._element.getDimensionCount(),
                    _elementTypeToGLType[attrib._element.getType()],
                    attrib._element.isNormalized(),
                    attrib._stride);
            }
            CHECK_GL_ERROR();
        }

        // Manage Activation what was and what is expected now
        for (int i = 0; i < newActivation.size(); i++) {
            bool newState = newActivation[i];
            if (newState != _inputAttributeActivation[i]) {
                if (newState) {
                    glEnableVertexAttribArray(i);
                } else {
                    glDisableVertexAttribArray(i);
                }
                _inputAttributeActivation.flip(i);
            }
        }
        CHECK_GL_ERROR();

        _needInputFormatUpdate = false;
    }

    if (_needInputStreamUpdate) {
        if (_inputStream) {
            const Stream::Buffers& buffers = _inputStream->getBuffers();
            const Stream::Offsets& offsets = _inputStream->getOffsets();
            const Stream::Strides& strides = _inputStream->getStrides();

            for (int i = 0; i < buffers.size(); i++) {
                GLuint vbo = gpu::GLBackend::getBufferID((*buffers[i]));
                glBindVertexBuffer(i, vbo, offsets[i], strides[i]);
            }

            CHECK_GL_ERROR();
        }
        _needInputStreamUpdate = false;
    }
*/
}


void GLBackend::do_setIndexBuffer(Batch& batch, uint32 paramOffset) {
    _input._indexBufferType = (Type) batch._params[paramOffset + 2]._uint;
    BufferPointer indexBuffer = batch._buffers.get(batch._params[paramOffset + 1]._uint);
    _input._indexBufferOffset = batch._params[paramOffset + 0]._uint;
    _input._indexBuffer = indexBuffer;
    if (indexBuffer) {
        glBindBuffer(GL_ELEMENT_ARRAY_BUFFER, getBufferID(*indexBuffer));
    } else {
        glBindBuffer(GL_ELEMENT_ARRAY_BUFFER, 0);
    }
    CHECK_GL_ERROR();
}

// Transform Stage

void GLBackend::do_setModelTransform(Batch& batch, uint32 paramOffset) {
    _transform._model = batch._transforms.get(batch._params[paramOffset]._uint);
    _transform._invalidModel = true;
}

void GLBackend::do_setViewTransform(Batch& batch, uint32 paramOffset) {
    _transform._view = batch._transforms.get(batch._params[paramOffset]._uint);
    _transform._invalidView = true;
}

void GLBackend::do_setProjectionTransform(Batch& batch, uint32 paramOffset) {
    memcpy(&_transform._projection, batch.editData(batch._params[paramOffset]._uint), sizeof(Mat4));
    _transform._invalidProj = true;
}

void GLBackend::initTransform() {
<<<<<<< HEAD
#if defined(Q_OS_MAC)
#elif defined(Q_OS_WIN)
=======
#if defined(Q_OS_WIN)
>>>>>>> aed208a3
    glGenBuffers(1, &_transform._transformObjectBuffer);
    glGenBuffers(1, &_transform._transformCameraBuffer);

    glBindBuffer(GL_UNIFORM_BUFFER, _transform._transformObjectBuffer);
    glBufferData(GL_UNIFORM_BUFFER, sizeof(_transform._transformObject), (const void*) &_transform._transformObject, GL_DYNAMIC_DRAW);

    glBindBuffer(GL_UNIFORM_BUFFER, _transform._transformCameraBuffer);
    glBufferData(GL_UNIFORM_BUFFER, sizeof(_transform._transformCamera), (const void*) &_transform._transformCamera, GL_DYNAMIC_DRAW);


    glBindBuffer(GL_UNIFORM_BUFFER, 0);
#else
#endif
}

void GLBackend::killTransform() {
<<<<<<< HEAD
#if defined(Q_OS_MAC)
#elif defined(Q_OS_WIN)
=======
#if defined(Q_OS_WIN)
>>>>>>> aed208a3
    glDeleteBuffers(1, &_transform._transformObjectBuffer);
    glDeleteBuffers(1, &_transform._transformCameraBuffer);
#else
#endif
}
void GLBackend::updateTransform() {
    // Check all the dirty flags and update the state accordingly
    if (_transform._invalidProj) {
        _transform._transformCamera._projection = _transform._projection;
    }

    if (_transform._invalidView) {
        _transform._view.getInverseMatrix(_transform._transformCamera._view);
        _transform._view.getMatrix(_transform._transformCamera._viewInverse);
    }

    if (_transform._invalidModel) {
        _transform._model.getMatrix(_transform._transformObject._model);
        _transform._model.getInverseMatrix(_transform._transformObject._modelInverse);
    }

    if (_transform._invalidView || _transform._invalidProj) {
        Mat4 viewUntranslated = _transform._transformCamera._view;
        viewUntranslated[3] = Vec4(0.0f, 0.0f, 0.0f, 1.0f);
        _transform._transformCamera._projectionViewUntranslated = _transform._transformCamera._projection * viewUntranslated;
    }
 
    if (_transform._invalidView || _transform._invalidProj) {
<<<<<<< HEAD
#if defined(Q_OS_MAC)
#elif defined(Q_OS_WIN)
=======
#if defined(Q_OS_WIN)
>>>>>>> aed208a3
        glBindBufferBase(GL_UNIFORM_BUFFER, TRANSFORM_CAMERA_SLOT, 0);
        glBindBuffer(GL_ARRAY_BUFFER, _transform._transformCameraBuffer);
        glBufferData(GL_ARRAY_BUFFER, sizeof(_transform._transformCamera), (const void*) &_transform._transformCamera, GL_DYNAMIC_DRAW);
        glBindBuffer(GL_ARRAY_BUFFER, 0);
        CHECK_GL_ERROR();
#endif
   }

    if (_transform._invalidModel) {
<<<<<<< HEAD
#if defined(Q_OS_MAC)
#elif defined(Q_OS_WIN)
=======
#if defined(Q_OS_WIN)
>>>>>>> aed208a3
        glBindBufferBase(GL_UNIFORM_BUFFER, TRANSFORM_OBJECT_SLOT, 0);
        glBindBuffer(GL_ARRAY_BUFFER, _transform._transformObjectBuffer);
        glBufferData(GL_ARRAY_BUFFER, sizeof(_transform._transformObject), (const void*) &_transform._transformObject, GL_DYNAMIC_DRAW);
        glBindBuffer(GL_ARRAY_BUFFER, 0);
        CHECK_GL_ERROR();
#endif
    }

<<<<<<< HEAD
#if defined(Q_OS_MAC)
#elif defined(Q_OS_WIN)
=======
#if defined(Q_OS_WIN)
>>>>>>> aed208a3
    glBindBufferBase(GL_UNIFORM_BUFFER, TRANSFORM_OBJECT_SLOT, _transform._transformObjectBuffer);
    glBindBufferBase(GL_UNIFORM_BUFFER, TRANSFORM_CAMERA_SLOT, _transform._transformCameraBuffer);
    CHECK_GL_ERROR();
#endif


<<<<<<< HEAD
#if defined(Q_OS_MAC)
=======
#if defined(Q_OS_MAC) || defined(Q_OS_LINUX)
>>>>>>> aed208a3
    // Do it again for fixed pipeline until we can get rid of it
    if (_transform._invalidProj) {
        if (_transform._lastMode != GL_PROJECTION) {
            glMatrixMode(GL_PROJECTION);
            _transform._lastMode = GL_PROJECTION;
        }
        glLoadMatrixf(reinterpret_cast< const GLfloat* >(&_transform._projection));

        CHECK_GL_ERROR();
    }

    if (_transform._invalidModel || _transform._invalidView) {
        if (!_transform._model.isIdentity()) {
            if (_transform._lastMode != GL_MODELVIEW) {
                glMatrixMode(GL_MODELVIEW);
                _transform._lastMode = GL_MODELVIEW;
            }
            Transform::Mat4 modelView;
            if (!_transform._view.isIdentity()) {
                Transform mvx;
                Transform::inverseMult(mvx, _transform._view, _transform._model);
                mvx.getMatrix(modelView);
            } else {
                _transform._model.getMatrix(modelView);
            }
            glLoadMatrixf(reinterpret_cast< const GLfloat* >(&modelView));
        } else {
            if (!_transform._view.isIdentity()) {
                if (_transform._lastMode != GL_MODELVIEW) {
                    glMatrixMode(GL_MODELVIEW);
                    _transform._lastMode = GL_MODELVIEW;
                }
                Transform::Mat4 modelView;
                _transform._view.getInverseMatrix(modelView);
                glLoadMatrixf(reinterpret_cast< const GLfloat* >(&modelView));
            } else {
                // TODO: eventually do something about the matrix when neither view nor model is specified?
                // glLoadIdentity();
            }
        }
        CHECK_GL_ERROR();
    }
#endif

    // Flags are clean
    _transform._invalidView = _transform._invalidProj = _transform._invalidModel = false;
}

void GLBackend::do_setUniformBuffer(Batch& batch, uint32 paramOffset) {
    GLuint slot = batch._params[paramOffset + 3]._uint;
    BufferPointer uniformBuffer = batch._buffers.get(batch._params[paramOffset + 2]._uint);
    GLintptr rangeStart = batch._params[paramOffset + 1]._uint;
    GLsizeiptr rangeSize = batch._params[paramOffset + 0]._uint;
#if defined(Q_OS_MAC)
    GLfloat* data = (GLfloat*) (uniformBuffer->getData() + rangeStart);
    glUniform4fv(slot, rangeSize / sizeof(GLfloat[4]), data);
 
    // NOT working so we ll stick to the uniform float array until we move to core profile
    // GLuint bo = getBufferID(*uniformBuffer);
    //glUniformBufferEXT(_shader._program, slot, bo);
#elif defined(Q_OS_WIN)
    GLuint bo = getBufferID(*uniformBuffer);
    glBindBufferRange(GL_UNIFORM_BUFFER, slot, bo, rangeStart, rangeSize);
#else
    GLfloat* data = (GLfloat*) (uniformBuffer->getData() + rangeStart);
    glUniform4fv(slot, rangeSize / sizeof(GLfloat[4]), data);
#endif
    CHECK_GL_ERROR();
}

void GLBackend::do_setUniformTexture(Batch& batch, uint32 paramOffset) {
    GLuint slot = batch._params[paramOffset + 1]._uint;
    TexturePointer uniformTexture = batch._textures.get(batch._params[paramOffset + 0]._uint);

    GLuint to = getTextureID(uniformTexture);
    glActiveTexture(GL_TEXTURE0 + slot);
    glBindTexture(GL_TEXTURE_2D, to);

    CHECK_GL_ERROR();
}


// TODO: As long as we have gl calls explicitely issued from interface
// code, we need to be able to record and batch these calls. THe long 
// term strategy is to get rid of any GL calls in favor of the HIFI GPU API

#define ADD_COMMAND_GL(call) _commands.push_back(COMMAND_##call); _commandOffsets.push_back(_params.size());

//#define DO_IT_NOW(call, offset) runLastCommand();
#define DO_IT_NOW(call, offset) 


void Batch::_glEnable(GLenum cap) {
    ADD_COMMAND_GL(glEnable);

    _params.push_back(cap);

    DO_IT_NOW(_glEnable, 1);
}
void GLBackend::do_glEnable(Batch& batch, uint32 paramOffset) {
    glEnable(batch._params[paramOffset]._uint);
    CHECK_GL_ERROR();
}

void Batch::_glDisable(GLenum cap) {
    ADD_COMMAND_GL(glDisable);

    _params.push_back(cap);

    DO_IT_NOW(_glDisable, 1);
}
void GLBackend::do_glDisable(Batch& batch, uint32 paramOffset) {
    glDisable(batch._params[paramOffset]._uint);
    CHECK_GL_ERROR();
}

void Batch::_glEnableClientState(GLenum array) {
    ADD_COMMAND_GL(glEnableClientState);

    _params.push_back(array);

    DO_IT_NOW(_glEnableClientState, 1);
}
void GLBackend::do_glEnableClientState(Batch& batch, uint32 paramOffset) {
    glEnableClientState(batch._params[paramOffset]._uint);
    CHECK_GL_ERROR();
}

void Batch::_glDisableClientState(GLenum array) {
    ADD_COMMAND_GL(glDisableClientState);

    _params.push_back(array);

    DO_IT_NOW(_glDisableClientState, 1);
}
void GLBackend::do_glDisableClientState(Batch& batch, uint32 paramOffset) {
    glDisableClientState(batch._params[paramOffset]._uint);
    CHECK_GL_ERROR();
}

void Batch::_glCullFace(GLenum mode) {
    ADD_COMMAND_GL(glCullFace);

    _params.push_back(mode);

    DO_IT_NOW(_glCullFace, 1);
}
void GLBackend::do_glCullFace(Batch& batch, uint32 paramOffset) {
    glCullFace(batch._params[paramOffset]._uint);
    CHECK_GL_ERROR();
}

void Batch::_glAlphaFunc(GLenum func, GLclampf ref) {
    ADD_COMMAND_GL(glAlphaFunc);

    _params.push_back(ref);
    _params.push_back(func);

    DO_IT_NOW(_glAlphaFunc, 2);
}
void GLBackend::do_glAlphaFunc(Batch& batch, uint32 paramOffset) {
    glAlphaFunc(
        batch._params[paramOffset + 1]._uint,
        batch._params[paramOffset + 0]._float);
    CHECK_GL_ERROR();
}

void Batch::_glDepthFunc(GLenum func) {
    ADD_COMMAND_GL(glDepthFunc);

    _params.push_back(func);

    DO_IT_NOW(_glDepthFunc, 1);
}
void GLBackend::do_glDepthFunc(Batch& batch, uint32 paramOffset) {
    glDepthFunc(batch._params[paramOffset]._uint);
    CHECK_GL_ERROR();
}

void Batch::_glDepthMask(GLboolean flag) {
    ADD_COMMAND_GL(glDepthMask);

    _params.push_back(flag);

    DO_IT_NOW(_glDepthMask, 1);
}
void GLBackend::do_glDepthMask(Batch& batch, uint32 paramOffset) {
    glDepthMask(batch._params[paramOffset]._uint);
    CHECK_GL_ERROR();
}

void Batch::_glDepthRange(GLclampd zNear, GLclampd zFar) {
    ADD_COMMAND_GL(glDepthRange);

    _params.push_back(zFar);
    _params.push_back(zNear);

    DO_IT_NOW(_glDepthRange, 2);
}
void GLBackend::do_glDepthRange(Batch& batch, uint32 paramOffset) {
    glDepthRange(
        batch._params[paramOffset + 1]._double,
        batch._params[paramOffset + 0]._double);
    CHECK_GL_ERROR();
}

void Batch::_glBindBuffer(GLenum target, GLuint buffer) {
    ADD_COMMAND_GL(glBindBuffer);

    _params.push_back(buffer);
    _params.push_back(target);

    DO_IT_NOW(_glBindBuffer, 2);
}
void GLBackend::do_glBindBuffer(Batch& batch, uint32 paramOffset) {
    glBindBuffer(
        batch._params[paramOffset + 1]._uint,
        batch._params[paramOffset + 0]._uint);
    CHECK_GL_ERROR();
}

void Batch::_glBindTexture(GLenum target, GLuint texture) {
    ADD_COMMAND_GL(glBindTexture);

    _params.push_back(texture);
    _params.push_back(target);

    DO_IT_NOW(_glBindTexture, 2);
}
void GLBackend::do_glBindTexture(Batch& batch, uint32 paramOffset) {
    glBindTexture(
        batch._params[paramOffset + 1]._uint,
        batch._params[paramOffset + 0]._uint);
    CHECK_GL_ERROR();
}

void Batch::_glActiveTexture(GLenum texture) {
    ADD_COMMAND_GL(glActiveTexture);

    _params.push_back(texture);

    DO_IT_NOW(_glActiveTexture, 1);
}
void GLBackend::do_glActiveTexture(Batch& batch, uint32 paramOffset) {
    glActiveTexture(batch._params[paramOffset]._uint);
    CHECK_GL_ERROR();
}

void Batch::_glDrawBuffers(GLsizei n, const GLenum* bufs) {
    ADD_COMMAND_GL(glDrawBuffers);

    _params.push_back(cacheData(n * sizeof(GLenum), bufs));
    _params.push_back(n);

    DO_IT_NOW(_glDrawBuffers, 2);
}
void GLBackend::do_glDrawBuffers(Batch& batch, uint32 paramOffset) {
    glDrawBuffers(
        batch._params[paramOffset + 1]._uint,
        (const GLenum*)batch.editData(batch._params[paramOffset + 0]._uint));
    CHECK_GL_ERROR();
}

void Batch::_glUseProgram(GLuint program) {
    ADD_COMMAND_GL(glUseProgram);

    _params.push_back(program);

    DO_IT_NOW(_glUseProgram, 1);
}
void GLBackend::do_glUseProgram(Batch& batch, uint32 paramOffset) {
    
    _shader._program = batch._params[paramOffset]._uint;
    glUseProgram(_shader._program);

    CHECK_GL_ERROR();
}

void Batch::_glUniform1f(GLint location, GLfloat v0) {
    ADD_COMMAND_GL(glUniform1f);

    _params.push_back(v0);
    _params.push_back(location);

    DO_IT_NOW(_glUniform1f, 1);
}
void GLBackend::do_glUniform1f(Batch& batch, uint32 paramOffset) {
    glUniform1f(
        batch._params[paramOffset + 1]._int,
        batch._params[paramOffset + 0]._float);
    CHECK_GL_ERROR();
}

void Batch::_glUniform2f(GLint location, GLfloat v0, GLfloat v1) {
    ADD_COMMAND_GL(glUniform2f);

    _params.push_back(v1);
    _params.push_back(v0);
    _params.push_back(location);

    DO_IT_NOW(_glUniform2f, 1);
}
void GLBackend::do_glUniform2f(Batch& batch, uint32 paramOffset) {
    glUniform2f(
        batch._params[paramOffset + 2]._int,
        batch._params[paramOffset + 1]._float,
        batch._params[paramOffset + 0]._float);
    CHECK_GL_ERROR();
}

void Batch::_glUniform4fv(GLint location, GLsizei count, const GLfloat* value) {
    ADD_COMMAND_GL(glUniform4fv);

    const int VEC4_SIZE = 4 * sizeof(float);
    _params.push_back(cacheData(count * VEC4_SIZE, value));
    _params.push_back(count);
    _params.push_back(location);

    DO_IT_NOW(_glUniform4fv, 3);
}
void GLBackend::do_glUniform4fv(Batch& batch, uint32 paramOffset) {
    glUniform4fv(
        batch._params[paramOffset + 2]._int,
        batch._params[paramOffset + 1]._uint,
        (const GLfloat*)batch.editData(batch._params[paramOffset + 0]._uint));

    CHECK_GL_ERROR();
}

void Batch::_glUniformMatrix4fv(GLint location, GLsizei count, GLboolean transpose, const GLfloat* value) {
    ADD_COMMAND_GL(glUniformMatrix4fv);

    const int MATRIX4_SIZE = 16 * sizeof(float);
    _params.push_back(cacheData(count * MATRIX4_SIZE, value));
    _params.push_back(transpose);
    _params.push_back(count);
    _params.push_back(location);

    DO_IT_NOW(_glUniformMatrix4fv, 4);
}
void GLBackend::do_glUniformMatrix4fv(Batch& batch, uint32 paramOffset) {
    glUniformMatrix4fv(
        batch._params[paramOffset + 3]._int,
        batch._params[paramOffset + 2]._uint,
        batch._params[paramOffset + 1]._uint,
        (const GLfloat*)batch.editData(batch._params[paramOffset + 0]._uint));
    CHECK_GL_ERROR();
}

void Batch::_glDrawArrays(GLenum mode, GLint first, GLsizei count) {
    ADD_COMMAND_GL(glDrawArrays);

    _params.push_back(count);
    _params.push_back(first);
    _params.push_back(mode);

    DO_IT_NOW(_glDrawArrays, 3);
}
void GLBackend::do_glDrawArrays(Batch& batch, uint32 paramOffset) {
    glDrawArrays(
        batch._params[paramOffset + 2]._uint,
        batch._params[paramOffset + 1]._int,
        batch._params[paramOffset + 0]._int);
    CHECK_GL_ERROR();
}

void Batch::_glDrawRangeElements(GLenum mode, GLuint start, GLuint end, GLsizei count, GLenum type, const void *indices) {
    ADD_COMMAND_GL(glDrawRangeElements);

    _params.push_back(cacheResource(indices));
    _params.push_back(type);
    _params.push_back(count);
    _params.push_back(end);
    _params.push_back(start);
    _params.push_back(mode);

    DO_IT_NOW(_glDrawRangeElements, 6);
}
void GLBackend::do_glDrawRangeElements(Batch& batch, uint32 paramOffset) {
    glDrawRangeElements(
        batch._params[paramOffset + 5]._uint,
        batch._params[paramOffset + 4]._uint,
        batch._params[paramOffset + 3]._uint,
        batch._params[paramOffset + 2]._int,
        batch._params[paramOffset + 1]._uint,
        batch.editResource(batch._params[paramOffset + 0]._uint)->_pointer);
    CHECK_GL_ERROR();
}

void Batch::_glColorPointer(GLint size, GLenum type, GLsizei stride, const void *pointer) {
    ADD_COMMAND_GL(glColorPointer);

    _params.push_back(cacheResource(pointer));
    _params.push_back(stride);
    _params.push_back(type);
    _params.push_back(size);

    DO_IT_NOW(_glColorPointer, 4);
}
void GLBackend::do_glColorPointer(Batch& batch, uint32 paramOffset) {
    glColorPointer(
        batch._params[paramOffset + 3]._int,
        batch._params[paramOffset + 2]._uint,
        batch._params[paramOffset + 1]._int,
        batch.editResource(batch._params[paramOffset + 0]._uint)->_pointer);
    CHECK_GL_ERROR();
}

void Batch::_glNormalPointer(GLenum type, GLsizei stride, const void *pointer) {
    ADD_COMMAND_GL(glNormalPointer);

    _params.push_back(cacheResource(pointer));
    _params.push_back(stride);
    _params.push_back(type);

    DO_IT_NOW(_glNormalPointer, 3);
}
void GLBackend::do_glNormalPointer(Batch& batch, uint32 paramOffset) {
    glNormalPointer(
        batch._params[paramOffset + 2]._uint,
        batch._params[paramOffset + 1]._int,
        batch.editResource(batch._params[paramOffset + 0]._uint)->_pointer);
    CHECK_GL_ERROR();
}

void Batch::_glTexCoordPointer(GLint size, GLenum type, GLsizei stride, const void *pointer) {
    ADD_COMMAND_GL(glTexCoordPointer);

    _params.push_back(cacheResource(pointer));
    _params.push_back(stride);
    _params.push_back(type);
    _params.push_back(size);

    DO_IT_NOW(_glTexCoordPointer, 4);
}
void GLBackend::do_glTexCoordPointer(Batch& batch, uint32 paramOffset) {
    glTexCoordPointer(
        batch._params[paramOffset + 3]._int,
        batch._params[paramOffset + 2]._uint,
        batch._params[paramOffset + 1]._int,
        batch.editResource(batch._params[paramOffset + 0]._uint)->_pointer);
    CHECK_GL_ERROR();
}

void Batch::_glVertexPointer(GLint size, GLenum type, GLsizei stride, const void *pointer) {
    ADD_COMMAND_GL(glVertexPointer);

    _params.push_back(cacheResource(pointer));
    _params.push_back(stride);
    _params.push_back(type);
    _params.push_back(size);

    DO_IT_NOW(_glVertexPointer, 4);
}
void GLBackend::do_glVertexPointer(Batch& batch, uint32 paramOffset) {
    glVertexPointer(
        batch._params[paramOffset + 3]._int,
        batch._params[paramOffset + 2]._uint,
        batch._params[paramOffset + 1]._int,
        batch.editResource(batch._params[paramOffset + 0]._uint)->_pointer);
    CHECK_GL_ERROR();
}


void Batch::_glVertexAttribPointer(GLuint index, GLint size, GLenum type, GLboolean normalized, GLsizei stride, const void *pointer) {
    ADD_COMMAND_GL(glVertexAttribPointer);

    _params.push_back(cacheResource(pointer));
    _params.push_back(stride);
    _params.push_back(normalized);
    _params.push_back(type);
    _params.push_back(size);
    _params.push_back(index);

    DO_IT_NOW(_glVertexAttribPointer, 6);
}
void GLBackend::do_glVertexAttribPointer(Batch& batch, uint32 paramOffset) {
    glVertexAttribPointer(
        batch._params[paramOffset + 5]._uint,
        batch._params[paramOffset + 4]._int,
        batch._params[paramOffset + 3]._uint,
        batch._params[paramOffset + 2]._uint,
        batch._params[paramOffset + 1]._int,
        batch.editResource(batch._params[paramOffset + 0]._uint)->_pointer);
    CHECK_GL_ERROR();
}

void Batch::_glEnableVertexAttribArray(GLint location) {
    ADD_COMMAND_GL(glEnableVertexAttribArray);

    _params.push_back(location);

    DO_IT_NOW(_glEnableVertexAttribArray, 1);
}
void GLBackend::do_glEnableVertexAttribArray(Batch& batch, uint32 paramOffset) {
    glEnableVertexAttribArray(batch._params[paramOffset]._uint);
    CHECK_GL_ERROR();
}

void Batch::_glDisableVertexAttribArray(GLint location) {
    ADD_COMMAND_GL(glDisableVertexAttribArray);

    _params.push_back(location);

    DO_IT_NOW(_glDisableVertexAttribArray, 1);
}
void GLBackend::do_glDisableVertexAttribArray(Batch& batch, uint32 paramOffset) {
    glDisableVertexAttribArray(batch._params[paramOffset]._uint);
    CHECK_GL_ERROR();
}

void Batch::_glColor4f(GLfloat red, GLfloat green, GLfloat blue, GLfloat alpha) {
    ADD_COMMAND_GL(glColor4f);

    _params.push_back(alpha);
    _params.push_back(blue);
    _params.push_back(green);
    _params.push_back(red);

    DO_IT_NOW(_glColor4f, 4);
}
void GLBackend::do_glColor4f(Batch& batch, uint32 paramOffset) {
    glColor4f(
        batch._params[paramOffset + 3]._float,
        batch._params[paramOffset + 2]._float,
        batch._params[paramOffset + 1]._float,
        batch._params[paramOffset + 0]._float);
    CHECK_GL_ERROR();
}

GLBackend::GLBuffer::GLBuffer() :
    _stamp(0),
    _buffer(0),
    _size(0)
{}

GLBackend::GLBuffer::~GLBuffer() {
    if (_buffer != 0) {
        glDeleteBuffers(1, &_buffer);
    }
}

GLBackend::GLBuffer* GLBackend::syncGPUObject(const Buffer& buffer) {
    GLBuffer* object = Backend::getGPUObject<GLBackend::GLBuffer>(buffer);

    if (object && (object->_stamp == buffer.getSysmem().getStamp())) {
        return object;
    }

    // need to have a gpu object?
    if (!object) {
        object = new GLBuffer();
        glGenBuffers(1, &object->_buffer);
        CHECK_GL_ERROR();
        Backend::setGPUObject(buffer, object);
    }

    // Now let's update the content of the bo with the sysmem version
    // TODO: in the future, be smarter about when to actually upload the glBO version based on the data that did change
    //if () {
    glBindBuffer(GL_ARRAY_BUFFER, object->_buffer);
    glBufferData(GL_ARRAY_BUFFER, buffer.getSysmem().getSize(), buffer.getSysmem().readData(), GL_DYNAMIC_DRAW);
    glBindBuffer(GL_ARRAY_BUFFER, 0);
    object->_stamp = buffer.getSysmem().getStamp();
    object->_size = buffer.getSysmem().getSize();
    //}
    CHECK_GL_ERROR();

    return object;
}



GLuint GLBackend::getBufferID(const Buffer& buffer) {
    GLBuffer* bo = GLBackend::syncGPUObject(buffer);
    if (bo) {
        return bo->_buffer;
    } else {
        return 0;
    }
}
<|MERGE_RESOLUTION|>--- conflicted
+++ resolved
@@ -395,12 +395,7 @@
 }
 
 void GLBackend::initTransform() {
-<<<<<<< HEAD
-#if defined(Q_OS_MAC)
-#elif defined(Q_OS_WIN)
-=======
 #if defined(Q_OS_WIN)
->>>>>>> aed208a3
     glGenBuffers(1, &_transform._transformObjectBuffer);
     glGenBuffers(1, &_transform._transformCameraBuffer);
 
@@ -417,12 +412,7 @@
 }
 
 void GLBackend::killTransform() {
-<<<<<<< HEAD
-#if defined(Q_OS_MAC)
-#elif defined(Q_OS_WIN)
-=======
 #if defined(Q_OS_WIN)
->>>>>>> aed208a3
     glDeleteBuffers(1, &_transform._transformObjectBuffer);
     glDeleteBuffers(1, &_transform._transformCameraBuffer);
 #else
@@ -451,12 +441,7 @@
     }
  
     if (_transform._invalidView || _transform._invalidProj) {
-<<<<<<< HEAD
-#if defined(Q_OS_MAC)
-#elif defined(Q_OS_WIN)
-=======
 #if defined(Q_OS_WIN)
->>>>>>> aed208a3
         glBindBufferBase(GL_UNIFORM_BUFFER, TRANSFORM_CAMERA_SLOT, 0);
         glBindBuffer(GL_ARRAY_BUFFER, _transform._transformCameraBuffer);
         glBufferData(GL_ARRAY_BUFFER, sizeof(_transform._transformCamera), (const void*) &_transform._transformCamera, GL_DYNAMIC_DRAW);
@@ -466,12 +451,7 @@
    }
 
     if (_transform._invalidModel) {
-<<<<<<< HEAD
-#if defined(Q_OS_MAC)
-#elif defined(Q_OS_WIN)
-=======
 #if defined(Q_OS_WIN)
->>>>>>> aed208a3
         glBindBufferBase(GL_UNIFORM_BUFFER, TRANSFORM_OBJECT_SLOT, 0);
         glBindBuffer(GL_ARRAY_BUFFER, _transform._transformObjectBuffer);
         glBufferData(GL_ARRAY_BUFFER, sizeof(_transform._transformObject), (const void*) &_transform._transformObject, GL_DYNAMIC_DRAW);
@@ -480,23 +460,14 @@
 #endif
     }
 
-<<<<<<< HEAD
-#if defined(Q_OS_MAC)
-#elif defined(Q_OS_WIN)
-=======
 #if defined(Q_OS_WIN)
->>>>>>> aed208a3
     glBindBufferBase(GL_UNIFORM_BUFFER, TRANSFORM_OBJECT_SLOT, _transform._transformObjectBuffer);
     glBindBufferBase(GL_UNIFORM_BUFFER, TRANSFORM_CAMERA_SLOT, _transform._transformCameraBuffer);
     CHECK_GL_ERROR();
 #endif
 
 
-<<<<<<< HEAD
-#if defined(Q_OS_MAC)
-=======
 #if defined(Q_OS_MAC) || defined(Q_OS_LINUX)
->>>>>>> aed208a3
     // Do it again for fixed pipeline until we can get rid of it
     if (_transform._invalidProj) {
         if (_transform._lastMode != GL_PROJECTION) {
