//
//  Created by Bradley Austin Davis on 2015/05/29
//  Copyright 2015 High Fidelity, Inc.
//
//  Distributed under the Apache License, Version 2.0.
//  See the accompanying file LICENSE or http://www.apache.org/licenses/LICENSE-2.0.html
//
#include "Basic2DWindowOpenGLDisplayPlugin.h"

#include <plugins/PluginContainer.h>
#include <QWindow>
#include <QGuiApplication>

const QString Basic2DWindowOpenGLDisplayPlugin::NAME("2D Display");

const QString MENU_PATH = "Display";
const QString FULLSCREEN = "Fullscreen";

const QString& Basic2DWindowOpenGLDisplayPlugin::getName() const {
    return NAME;
}

void Basic2DWindowOpenGLDisplayPlugin::activate() {
    CONTAINER->addMenu(MENU_PATH);
    CONTAINER->addMenuItem(MENU_PATH, FULLSCREEN,
        [this](bool clicked) {
            if (clicked) {
                CONTAINER->setFullscreen(getFullscreenTarget());
            } else {
                CONTAINER->unsetFullscreen();
            }
        }, true, false);
    MainWindowOpenGLDisplayPlugin::activate();
}

void Basic2DWindowOpenGLDisplayPlugin::deactivate() {
    MainWindowOpenGLDisplayPlugin::deactivate();
}

int Basic2DWindowOpenGLDisplayPlugin::getDesiredInterval(bool isThrottled) const {
    static const int THROTTLED_PAINT_TIMER_DELAY = MSECS_PER_SECOND / 15;
    static const int PAINT_TIMER_DELAY_MS = 1;

    return isThrottled ? THROTTLED_PAINT_TIMER_DELAY : PAINT_TIMER_DELAY_MS;
}

bool Basic2DWindowOpenGLDisplayPlugin::isThrottled() const {
    static const QString ThrottleFPSIfNotFocus = "Throttle FPS If Not Focus"; // FIXME - this value duplicated in Menu.h

    bool shouldThrottle = (!CONTAINER->isForeground() && CONTAINER->isOptionChecked(ThrottleFPSIfNotFocus));
    
    if (_isThrottled != shouldThrottle) {
        int desiredInterval = getDesiredInterval(shouldThrottle);
        _timer.start(desiredInterval);
        _isThrottled = shouldThrottle;
    }
    
    return shouldThrottle;
<<<<<<< HEAD
=======
}

// FIXME target the screen the window is currently on
QScreen* Basic2DWindowOpenGLDisplayPlugin::getFullscreenTarget() {
    return qApp->primaryScreen();
>>>>>>> 0fb23908
}<|MERGE_RESOLUTION|>--- conflicted
+++ resolved
@@ -56,12 +56,9 @@
     }
     
     return shouldThrottle;
-<<<<<<< HEAD
-=======
 }
 
 // FIXME target the screen the window is currently on
 QScreen* Basic2DWindowOpenGLDisplayPlugin::getFullscreenTarget() {
     return qApp->primaryScreen();
->>>>>>> 0fb23908
 }