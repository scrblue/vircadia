--- conflicted
+++ resolved
@@ -153,10 +153,6 @@
 
     _synchronizedTimer.start();
     connect(&_timer, &QTimer::timeout, this, [&] {
-<<<<<<< HEAD
-        if (_active && _sceneTextureEscrow.depth() <= 1) {
-            _synchronizedTimer.start();
-=======
 #ifdef Q_OS_MAC
         // On Mac, QT thread timing is such that we can miss one or even two cycles quite often, giving a render rate (including update/simulate)
         // far lower than what we want. This hack keeps that rate more natural, at the expense of some wasted rendering.
@@ -165,7 +161,7 @@
 #else
         if (_active && _sceneTextureEscrow.depth() < 1) {
 #endif
->>>>>>> 72ce46af
+            _synchronizedTimer.start();
             emit requestRender();
         }
     });
