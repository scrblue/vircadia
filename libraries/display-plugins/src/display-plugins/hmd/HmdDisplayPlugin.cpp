﻿//
//  Created by Bradley Austin Davis on 2016/02/15
//  Copyright 2016 High Fidelity, Inc.
//
//  Distributed under the Apache License, Version 2.0.
//  See the accompanying file LICENSE or http://www.apache.org/licenses/LICENSE-2.0.html
//

#include "HmdDisplayPlugin.h"

#include <memory>
#include <glm/gtc/matrix_transform.hpp>
#include <glm/gtx/intersect.hpp>

#include <QtCore/QLoggingCategory>
#include <QtCore/QFileInfo>
#include <QtCore/QDateTime>
#include <QtWidgets/QApplication>
#include <QtWidgets/QWidget>

#include <GLMHelpers.h>
#include <ui-plugins/PluginContainer.h>
#include <CursorManager.h>
#include <gl/GLWidget.h>
#include <shared/NsightHelpers.h>
#include <gpu/Context.h>
#include <gpu/StandardShaderLib.h>
#include <gpu/gl/GLBackend.h>

#include <TextureCache.h>
#include <PathUtils.h>

#include "../Logging.h"
#include "../CompositorHelper.h"

static const QString MONO_PREVIEW = "Mono Preview";
static const QString DISABLE_PREVIEW = "Disable Preview";
static const QString FRAMERATE = DisplayPlugin::MENU_PATH() + ">Framerate";
static const QString DEVELOPER_MENU_PATH = "Developer>" + DisplayPlugin::MENU_PATH();
static const bool DEFAULT_MONO_VIEW = true;
#if !defined(Q_OS_MAC)
static const bool DEFAULT_DISABLE_PREVIEW = false;
#endif
static const glm::mat4 IDENTITY_MATRIX;

//#define LIVE_SHADER_RELOAD 1
extern glm::vec3 getPoint(float yaw, float pitch);

static QString readFile(const QString& filename) {
    QFile file(filename);
    file.open(QFile::Text | QFile::ReadOnly);
    QString result;
    result.append(QTextStream(&file).readAll());
    return result;
}

glm::uvec2 HmdDisplayPlugin::getRecommendedUiSize() const {
    return CompositorHelper::VIRTUAL_SCREEN_SIZE;
}

QRect HmdDisplayPlugin::getRecommendedOverlayRect() const {
    return CompositorHelper::VIRTUAL_SCREEN_RECOMMENDED_OVERLAY_RECT;
}

bool HmdDisplayPlugin::beginFrameRender(uint32_t frameIndex) {
    if (!_vsyncEnabled && !_disablePreviewItemAdded) {
        _container->addMenuItem(PluginType::DISPLAY_PLUGIN, MENU_PATH(), DISABLE_PREVIEW,
            [this](bool clicked) {
                _disablePreview = clicked;
                _container->setBoolSetting("disableHmdPreview", _disablePreview);
                if (_disablePreview) {
                    _clearPreviewFlag = true;
                }
            }, true, _disablePreview);
        _disablePreviewItemAdded = true;
    }
    return Parent::beginFrameRender(frameIndex);
}


bool HmdDisplayPlugin::internalActivate() {
    _disablePreviewItemAdded = false;
    _monoPreview = _container->getBoolSetting("monoPreview", DEFAULT_MONO_VIEW);
    _clearPreviewFlag = true;
    _container->addMenuItem(PluginType::DISPLAY_PLUGIN, MENU_PATH(), MONO_PREVIEW,
        [this](bool clicked) {
        _monoPreview = clicked;
        _container->setBoolSetting("monoPreview", _monoPreview);
    }, true, _monoPreview);

#if defined(Q_OS_MAC)
    _disablePreview = true;
#else
    _disablePreview = _container->getBoolSetting("disableHmdPreview", DEFAULT_DISABLE_PREVIEW || _vsyncEnabled);
#endif

    _container->removeMenu(FRAMERATE);
    for_each_eye([&](Eye eye) {
        _eyeInverseProjections[eye] = glm::inverse(_eyeProjections[eye]);
    });

    _clearPreviewFlag = true;

    return Parent::internalActivate();
}

void HmdDisplayPlugin::internalDeactivate() {
    Parent::internalDeactivate();
}

void HmdDisplayPlugin::customizeContext() {
    Parent::customizeContext();
    _overlayRenderer.build();
}

void HmdDisplayPlugin::uncustomizeContext() {
    // This stops the weirdness where if the preview was disabled, on switching back to 2D,
    // the vsync was stuck in the disabled state.  No idea why that happens though.
    _disablePreview = false;
    render([&](gpu::Batch& batch) {
        batch.enableStereo(false);
        batch.resetViewTransform();
        batch.setFramebuffer(_compositeFramebuffer);
        batch.clearColorFramebuffer(gpu::Framebuffer::BUFFER_COLOR0, vec4(0));
    });
    _overlayRenderer = OverlayRenderer();
    _previewTexture.reset();
    Parent::uncustomizeContext();
}

ivec4 HmdDisplayPlugin::getViewportForSourceSize(const uvec2& size) const {
    // screen preview mirroring
    auto window = _container->getPrimaryWidget();
    auto devicePixelRatio = window->devicePixelRatio();
    auto windowSize = toGlm(window->size());
    windowSize *= devicePixelRatio;
    float windowAspect = aspect(windowSize);
    float sceneAspect = aspect(size);
    float aspectRatio = sceneAspect / windowAspect;

    uvec2 targetViewportSize = windowSize;
    if (aspectRatio < 1.0f) {
        targetViewportSize.x *= aspectRatio;
    } else {
        targetViewportSize.y /= aspectRatio;
    }
    uvec2 targetViewportPosition;
    if (targetViewportSize.x < windowSize.x) {
        targetViewportPosition.x = (windowSize.x - targetViewportSize.x) / 2;
    } else if (targetViewportSize.y < windowSize.y) {
        targetViewportPosition.y = (windowSize.y - targetViewportSize.y) / 2;
    }
    return ivec4(targetViewportPosition, targetViewportSize);
}

float HmdDisplayPlugin::getLeftCenterPixel() const {
    glm::mat4 eyeProjection = _eyeProjections[Left];
    glm::mat4 inverseEyeProjection = glm::inverse(eyeProjection);
    vec2 eyeRenderTargetSize = { _renderTargetSize.x / 2, _renderTargetSize.y };

    vec4 left = vec4(-1, 0, -1, 1);
    vec4 right = vec4(1, 0, -1, 1);
    vec4 right2 = inverseEyeProjection * right;
    vec4 left2 = inverseEyeProjection * left;
    left2 /= left2.w;
    right2 /= right2.w;
    float width = -left2.x + right2.x;
    float leftBias = -left2.x / width;
    float leftCenterPixel = eyeRenderTargetSize.x * leftBias;
    return leftCenterPixel;
}

void HmdDisplayPlugin::internalPresent() {
    PROFILE_RANGE_EX(render, __FUNCTION__, 0xff00ff00, (uint64_t)presentCount())

    // Composite together the scene, overlay and mouse cursor
    hmdPresent();

    if (_displayTexture) {
        // Note: _displayTexture must currently be the same size as the display.
        uvec2 dims = uvec2(_displayTexture->getDimensions());
        auto viewport = ivec4(uvec2(0), dims);
        render([&](gpu::Batch& batch) {
            renderFromTexture(batch, _displayTexture, viewport, viewport);
        });
        swapBuffers();
    } else if (!_disablePreview) {
        // screen preview mirroring
        auto sourceSize = _renderTargetSize;
        if (_monoPreview) {
            sourceSize.x >>= 1;
        }

        float shiftLeftBy = getLeftCenterPixel() - (sourceSize.x / 2);
        float newWidth = sourceSize.x - shiftLeftBy;

        // Experimentally adjusted the region presented in preview to avoid seeing the masked pixels and recenter the center...
        static float SCALE_WIDTH = 0.9f;
        static float SCALE_OFFSET = 2.0f;
        newWidth *= SCALE_WIDTH;
        shiftLeftBy *= SCALE_OFFSET;

        const unsigned int RATIO_Y = 9;
        const unsigned int RATIO_X = 16;
        glm::uvec2 originalClippedSize { newWidth, newWidth * RATIO_Y / RATIO_X };

        glm::ivec4 viewport = getViewportForSourceSize(sourceSize);
        glm::ivec4 scissor = viewport;

        auto fbo = gpu::FramebufferPointer();

        render([&](gpu::Batch& batch) {

            if (_monoPreview) {
                auto window = _container->getPrimaryWidget();
                float devicePixelRatio = window->devicePixelRatio();
                glm::vec2 windowSize = toGlm(window->size());
                windowSize *= devicePixelRatio;

                float windowAspect = aspect(windowSize);  // example: 1920 x 1080 = 1.78
                float sceneAspect = aspect(originalClippedSize); // usually: 1512 x 850 = 1.78


                bool scaleToWidth = windowAspect < sceneAspect;

                float ratio;
                int scissorOffset;

                if (scaleToWidth) {
                    ratio = (float)windowSize.x / (float)newWidth;
                } else {
                    ratio = (float)windowSize.y / (float)originalClippedSize.y;
                }

                float scaledShiftLeftBy = shiftLeftBy * ratio;

                int scissorSizeX = originalClippedSize.x * ratio;
                int scissorSizeY = originalClippedSize.y * ratio;

                int viewportSizeX = sourceSize.x * ratio;
                int viewportSizeY = sourceSize.y * ratio;
                int viewportOffset = ((int)windowSize.y - viewportSizeY) / 2;

                if (scaleToWidth) {
                    scissorOffset = ((int)windowSize.y - scissorSizeY) / 2;
                    scissor = ivec4(0, scissorOffset, scissorSizeX, scissorSizeY);
                    viewport = ivec4(-scaledShiftLeftBy, viewportOffset, viewportSizeX, viewportSizeY);
                } else {
                    scissorOffset = ((int)windowSize.x - scissorSizeX) / 2;
                    scissor = ivec4(scissorOffset, 0, scissorSizeX, scissorSizeY);
                    viewport = ivec4(scissorOffset - scaledShiftLeftBy, viewportOffset, viewportSizeX, viewportSizeY);
                }

                // TODO: only bother getting and passing in the hmdPreviewFramebuffer if the camera is on
                fbo = DependencyManager::get<TextureCache>()->getHmdPreviewFramebuffer(windowSize.x, windowSize.y);

                viewport.z *= 2;
            }
            renderFromTexture(batch, _compositeFramebuffer->getRenderBuffer(0), viewport, scissor, fbo);
        });
        swapBuffers();

    } else if (_clearPreviewFlag) {
        QImage image;
        if (_vsyncEnabled) {
            image = QImage(PathUtils::resourcesPath() + "images/preview.png");
        } else {
            image = QImage(PathUtils::resourcesPath() + "images/preview-disabled.png");
        }

        image = image.mirrored();
        image = image.convertToFormat(QImage::Format_RGBA8888);
        if (!_previewTexture) {
            _previewTexture = gpu::Texture::createStrict(
                gpu::Element(gpu::VEC4, gpu::NUINT8, gpu::RGBA),
                image.width(), image.height(),
                gpu::Texture::MAX_NUM_MIPS,
                gpu::Sampler(gpu::Sampler::FILTER_MIN_MAG_MIP_LINEAR));
            _previewTexture->setSource("HMD Preview Texture");
            _previewTexture->setUsage(gpu::Texture::Usage::Builder().withColor().build());
            _previewTexture->setStoredMipFormat(gpu::Element(gpu::VEC4, gpu::NUINT8, gpu::RGBA));
            _previewTexture->assignStoredMip(0, image.byteCount(), image.constBits());
            _previewTexture->setAutoGenerateMips(true);
        }

        auto viewport = getViewportForSourceSize(uvec2(_previewTexture->getDimensions()));

        render([&](gpu::Batch& batch) {
            renderFromTexture(batch, _previewTexture, viewport, viewport);
        });
        _clearPreviewFlag = false;
        swapBuffers();
    }
    postPreview();

    // If preview is disabled, we need to check to see if the window size has changed
    // and re-render the no-preview message
    if (_disablePreview) {
        auto window = _container->getPrimaryWidget();
        glm::vec2 windowSize = toGlm(window->size());
        if (windowSize != _lastWindowSize) {
            _clearPreviewFlag = true;
            _lastWindowSize = windowSize;
        }
    }
}

// HMD specific stuff

glm::mat4 HmdDisplayPlugin::getHeadPose() const {
    return _currentRenderFrameInfo.renderPose;
}

void HmdDisplayPlugin::updatePresentPose() {
    // By default assume we'll present with the same pose as the render
    _currentPresentFrameInfo.presentPose = _currentPresentFrameInfo.renderPose;
}

void HmdDisplayPlugin::updateFrameData() {
    // Check if we have old frame data to discard
    static const uint32_t INVALID_FRAME = (uint32_t)(~0);
    uint32_t oldFrameIndex = _currentFrame ? _currentFrame->frameIndex : INVALID_FRAME;

    Parent::updateFrameData();
    uint32_t newFrameIndex = _currentFrame ? _currentFrame->frameIndex : INVALID_FRAME;

    if (oldFrameIndex != newFrameIndex) {
        withPresentThreadLock([&] {
            if (oldFrameIndex != INVALID_FRAME) {
                auto itr = _frameInfos.find(oldFrameIndex);
                if (itr != _frameInfos.end()) {
                    _frameInfos.erase(itr);
                }
            }
            if (newFrameIndex != INVALID_FRAME) {
                _currentPresentFrameInfo = _frameInfos[newFrameIndex];
            }
        });
    }

    updatePresentPose();

    if (_currentFrame) {
        auto batchPose = _currentFrame->pose;
        auto currentPose = _currentPresentFrameInfo.presentPose;
        auto correction = glm::inverse(batchPose) * currentPose;
        getGLBackend()->setCameraCorrection(correction);
    }

    auto compositorHelper = DependencyManager::get<CompositorHelper>();
    glm::mat4 modelMat = compositorHelper->getModelTransform().getMatrix();
<<<<<<< HEAD
    static const float OUT_OF_BOUNDS = -1;
    std::array<vec2, NUMBER_OF_HANDS> handGlowPoints { { vec2(OUT_OF_BOUNDS), vec2(OUT_OF_BOUNDS) } };
    vec2 extraGlowPoint(OUT_OF_BOUNDS);

    float uiRadius = compositorHelper->getHmdUiRadius();

    // compute the glow point interesections
    for (size_t i = 0; i < NUMBER_OF_HANDS; ++i) {
        if (_presentHandPoses[i] == IDENTITY_MATRIX) {
            continue;
        }
        const auto& handLaser = _presentHandLasers[i];
        if (!handLaser.valid()) {
            continue;
        }

        const vec3& laserDirection = handLaser.direction;
        mat4 model = _presentHandPoses[i];
        vec3 castStart = vec3(model[3]);
        vec3 castDirection = glm::quat_cast(model) * laserDirection;

        // this offset needs to match GRAB_POINT_SPHERE_OFFSET in scripts/system/libraries/controllers.js:19
        // and in vr-edit.js
        static const vec3 GRAB_POINT_SPHERE_OFFSET(0.04f, 0.13f, 0.039f);  // x = upward, y = forward, z = lateral

        // swizzle grab point so that (x = upward, y = lateral, z = forward)
        vec3 grabPointOffset = glm::vec3(GRAB_POINT_SPHERE_OFFSET.x, GRAB_POINT_SPHERE_OFFSET.z, -GRAB_POINT_SPHERE_OFFSET.y);
        if (i == 0) {
            grabPointOffset.x *= -1.0f; // this changes between left and right hands
        }
        castStart += glm::quat_cast(model) * grabPointOffset;

        // Find the intersection of the laser with he UI and use it to scale the model matrix
        float distance;
        if (!glm::intersectRaySphere(castStart, castDirection,
                                     _presentUiModelTransform.getTranslation(), uiRadius * uiRadius, distance)) {
            continue;
        }

        _presentHandLaserPoints[i].first = castStart;
        _presentHandLaserPoints[i].second = _presentHandLaserPoints[i].first + (castDirection * distance);

        vec3 intersectionPosition = castStart + (castDirection * distance) - _presentUiModelTransform.getTranslation();
        intersectionPosition = glm::inverse(_presentUiModelTransform.getRotation()) * intersectionPosition;

        // Take the interesection normal and convert it to a texture coordinate
        vec2 yawPitch;
        {
            vec2 xdir = glm::normalize(vec2(intersectionPosition.x, -intersectionPosition.z));
            yawPitch.x = glm::atan(xdir.x, xdir.y);
            yawPitch.y = (acosf(intersectionPosition.y) * -1.0f) + (float)M_PI_2;
        }
        vec2 halfFov = CompositorHelper::VIRTUAL_UI_TARGET_FOV / 2.0f;

        // Are we out of range
        if (glm::any(glm::greaterThan(glm::abs(yawPitch), halfFov))) {
            continue;
        }

        yawPitch /= CompositorHelper::VIRTUAL_UI_TARGET_FOV;
        yawPitch += 0.5f;
        handGlowPoints[i] = yawPitch;
    }

    // compute the glow point interesections
    if (_presentExtraLaser.valid()) {
        const vec3& laserDirection = _presentExtraLaser.direction;
        vec3 castStart = _presentExtraLaserStart;
        vec3 castDirection = laserDirection;

        // Find the intersection of the laser with he UI and use it to scale the model matrix
        float distance;
        if (glm::intersectRaySphere(castStart, castDirection,
            _presentUiModelTransform.getTranslation(), uiRadius * uiRadius, distance)) {


            _presentExtraLaserPoints.first = castStart;
            _presentExtraLaserPoints.second = _presentExtraLaserPoints.first + (castDirection * distance);

            vec3 intersectionPosition = castStart + (castDirection * distance) - _presentUiModelTransform.getTranslation();
            intersectionPosition = glm::inverse(_presentUiModelTransform.getRotation()) * intersectionPosition;

            // Take the interesection normal and convert it to a texture coordinate
            vec2 yawPitch;
            {
                vec2 xdir = glm::normalize(vec2(intersectionPosition.x, -intersectionPosition.z));
                yawPitch.x = glm::atan(xdir.x, xdir.y);
                yawPitch.y = (acosf(intersectionPosition.y) * -1.0f) + (float)M_PI_2;
            }
            vec2 halfFov = CompositorHelper::VIRTUAL_UI_TARGET_FOV / 2.0f;

            // Are we out of range
            if (!glm::any(glm::greaterThan(glm::abs(yawPitch), halfFov))) {
                yawPitch /= CompositorHelper::VIRTUAL_UI_TARGET_FOV;
                yawPitch += 0.5f;
                extraGlowPoint = yawPitch;
            }
        }
    }

=======
>>>>>>> 42f63339

    for_each_eye([&](Eye eye) {
        auto modelView = glm::inverse(_currentPresentFrameInfo.presentPose * getEyeToHeadTransform(eye)) * modelMat;
        _overlayRenderer.mvps[eye] = _eyeProjections[eye] * modelView;
    });
}

void HmdDisplayPlugin::OverlayRenderer::build() {
    vertices = std::make_shared<gpu::Buffer>();
    indices = std::make_shared<gpu::Buffer>();

    //UV mapping source: http://www.mvps.org/directx/articles/spheremap.htm

    static const float fov = CompositorHelper::VIRTUAL_UI_TARGET_FOV.y;
    static const float aspectRatio = CompositorHelper::VIRTUAL_UI_ASPECT_RATIO;
    static const uint16_t stacks = 128;
    static const uint16_t slices = 64;

    Vertex vertex;

    // Compute vertices positions and texture UV coordinate
    // Create and write to buffer
    for (int i = 0; i < stacks; i++) {
        vertex.uv.y = (float)i / (float)(stacks - 1); // First stack is 0.0f, last stack is 1.0f
        // abs(theta) <= fov / 2.0f
        float pitch = -fov * (vertex.uv.y - 0.5f);
        for (int j = 0; j < slices; j++) {
            vertex.uv.x = (float)j / (float)(slices - 1); // First slice is 0.0f, last slice is 1.0f
            // abs(phi) <= fov * aspectRatio / 2.0f
            float yaw = -fov * aspectRatio * (vertex.uv.x - 0.5f);
            vertex.pos = getPoint(yaw, pitch);
            vertices->append(sizeof(Vertex), (gpu::Byte*)&vertex);
        }
    }

    // Compute number of indices needed
    static const int VERTEX_PER_TRANGLE = 3;
    static const int TRIANGLE_PER_RECTANGLE = 2;
    int numberOfRectangles = (slices - 1) * (stacks - 1);
    indexCount = numberOfRectangles * TRIANGLE_PER_RECTANGLE * VERTEX_PER_TRANGLE;

    // Compute indices order
    std::vector<GLushort> indices;
    for (int i = 0; i < stacks - 1; i++) {
        for (int j = 0; j < slices - 1; j++) {
            GLushort bottomLeftIndex = i * slices + j;
            GLushort bottomRightIndex = bottomLeftIndex + 1;
            GLushort topLeftIndex = bottomLeftIndex + slices;
            GLushort topRightIndex = topLeftIndex + 1;
            // FIXME make a z-order curve for better vertex cache locality
            indices.push_back(topLeftIndex);
            indices.push_back(bottomLeftIndex);
            indices.push_back(topRightIndex);

            indices.push_back(topRightIndex);
            indices.push_back(bottomLeftIndex);
            indices.push_back(bottomRightIndex);
        }
    }
    this->indices->append(indices);
    format = std::make_shared<gpu::Stream::Format>(); // 1 for everyone
    format->setAttribute(gpu::Stream::POSITION, gpu::Stream::POSITION, gpu::Element(gpu::VEC3, gpu::FLOAT, gpu::XYZ), 0);
    format->setAttribute(gpu::Stream::TEXCOORD, gpu::Stream::TEXCOORD, gpu::Element(gpu::VEC2, gpu::FLOAT, gpu::UV));
    uniformBuffers[0] = std::make_shared<gpu::Buffer>(sizeof(Uniforms), nullptr);
    uniformBuffers[1] = std::make_shared<gpu::Buffer>(sizeof(Uniforms), nullptr);
    updatePipeline();
}

void HmdDisplayPlugin::OverlayRenderer::updatePipeline() {
    static const QString vsFile = PathUtils::resourcesPath() + "/shaders/hmd_ui.vert";
    static const QString fsFile = PathUtils::resourcesPath() + "/shaders/hmd_ui.frag";

#if LIVE_SHADER_RELOAD
    static qint64 vsBuiltAge = 0;
    static qint64 fsBuiltAge = 0;
    QFileInfo vsInfo(vsFile);
    QFileInfo fsInfo(fsFile);
    auto vsAge = vsInfo.lastModified().toMSecsSinceEpoch();
    auto fsAge = fsInfo.lastModified().toMSecsSinceEpoch();
    if (!pipeline || vsAge > vsBuiltAge || fsAge > fsBuiltAge) {
        vsBuiltAge = vsAge;
        fsBuiltAge = fsAge;
#else
    if (!pipeline) {
#endif
        QString vsSource = readFile(vsFile);
        QString fsSource = readFile(fsFile);
        auto vs = gpu::Shader::createVertex(vsSource.toLocal8Bit().toStdString());
        auto ps = gpu::Shader::createPixel(fsSource.toLocal8Bit().toStdString());
        auto program = gpu::Shader::createProgram(vs, ps);
        gpu::gl::GLBackend::makeProgram(*program, gpu::Shader::BindingSet());
        this->uniformsLocation = program->getUniformBuffers().findLocation("overlayBuffer");

        gpu::StatePointer state = gpu::StatePointer(new gpu::State());
        state->setDepthTest(gpu::State::DepthTest(true, true, gpu::LESS_EQUAL));
        state->setBlendFunction(true,
            gpu::State::SRC_ALPHA, gpu::State::BLEND_OP_ADD, gpu::State::INV_SRC_ALPHA,
            gpu::State::FACTOR_ALPHA, gpu::State::BLEND_OP_ADD, gpu::State::ONE);

        pipeline = gpu::Pipeline::create(program, state);
    }
}

void HmdDisplayPlugin::OverlayRenderer::render(HmdDisplayPlugin& plugin) {
    updatePipeline();
    for_each_eye([&](Eye eye){
        uniforms.mvp = mvps[eye];
        uniformBuffers[eye]->setSubData(0, uniforms);
    });
    plugin.render([&](gpu::Batch& batch) {
        batch.enableStereo(false);
        batch.setFramebuffer(plugin._compositeFramebuffer);
        batch.setPipeline(pipeline);
        batch.setInputFormat(format);
        gpu::BufferView posView(vertices, VERTEX_OFFSET, vertices->getSize(), VERTEX_STRIDE, format->getAttributes().at(gpu::Stream::POSITION)._element);
        gpu::BufferView uvView(vertices, TEXTURE_OFFSET, vertices->getSize(), VERTEX_STRIDE, format->getAttributes().at(gpu::Stream::TEXCOORD)._element);
        batch.setInputBuffer(gpu::Stream::POSITION, posView);
        batch.setInputBuffer(gpu::Stream::TEXCOORD, uvView);
        batch.setIndexBuffer(gpu::UINT16, indices, 0);
        batch.setResourceTexture(0, plugin._currentFrame->overlay);
        // FIXME use stereo information input to set both MVPs in the uniforms
        for_each_eye([&](Eye eye) {
            batch.setUniformBuffer(uniformsLocation, uniformBuffers[eye]);
            batch.setViewportTransform(plugin.eyeViewport(eye));
            batch.drawIndexed(gpu::TRIANGLES, indexCount);
        });
    });
}

void HmdDisplayPlugin::compositePointer() {
    auto& cursorManager = Cursor::Manager::instance();
    const auto& cursorData = _cursorsData[cursorManager.getCursor()->getIcon()];
    auto compositorHelper = DependencyManager::get<CompositorHelper>();
    // Reconstruct the headpose from the eye poses
    auto headPosition = vec3(_currentPresentFrameInfo.presentPose[3]);
    render([&](gpu::Batch& batch) {
        // FIXME use standard gpu stereo rendering for this.
        batch.enableStereo(false);
        batch.setFramebuffer(_compositeFramebuffer);
        batch.setPipeline(_cursorPipeline);
        batch.setResourceTexture(0, cursorData.texture);
        batch.resetViewTransform();
        for_each_eye([&](Eye eye) {
            batch.setViewportTransform(eyeViewport(eye));
            batch.setProjectionTransform(_eyeProjections[eye]);
            auto eyePose = _currentPresentFrameInfo.presentPose * getEyeToHeadTransform(eye);
            auto reticleTransform = compositorHelper->getReticleTransform(eyePose, headPosition);
            batch.setModelTransform(reticleTransform);
            batch.draw(gpu::TRIANGLE_STRIP, 4);
        });
    });
}

void HmdDisplayPlugin::compositeOverlay() {
    if (!_currentFrame || !_currentFrame->overlay) {
        return;
    }

    _overlayRenderer.render(*this);
}

HmdDisplayPlugin::~HmdDisplayPlugin() {
}

float HmdDisplayPlugin::stutterRate() const {
    return _stutterRate.rate();
}<|MERGE_RESOLUTION|>--- conflicted
+++ resolved
@@ -349,115 +349,12 @@
 
     auto compositorHelper = DependencyManager::get<CompositorHelper>();
     glm::mat4 modelMat = compositorHelper->getModelTransform().getMatrix();
-<<<<<<< HEAD
-    static const float OUT_OF_BOUNDS = -1;
-    std::array<vec2, NUMBER_OF_HANDS> handGlowPoints { { vec2(OUT_OF_BOUNDS), vec2(OUT_OF_BOUNDS) } };
-    vec2 extraGlowPoint(OUT_OF_BOUNDS);
-
-    float uiRadius = compositorHelper->getHmdUiRadius();
-
-    // compute the glow point interesections
-    for (size_t i = 0; i < NUMBER_OF_HANDS; ++i) {
-        if (_presentHandPoses[i] == IDENTITY_MATRIX) {
-            continue;
-        }
-        const auto& handLaser = _presentHandLasers[i];
-        if (!handLaser.valid()) {
-            continue;
-        }
-
-        const vec3& laserDirection = handLaser.direction;
-        mat4 model = _presentHandPoses[i];
-        vec3 castStart = vec3(model[3]);
-        vec3 castDirection = glm::quat_cast(model) * laserDirection;
-
-        // this offset needs to match GRAB_POINT_SPHERE_OFFSET in scripts/system/libraries/controllers.js:19
-        // and in vr-edit.js
-        static const vec3 GRAB_POINT_SPHERE_OFFSET(0.04f, 0.13f, 0.039f);  // x = upward, y = forward, z = lateral
-
-        // swizzle grab point so that (x = upward, y = lateral, z = forward)
-        vec3 grabPointOffset = glm::vec3(GRAB_POINT_SPHERE_OFFSET.x, GRAB_POINT_SPHERE_OFFSET.z, -GRAB_POINT_SPHERE_OFFSET.y);
-        if (i == 0) {
-            grabPointOffset.x *= -1.0f; // this changes between left and right hands
-        }
-        castStart += glm::quat_cast(model) * grabPointOffset;
-
-        // Find the intersection of the laser with he UI and use it to scale the model matrix
-        float distance;
-        if (!glm::intersectRaySphere(castStart, castDirection,
-                                     _presentUiModelTransform.getTranslation(), uiRadius * uiRadius, distance)) {
-            continue;
-        }
-
-        _presentHandLaserPoints[i].first = castStart;
-        _presentHandLaserPoints[i].second = _presentHandLaserPoints[i].first + (castDirection * distance);
-
-        vec3 intersectionPosition = castStart + (castDirection * distance) - _presentUiModelTransform.getTranslation();
-        intersectionPosition = glm::inverse(_presentUiModelTransform.getRotation()) * intersectionPosition;
-
-        // Take the interesection normal and convert it to a texture coordinate
-        vec2 yawPitch;
-        {
-            vec2 xdir = glm::normalize(vec2(intersectionPosition.x, -intersectionPosition.z));
-            yawPitch.x = glm::atan(xdir.x, xdir.y);
-            yawPitch.y = (acosf(intersectionPosition.y) * -1.0f) + (float)M_PI_2;
-        }
-        vec2 halfFov = CompositorHelper::VIRTUAL_UI_TARGET_FOV / 2.0f;
-
-        // Are we out of range
-        if (glm::any(glm::greaterThan(glm::abs(yawPitch), halfFov))) {
-            continue;
-        }
-
-        yawPitch /= CompositorHelper::VIRTUAL_UI_TARGET_FOV;
-        yawPitch += 0.5f;
-        handGlowPoints[i] = yawPitch;
-    }
-
-    // compute the glow point interesections
-    if (_presentExtraLaser.valid()) {
-        const vec3& laserDirection = _presentExtraLaser.direction;
-        vec3 castStart = _presentExtraLaserStart;
-        vec3 castDirection = laserDirection;
-
-        // Find the intersection of the laser with he UI and use it to scale the model matrix
-        float distance;
-        if (glm::intersectRaySphere(castStart, castDirection,
-            _presentUiModelTransform.getTranslation(), uiRadius * uiRadius, distance)) {
-
-
-            _presentExtraLaserPoints.first = castStart;
-            _presentExtraLaserPoints.second = _presentExtraLaserPoints.first + (castDirection * distance);
-
-            vec3 intersectionPosition = castStart + (castDirection * distance) - _presentUiModelTransform.getTranslation();
-            intersectionPosition = glm::inverse(_presentUiModelTransform.getRotation()) * intersectionPosition;
-
-            // Take the interesection normal and convert it to a texture coordinate
-            vec2 yawPitch;
-            {
-                vec2 xdir = glm::normalize(vec2(intersectionPosition.x, -intersectionPosition.z));
-                yawPitch.x = glm::atan(xdir.x, xdir.y);
-                yawPitch.y = (acosf(intersectionPosition.y) * -1.0f) + (float)M_PI_2;
-            }
-            vec2 halfFov = CompositorHelper::VIRTUAL_UI_TARGET_FOV / 2.0f;
-
-            // Are we out of range
-            if (!glm::any(glm::greaterThan(glm::abs(yawPitch), halfFov))) {
-                yawPitch /= CompositorHelper::VIRTUAL_UI_TARGET_FOV;
-                yawPitch += 0.5f;
-                extraGlowPoint = yawPitch;
-            }
-        }
-    }
-
-=======
->>>>>>> 42f63339
 
     for_each_eye([&](Eye eye) {
         auto modelView = glm::inverse(_currentPresentFrameInfo.presentPose * getEyeToHeadTransform(eye)) * modelMat;
         _overlayRenderer.mvps[eye] = _eyeProjections[eye] * modelView;
     });
-}
+    }
 
 void HmdDisplayPlugin::OverlayRenderer::build() {
     vertices = std::make_shared<gpu::Buffer>();
