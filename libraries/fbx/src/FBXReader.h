--- conflicted
+++ resolved
@@ -128,10 +128,10 @@
 
     QString materialID;
 
-    mutable bool trianglesForQuadsAvailable = false;
-    mutable int trianglesForQuadsIndicesCount = 0;
-
-    gpu::BufferPointer getTrianglesForQuads() const;
+    mutable bool mergedTrianglesAvailable = false;
+    mutable int mergedTrianglesIndicesCount = 0;
+
+    gpu::BufferPointer getMergedTriangles() const;
 };
 
 class FBXMaterial {
@@ -152,17 +152,7 @@
     FBXTexture specularTexture;
     FBXTexture emissiveTexture;
 
-<<<<<<< HEAD
     bool needTangentSpace() const;
-
-=======
-    QString materialID;
-    model::MaterialPointer _material;
-    mutable bool mergedTrianglesAvailable = false;
-    mutable int mergedTrianglesIndicesCount = 0;
-
-    gpu::BufferPointer getMergedTriangles() const;
->>>>>>> 7b5cbbf7
 };
 
 /// A single mesh (with optional blendshapes) extracted from an FBX document.
