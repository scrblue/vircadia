--- conflicted
+++ resolved
@@ -2096,14 +2096,9 @@
     }
 
     if (part.quadIndices.size() > 0) {
-<<<<<<< HEAD
-        // FIXME CORE
-        // batch.drawIndexed(gpu::QUADS, part.quadIndices.size(), offset);
-=======
         batch.setIndexBuffer(gpu::UINT32, part.getTrianglesForQuads(), 0);
         batch.drawIndexed(gpu::TRIANGLES, part.trianglesForQuadsIndicesCount, 0);
 
->>>>>>> 95620b63
         offset += part.quadIndices.size() * sizeof(int);
         batch.setIndexBuffer(gpu::UINT32, (networkMesh._indexBuffer), 0); // restore this in case there are triangles too
     }
