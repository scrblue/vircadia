//
//  Model.cpp
//  interface/src/renderer
//
//  Created by Andrzej Kapolka on 10/18/13.
//  Copyright 2013 High Fidelity, Inc.
//
//  Distributed under the Apache License, Version 2.0.
//  See the accompanying file LICENSE or http://www.apache.org/licenses/LICENSE-2.0.html
//

#include <gpu/GPUConfig.h>

#include <QMetaType>
#include <QRunnable>
#include <QThreadPool>

#include <glm/gtx/transform.hpp>
#include <glm/gtx/norm.hpp>

#include <CapsuleShape.h>
#include <GeometryUtil.h>
#include <gpu/Batch.h>
#include <gpu/GLBackend.h>
#include <PathUtils.h>
#include <PerfStat.h>
#include "PhysicsEntity.h"
#include <ShapeCollider.h>
#include <SphereShape.h>
#include <ViewFrustum.h>

#include "AbstractViewStateInterface.h"
#include "AnimationHandle.h"
#include "DeferredLightingEffect.h"
#include "GlowEffect.h"
#include "Model.h"
#include "RenderUtilsLogging.h"

#include "model_vert.h"
#include "model_shadow_vert.h"
#include "model_normal_map_vert.h"
#include "model_lightmap_vert.h"
#include "model_lightmap_normal_map_vert.h"
#include "skin_model_vert.h"
#include "skin_model_shadow_vert.h"
#include "skin_model_normal_map_vert.h"

#include "model_frag.h"
#include "model_shadow_frag.h"
#include "model_normal_map_frag.h"
#include "model_normal_specular_map_frag.h"
#include "model_specular_map_frag.h"
#include "model_lightmap_frag.h"
#include "model_lightmap_normal_map_frag.h"
#include "model_lightmap_normal_specular_map_frag.h"
#include "model_lightmap_specular_map_frag.h"
#include "model_translucent_frag.h"


#define GLBATCH( call ) batch._##call
//#define GLBATCH( call ) call

using namespace std;

static int modelPointerTypeId = qRegisterMetaType<QPointer<Model> >();
static int weakNetworkGeometryPointerTypeId = qRegisterMetaType<QWeakPointer<NetworkGeometry> >();
static int vec3VectorTypeId = qRegisterMetaType<QVector<glm::vec3> >();
float Model::FAKE_DIMENSION_PLACEHOLDER = -1.0f;

Model::Model(QObject* parent) :
    QObject(parent),
    _scale(1.0f, 1.0f, 1.0f),
    _scaleToFit(false),
    _scaleToFitDimensions(0.0f),
    _scaledToFit(false),
    _snapModelToRegistrationPoint(false),
    _snappedToRegistrationPoint(false),
    _showTrueJointTransforms(true),
    _lodDistance(0.0f),
    _pupilDilation(0.0f),
    _url("http://invalid.com"),
    _isVisible(true),
    _blendNumber(0),
    _appliedBlendNumber(0),
    _calculatedMeshPartOffsetValid(false),
    _calculatedMeshPartBoxesValid(false),
    _calculatedMeshBoxesValid(false),
    _calculatedMeshTrianglesValid(false),
    _meshGroupsKnown(false),
    _isWireframe(false),
    _renderCollisionHull(false) {
    
    // we may have been created in the network thread, but we live in the main thread
    if (_viewState) {
        moveToThread(_viewState->getMainThread());
    }
    
    setSnapModelToRegistrationPoint(true, glm::vec3(0.5f));
}

Model::~Model() {
    deleteGeometry();
}

Model::RenderPipelineLib Model::_renderPipelineLib;
const GLint MATERIAL_GPU_SLOT = 3;

void Model::RenderPipelineLib::addRenderPipeline(Model::RenderKey key,
                                                 gpu::ShaderPointer& vertexShader,
                                                 gpu::ShaderPointer& pixelShader ) {

    gpu::Shader::BindingSet slotBindings;
    slotBindings.insert(gpu::Shader::Binding(std::string("materialBuffer"), MATERIAL_GPU_SLOT));
    slotBindings.insert(gpu::Shader::Binding(std::string("diffuseMap"), 0));
    slotBindings.insert(gpu::Shader::Binding(std::string("normalMap"), 1));
    slotBindings.insert(gpu::Shader::Binding(std::string("specularMap"), 2));
    slotBindings.insert(gpu::Shader::Binding(std::string("emissiveMap"), 3));
    slotBindings.insert(gpu::Shader::Binding(std::string("lightBuffer"), 4));

    gpu::ShaderPointer program = gpu::ShaderPointer(gpu::Shader::createProgram(vertexShader, pixelShader));
    gpu::Shader::makeProgram(*program, slotBindings);
    
    
    auto locations = std::shared_ptr<Locations>(new Locations());
    initLocations(program, *locations);

    
    gpu::StatePointer state = gpu::StatePointer(new gpu::State());
 
    // Backface on shadow
    if (key.isShadow()) {
        state->setCullMode(gpu::State::CULL_FRONT);
        state->setDepthBias(1.0f);
        state->setDepthBiasSlopeScale(4.0f);
    } else {
        state->setCullMode(gpu::State::CULL_BACK);
    }

    // Z test depends if transparent or not
    state->setDepthTest(true, !key.isTranslucent(), gpu::LESS_EQUAL);

    // Blend on transparent
    state->setBlendFunction(key.isTranslucent(),
        gpu::State::ONE, gpu::State::BLEND_OP_ADD, gpu::State::INV_SRC_ALPHA, // For transparent only, this keep the highlight intensity
        gpu::State::FACTOR_ALPHA, gpu::State::BLEND_OP_ADD, gpu::State::ONE);

    // Good to go add the brand new pipeline
    auto pipeline = gpu::PipelinePointer(gpu::Pipeline::create(program, state));
    insert(value_type(key.getRaw(), RenderPipeline(pipeline, locations)));
    
    
    if (!key.isWireFrame()) {
        
        RenderKey wireframeKey(key.getRaw() | RenderKey::IS_WIREFRAME);
        gpu::StatePointer wireframeState = gpu::StatePointer(new gpu::State(state->getValues()));
        
        wireframeState->setFillMode(gpu::State::FILL_LINE);
        
        // create a new RenderPipeline with the same shader side and the mirrorState
        auto wireframePipeline = gpu::PipelinePointer(gpu::Pipeline::create(program, wireframeState));
        insert(value_type(wireframeKey.getRaw(), RenderPipeline(wireframePipeline, locations)));
    }
    
    // If not a shadow pass, create the mirror version from the same state, just change the FrontFace
    if (!key.isShadow()) {
        
        RenderKey mirrorKey(key.getRaw() | RenderKey::IS_MIRROR);
        gpu::StatePointer mirrorState = gpu::StatePointer(new gpu::State(state->getValues()));

        mirrorState->setFrontFaceClockwise(true);

        // create a new RenderPipeline with the same shader side and the mirrorState
        auto mirrorPipeline = gpu::PipelinePointer(gpu::Pipeline::create(program, mirrorState));
        insert(value_type(mirrorKey.getRaw(), RenderPipeline(mirrorPipeline, locations)));
        
        if (!key.isWireFrame()) {
            RenderKey wireframeKey(key.getRaw() | RenderKey::IS_MIRROR | RenderKey::IS_WIREFRAME);
            gpu::StatePointer wireframeState = gpu::StatePointer(new gpu::State(state->getValues()));;
            
            wireframeState->setFillMode(gpu::State::FILL_LINE);
            
            // create a new RenderPipeline with the same shader side and the mirrorState
            auto wireframePipeline = gpu::PipelinePointer(gpu::Pipeline::create(program, wireframeState));
            insert(value_type(wireframeKey.getRaw(), RenderPipeline(wireframePipeline, locations)));
        }
    }
}


void Model::RenderPipelineLib::initLocations(gpu::ShaderPointer& program, Model::Locations& locations) {
    locations.alphaThreshold = program->getUniforms().findLocation("alphaThreshold");
    locations.texcoordMatrices = program->getUniforms().findLocation("texcoordMatrices");
    locations.emissiveParams = program->getUniforms().findLocation("emissiveParams");
    locations.glowIntensity = program->getUniforms().findLocation("glowIntensity");

    locations.specularTextureUnit = program->getTextures().findLocation("specularMap");
    locations.emissiveTextureUnit = program->getTextures().findLocation("emissiveMap");

#if (GPU_FEATURE_PROFILE == GPU_CORE)
    locations.materialBufferUnit = program->getBuffers().findLocation("materialBuffer");
    locations.lightBufferUnit = program->getBuffers().findLocation("lightBuffer");
#else
    locations.materialBufferUnit = program->getUniforms().findLocation("materialBuffer");
    locations.lightBufferUnit = program->getUniforms().findLocation("lightBuffer");
#endif
    locations.clusterMatrices = program->getUniforms().findLocation("clusterMatrices");

    locations.clusterIndices = program->getInputs().findLocation("clusterIndices");;
    locations.clusterWeights = program->getInputs().findLocation("clusterWeights");;
    


}

AbstractViewStateInterface* Model::_viewState = NULL;


void Model::setScale(const glm::vec3& scale) {
    setScaleInternal(scale);
    // if anyone sets scale manually, then we are no longer scaled to fit
    _scaleToFit = false;
    _scaledToFit = false;
}

void Model::setScaleInternal(const glm::vec3& scale) {
    float scaleLength = glm::length(_scale);
    float relativeDeltaScale = glm::length(_scale - scale) / scaleLength;

    const float ONE_PERCENT = 0.01f;
    if (relativeDeltaScale > ONE_PERCENT || scaleLength < EPSILON) {
        _scale = scale;
        initJointTransforms();
        if (_shapes.size() > 0) {
            clearShapes();
            buildShapes();
        }
    }
}

void Model::setOffset(const glm::vec3& offset) { 
    _offset = offset; 
    
    // if someone manually sets our offset, then we are no longer snapped to center
    _snapModelToRegistrationPoint = false; 
    _snappedToRegistrationPoint = false; 
}

QVector<JointState> Model::createJointStates(const FBXGeometry& geometry) {
    QVector<JointState> jointStates;
    for (int i = 0; i < geometry.joints.size(); ++i) {
        const FBXJoint& joint = geometry.joints[i];
        // store a pointer to the FBXJoint in the JointState
        JointState state;
        state.setFBXJoint(&joint);

        jointStates.append(state);
    }
    return jointStates;
};

void Model::initJointTransforms() {
    // compute model transforms
    int numStates = _jointStates.size();
    for (int i = 0; i < numStates; ++i) {
        JointState& state = _jointStates[i];
        const FBXJoint& joint = state.getFBXJoint();
        int parentIndex = joint.parentIndex;
        if (parentIndex == -1) {
            const FBXGeometry& geometry = _geometry->getFBXGeometry();
            // NOTE: in practice geometry.offset has a non-unity scale (rather than a translation)
            glm::mat4 parentTransform = glm::scale(_scale) * glm::translate(_offset) * geometry.offset;
            state.initTransform(parentTransform);
        } else {
            const JointState& parentState = _jointStates.at(parentIndex);
            state.initTransform(parentState.getTransform());
        }
    }
}

void Model::init() {
    if (_renderPipelineLib.empty()) {
        // Vertex shaders
        auto modelVertex = gpu::ShaderPointer(gpu::Shader::createVertex(std::string(model_vert)));
        auto modelNormalMapVertex = gpu::ShaderPointer(gpu::Shader::createVertex(std::string(model_normal_map_vert)));
        auto modelLightmapVertex = gpu::ShaderPointer(gpu::Shader::createVertex(std::string(model_lightmap_vert)));
        auto modelLightmapNormalMapVertex = gpu::ShaderPointer(gpu::Shader::createVertex(std::string(model_lightmap_normal_map_vert)));
        auto modelShadowVertex = gpu::ShaderPointer(gpu::Shader::createVertex(std::string(model_shadow_vert)));
        auto skinModelVertex = gpu::ShaderPointer(gpu::Shader::createVertex(std::string(skin_model_vert)));
        auto skinModelNormalMapVertex = gpu::ShaderPointer(gpu::Shader::createVertex(std::string(skin_model_normal_map_vert)));
        auto skinModelShadowVertex = gpu::ShaderPointer(gpu::Shader::createVertex(std::string(skin_model_shadow_vert)));

        // Pixel shaders
        auto modelPixel = gpu::ShaderPointer(gpu::Shader::createPixel(std::string(model_frag)));
        auto modelNormalMapPixel = gpu::ShaderPointer(gpu::Shader::createPixel(std::string(model_normal_map_frag)));
        auto modelSpecularMapPixel = gpu::ShaderPointer(gpu::Shader::createPixel(std::string(model_specular_map_frag)));
        auto modelNormalSpecularMapPixel = gpu::ShaderPointer(gpu::Shader::createPixel(std::string(model_normal_specular_map_frag)));
        auto modelTranslucentPixel = gpu::ShaderPointer(gpu::Shader::createPixel(std::string(model_translucent_frag)));
        auto modelShadowPixel = gpu::ShaderPointer(gpu::Shader::createPixel(std::string(model_shadow_frag)));
        auto modelLightmapPixel = gpu::ShaderPointer(gpu::Shader::createPixel(std::string(model_lightmap_frag)));
        auto modelLightmapNormalMapPixel = gpu::ShaderPointer(gpu::Shader::createPixel(std::string(model_lightmap_normal_map_frag)));
        auto modelLightmapSpecularMapPixel = gpu::ShaderPointer(gpu::Shader::createPixel(std::string(model_lightmap_specular_map_frag)));
        auto modelLightmapNormalSpecularMapPixel = gpu::ShaderPointer(gpu::Shader::createPixel(std::string(model_lightmap_normal_specular_map_frag)));

        // Fill the renderPipelineLib
        
        _renderPipelineLib.addRenderPipeline(
            RenderKey(0),
            modelVertex, modelPixel);

        _renderPipelineLib.addRenderPipeline(
            RenderKey(RenderKey::HAS_TANGENTS),
            modelNormalMapVertex, modelNormalMapPixel);

        _renderPipelineLib.addRenderPipeline(
            RenderKey(RenderKey::HAS_SPECULAR),
            modelVertex, modelSpecularMapPixel);

        _renderPipelineLib.addRenderPipeline(
            RenderKey(RenderKey::HAS_TANGENTS | RenderKey::HAS_SPECULAR),
            modelNormalMapVertex, modelNormalSpecularMapPixel);

        
        _renderPipelineLib.addRenderPipeline(
             RenderKey(RenderKey::IS_TRANSLUCENT),
             modelVertex, modelTranslucentPixel);
        // FIXME Ignore lightmap for translucents meshpart
        _renderPipelineLib.addRenderPipeline(
             RenderKey(RenderKey::IS_TRANSLUCENT | RenderKey::HAS_LIGHTMAP),
             modelVertex, modelTranslucentPixel);
 
        _renderPipelineLib.addRenderPipeline(
            RenderKey(RenderKey::HAS_TANGENTS | RenderKey::IS_TRANSLUCENT),
            modelNormalMapVertex, modelTranslucentPixel);

        _renderPipelineLib.addRenderPipeline(
            RenderKey(RenderKey::HAS_SPECULAR | RenderKey::IS_TRANSLUCENT),
            modelVertex, modelTranslucentPixel);

        _renderPipelineLib.addRenderPipeline(
            RenderKey(RenderKey::HAS_TANGENTS | RenderKey::HAS_SPECULAR | RenderKey::IS_TRANSLUCENT),
            modelNormalMapVertex, modelTranslucentPixel);


        _renderPipelineLib.addRenderPipeline(
            RenderKey(RenderKey::HAS_LIGHTMAP),
            modelLightmapVertex, modelLightmapPixel);
        _renderPipelineLib.addRenderPipeline(
            RenderKey(RenderKey::HAS_LIGHTMAP | RenderKey::HAS_TANGENTS),
            modelLightmapNormalMapVertex, modelLightmapNormalMapPixel);

        _renderPipelineLib.addRenderPipeline(
            RenderKey(RenderKey::HAS_LIGHTMAP | RenderKey::HAS_SPECULAR),
            modelLightmapVertex, modelLightmapSpecularMapPixel);

        _renderPipelineLib.addRenderPipeline(
            RenderKey(RenderKey::HAS_LIGHTMAP | RenderKey::HAS_TANGENTS | RenderKey::HAS_SPECULAR),
            modelLightmapNormalMapVertex, modelLightmapNormalSpecularMapPixel);


        _renderPipelineLib.addRenderPipeline(
            RenderKey(RenderKey::IS_SKINNED),
            skinModelVertex, modelPixel);

        _renderPipelineLib.addRenderPipeline(
            RenderKey(RenderKey::IS_SKINNED | RenderKey::HAS_TANGENTS),
            skinModelNormalMapVertex, modelNormalMapPixel);

        _renderPipelineLib.addRenderPipeline(
            RenderKey(RenderKey::IS_SKINNED | RenderKey::HAS_SPECULAR),
            skinModelVertex, modelSpecularMapPixel);

        _renderPipelineLib.addRenderPipeline(
            RenderKey(RenderKey::IS_SKINNED | RenderKey::HAS_TANGENTS | RenderKey::HAS_SPECULAR),
            skinModelNormalMapVertex, modelNormalSpecularMapPixel);


        _renderPipelineLib.addRenderPipeline(
            RenderKey(RenderKey::IS_SKINNED | RenderKey::IS_TRANSLUCENT),
            skinModelVertex, modelTranslucentPixel);

        _renderPipelineLib.addRenderPipeline(
            RenderKey(RenderKey::IS_SKINNED | RenderKey::HAS_TANGENTS | RenderKey::IS_TRANSLUCENT),
            skinModelNormalMapVertex, modelTranslucentPixel);

        _renderPipelineLib.addRenderPipeline(
            RenderKey(RenderKey::IS_SKINNED | RenderKey::HAS_SPECULAR | RenderKey::IS_TRANSLUCENT),
            skinModelVertex, modelTranslucentPixel);

        _renderPipelineLib.addRenderPipeline(
            RenderKey(RenderKey::IS_SKINNED | RenderKey::HAS_TANGENTS | RenderKey::HAS_SPECULAR | RenderKey::IS_TRANSLUCENT),
            skinModelNormalMapVertex, modelTranslucentPixel);


        _renderPipelineLib.addRenderPipeline(
            RenderKey(RenderKey::IS_DEPTH_ONLY | RenderKey::IS_SHADOW),
            modelShadowVertex, modelShadowPixel);


        _renderPipelineLib.addRenderPipeline(
            RenderKey(RenderKey::IS_SKINNED | RenderKey::IS_DEPTH_ONLY | RenderKey::IS_SHADOW),
            skinModelShadowVertex, modelShadowPixel);
    }
}

void Model::reset() {
    if (_jointStates.isEmpty()) {
        return;
    }
    const FBXGeometry& geometry = _geometry->getFBXGeometry();
    for (int i = 0; i < _jointStates.size(); i++) {
        _jointStates[i].setRotationInConstrainedFrame(geometry.joints.at(i).rotation, 0.0f);
    }
    
    _meshGroupsKnown = false;
    _readyWhenAdded = false; // in case any of our users are using scenes
    invalidCalculatedMeshBoxes(); // if we have to reload, we need to assume our mesh boxes are all invalid
}

bool Model::updateGeometry() {
    PROFILE_RANGE(__FUNCTION__);
    bool needFullUpdate = false;

    bool needToRebuild = false;
    if (_nextGeometry) {
        _nextGeometry = _nextGeometry->getLODOrFallback(_lodDistance, _nextLODHysteresis);
        _nextGeometry->setLoadPriority(this, -_lodDistance);
        _nextGeometry->ensureLoading();
        if (_nextGeometry->isLoaded()) {
            applyNextGeometry();
            needToRebuild = true;
        }
    }
    if (!_geometry) {
        // geometry is not ready
        return false;
    }

    QSharedPointer<NetworkGeometry> geometry = _geometry->getLODOrFallback(_lodDistance, _lodHysteresis);
    if (_geometry != geometry) {

        // NOTE: it is theoretically impossible to reach here after passing through the applyNextGeometry() call above.
        // Which means we don't need to worry about calling deleteGeometry() below immediately after creating new geometry.

        const FBXGeometry& newGeometry = geometry->getFBXGeometry();
        QVector<JointState> newJointStates = createJointStates(newGeometry);
        if (! _jointStates.isEmpty()) {
            // copy the existing joint states
            const FBXGeometry& oldGeometry = _geometry->getFBXGeometry();
            for (QHash<QString, int>::const_iterator it = oldGeometry.jointIndices.constBegin();
                    it != oldGeometry.jointIndices.constEnd(); it++) {
                int oldIndex = it.value() - 1;
                int newIndex = newGeometry.getJointIndex(it.key());
                if (newIndex != -1) {
                    newJointStates[newIndex].copyState(_jointStates[oldIndex]);
                }
            }
        } 
        deleteGeometry();
        _dilatedTextures.clear();
        _geometry = geometry;
        _meshGroupsKnown = false;
        _readyWhenAdded = false; // in case any of our users are using scenes
        invalidCalculatedMeshBoxes(); // if we have to reload, we need to assume our mesh boxes are all invalid
        initJointStates(newJointStates);
        needToRebuild = true;
    } else if (_jointStates.isEmpty()) {
        const FBXGeometry& fbxGeometry = geometry->getFBXGeometry();
        if (fbxGeometry.joints.size() > 0) {
            initJointStates(createJointStates(fbxGeometry));
            needToRebuild = true;
        }
    } else if (!geometry->isLoaded()) {
        deleteGeometry();
        _dilatedTextures.clear();
    }
    _geometry->setLoadPriority(this, -_lodDistance);
    _geometry->ensureLoading();
   
    if (needToRebuild) {
        const FBXGeometry& fbxGeometry = geometry->getFBXGeometry();
        foreach (const FBXMesh& mesh, fbxGeometry.meshes) {
            MeshState state;
            state.clusterMatrices.resize(mesh.clusters.size());
            _meshStates.append(state);    

            gpu::BufferPointer buffer(new gpu::Buffer());
            if (!mesh.blendshapes.isEmpty()) {
                buffer->resize((mesh.vertices.size() + mesh.normals.size()) * sizeof(glm::vec3));
                buffer->setSubData(0, mesh.vertices.size() * sizeof(glm::vec3), (gpu::Byte*) mesh.vertices.constData());
                buffer->setSubData(mesh.vertices.size() * sizeof(glm::vec3),
                    mesh.normals.size() * sizeof(glm::vec3), (gpu::Byte*) mesh.normals.constData());
            }
            _blendedVertexBuffers.push_back(buffer);
        }
        needFullUpdate = true;
    }
    return needFullUpdate;
}

// virtual
void Model::initJointStates(QVector<JointState> states) {
    _jointStates = states;
    initJointTransforms();

    int numStates = _jointStates.size();
    float radius = 0.0f;
    for (int i = 0; i < numStates; ++i) {
        float distance = glm::length(_jointStates[i].getPosition());
        if (distance > radius) {
            radius = distance;
        }
        _jointStates[i].buildConstraint();
    }
    for (int i = 0; i < _jointStates.size(); i++) {
        _jointStates[i].slaveVisibleTransform();
    }
    _boundingRadius = radius;
}

bool Model::findRayIntersectionAgainstSubMeshes(const glm::vec3& origin, const glm::vec3& direction, float& distance, 
                                                    BoxFace& face, QString& extraInfo, bool pickAgainstTriangles) {

    bool intersectedSomething = false;

    // if we aren't active, we can't ray pick yet...
    if (!isActive()) {
        return intersectedSomething;
    }
    
    // extents is the entity relative, scaled, centered extents of the entity
    glm::vec3 position = _translation;
    glm::mat4 rotation = glm::mat4_cast(_rotation);
    glm::mat4 translation = glm::translate(position);
    glm::mat4 modelToWorldMatrix = translation * rotation;
    glm::mat4 worldToModelMatrix = glm::inverse(modelToWorldMatrix);

    Extents modelExtents = getMeshExtents(); // NOTE: unrotated
    
    glm::vec3 dimensions = modelExtents.maximum - modelExtents.minimum;
    glm::vec3 corner = -(dimensions * _registrationPoint); // since we're going to do the ray picking in the model frame of reference
    AABox modelFrameBox(corner, dimensions);

    glm::vec3 modelFrameOrigin = glm::vec3(worldToModelMatrix * glm::vec4(origin, 1.0f));
    glm::vec3 modelFrameDirection = glm::vec3(worldToModelMatrix * glm::vec4(direction, 0.0f));

    // we can use the AABox's ray intersection by mapping our origin and direction into the model frame
    // and testing intersection there.
    if (modelFrameBox.findRayIntersection(modelFrameOrigin, modelFrameDirection, distance, face)) {
        float bestDistance = std::numeric_limits<float>::max();

        float distanceToSubMesh;
        BoxFace subMeshFace;
        int subMeshIndex = 0;

        const FBXGeometry& geometry = _geometry->getFBXGeometry();

        // If we hit the models box, then consider the submeshes...
        _mutex.lock();

        if (!_calculatedMeshBoxesValid) {
            recalculateMeshBoxes(pickAgainstTriangles);
        }

        foreach(const AABox& subMeshBox, _calculatedMeshBoxes) {

            if (subMeshBox.findRayIntersection(origin, direction, distanceToSubMesh, subMeshFace)) {
                if (distanceToSubMesh < bestDistance) {
                    if (pickAgainstTriangles) {
                        if (!_calculatedMeshTrianglesValid) {
                            recalculateMeshBoxes(pickAgainstTriangles);
                        }
                        // check our triangles here....
                        const QVector<Triangle>& meshTriangles = _calculatedMeshTriangles[subMeshIndex];
                        int t = 0;
                        foreach (const Triangle& triangle, meshTriangles) {
                            t++;
                        
                            float thisTriangleDistance;
                            if (findRayTriangleIntersection(origin, direction, triangle, thisTriangleDistance)) {
                                if (thisTriangleDistance < bestDistance) {
                                    bestDistance = thisTriangleDistance;
                                    intersectedSomething = true;
                                    face = subMeshFace;
                                    extraInfo = geometry.getModelNameOfMesh(subMeshIndex);
                                }
                            }
                        }
                    } else {
                        // this is the non-triangle picking case...
                        bestDistance = distanceToSubMesh;
                        intersectedSomething = true;
                        face = subMeshFace;
                        extraInfo = geometry.getModelNameOfMesh(subMeshIndex);
                    }
                }
            } 
            subMeshIndex++;
        }
        _mutex.unlock();

        if (intersectedSomething) {
            distance = bestDistance;
        }
        
        return intersectedSomething;
    }

    return intersectedSomething;
}

bool Model::convexHullContains(glm::vec3 point) {
    // if we aren't active, we can't compute that yet...
    if (!isActive()) {
        return false;
    }
    
    // extents is the entity relative, scaled, centered extents of the entity
    glm::vec3 position = _translation;
    glm::mat4 rotation = glm::mat4_cast(_rotation);
    glm::mat4 translation = glm::translate(position);
    glm::mat4 modelToWorldMatrix = translation * rotation;
    glm::mat4 worldToModelMatrix = glm::inverse(modelToWorldMatrix);
    
    Extents modelExtents = getMeshExtents(); // NOTE: unrotated
    
    glm::vec3 dimensions = modelExtents.maximum - modelExtents.minimum;
    glm::vec3 corner = -(dimensions * _registrationPoint);
    AABox modelFrameBox(corner, dimensions);
    
    glm::vec3 modelFramePoint = glm::vec3(worldToModelMatrix * glm::vec4(point, 1.0f));
    
    // we can use the AABox's contains() by mapping our point into the model frame
    // and testing there.
    if (modelFrameBox.contains(modelFramePoint)){
        _mutex.lock();
        if (!_calculatedMeshTrianglesValid) {
            recalculateMeshBoxes(true);
        }
        
        // If we are inside the models box, then consider the submeshes...
        int subMeshIndex = 0;
        foreach(const AABox& subMeshBox, _calculatedMeshBoxes) {
            if (subMeshBox.contains(point)) {
                bool insideMesh = true;
                // To be inside the sub mesh, we need to be behind every triangles' planes
                const QVector<Triangle>& meshTriangles = _calculatedMeshTriangles[subMeshIndex];
                foreach (const Triangle& triangle, meshTriangles) {
                    if (!isPointBehindTrianglesPlane(point, triangle.v0, triangle.v1, triangle.v2)) {
                        // it's not behind at least one so we bail
                        insideMesh = false;
                        break;
                    }
                    
                }
                if (insideMesh) {
                    // It's inside this mesh, return true.
                    _mutex.unlock();
                    return true;
                }
            }
            subMeshIndex++;
        }
        _mutex.unlock();
    }
    // It wasn't in any mesh, return false.
    return false;
}

void Model::recalculateMeshPartOffsets() {
    if (!_calculatedMeshPartOffsetValid) {
        const FBXGeometry& geometry = _geometry->getFBXGeometry();
        int numberOfMeshes = geometry.meshes.size();
        _calculatedMeshPartOffset.clear();
        for (int i = 0; i < numberOfMeshes; i++) {
            const FBXMesh& mesh = geometry.meshes.at(i);
            qint64 partOffset = 0;
            for (int j = 0; j < mesh.parts.size(); j++) {
                const FBXMeshPart& part = mesh.parts.at(j);
                _calculatedMeshPartOffset[QPair<int,int>(i, j)] = partOffset;
                partOffset += part.quadIndices.size() * sizeof(int);
                partOffset += part.triangleIndices.size() * sizeof(int);

            }
        }
        _calculatedMeshPartOffsetValid = true;
    }
}
// TODO: we seem to call this too often when things haven't actually changed... look into optimizing this
// Any script might trigger findRayIntersectionAgainstSubMeshes (and maybe convexHullContains), so these
// can occur multiple times. In addition, rendering does it's own ray picking in order to decide which
// entity-scripts to call.  I think it would be best to do the picking once-per-frame (in cpu, or gpu if possible)
// and then the calls use the most recent such result. 
void Model::recalculateMeshBoxes(bool pickAgainstTriangles) {
    PROFILE_RANGE(__FUNCTION__);
    bool calculatedMeshTrianglesNeeded = pickAgainstTriangles && !_calculatedMeshTrianglesValid;

    if (!_calculatedMeshBoxesValid || calculatedMeshTrianglesNeeded || (!_calculatedMeshPartBoxesValid && pickAgainstTriangles) ) {
        const FBXGeometry& geometry = _geometry->getFBXGeometry();
        int numberOfMeshes = geometry.meshes.size();
        _calculatedMeshBoxes.resize(numberOfMeshes);
        _calculatedMeshTriangles.clear();
        _calculatedMeshTriangles.resize(numberOfMeshes);
        _calculatedMeshPartBoxes.clear();
        _calculatedMeshPartOffset.clear();
        _calculatedMeshPartOffsetValid = false;
        for (int i = 0; i < numberOfMeshes; i++) {
            const FBXMesh& mesh = geometry.meshes.at(i);
            Extents scaledMeshExtents = calculateScaledOffsetExtents(mesh.meshExtents);

            _calculatedMeshBoxes[i] = AABox(scaledMeshExtents);

            if (pickAgainstTriangles) {
                QVector<Triangle> thisMeshTriangles;
                qint64 partOffset = 0;
                for (int j = 0; j < mesh.parts.size(); j++) {
                    const FBXMeshPart& part = mesh.parts.at(j);

                    bool atLeastOnePointInBounds = false;
                    AABox thisPartBounds;

                    const int INDICES_PER_TRIANGLE = 3;
                    const int INDICES_PER_QUAD = 4;

                    if (part.quadIndices.size() > 0) {
                        int numberOfQuads = part.quadIndices.size() / INDICES_PER_QUAD;
                        int vIndex = 0;
                        for (int q = 0; q < numberOfQuads; q++) {
                            int i0 = part.quadIndices[vIndex++];
                            int i1 = part.quadIndices[vIndex++];
                            int i2 = part.quadIndices[vIndex++];
                            int i3 = part.quadIndices[vIndex++];

                            glm::vec3 mv0 = glm::vec3(mesh.modelTransform * glm::vec4(mesh.vertices[i0], 1.0f));
                            glm::vec3 mv1 = glm::vec3(mesh.modelTransform * glm::vec4(mesh.vertices[i1], 1.0f));
                            glm::vec3 mv2 = glm::vec3(mesh.modelTransform * glm::vec4(mesh.vertices[i2], 1.0f));
                            glm::vec3 mv3 = glm::vec3(mesh.modelTransform * glm::vec4(mesh.vertices[i3], 1.0f));
                            
                            // track the mesh parts in model space
                            if (!atLeastOnePointInBounds) {
                                thisPartBounds.setBox(mv0, 0.0f);
                                atLeastOnePointInBounds = true;
                            } else {
                                thisPartBounds += mv0;
                            }
                            thisPartBounds += mv1;
                            thisPartBounds += mv2;
                            thisPartBounds += mv3;

                            glm::vec3 v0 = calculateScaledOffsetPoint(mv0);
                            glm::vec3 v1 = calculateScaledOffsetPoint(mv1);
                            glm::vec3 v2 = calculateScaledOffsetPoint(mv2);
                            glm::vec3 v3 = calculateScaledOffsetPoint(mv3);
                        
                            // Sam's recommended triangle slices
                            Triangle tri1 = { v0, v1, v3 };
                            Triangle tri2 = { v1, v2, v3 };
                        
                            // NOTE: Random guy on the internet's recommended triangle slices
                            //Triangle tri1 = { v0, v1, v2 };
                            //Triangle tri2 = { v2, v3, v0 };
                        
                            thisMeshTriangles.push_back(tri1);
                            thisMeshTriangles.push_back(tri2);
                            
                        }
                    }

                    if (part.triangleIndices.size() > 0) {
                        int numberOfTris = part.triangleIndices.size() / INDICES_PER_TRIANGLE;
                        int vIndex = 0;
                        for (int t = 0; t < numberOfTris; t++) {
                            int i0 = part.triangleIndices[vIndex++];
                            int i1 = part.triangleIndices[vIndex++];
                            int i2 = part.triangleIndices[vIndex++];

                            glm::vec3 mv0 = glm::vec3(mesh.modelTransform * glm::vec4(mesh.vertices[i0], 1.0f));
                            glm::vec3 mv1 = glm::vec3(mesh.modelTransform * glm::vec4(mesh.vertices[i1], 1.0f));
                            glm::vec3 mv2 = glm::vec3(mesh.modelTransform * glm::vec4(mesh.vertices[i2], 1.0f));

                            // track the mesh parts in model space
                            if (!atLeastOnePointInBounds) {
                                thisPartBounds.setBox(mv0, 0.0f);
                                atLeastOnePointInBounds = true;
                            } else {
                                thisPartBounds += mv0;
                            }
                            thisPartBounds += mv1;
                            thisPartBounds += mv2;

                            glm::vec3 v0 = calculateScaledOffsetPoint(mv0);
                            glm::vec3 v1 = calculateScaledOffsetPoint(mv1);
                            glm::vec3 v2 = calculateScaledOffsetPoint(mv2);

                            Triangle tri = { v0, v1, v2 };

                            thisMeshTriangles.push_back(tri);
                        }
                    }
                    _calculatedMeshPartBoxes[QPair<int,int>(i, j)] = thisPartBounds;
                    _calculatedMeshPartOffset[QPair<int,int>(i, j)] = partOffset;

                    partOffset += part.quadIndices.size() * sizeof(int);
                    partOffset += part.triangleIndices.size() * sizeof(int);

                }
                _calculatedMeshTriangles[i] = thisMeshTriangles;
                _calculatedMeshPartBoxesValid = true;
                _calculatedMeshPartOffsetValid = true;
            }
        }
        _calculatedMeshBoxesValid = true;
        _calculatedMeshTrianglesValid = pickAgainstTriangles;
    }
}

void Model::renderSetup(RenderArgs* args) {
    // set up dilated textures on first render after load/simulate
    const FBXGeometry& geometry = _geometry->getFBXGeometry();
    if (_dilatedTextures.isEmpty()) {
        foreach (const FBXMesh& mesh, geometry.meshes) {
            QVector<QSharedPointer<Texture> > dilated;
            dilated.resize(mesh.parts.size());
            _dilatedTextures.append(dilated);
        }
    }
    
    if (!_meshGroupsKnown && isLoaded()) {
        segregateMeshGroups();
    }
}


class MeshPartPayload {
public:
    MeshPartPayload(bool transparent, Model* model, int meshIndex, int partIndex) :
        transparent(transparent), model(model), url(model->getURL()), meshIndex(meshIndex), partIndex(partIndex) { }
    typedef render::Payload<MeshPartPayload> Payload;
    typedef Payload::DataPointer Pointer;
   
    bool transparent;
    Model* model;
    QUrl url;
    int meshIndex;
    int partIndex;
};

namespace render {
    template <> const ItemKey payloadGetKey(const MeshPartPayload::Pointer& payload) { 
        if (!payload->model->isVisible()) {
            return ItemKey::Builder().withInvisible().build();
        }
        return payload->transparent ? ItemKey::Builder::transparentShape() : ItemKey::Builder::opaqueShape();
    }
    
    template <> const Item::Bound payloadGetBound(const MeshPartPayload::Pointer& payload) { 
        if (payload) {
            return payload->model->getPartBounds(payload->meshIndex, payload->partIndex);
        }
        return render::Item::Bound();
    }
    template <> void payloadRender(const MeshPartPayload::Pointer& payload, RenderArgs* args) {
        if (args) {
            return payload->model->renderPart(args, payload->meshIndex, payload->partIndex, payload->transparent);
        }
    }

   /* template <> const model::MaterialKey& shapeGetMaterialKey(const MeshPartPayload::Pointer& payload) {
        return payload->model->getPartMaterial(payload->meshIndex, payload->partIndex);
    }*/
}

void Model::setVisibleInScene(bool newValue, std::shared_ptr<render::Scene> scene) {
    if (_isVisible != newValue) {
        _isVisible = newValue;

        render::PendingChanges pendingChanges;
        foreach (auto item, _renderItems.keys()) {
            pendingChanges.resetItem(item, _renderItems[item]);
        }
        scene->enqueuePendingChanges(pendingChanges);
    }
}


bool Model::addToScene(std::shared_ptr<render::Scene> scene, render::PendingChanges& pendingChanges) {
    if (!_meshGroupsKnown && isLoaded()) {
        segregateMeshGroups();
    }

    bool somethingAdded = false;

    foreach (auto renderItem, _transparentRenderItems) {
        auto item = scene->allocateID();
        auto renderData = MeshPartPayload::Pointer(renderItem);
        auto renderPayload = render::PayloadPointer(new MeshPartPayload::Payload(renderData));
        pendingChanges.resetItem(item, renderPayload);
        _renderItems.insert(item, renderPayload);
        somethingAdded = true;
    }

    foreach (auto renderItem, _opaqueRenderItems) {
        auto item = scene->allocateID();
        auto renderData = MeshPartPayload::Pointer(renderItem);
        auto renderPayload = render::PayloadPointer(new MeshPartPayload::Payload(renderData));
        pendingChanges.resetItem(item, renderPayload);
        _renderItems.insert(item, renderPayload);
        somethingAdded = true;
    }
    
    _readyWhenAdded = readyToAddToScene();

    return somethingAdded;
}

bool Model::addToScene(std::shared_ptr<render::Scene> scene, render::PendingChanges& pendingChanges, render::Item::Status::Getters& statusGetters) {
    if (!_meshGroupsKnown && isLoaded()) {
        segregateMeshGroups();
    }

    bool somethingAdded = false;

    foreach (auto renderItem, _transparentRenderItems) {
        auto item = scene->allocateID();
        auto renderData = MeshPartPayload::Pointer(renderItem);
        auto renderPayload = render::PayloadPointer(new MeshPartPayload::Payload(renderData));
        renderPayload->addStatusGetters(statusGetters);
        pendingChanges.resetItem(item, renderPayload);
        _renderItems.insert(item, renderPayload);
        somethingAdded = true;
    }

    foreach (auto renderItem, _opaqueRenderItems) {
        auto item = scene->allocateID();
        auto renderData = MeshPartPayload::Pointer(renderItem);
        auto renderPayload = render::PayloadPointer(new MeshPartPayload::Payload(renderData));
        renderPayload->addStatusGetters(statusGetters);
        pendingChanges.resetItem(item, renderPayload);
        _renderItems.insert(item, renderPayload);
        somethingAdded = true;
    }
    
    _readyWhenAdded = readyToAddToScene();

    return somethingAdded;
}

void Model::removeFromScene(std::shared_ptr<render::Scene> scene, render::PendingChanges& pendingChanges) {
    foreach (auto item, _renderItems.keys()) {
        pendingChanges.removeItem(item);
    }
    _renderItems.clear();
    _readyWhenAdded = false;
}

void Model::renderDebugMeshBoxes() {
    int colorNdx = 0;
    _mutex.lock();
    foreach(AABox box, _calculatedMeshBoxes) {
        if (_debugMeshBoxesID == GeometryCache::UNKNOWN_ID) {
            _debugMeshBoxesID = DependencyManager::get<GeometryCache>()->allocateID();
        }
        QVector<glm::vec3> points;
        
        glm::vec3 brn = box.getCorner();
        glm::vec3 bln = brn + glm::vec3(box.getDimensions().x, 0, 0);
        glm::vec3 brf = brn + glm::vec3(0, 0, box.getDimensions().z);
        glm::vec3 blf = brn + glm::vec3(box.getDimensions().x, 0, box.getDimensions().z);

        glm::vec3 trn = brn + glm::vec3(0, box.getDimensions().y, 0);
        glm::vec3 tln = bln + glm::vec3(0, box.getDimensions().y, 0);
        glm::vec3 trf = brf + glm::vec3(0, box.getDimensions().y, 0);
        glm::vec3 tlf = blf + glm::vec3(0, box.getDimensions().y, 0);

        points << brn << bln;
        points << brf << blf;
        points << brn << brf;
        points << bln << blf;

        points << trn << tln;
        points << trf << tlf;
        points << trn << trf;
        points << tln << tlf;

        points << brn << trn;
        points << brf << trf;
        points << bln << tln;
        points << blf << tlf;

        glm::vec4 color[] = {
            { 1.0f, 0.0f, 0.0f, 1.0f }, // red
            { 0.0f, 1.0f, 0.0f, 1.0f }, // green
            { 0.0f, 0.0f, 1.0f, 1.0f }, // blue
            { 1.0f, 0.0f, 1.0f, 1.0f }, // purple
            { 1.0f, 1.0f, 0.0f, 1.0f }, // yellow
            { 0.0f, 1.0f, 1.0f, 1.0f }, // cyan
            { 1.0f, 1.0f, 1.0f, 1.0f }, // white
            { 0.0f, 0.5f, 0.0f, 1.0f }, 
            { 0.0f, 0.0f, 0.5f, 1.0f }, 
            { 0.5f, 0.0f, 0.5f, 1.0f }, 
            { 0.5f, 0.5f, 0.0f, 1.0f }, 
            { 0.0f, 0.5f, 0.5f, 1.0f } };
            
        DependencyManager::get<GeometryCache>()->updateVertices(_debugMeshBoxesID, points, color[colorNdx]);
        DependencyManager::get<GeometryCache>()->renderVertices(gpu::LINES, _debugMeshBoxesID);
        colorNdx++;
    }
    _mutex.unlock();
}

Extents Model::getBindExtents() const {
    if (!isActive()) {
        return Extents();
    }
    const Extents& bindExtents = _geometry->getFBXGeometry().bindExtents;
    Extents scaledExtents = { bindExtents.minimum * _scale, bindExtents.maximum * _scale };
    return scaledExtents;
}

Extents Model::getMeshExtents() const {
    if (!isActive()) {
        return Extents();
    }
    const Extents& extents = _geometry->getFBXGeometry().meshExtents;

    // even though our caller asked for "unscaled" we need to include any fst scaling, translation, and rotation, which
    // is captured in the offset matrix
    glm::vec3 minimum = glm::vec3(_geometry->getFBXGeometry().offset * glm::vec4(extents.minimum, 1.0f));
    glm::vec3 maximum = glm::vec3(_geometry->getFBXGeometry().offset * glm::vec4(extents.maximum, 1.0f));
    Extents scaledExtents = { minimum * _scale, maximum * _scale };
    return scaledExtents;
}

Extents Model::getUnscaledMeshExtents() const {
    if (!isActive()) {
        return Extents();
    }
    
    const Extents& extents = _geometry->getFBXGeometry().meshExtents;

    // even though our caller asked for "unscaled" we need to include any fst scaling, translation, and rotation, which
    // is captured in the offset matrix
    glm::vec3 minimum = glm::vec3(_geometry->getFBXGeometry().offset * glm::vec4(extents.minimum, 1.0f));
    glm::vec3 maximum = glm::vec3(_geometry->getFBXGeometry().offset * glm::vec4(extents.maximum, 1.0f));
    Extents scaledExtents = { minimum, maximum };
        
    return scaledExtents;
}

Extents Model::calculateScaledOffsetExtents(const Extents& extents) const {
    // we need to include any fst scaling, translation, and rotation, which is captured in the offset matrix
    glm::vec3 minimum = glm::vec3(_geometry->getFBXGeometry().offset * glm::vec4(extents.minimum, 1.0f));
    glm::vec3 maximum = glm::vec3(_geometry->getFBXGeometry().offset * glm::vec4(extents.maximum, 1.0f));

    Extents scaledOffsetExtents = { ((minimum + _offset) * _scale), 
                                    ((maximum + _offset) * _scale) };

    Extents rotatedExtents = scaledOffsetExtents.getRotated(_rotation);

    Extents translatedExtents = { rotatedExtents.minimum + _translation, 
                                  rotatedExtents.maximum + _translation };

    return translatedExtents;
}

/// Returns the world space equivalent of some box in model space.
AABox Model::calculateScaledOffsetAABox(const AABox& box) const {
    return AABox(calculateScaledOffsetExtents(Extents(box)));
}

glm::vec3 Model::calculateScaledOffsetPoint(const glm::vec3& point) const {
    // we need to include any fst scaling, translation, and rotation, which is captured in the offset matrix
    glm::vec3 offsetPoint = glm::vec3(_geometry->getFBXGeometry().offset * glm::vec4(point, 1.0f));
    glm::vec3 scaledPoint = ((offsetPoint + _offset) * _scale);
    glm::vec3 rotatedPoint = _rotation * scaledPoint;
    glm::vec3 translatedPoint = rotatedPoint + _translation;
    return translatedPoint;
}


bool Model::getJointState(int index, glm::quat& rotation) const {
    if (index == -1 || index >= _jointStates.size()) {
        return false;
    }
    const JointState& state = _jointStates.at(index);
    rotation = state.getRotationInConstrainedFrame();
    return !state.rotationIsDefault(rotation);
}

bool Model::getVisibleJointState(int index, glm::quat& rotation) const {
    if (index == -1 || index >= _jointStates.size()) {
        return false;
    }
    const JointState& state = _jointStates.at(index);
    rotation = state.getVisibleRotationInConstrainedFrame();
    return !state.rotationIsDefault(rotation);
}

void Model::clearJointState(int index) {
    if (index != -1 && index < _jointStates.size()) {
        JointState& state = _jointStates[index];
        state.setRotationInConstrainedFrame(glm::quat(), 0.0f);
    }
}

void Model::clearJointAnimationPriority(int index) {
    if (index != -1 && index < _jointStates.size()) {
        _jointStates[index]._animationPriority = 0.0f;
    }
}

void Model::setJointState(int index, bool valid, const glm::quat& rotation, float priority) {
    if (index != -1 && index < _jointStates.size()) {
        JointState& state = _jointStates[index];
        if (valid) {
            state.setRotationInConstrainedFrame(rotation, priority);
        } else {
            state.restoreRotation(1.0f, priority);
        }
    }
}

int Model::getParentJointIndex(int jointIndex) const {
    return (isActive() && jointIndex != -1) ? _geometry->getFBXGeometry().joints.at(jointIndex).parentIndex : -1;
}

int Model::getLastFreeJointIndex(int jointIndex) const {
    return (isActive() && jointIndex != -1) ? _geometry->getFBXGeometry().joints.at(jointIndex).freeLineage.last() : -1;
}

void Model::setURL(const QUrl& url, const QUrl& fallback, bool retainCurrent, bool delayLoad) {
    // don't recreate the geometry if it's the same URL
    if (_url == url && _geometry && _geometry->getURL() == url) {
        return;
    }

    _readyWhenAdded = false; // reset out render items.
    _needsReload = true;
    invalidCalculatedMeshBoxes();

    _url = url;

    onInvalidate();

    // if so instructed, keep the current geometry until the new one is loaded 
    _nextBaseGeometry = _nextGeometry = DependencyManager::get<GeometryCache>()->getGeometry(url, fallback, delayLoad);
    _nextLODHysteresis = NetworkGeometry::NO_HYSTERESIS;
    if (!retainCurrent || !isActive() || (_nextGeometry && _nextGeometry->isLoaded())) {
        applyNextGeometry();
    }
}


const QSharedPointer<NetworkGeometry> Model::getCollisionGeometry(bool delayLoad)
{
    if (_collisionGeometry.isNull() && !_collisionUrl.isEmpty()) {
        _collisionGeometry = DependencyManager::get<GeometryCache>()->getGeometry(_collisionUrl, QUrl(), delayLoad);
    }

    return _collisionGeometry;
}

void Model::setCollisionModelURL(const QUrl& url) {
    if (_collisionUrl == url) {
        return;
    }
    _collisionUrl = url;
    _collisionGeometry = DependencyManager::get<GeometryCache>()->getGeometry(url, QUrl(), true);
}

bool Model::getJointPositionInWorldFrame(int jointIndex, glm::vec3& position) const {
    if (jointIndex == -1 || jointIndex >= _jointStates.size()) {
        return false;
    }
    // position is in world-frame
    position = _translation + _rotation * _jointStates[jointIndex].getPosition();
    return true;
}

bool Model::getJointPosition(int jointIndex, glm::vec3& position) const {
    if (jointIndex == -1 || jointIndex >= _jointStates.size()) {
        return false;
    }
    // position is in model-frame
    position = extractTranslation(_jointStates[jointIndex].getTransform());
    return true;
}

bool Model::getJointRotationInWorldFrame(int jointIndex, glm::quat& rotation) const {
    if (jointIndex == -1 || jointIndex >= _jointStates.size()) {
        return false;
    }
    rotation = _rotation * _jointStates[jointIndex].getRotation();
    return true;
}

bool Model::getJointRotation(int jointIndex, glm::quat& rotation) const {
    if (jointIndex == -1 || jointIndex >= _jointStates.size()) {
        return false;
    }
    rotation = _jointStates[jointIndex].getRotation();
    return true;
}

bool Model::getJointCombinedRotation(int jointIndex, glm::quat& rotation) const {
    if (jointIndex == -1 || jointIndex >= _jointStates.size()) {
        return false;
    }
    rotation = _rotation * _jointStates[jointIndex].getRotation();
    return true;
}

bool Model::getVisibleJointPositionInWorldFrame(int jointIndex, glm::vec3& position) const {
    if (jointIndex == -1 || jointIndex >= _jointStates.size()) {
        return false;
    }
    // position is in world-frame
    position = _translation + _rotation * _jointStates[jointIndex].getVisiblePosition();
    return true;
}

bool Model::getVisibleJointRotationInWorldFrame(int jointIndex, glm::quat& rotation) const {
    if (jointIndex == -1 || jointIndex >= _jointStates.size()) {
        return false;
    }
    rotation = _rotation * _jointStates[jointIndex].getVisibleRotation();
    return true;
}

QStringList Model::getJointNames() const {
    if (QThread::currentThread() != thread()) {
        QStringList result;
        QMetaObject::invokeMethod(const_cast<Model*>(this), "getJointNames", Qt::BlockingQueuedConnection,
            Q_RETURN_ARG(QStringList, result));
        return result;
    }
    return isActive() ? _geometry->getFBXGeometry().getJointNames() : QStringList();
}

uint qHash(const WeakAnimationHandlePointer& handle, uint seed) {
    return qHash(handle.data(), seed);
}

AnimationHandlePointer Model::createAnimationHandle() {
    AnimationHandlePointer handle(new AnimationHandle(this));
    handle->_self = handle;
    _animationHandles.insert(handle);
    return handle;
}

// virtual override from PhysicsEntity
void Model::buildShapes() {
    // TODO: figure out how to load/build collision shapes for general models
}

void Model::updateShapePositions() {
    // TODO: implement this when we know how to build shapes for regular Models
}

class Blender : public QRunnable {
public:

    Blender(Model* model, int blendNumber, const QWeakPointer<NetworkGeometry>& geometry,
        const QVector<FBXMesh>& meshes, const QVector<float>& blendshapeCoefficients);
    
    virtual void run();

private:
    
    QPointer<Model> _model;
    int _blendNumber;
    QWeakPointer<NetworkGeometry> _geometry;
    QVector<FBXMesh> _meshes;
    QVector<float> _blendshapeCoefficients;
};

Blender::Blender(Model* model, int blendNumber, const QWeakPointer<NetworkGeometry>& geometry,
        const QVector<FBXMesh>& meshes, const QVector<float>& blendshapeCoefficients) :
    _model(model),
    _blendNumber(blendNumber),
    _geometry(geometry),
    _meshes(meshes),
    _blendshapeCoefficients(blendshapeCoefficients) {
}

void Blender::run() {
    PROFILE_RANGE(__FUNCTION__);
    QVector<glm::vec3> vertices, normals;
    if (!_model.isNull()) {
        int offset = 0;
        foreach (const FBXMesh& mesh, _meshes) {
            if (mesh.blendshapes.isEmpty()) {
                continue;
            }
            vertices += mesh.vertices;
            normals += mesh.normals;
            glm::vec3* meshVertices = vertices.data() + offset;
            glm::vec3* meshNormals = normals.data() + offset;
            offset += mesh.vertices.size();
            const float NORMAL_COEFFICIENT_SCALE = 0.01f;
            for (int i = 0, n = qMin(_blendshapeCoefficients.size(), mesh.blendshapes.size()); i < n; i++) {
                float vertexCoefficient = _blendshapeCoefficients.at(i);
                if (vertexCoefficient < EPSILON) {
                    continue;
                }
                float normalCoefficient = vertexCoefficient * NORMAL_COEFFICIENT_SCALE;
                const FBXBlendshape& blendshape = mesh.blendshapes.at(i);
                for (int j = 0; j < blendshape.indices.size(); j++) {
                    int index = blendshape.indices.at(j);
                    meshVertices[index] += blendshape.vertices.at(j) * vertexCoefficient;
                    meshNormals[index] += blendshape.normals.at(j) * normalCoefficient;
                }
            }
        }
    }
    // post the result to the geometry cache, which will dispatch to the model if still alive
    QMetaObject::invokeMethod(DependencyManager::get<ModelBlender>().data(), "setBlendedVertices",
        Q_ARG(const QPointer<Model>&, _model), Q_ARG(int, _blendNumber),
        Q_ARG(const QWeakPointer<NetworkGeometry>&, _geometry), Q_ARG(const QVector<glm::vec3>&, vertices),
        Q_ARG(const QVector<glm::vec3>&, normals));
}

void Model::setScaleToFit(bool scaleToFit, const glm::vec3& dimensions) {
    if (_scaleToFit != scaleToFit || _scaleToFitDimensions != dimensions) {
        _scaleToFit = scaleToFit;
        _scaleToFitDimensions = dimensions;
        _scaledToFit = false; // force rescaling
    }
}

void Model::setScaleToFit(bool scaleToFit, float largestDimension, bool forceRescale) {
    // NOTE: if the model is not active, then it means we don't actually know the true/natural dimensions of the
    // mesh, and so we can't do the needed calculations for scaling to fit to a single largest dimension. In this
    // case we will record that we do want to do this, but we will stick our desired single dimension into the
    // first element of the vec3 for the non-fixed aspect ration dimensions
    if (!isActive()) {
        _scaleToFit = scaleToFit;
        if (scaleToFit) {
            _scaleToFitDimensions = glm::vec3(largestDimension, FAKE_DIMENSION_PLACEHOLDER, FAKE_DIMENSION_PLACEHOLDER);
        }
        return;
    }
    
    if (forceRescale || _scaleToFit != scaleToFit || glm::length(_scaleToFitDimensions) != largestDimension) {
        _scaleToFit = scaleToFit;
        
        // we only need to do this work if we're "turning on" scale to fit.
        if (scaleToFit) {
            Extents modelMeshExtents = getUnscaledMeshExtents();
            float maxDimension = glm::distance(modelMeshExtents.maximum, modelMeshExtents.minimum);
            float maxScale = largestDimension / maxDimension;
            glm::vec3 modelMeshDimensions = modelMeshExtents.maximum - modelMeshExtents.minimum;
            glm::vec3 dimensions = modelMeshDimensions * maxScale;

            _scaleToFitDimensions = dimensions;
            _scaledToFit = false; // force rescaling
        }
    }
}

void Model::scaleToFit() {
    // If our _scaleToFitDimensions.y/z are FAKE_DIMENSION_PLACEHOLDER then it means our
    // user asked to scale us in a fixed aspect ratio to a single largest dimension, but
    // we didn't yet have an active mesh. We can only enter this scaleToFit() in this state
    // if we now do have an active mesh, so we take this opportunity to actually determine
    // the correct scale.
    if (_scaleToFit && _scaleToFitDimensions.y == FAKE_DIMENSION_PLACEHOLDER 
            && _scaleToFitDimensions.z == FAKE_DIMENSION_PLACEHOLDER) {
        setScaleToFit(_scaleToFit, _scaleToFitDimensions.x);
    }
    Extents modelMeshExtents = getUnscaledMeshExtents();

    // size is our "target size in world space"
    // we need to set our model scale so that the extents of the mesh, fit in a cube that size...
    glm::vec3 meshDimensions = modelMeshExtents.maximum - modelMeshExtents.minimum;
    glm::vec3 rescaleDimensions = _scaleToFitDimensions / meshDimensions;
    setScaleInternal(rescaleDimensions);
    _scaledToFit = true;
}

void Model::setSnapModelToRegistrationPoint(bool snapModelToRegistrationPoint, const glm::vec3& registrationPoint) {
    glm::vec3 clampedRegistrationPoint = glm::clamp(registrationPoint, 0.0f, 1.0f);
    if (_snapModelToRegistrationPoint != snapModelToRegistrationPoint || _registrationPoint != clampedRegistrationPoint) {
        _snapModelToRegistrationPoint = snapModelToRegistrationPoint;
        _registrationPoint = clampedRegistrationPoint;
        _snappedToRegistrationPoint = false; // force re-centering
    }
}

void Model::snapToRegistrationPoint() {
    Extents modelMeshExtents = getUnscaledMeshExtents();
    glm::vec3 dimensions = (modelMeshExtents.maximum - modelMeshExtents.minimum);
    glm::vec3 offset = -modelMeshExtents.minimum - (dimensions * _registrationPoint);
    _offset = offset;
    _snappedToRegistrationPoint = true;
}

void Model::simulate(float deltaTime, bool fullUpdate) {
    PROFILE_RANGE(__FUNCTION__);
    fullUpdate = updateGeometry() || fullUpdate || (_scaleToFit && !_scaledToFit)
                    || (_snapModelToRegistrationPoint && !_snappedToRegistrationPoint);
                    
    if (isActive() && fullUpdate) {
        // NOTE: This is overly aggressive and we are invalidating the MeshBoxes when in fact they may not be invalid
        //       they really only become invalid if something about the transform to world space has changed. This is
        //       not too bad at this point, because it doesn't impact rendering. However it does slow down ray picking
        //       because ray picking needs valid boxes to work
        _calculatedMeshBoxesValid = false;
        _calculatedMeshTrianglesValid = false;
        onInvalidate();

        // check for scale to fit
        if (_scaleToFit && !_scaledToFit) {
            scaleToFit();
        }
        if (_snapModelToRegistrationPoint && !_snappedToRegistrationPoint) {
            snapToRegistrationPoint();
        }
        simulateInternal(deltaTime);
    }
}

void Model::updateClusterMatrices() {
    const FBXGeometry& geometry = _geometry->getFBXGeometry();
    glm::mat4 modelToWorld = glm::mat4_cast(_rotation);
    for (int i = 0; i < _meshStates.size(); i++) {
        MeshState& state = _meshStates[i];
        const FBXMesh& mesh = geometry.meshes.at(i);
        if (_showTrueJointTransforms) {
            for (int j = 0; j < mesh.clusters.size(); j++) {
                const FBXCluster& cluster = mesh.clusters.at(j);
                state.clusterMatrices[j] = modelToWorld * _jointStates[cluster.jointIndex].getTransform() * cluster.inverseBindMatrix;
            }
        } else {
            for (int j = 0; j < mesh.clusters.size(); j++) {
                const FBXCluster& cluster = mesh.clusters.at(j);
                state.clusterMatrices[j] = modelToWorld * _jointStates[cluster.jointIndex].getVisibleTransform() * cluster.inverseBindMatrix;
            }
        }
    }
}

void Model::simulateInternal(float deltaTime) {
    // update the world space transforms for all joints
    
    // update animations
    foreach (const AnimationHandlePointer& handle, _runningAnimations) {
        handle->simulate(deltaTime);
    }

    for (int i = 0; i < _jointStates.size(); i++) {
        updateJointState(i);
    }
    for (int i = 0; i < _jointStates.size(); i++) {
        _jointStates[i].resetTransformChanged();
    }

    _shapesAreDirty = !_shapes.isEmpty();
    
    const FBXGeometry& geometry = _geometry->getFBXGeometry();
    glm::mat4 modelToWorld = glm::mat4_cast(_rotation);
    for (int i = 0; i < _meshStates.size(); i++) {
        MeshState& state = _meshStates[i];
        const FBXMesh& mesh = geometry.meshes.at(i);
        if (_showTrueJointTransforms) {
            for (int j = 0; j < mesh.clusters.size(); j++) {
                const FBXCluster& cluster = mesh.clusters.at(j);
                state.clusterMatrices[j] = modelToWorld * _jointStates[cluster.jointIndex].getTransform() * cluster.inverseBindMatrix;
            }
        } else {
            for (int j = 0; j < mesh.clusters.size(); j++) {
                const FBXCluster& cluster = mesh.clusters.at(j);
                state.clusterMatrices[j] = modelToWorld * _jointStates[cluster.jointIndex].getVisibleTransform() * cluster.inverseBindMatrix;
            }
        }
    }
    
    // post the blender if we're not currently waiting for one to finish
    if (geometry.hasBlendedMeshes() && _blendshapeCoefficients != _blendedBlendshapeCoefficients) {
        _blendedBlendshapeCoefficients = _blendshapeCoefficients;
        DependencyManager::get<ModelBlender>()->noteRequiresBlend(this);
    }
}

void Model::updateJointState(int index) {
    JointState& state = _jointStates[index];
    const FBXJoint& joint = state.getFBXJoint();
    
    // compute model transforms
    int parentIndex = joint.parentIndex;
    if (parentIndex == -1) {
        const FBXGeometry& geometry = _geometry->getFBXGeometry();
        glm::mat4 parentTransform = glm::scale(_scale) * glm::translate(_offset) * geometry.offset;
        state.computeTransform(parentTransform);
    } else {
        // guard against out-of-bounds access to _jointStates
        if (joint.parentIndex >= 0 && joint.parentIndex < _jointStates.size()) {
            const JointState& parentState = _jointStates.at(parentIndex);
            state.computeTransform(parentState.getTransform(), parentState.getTransformChanged());
        }
    }
}

void Model::updateVisibleJointStates() {
    if (_showTrueJointTransforms) {
        // no need to update visible transforms
        return;
    }
    for (int i = 0; i < _jointStates.size(); i++) {
        _jointStates[i].slaveVisibleTransform();
    }
}

bool Model::setJointPosition(int jointIndex, const glm::vec3& position, const glm::quat& rotation, bool useRotation,
       int lastFreeIndex, bool allIntermediatesFree, const glm::vec3& alignment, float priority) {
    if (jointIndex == -1 || _jointStates.isEmpty()) {
        return false;
    }
    const FBXGeometry& geometry = _geometry->getFBXGeometry();
    const QVector<int>& freeLineage = geometry.joints.at(jointIndex).freeLineage;
    if (freeLineage.isEmpty()) {
        return false;
    }
    if (lastFreeIndex == -1) {
        lastFreeIndex = freeLineage.last();
    }
    
    // this is a cyclic coordinate descent algorithm: see
    // http://www.ryanjuckett.com/programming/animation/21-cyclic-coordinate-descent-in-2d
    const int ITERATION_COUNT = 1;
    glm::vec3 worldAlignment = alignment;
    for (int i = 0; i < ITERATION_COUNT; i++) {
        // first, try to rotate the end effector as close as possible to the target rotation, if any
        glm::quat endRotation;
        if (useRotation) {
            JointState& state = _jointStates[jointIndex];

            state.setRotationInBindFrame(rotation, priority);
            endRotation = state.getRotationInBindFrame();
        }    
        
        // then, we go from the joint upwards, rotating the end as close as possible to the target
        glm::vec3 endPosition = extractTranslation(_jointStates[jointIndex].getTransform());
        for (int j = 1; freeLineage.at(j - 1) != lastFreeIndex; j++) {
            int index = freeLineage.at(j);
            JointState& state = _jointStates[index];
            const FBXJoint& joint = state.getFBXJoint();
            if (!(joint.isFree || allIntermediatesFree)) {
                continue;
            }
            glm::vec3 jointPosition = extractTranslation(state.getTransform());
            glm::vec3 jointVector = endPosition - jointPosition;
            glm::quat oldCombinedRotation = state.getRotation();
            glm::quat combinedDelta;
            float combinedWeight;
            if (useRotation) {
                combinedDelta = safeMix(rotation * glm::inverse(endRotation),
                    rotationBetween(jointVector, position - jointPosition), 0.5f);
                combinedWeight = 2.0f;
                
            } else {
                combinedDelta = rotationBetween(jointVector, position - jointPosition);
                combinedWeight = 1.0f;
            }
            if (alignment != glm::vec3() && j > 1) {
                jointVector = endPosition - jointPosition;
                glm::vec3 positionSum;
                for (int k = j - 1; k > 0; k--) {
                    int index = freeLineage.at(k);
                    updateJointState(index);
                    positionSum += extractTranslation(_jointStates.at(index).getTransform());
                }
                glm::vec3 projectedCenterOfMass = glm::cross(jointVector,
                    glm::cross(positionSum / (j - 1.0f) - jointPosition, jointVector));
                glm::vec3 projectedAlignment = glm::cross(jointVector, glm::cross(worldAlignment, jointVector));
                const float LENGTH_EPSILON = 0.001f;
                if (glm::length(projectedCenterOfMass) > LENGTH_EPSILON && glm::length(projectedAlignment) > LENGTH_EPSILON) {
                    combinedDelta = safeMix(combinedDelta, rotationBetween(projectedCenterOfMass, projectedAlignment),
                        1.0f / (combinedWeight + 1.0f));
                }
            }
            state.applyRotationDelta(combinedDelta, true, priority);
            glm::quat actualDelta = state.getRotation() * glm::inverse(oldCombinedRotation);
            endPosition = actualDelta * jointVector + jointPosition;
            if (useRotation) {
                endRotation = actualDelta * endRotation;
            }
        }       
    }
     
    // now update the joint states from the top
    for (int j = freeLineage.size() - 1; j >= 0; j--) {
        updateJointState(freeLineage.at(j));
    }
    _shapesAreDirty = !_shapes.isEmpty();
        
    return true;
}

void Model::inverseKinematics(int endIndex, glm::vec3 targetPosition, const glm::quat& targetRotation, float priority) {
    // NOTE: targetRotation is from bind- to model-frame

    if (endIndex == -1 || _jointStates.isEmpty()) {
        return;
    }

    const FBXGeometry& geometry = _geometry->getFBXGeometry();
    const QVector<int>& freeLineage = geometry.joints.at(endIndex).freeLineage;
    if (freeLineage.isEmpty()) {
        return;
    }
    int numFree = freeLineage.size();

    // store and remember topmost parent transform
    glm::mat4 topParentTransform;
    {
        int index = freeLineage.last();
        const JointState& state = _jointStates.at(index);
        const FBXJoint& joint = state.getFBXJoint();
        int parentIndex = joint.parentIndex;
        if (parentIndex == -1) {
            const FBXGeometry& geometry = _geometry->getFBXGeometry();
            topParentTransform = glm::scale(_scale) * glm::translate(_offset) * geometry.offset;
        } else {
            topParentTransform = _jointStates[parentIndex].getTransform();
        }
    }

    // this is a cyclic coordinate descent algorithm: see
    // http://www.ryanjuckett.com/programming/animation/21-cyclic-coordinate-descent-in-2d

    // keep track of the position of the end-effector
    JointState& endState = _jointStates[endIndex];
    glm::vec3 endPosition = endState.getPosition();
    float distanceToGo = glm::distance(targetPosition, endPosition);

    const int MAX_ITERATION_COUNT = 2;
    const float ACCEPTABLE_IK_ERROR = 0.005f; // 5mm
    int numIterations = 0;
    do {
        ++numIterations;
        // moving up, rotate each free joint to get endPosition closer to target
        for (int j = 1; j < numFree; j++) {
            int nextIndex = freeLineage.at(j);
            JointState& nextState = _jointStates[nextIndex];
            FBXJoint nextJoint = nextState.getFBXJoint();
            if (! nextJoint.isFree) {
                continue;
            }

            glm::vec3 pivot = nextState.getPosition();
            glm::vec3 leverArm = endPosition - pivot;
            float leverLength = glm::length(leverArm);
            if (leverLength < EPSILON) {
                continue;
            }
            glm::quat deltaRotation = rotationBetween(leverArm, targetPosition - pivot);

            // We want to mix the shortest rotation with one that will pull the system down with gravity
            // so that limbs don't float unrealistically.  To do this we compute a simplified center of mass
            // where each joint has unit mass and we don't bother averaging it because we only need direction.
            if (j > 1) {

                glm::vec3 centerOfMass(0.0f);
                for (int k = 0; k < j; ++k) {
                    int massIndex = freeLineage.at(k);
                    centerOfMass += _jointStates[massIndex].getPosition() - pivot;
                }
                // the gravitational effect is a rotation that tends to align the two cross products
                const glm::vec3 worldAlignment = glm::vec3(0.0f, -1.0f, 0.0f);
                glm::quat gravityDelta = rotationBetween(glm::cross(centerOfMass, leverArm),
                    glm::cross(worldAlignment, leverArm));

                float gravityAngle = glm::angle(gravityDelta);
                const float MIN_GRAVITY_ANGLE = 0.1f;
                float mixFactor = 0.5f;
                if (gravityAngle < MIN_GRAVITY_ANGLE) {
                    // the final rotation is a mix of the two
                    mixFactor = 0.5f * gravityAngle / MIN_GRAVITY_ANGLE;
                }
                deltaRotation = safeMix(deltaRotation, gravityDelta, mixFactor);
            }

            // Apply the rotation, but use mixRotationDelta() which blends a bit of the default pose
            // in the process.  This provides stability to the IK solution for most models.
            glm::quat oldNextRotation = nextState.getRotation();
            float mixFactor = 0.03f;
            nextState.mixRotationDelta(deltaRotation, mixFactor, priority);

            // measure the result of the rotation which may have been modified by
            // blending and constraints
            glm::quat actualDelta = nextState.getRotation() * glm::inverse(oldNextRotation);
            endPosition = pivot + actualDelta * leverArm;
        }

        // recompute transforms from the top down
        glm::mat4 parentTransform = topParentTransform;
        for (int j = numFree - 1; j >= 0; --j) {
            JointState& freeState = _jointStates[freeLineage.at(j)];
            freeState.computeTransform(parentTransform);
            parentTransform = freeState.getTransform();
        }

        // measure our success
        endPosition = endState.getPosition();
        distanceToGo = glm::distance(targetPosition, endPosition);
    } while (numIterations < MAX_ITERATION_COUNT && distanceToGo < ACCEPTABLE_IK_ERROR);

    // set final rotation of the end joint
    endState.setRotationInBindFrame(targetRotation, priority, true);
     
    _shapesAreDirty = !_shapes.isEmpty();
}

bool Model::restoreJointPosition(int jointIndex, float fraction, float priority) {
    if (jointIndex == -1 || _jointStates.isEmpty()) {
        return false;
    }
    const FBXGeometry& geometry = _geometry->getFBXGeometry();
    const QVector<int>& freeLineage = geometry.joints.at(jointIndex).freeLineage;
   
    foreach (int index, freeLineage) {
        JointState& state = _jointStates[index];
        state.restoreRotation(fraction, priority);
    }
    return true;
}

float Model::getLimbLength(int jointIndex) const {
    if (jointIndex == -1 || _jointStates.isEmpty()) {
        return 0.0f;
    }
    const FBXGeometry& geometry = _geometry->getFBXGeometry();
    const QVector<int>& freeLineage = geometry.joints.at(jointIndex).freeLineage;
    float length = 0.0f;
    float lengthScale = (_scale.x + _scale.y + _scale.z) / 3.0f;
    for (int i = freeLineage.size() - 2; i >= 0; i--) {
        length += geometry.joints.at(freeLineage.at(i)).distanceToParent * lengthScale;
    }
    return length;
}

void Model::renderJointCollisionShapes(float alpha) {
    // implement this when we have shapes for regular models
}

bool Model::maybeStartBlender() {
    const FBXGeometry& fbxGeometry = _geometry->getFBXGeometry();
    if (fbxGeometry.hasBlendedMeshes()) {
        QThreadPool::globalInstance()->start(new Blender(this, ++_blendNumber, _geometry,
            fbxGeometry.meshes, _blendshapeCoefficients));
        return true;
    }
    return false;
}

void Model::setBlendedVertices(int blendNumber, const QWeakPointer<NetworkGeometry>& geometry,
        const QVector<glm::vec3>& vertices, const QVector<glm::vec3>& normals) {
    if (_geometry != geometry || _blendedVertexBuffers.empty() || blendNumber < _appliedBlendNumber) {
        return;
    }
    _appliedBlendNumber = blendNumber;
    const FBXGeometry& fbxGeometry = _geometry->getFBXGeometry();    
    int index = 0;
    for (int i = 0; i < fbxGeometry.meshes.size(); i++) {
        const FBXMesh& mesh = fbxGeometry.meshes.at(i);
        if (mesh.blendshapes.isEmpty()) {
            continue;
        }

        gpu::BufferPointer& buffer = _blendedVertexBuffers[i];
        buffer->setSubData(0, mesh.vertices.size() * sizeof(glm::vec3), (gpu::Byte*) vertices.constData() + index*sizeof(glm::vec3));
        buffer->setSubData(mesh.vertices.size() * sizeof(glm::vec3),
            mesh.normals.size() * sizeof(glm::vec3), (gpu::Byte*) normals.constData() + index*sizeof(glm::vec3));

        index += mesh.vertices.size();
    }
}

void Model::applyNextGeometry() {
    // delete our local geometry and custom textures
    deleteGeometry();
    _dilatedTextures.clear();
    _lodHysteresis = _nextLODHysteresis;
    
    // we retain a reference to the base geometry so that its reference count doesn't fall to zero
    _baseGeometry = _nextBaseGeometry;
    _geometry = _nextGeometry;
    _meshGroupsKnown = false;
    _readyWhenAdded = false; // in case any of our users are using scenes
    _needsReload = false; // we are loaded now!
    invalidCalculatedMeshBoxes();
    _nextBaseGeometry.reset();
    _nextGeometry.reset();
}

void Model::deleteGeometry() {
    _blendedVertexBuffers.clear();
    _jointStates.clear();
    _meshStates.clear();
    clearShapes();
    
    for (QSet<WeakAnimationHandlePointer>::iterator it = _animationHandles.begin(); it != _animationHandles.end(); ) {
        AnimationHandlePointer handle = it->toStrongRef();
        if (handle) {
            handle->_jointMappings.clear();
            it++;
        } else {
            it = _animationHandles.erase(it);
        }
    }
    
    if (_geometry) {
        _geometry->clearLoadPriority(this);
    }
    
    _blendedBlendshapeCoefficients.clear();
}

void Model::setupBatchTransform(gpu::Batch& batch, RenderArgs* args) {
    
    // Capture the view matrix once for the rendering of this model
    if (_transforms.empty()) {
        _transforms.push_back(Transform());
    }

    // We should be able to use the Frustum viewpoint onstead of the "viewTransform"
    // but it s still buggy in some cases, so let's s wait and fix it...
    _transforms[0] = _viewState->getViewTransform();

    _transforms[0].preTranslate(-_translation);

    batch.setViewTransform(_transforms[0]);
}

AABox Model::getPartBounds(int meshIndex, int partIndex) {

    if (meshIndex < _meshStates.size()) {
        const MeshState& state = _meshStates.at(meshIndex);
        bool isSkinned = state.clusterMatrices.size() > 1;
        if (isSkinned) {
            // if we're skinned return the entire mesh extents because we can't know for sure our clusters don't move us
            return calculateScaledOffsetAABox(_geometry->getFBXGeometry().meshExtents);
        }
    }
    
    if (_geometry->getFBXGeometry().meshes.size() > meshIndex) {
        
        // FIX ME! - This is currently a hack because for some mesh parts our efforts to calculate the bounding
        //           box of the mesh part fails. It seems to create boxes that are not consistent with where the
        //           geometry actually renders. If instead we make all the parts share the bounds of the entire subMesh
        //           things will render properly.
        //
        //    return calculateScaledOffsetAABox(_calculatedMeshPartBoxes[QPair<int,int>(meshIndex, partIndex)]);
        //
        //    NOTE: we also don't want to use the _calculatedMeshBoxes[] because they don't handle avatar moving correctly
        //          without recalculating them...
        //    return _calculatedMeshBoxes[meshIndex];
        //
        // If we not skinned use the bounds of the subMesh for all it's parts
        const FBXMesh& mesh = _geometry->getFBXGeometry().meshes.at(meshIndex);
        return calculateScaledOffsetExtents(mesh.meshExtents);
    }
    return AABox();
}

void Model::renderPart(RenderArgs* args, int meshIndex, int partIndex, bool translucent) {
 //   PROFILE_RANGE(__FUNCTION__);
    PerformanceTimer perfTimer("Model::renderPart");
    if (!_readyWhenAdded) {
        return; // bail asap
    }
    
    // We need to make sure we have valid offsets calculated before we can render
    if (!_calculatedMeshPartOffsetValid) {
        _mutex.lock();
        recalculateMeshPartOffsets();
        _mutex.unlock();
    }
    auto textureCache = DependencyManager::get<TextureCache>();

    gpu::Batch& batch = *(args->_batch);
    auto mode = args->_renderMode;


    // Capture the view matrix once for the rendering of this model
    if (_transforms.empty()) {
        _transforms.push_back(Transform());
    }

    auto alphaThreshold = args->_alphaThreshold; //translucent ? TRANSPARENT_ALPHA_THRESHOLD : OPAQUE_ALPHA_THRESHOLD; // FIX ME

    const FBXGeometry& geometry = _geometry->getFBXGeometry();
    const QVector<NetworkMesh>& networkMeshes = _geometry->getMeshes();

    // guard against partially loaded meshes
    if (meshIndex >= networkMeshes.size() || meshIndex >= geometry.meshes.size() || meshIndex >= _meshStates.size() ) {
        return; 
    }

    const NetworkMesh& networkMesh = networkMeshes.at(meshIndex);
    const FBXMesh& mesh = geometry.meshes.at(meshIndex);
    const MeshState& state = _meshStates.at(meshIndex);
    
    bool translucentMesh = translucent; // networkMesh.getTranslucentPartCount(mesh) == networkMesh.parts.size();
    bool hasTangents = !mesh.tangents.isEmpty();
    bool hasSpecular = mesh.hasSpecularTexture();
    bool hasLightmap = mesh.hasEmissiveTexture();
    bool isSkinned = state.clusterMatrices.size() > 1;
    bool wireframe = isWireframe();

    // render the part bounding box
    #ifdef DEBUG_BOUNDING_PARTS
    {
        AABox partBounds = getPartBounds(meshIndex, partIndex);
        bool inView = args->_viewFrustum->boxInFrustum(partBounds) != ViewFrustum::OUTSIDE;

        glm::vec4 cubeColor;
        if (isSkinned) {
            cubeColor = glm::vec4(0.0f, 1.0f, 1.0f, 1.0f);
        } else if (inView) {
            cubeColor = glm::vec4(1.0f, 0.0f, 1.0f, 1.0f);
        } else {
            cubeColor = glm::vec4(1.0f, 1.0f, 0.0f, 1.0f);
        }

        Transform transform;
        transform.setTranslation(partBounds.calcCenter());
        transform.setScale(partBounds.getDimensions());
        batch.setModelTransform(transform);
        DependencyManager::get<DeferredLightingEffect>()->renderWireCube(batch, 1.0f, cubeColor);
    }
    #endif //def DEBUG_BOUNDING_PARTS
    
    if (wireframe) {
        translucentMesh = hasTangents = hasSpecular = hasLightmap = isSkinned = false;
    }

    Locations* locations = nullptr;
    pickPrograms(batch, mode, translucentMesh, alphaThreshold, hasLightmap, hasTangents, hasSpecular, isSkinned, wireframe,
                 args, locations);

    {
        updateVisibleJointStates();
    }

    // if our index is ever out of range for either meshes or networkMeshes, then skip it, and set our _meshGroupsKnown
    // to false to rebuild out mesh groups.
    
    if (meshIndex < 0 || meshIndex >= networkMeshes.size() || meshIndex > geometry.meshes.size()) {
        _meshGroupsKnown = false; // regenerate these lists next time around.
        _readyWhenAdded = false; // in case any of our users are using scenes
        invalidCalculatedMeshBoxes(); // if we have to reload, we need to assume our mesh boxes are all invalid
        return; // FIXME!
    }
    
    batch.setIndexBuffer(gpu::UINT32, (networkMesh._indexBuffer), 0);
    int vertexCount = mesh.vertices.size();
    if (vertexCount == 0) {
        // sanity check
        return; // FIXME!
    }

    // Transform stage
    if (_transforms.empty()) {
        _transforms.push_back(Transform());
    }
    
    if (isSkinned) {
        GLBATCH(glUniformMatrix4fv)(locations->clusterMatrices, state.clusterMatrices.size(), false,
            (const float*)state.clusterMatrices.constData());
       _transforms[0] = Transform();
       _transforms[0].preTranslate(_translation);
    } else {
       _transforms[0] = Transform(state.clusterMatrices[0]);
       _transforms[0].preTranslate(_translation);
    }
    batch.setModelTransform(_transforms[0]);

    if (mesh.blendshapes.isEmpty()) {
        batch.setInputFormat(networkMesh._vertexFormat);
        batch.setInputStream(0, *networkMesh._vertexStream);
    } else {
        batch.setInputFormat(networkMesh._vertexFormat);
        batch.setInputBuffer(0, _blendedVertexBuffers[meshIndex], 0, sizeof(glm::vec3));
        batch.setInputBuffer(1, _blendedVertexBuffers[meshIndex], vertexCount * sizeof(glm::vec3), sizeof(glm::vec3));
        batch.setInputStream(2, *networkMesh._vertexStream);
    }

    if (mesh.colors.isEmpty()) {
        GLBATCH(glColor4f)(1.0f, 1.0f, 1.0f, 1.0f);
    }

    // guard against partially loaded meshes
    if (partIndex >= networkMesh.parts.size() || partIndex >= mesh.parts.size()) {
        return;
    }

    const NetworkMeshPart& networkPart = networkMesh.parts.at(partIndex);
    const FBXMeshPart& part = mesh.parts.at(partIndex);
    model::MaterialPointer material = part._material;

    #ifdef WANT_DEBUG
    if (material == nullptr) {
        qCDebug(renderutils) << "WARNING: material == nullptr!!!";
    }
    #endif
    
    if (material != nullptr) {

        // apply material properties
        if (mode != RenderArgs::SHADOW_RENDER_MODE) {
            #ifdef WANT_DEBUG
            qCDebug(renderutils) << "Material Changed ---------------------------------------------";
            qCDebug(renderutils) << "part INDEX:" << partIndex;
            qCDebug(renderutils) << "NEW part.materialID:" << part.materialID;
            #endif //def WANT_DEBUG

            if (locations->materialBufferUnit >= 0) {
                batch.setUniformBuffer(locations->materialBufferUnit, material->getSchemaBuffer());
            }

            Texture* diffuseMap = networkPart.diffuseTexture.data();
            if (mesh.isEye && diffuseMap) {
                // FIXME - guard against out of bounds here
                if (meshIndex < _dilatedTextures.size()) {
                    if (partIndex < _dilatedTextures[meshIndex].size()) {
                        diffuseMap = (_dilatedTextures[meshIndex][partIndex] =
                            static_cast<DilatableNetworkTexture*>(diffuseMap)->getDilatedTexture(_pupilDilation)).data();
                    }
                }
            }
<<<<<<< HEAD
            if (diffuseMap && static_cast<NetworkTexture*>(diffuseMap)->isLoaded()) {
                batch.setUniformTexture(0, diffuseMap->getGPUTexture());
            } else {
                batch.setUniformTexture(0, textureCache->getGrayTexture());
=======
            static bool showDiffuse = true;
            if (showDiffuse && diffuseMap) {
                batch.setResourceTexture(0, diffuseMap->getGPUTexture());
            
            } else {
                batch.setResourceTexture(0, textureCache->getWhiteTexture());
>>>>>>> db8d8a34
            }

            if (locations->texcoordMatrices >= 0) {
                glm::mat4 texcoordTransform[2];
                if (!part.diffuseTexture.transform.isIdentity()) {
                    part.diffuseTexture.transform.getMatrix(texcoordTransform[0]);
                }
                if (!part.emissiveTexture.transform.isIdentity()) {
                    part.emissiveTexture.transform.getMatrix(texcoordTransform[1]);
                }
                GLBATCH(glUniformMatrix4fv)(locations->texcoordMatrices, 2, false, (const float*) &texcoordTransform);
            }

            if (!mesh.tangents.isEmpty()) {                 
<<<<<<< HEAD
                NetworkTexture* normalMap = networkPart.normalTexture.data();
                batch.setUniformTexture(1, !normalMap || !normalMap->isLoaded() ?
                                        textureCache->getBlueTexture() : normalMap->getGPUTexture());
            }
    
            if (locations->specularTextureUnit >= 0) {
                NetworkTexture* specularMap = networkPart.specularTexture.data();
                batch.setUniformTexture(locations->specularTextureUnit, !specularMap || !specularMap->isLoaded() ?
                                        textureCache->getBlackTexture() : specularMap->getGPUTexture());
=======
                Texture* normalMap = networkPart.normalTexture.data();
                batch.setResourceTexture(1, !normalMap ?
                    textureCache->getBlueTexture() : normalMap->getGPUTexture());

            }
    
            if (locations->specularTextureUnit >= 0) {
                Texture* specularMap = networkPart.specularTexture.data();
                batch.setResourceTexture(locations->specularTextureUnit, !specularMap ?
                                            textureCache->getWhiteTexture() : specularMap->getGPUTexture());
>>>>>>> db8d8a34
            }

            if (args) {
                args->_details._materialSwitches++;
            }

            // HACK: For unknown reason (yet!) this code that should be assigned only if the material changes need to be called for every
            // drawcall with an emissive, so let's do it for now.
            if (locations->emissiveTextureUnit >= 0) {
                //  assert(locations->emissiveParams >= 0); // we should have the emissiveParams defined in the shader
                float emissiveOffset = part.emissiveParams.x;
                float emissiveScale = part.emissiveParams.y;
                GLBATCH(glUniform2f)(locations->emissiveParams, emissiveOffset, emissiveScale);
                
<<<<<<< HEAD
                NetworkTexture* emissiveMap = networkPart.emissiveTexture.data();
                batch.setUniformTexture(locations->emissiveTextureUnit, !emissiveMap || !emissiveMap->isLoaded() ?
                                        textureCache->getGrayTexture() : emissiveMap->getGPUTexture());
=======
                Texture* emissiveMap = networkPart.emissiveTexture.data();
                batch.setResourceTexture(locations->emissiveTextureUnit, !emissiveMap ?
                                        textureCache->getWhiteTexture() : emissiveMap->getGPUTexture());
>>>>>>> db8d8a34
            }
            
            if (translucent && locations->lightBufferUnit >= 0) {
                DependencyManager::get<DeferredLightingEffect>()->setupTransparent(args, locations->lightBufferUnit);
            }
        }
    }
    
    qint64 offset;
    {
        // FIXME_STUTTER: We should n't have any lock here
        _mutex.lock();
        offset = _calculatedMeshPartOffset[QPair<int,int>(meshIndex, partIndex)];
        _mutex.unlock();
    }

    if (part.quadIndices.size() > 0) {
        batch.drawIndexed(gpu::QUADS, part.quadIndices.size(), offset);
        offset += part.quadIndices.size() * sizeof(int);
    }

    if (part.triangleIndices.size() > 0) {
        batch.drawIndexed(gpu::TRIANGLES, part.triangleIndices.size(), offset);
        offset += part.triangleIndices.size() * sizeof(int);
    }

    if (args) {
        const int INDICES_PER_TRIANGLE = 3;
        const int INDICES_PER_QUAD = 4;
        args->_details._trianglesRendered += part.triangleIndices.size() / INDICES_PER_TRIANGLE;
        args->_details._quadsRendered += part.quadIndices.size() / INDICES_PER_QUAD;
    }
}

void Model::segregateMeshGroups() {
    const FBXGeometry& geometry = _geometry->getFBXGeometry();
    const QVector<NetworkMesh>& networkMeshes = _geometry->getMeshes();

    // all of our mesh vectors must match in size
    if (networkMeshes.size() != geometry.meshes.size() ||
        geometry.meshes.size() != _meshStates.size()) {
        qDebug() << "WARNING!!!! Mesh Sizes don't match! We will not segregate mesh groups yet.";
        return;
    }
    
    _transparentRenderItems.clear();
    _opaqueRenderItems.clear();

    // Run through all of the meshes, and place them into their segregated, but unsorted buckets
    for (int i = 0; i < networkMeshes.size(); i++) {
        const NetworkMesh& networkMesh = networkMeshes.at(i);
        const FBXMesh& mesh = geometry.meshes.at(i);
        const MeshState& state = _meshStates.at(i);
        

        bool translucentMesh = networkMesh.getTranslucentPartCount(mesh) == networkMesh.parts.size();
        bool hasTangents = !mesh.tangents.isEmpty();
        bool hasSpecular = mesh.hasSpecularTexture();
        bool hasLightmap = mesh.hasEmissiveTexture();
        bool isSkinned = state.clusterMatrices.size() > 1;
        bool wireframe = isWireframe();
        
        if (wireframe) {
            translucentMesh = hasTangents = hasSpecular = hasLightmap = isSkinned = false;
        }

        // Debug...
        int totalParts = mesh.parts.size();
        for (int partIndex = 0; partIndex < totalParts; partIndex++) {
            // this is a good place to create our renderPayloads
            if (translucentMesh) {
                _transparentRenderItems << std::shared_ptr<MeshPartPayload>(new MeshPartPayload(true, this, i, partIndex));
            } else {
                _opaqueRenderItems << std::shared_ptr<MeshPartPayload>(new MeshPartPayload(false, this, i, partIndex));
            }
        }
    }
    _meshGroupsKnown = true;
} 

void Model::pickPrograms(gpu::Batch& batch, RenderMode mode, bool translucent, float alphaThreshold,
                            bool hasLightmap, bool hasTangents, bool hasSpecular, bool isSkinned, bool isWireframe, RenderArgs* args,
                            Locations*& locations) {

    RenderKey key(mode, translucent, alphaThreshold, hasLightmap, hasTangents, hasSpecular, isSkinned, isWireframe);
    if (mode == RenderArgs::MIRROR_RENDER_MODE) {
        key = RenderKey(key.getRaw() | RenderKey::IS_MIRROR);
    }
    auto pipeline = _renderPipelineLib.find(key.getRaw());
    if (pipeline == _renderPipelineLib.end()) {
        qDebug() << "No good, couldn't find a pipeline from the key ?" << key.getRaw();
        locations = 0;
        return;
    }

    gpu::ShaderPointer program = (*pipeline).second._pipeline->getProgram();
    locations = (*pipeline).second._locations.get();

    
    // Setup the One pipeline
    batch.setPipeline((*pipeline).second._pipeline);

    if ((locations->alphaThreshold > -1) && (mode != RenderArgs::SHADOW_RENDER_MODE)) {
        GLBATCH(glUniform1f)(locations->alphaThreshold, alphaThreshold);
    }

    if ((locations->glowIntensity > -1) && (mode != RenderArgs::SHADOW_RENDER_MODE)) {
        GLBATCH(glUniform1f)(locations->glowIntensity, DependencyManager::get<GlowEffect>()->getIntensity());
    }
}

bool Model::initWhenReady(render::ScenePointer scene) {
    if (isActive() && isRenderable() && !_meshGroupsKnown && isLoaded()) {
        segregateMeshGroups();

        render::PendingChanges pendingChanges;

        foreach (auto renderItem, _transparentRenderItems) {
            auto item = scene->allocateID();
            auto renderData = MeshPartPayload::Pointer(renderItem);
            auto renderPayload = render::PayloadPointer(new MeshPartPayload::Payload(renderData));
            _renderItems.insert(item, renderPayload);
            pendingChanges.resetItem(item, renderPayload);
        }

        foreach (auto renderItem, _opaqueRenderItems) {
            auto item = scene->allocateID();
            auto renderData = MeshPartPayload::Pointer(renderItem);
            auto renderPayload = render::PayloadPointer(new MeshPartPayload::Payload(renderData));
            _renderItems.insert(item, renderPayload);
            pendingChanges.resetItem(item, renderPayload);
        }
        scene->enqueuePendingChanges(pendingChanges);

        _readyWhenAdded = true;
        return true;
    }
    return false;
}

ModelBlender::ModelBlender() :
    _pendingBlenders(0) {
}

ModelBlender::~ModelBlender() {
}

void ModelBlender::noteRequiresBlend(Model* model) {
    if (_pendingBlenders < QThread::idealThreadCount()) {
        if (model->maybeStartBlender()) {
            _pendingBlenders++;
        }
        return;
    }
    if (!_modelsRequiringBlends.contains(model)) {
        _modelsRequiringBlends.append(model);
    }
}

void ModelBlender::setBlendedVertices(const QPointer<Model>& model, int blendNumber,
        const QWeakPointer<NetworkGeometry>& geometry, const QVector<glm::vec3>& vertices, const QVector<glm::vec3>& normals) {
    if (!model.isNull()) {
        model->setBlendedVertices(blendNumber, geometry, vertices, normals);
    }
    _pendingBlenders--;
    while (!_modelsRequiringBlends.isEmpty()) {
        Model* nextModel = _modelsRequiringBlends.takeFirst();
        if (nextModel && nextModel->maybeStartBlender()) {
            _pendingBlenders++;
            return;
        }
    }
}
<|MERGE_RESOLUTION|>--- conflicted
+++ resolved
@@ -2029,19 +2029,10 @@
                     }
                 }
             }
-<<<<<<< HEAD
             if (diffuseMap && static_cast<NetworkTexture*>(diffuseMap)->isLoaded()) {
-                batch.setUniformTexture(0, diffuseMap->getGPUTexture());
+                batch.setResourceTexture(0, diffuseMap->getGPUTexture());
             } else {
-                batch.setUniformTexture(0, textureCache->getGrayTexture());
-=======
-            static bool showDiffuse = true;
-            if (showDiffuse && diffuseMap) {
-                batch.setResourceTexture(0, diffuseMap->getGPUTexture());
-            
-            } else {
-                batch.setResourceTexture(0, textureCache->getWhiteTexture());
->>>>>>> db8d8a34
+                batch.setResourceTexture(0, textureCache->getGrayTexture());
             }
 
             if (locations->texcoordMatrices >= 0) {
@@ -2056,28 +2047,15 @@
             }
 
             if (!mesh.tangents.isEmpty()) {                 
-<<<<<<< HEAD
                 NetworkTexture* normalMap = networkPart.normalTexture.data();
-                batch.setUniformTexture(1, !normalMap || !normalMap->isLoaded() ?
+                batch.setResourceTexture(1, !normalMap || !normalMap->isLoaded() ?
                                         textureCache->getBlueTexture() : normalMap->getGPUTexture());
             }
     
             if (locations->specularTextureUnit >= 0) {
                 NetworkTexture* specularMap = networkPart.specularTexture.data();
-                batch.setUniformTexture(locations->specularTextureUnit, !specularMap || !specularMap->isLoaded() ?
+                batch.setResourceTexture(locations->specularTextureUnit, !specularMap || !specularMap->isLoaded() ?
                                         textureCache->getBlackTexture() : specularMap->getGPUTexture());
-=======
-                Texture* normalMap = networkPart.normalTexture.data();
-                batch.setResourceTexture(1, !normalMap ?
-                    textureCache->getBlueTexture() : normalMap->getGPUTexture());
-
-            }
-    
-            if (locations->specularTextureUnit >= 0) {
-                Texture* specularMap = networkPart.specularTexture.data();
-                batch.setResourceTexture(locations->specularTextureUnit, !specularMap ?
-                                            textureCache->getWhiteTexture() : specularMap->getGPUTexture());
->>>>>>> db8d8a34
             }
 
             if (args) {
@@ -2092,15 +2070,9 @@
                 float emissiveScale = part.emissiveParams.y;
                 GLBATCH(glUniform2f)(locations->emissiveParams, emissiveOffset, emissiveScale);
                 
-<<<<<<< HEAD
                 NetworkTexture* emissiveMap = networkPart.emissiveTexture.data();
-                batch.setUniformTexture(locations->emissiveTextureUnit, !emissiveMap || !emissiveMap->isLoaded() ?
+                batch.setResourceTexture(locations->emissiveTextureUnit, !emissiveMap || !emissiveMap->isLoaded() ?
                                         textureCache->getGrayTexture() : emissiveMap->getGPUTexture());
-=======
-                Texture* emissiveMap = networkPart.emissiveTexture.data();
-                batch.setResourceTexture(locations->emissiveTextureUnit, !emissiveMap ?
-                                        textureCache->getWhiteTexture() : emissiveMap->getGPUTexture());
->>>>>>> db8d8a34
             }
             
             if (translucent && locations->lightBufferUnit >= 0) {
