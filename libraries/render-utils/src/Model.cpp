//
//  Model.cpp
//  interface/src/renderer
//
//  Created by Andrzej Kapolka on 10/18/13.
//  Copyright 2013 High Fidelity, Inc.
//
//  Distributed under the Apache License, Version 2.0.
//  See the accompanying file LICENSE or http://www.apache.org/licenses/LICENSE-2.0.html
//

#include <QMetaType>
#include <QRunnable>
#include <QThreadPool>

#include <glm/gtx/transform.hpp>
#include <glm/gtx/norm.hpp>

#include <GeometryUtil.h>
#include <PathUtils.h>
#include <PerfStat.h>
#include <ViewFrustum.h>

#include "AbstractViewStateInterface.h"
#include "Model.h"
#include "MeshPartPayload.h"

#include "RenderUtilsLogging.h"

using namespace std;

static int modelPointerTypeId = qRegisterMetaType<QPointer<Model> >();
static int weakNetworkGeometryPointerTypeId = qRegisterMetaType<QWeakPointer<NetworkGeometry> >();
static int vec3VectorTypeId = qRegisterMetaType<QVector<glm::vec3> >();
float Model::FAKE_DIMENSION_PLACEHOLDER = -1.0f;
#define HTTP_INVALID_COM "http://invalid.com"

Model::Model(RigPointer rig, QObject* parent) :
    QObject(parent),
    _translation(0.0f),
    _rotation(),
    _scale(1.0f, 1.0f, 1.0f),
    _scaleToFit(false),
    _scaleToFitDimensions(0.0f),
    _scaledToFit(false),
    _snapModelToRegistrationPoint(false),
    _snappedToRegistrationPoint(false),
    _cauterizeBones(false),
    _pupilDilation(0.0f),
    _url(HTTP_INVALID_COM),
    _isVisible(true),
    _blendNumber(0),
    _appliedBlendNumber(0),
    _calculatedMeshPartBoxesValid(false),
    _calculatedMeshBoxesValid(false),
    _calculatedMeshTrianglesValid(false),
    _meshGroupsKnown(false),
    _isWireframe(false),
    _renderCollisionHull(false),
    _rig(rig) {
    // we may have been created in the network thread, but we live in the main thread
    if (_viewState) {
        moveToThread(_viewState->getMainThread());
    }

    setSnapModelToRegistrationPoint(true, glm::vec3(0.5f));
}

Model::~Model() {
    deleteGeometry();
}

AbstractViewStateInterface* Model::_viewState = NULL;


void Model::setTranslation(const glm::vec3& translation) {
    _translation = translation;
    enqueueLocationChange();
}

void Model::setRotation(const glm::quat& rotation) {
    _rotation = rotation;
    enqueueLocationChange();
}

void Model::setScale(const glm::vec3& scale) {
    setScaleInternal(scale);
    // if anyone sets scale manually, then we are no longer scaled to fit
    _scaleToFit = false;
    _scaledToFit = false;
}

const float METERS_PER_MILLIMETER = 0.01f;

void Model::setScaleInternal(const glm::vec3& scale) {
    if (glm::distance(_scale, scale) > METERS_PER_MILLIMETER) {
        _scale = scale;
        initJointTransforms();
    }
}

void Model::setOffset(const glm::vec3& offset) {
    _offset = offset;

    // if someone manually sets our offset, then we are no longer snapped to center
    _snapModelToRegistrationPoint = false;
    _snappedToRegistrationPoint = false;
}

<<<<<<< HEAD
void Model::enqueueLocationChange() {
    render::ScenePointer scene = AbstractViewStateInterface::instance()->getMain3DScene();

    render::PendingChanges pendingChanges;
    foreach (auto itemID, _renderItems.keys()) {
        pendingChanges.updateItem<MeshPartPayload>(itemID, [=](MeshPartPayload& data) {
            data.updateModelLocation(_translation, _rotation);
            data.model->_needsUpdateClusterMatrices = true;
        });
    }

    scene->enqueuePendingChanges(pendingChanges);
}

QVector<JointState> Model::createJointStates(const FBXGeometry& geometry) {
    QVector<JointState> jointStates;
    for (int i = 0; i < geometry.joints.size(); ++i) {
        const FBXJoint& joint = geometry.joints[i];
        // store a pointer to the FBXJoint in the JointState
        JointState state(joint);
        jointStates.append(state);
    }
    return jointStates;
};

=======
>>>>>>> 6f50d912
void Model::initJointTransforms() {
    if (!_geometry || !_geometry->isLoaded()) {
        return;
    }
    glm::mat4 modelOffset = glm::scale(_scale) * glm::translate(_offset);
    _rig->setModelOffset(modelOffset);
}

void Model::init() {
}

void Model::reset() {
    if (_geometry && _geometry->isLoaded()) {
        const FBXGeometry& geometry = _geometry->getFBXGeometry();
        _rig->reset(geometry);
    }
}

bool Model::updateGeometry() {
    PROFILE_RANGE(__FUNCTION__);
    bool needFullUpdate = false;

    if (!_geometry || !_geometry->isLoaded()) {
        // geometry is not ready
        return false;
    }

    _needsReload = false;

    if (_rig->jointStatesEmpty() && _geometry->getFBXGeometry().joints.size() > 0) {
        initJointStates();

        const FBXGeometry& fbxGeometry = _geometry->getFBXGeometry();
        foreach (const FBXMesh& mesh, fbxGeometry.meshes) {
            MeshState state;
            state.clusterMatrices.resize(mesh.clusters.size());
            state.cauterizedClusterMatrices.resize(mesh.clusters.size());

            _meshStates.append(state);

            auto buffer = std::make_shared<gpu::Buffer>();
            if (!mesh.blendshapes.isEmpty()) {
                buffer->resize((mesh.vertices.size() + mesh.normals.size()) * sizeof(glm::vec3));
                buffer->setSubData(0, mesh.vertices.size() * sizeof(glm::vec3), (gpu::Byte*) mesh.vertices.constData());
                buffer->setSubData(mesh.vertices.size() * sizeof(glm::vec3),
                                   mesh.normals.size() * sizeof(glm::vec3), (gpu::Byte*) mesh.normals.constData());
            }
            _blendedVertexBuffers.push_back(buffer);
        }
        needFullUpdate = true;
    }
    return needFullUpdate;
}

// virtual
void Model::initJointStates() {
    const FBXGeometry& geometry = _geometry->getFBXGeometry();
    glm::mat4 modelOffset = glm::scale(_scale) * glm::translate(_offset);

    _rig->initJointStates(geometry, modelOffset);
}

bool Model::findRayIntersectionAgainstSubMeshes(const glm::vec3& origin, const glm::vec3& direction, float& distance,
                                                    BoxFace& face, glm::vec3& surfaceNormal,
                                                    QString& extraInfo, bool pickAgainstTriangles) {

    bool intersectedSomething = false;

    // if we aren't active, we can't ray pick yet...
    if (!isActive()) {
        return intersectedSomething;
    }

    // extents is the entity relative, scaled, centered extents of the entity
    glm::vec3 position = _translation;
    glm::mat4 rotation = glm::mat4_cast(_rotation);
    glm::mat4 translation = glm::translate(position);
    glm::mat4 modelToWorldMatrix = translation * rotation;
    glm::mat4 worldToModelMatrix = glm::inverse(modelToWorldMatrix);

    Extents modelExtents = getMeshExtents(); // NOTE: unrotated

    glm::vec3 dimensions = modelExtents.maximum - modelExtents.minimum;
    glm::vec3 corner = -(dimensions * _registrationPoint); // since we're going to do the ray picking in the model frame of reference
    AABox modelFrameBox(corner, dimensions);

    glm::vec3 modelFrameOrigin = glm::vec3(worldToModelMatrix * glm::vec4(origin, 1.0f));
    glm::vec3 modelFrameDirection = glm::vec3(worldToModelMatrix * glm::vec4(direction, 0.0f));

    // we can use the AABox's ray intersection by mapping our origin and direction into the model frame
    // and testing intersection there.
    if (modelFrameBox.findRayIntersection(modelFrameOrigin, modelFrameDirection, distance, face, surfaceNormal)) {
        float bestDistance = std::numeric_limits<float>::max();

        float distanceToSubMesh;
        BoxFace subMeshFace;
        glm::vec3 subMeshSurfaceNormal;
        int subMeshIndex = 0;

        const FBXGeometry& geometry = _geometry->getFBXGeometry();

        // If we hit the models box, then consider the submeshes...
        _mutex.lock();

        if (!_calculatedMeshBoxesValid) {
            recalculateMeshBoxes(pickAgainstTriangles);
        }

        foreach (const AABox& subMeshBox, _calculatedMeshBoxes) {

            if (subMeshBox.findRayIntersection(origin, direction, distanceToSubMesh, subMeshFace, subMeshSurfaceNormal)) {
                if (distanceToSubMesh < bestDistance) {
                    if (pickAgainstTriangles) {
                        if (!_calculatedMeshTrianglesValid) {
                            recalculateMeshBoxes(pickAgainstTriangles);
                        }
                        // check our triangles here....
                        const QVector<Triangle>& meshTriangles = _calculatedMeshTriangles[subMeshIndex];
                        int t = 0;
                        foreach (const Triangle& triangle, meshTriangles) {
                            t++;

                            float thisTriangleDistance;
                            if (findRayTriangleIntersection(origin, direction, triangle, thisTriangleDistance)) {
                                if (thisTriangleDistance < bestDistance) {
                                    bestDistance = thisTriangleDistance;
                                    intersectedSomething = true;
                                    face = subMeshFace;
                                    surfaceNormal = triangle.getNormal();
                                    extraInfo = geometry.getModelNameOfMesh(subMeshIndex);
                                }
                            }
                        }
                    } else {
                        // this is the non-triangle picking case...
                        bestDistance = distanceToSubMesh;
                        intersectedSomething = true;
                        face = subMeshFace;
                        surfaceNormal = subMeshSurfaceNormal;
                        extraInfo = geometry.getModelNameOfMesh(subMeshIndex);
                    }
                }
            }
            subMeshIndex++;
        }
        _mutex.unlock();

        if (intersectedSomething) {
            distance = bestDistance;
        }

        return intersectedSomething;
    }

    return intersectedSomething;
}

bool Model::convexHullContains(glm::vec3 point) {
    // if we aren't active, we can't compute that yet...
    if (!isActive()) {
        return false;
    }

    // extents is the entity relative, scaled, centered extents of the entity
    glm::vec3 position = _translation;
    glm::mat4 rotation = glm::mat4_cast(_rotation);
    glm::mat4 translation = glm::translate(position);
    glm::mat4 modelToWorldMatrix = translation * rotation;
    glm::mat4 worldToModelMatrix = glm::inverse(modelToWorldMatrix);

    Extents modelExtents = getMeshExtents(); // NOTE: unrotated

    glm::vec3 dimensions = modelExtents.maximum - modelExtents.minimum;
    glm::vec3 corner = -(dimensions * _registrationPoint);
    AABox modelFrameBox(corner, dimensions);

    glm::vec3 modelFramePoint = glm::vec3(worldToModelMatrix * glm::vec4(point, 1.0f));

    // we can use the AABox's contains() by mapping our point into the model frame
    // and testing there.
    if (modelFrameBox.contains(modelFramePoint)){
        _mutex.lock();
        if (!_calculatedMeshTrianglesValid) {
            recalculateMeshBoxes(true);
        }

        // If we are inside the models box, then consider the submeshes...
        int subMeshIndex = 0;
        foreach(const AABox& subMeshBox, _calculatedMeshBoxes) {
            if (subMeshBox.contains(point)) {
                bool insideMesh = true;
                // To be inside the sub mesh, we need to be behind every triangles' planes
                const QVector<Triangle>& meshTriangles = _calculatedMeshTriangles[subMeshIndex];
                foreach (const Triangle& triangle, meshTriangles) {
                    if (!isPointBehindTrianglesPlane(point, triangle.v0, triangle.v1, triangle.v2)) {
                        // it's not behind at least one so we bail
                        insideMesh = false;
                        break;
                    }

                }
                if (insideMesh) {
                    // It's inside this mesh, return true.
                    _mutex.unlock();
                    return true;
                }
            }
            subMeshIndex++;
        }
        _mutex.unlock();
    }
    // It wasn't in any mesh, return false.
    return false;
}

// TODO: we seem to call this too often when things haven't actually changed... look into optimizing this
// Any script might trigger findRayIntersectionAgainstSubMeshes (and maybe convexHullContains), so these
// can occur multiple times. In addition, rendering does it's own ray picking in order to decide which
// entity-scripts to call.  I think it would be best to do the picking once-per-frame (in cpu, or gpu if possible)
// and then the calls use the most recent such result.
void Model::recalculateMeshBoxes(bool pickAgainstTriangles) {
    PROFILE_RANGE(__FUNCTION__);
    bool calculatedMeshTrianglesNeeded = pickAgainstTriangles && !_calculatedMeshTrianglesValid;

    if (!_calculatedMeshBoxesValid || calculatedMeshTrianglesNeeded || (!_calculatedMeshPartBoxesValid && pickAgainstTriangles) ) {
        const FBXGeometry& geometry = _geometry->getFBXGeometry();
        int numberOfMeshes = geometry.meshes.size();
        _calculatedMeshBoxes.resize(numberOfMeshes);
        _calculatedMeshTriangles.clear();
        _calculatedMeshTriangles.resize(numberOfMeshes);
        _calculatedMeshPartBoxes.clear();
        for (int i = 0; i < numberOfMeshes; i++) {
            const FBXMesh& mesh = geometry.meshes.at(i);
            Extents scaledMeshExtents = calculateScaledOffsetExtents(mesh.meshExtents, _translation, _rotation);

            _calculatedMeshBoxes[i] = AABox(scaledMeshExtents);

            if (pickAgainstTriangles) {
                QVector<Triangle> thisMeshTriangles;
                for (int j = 0; j < mesh.parts.size(); j++) {
                    const FBXMeshPart& part = mesh.parts.at(j);

                    bool atLeastOnePointInBounds = false;
                    AABox thisPartBounds;

                    const int INDICES_PER_TRIANGLE = 3;
                    const int INDICES_PER_QUAD = 4;

                    if (part.quadIndices.size() > 0) {
                        int numberOfQuads = part.quadIndices.size() / INDICES_PER_QUAD;
                        int vIndex = 0;
                        for (int q = 0; q < numberOfQuads; q++) {
                            int i0 = part.quadIndices[vIndex++];
                            int i1 = part.quadIndices[vIndex++];
                            int i2 = part.quadIndices[vIndex++];
                            int i3 = part.quadIndices[vIndex++];

                            glm::vec3 mv0 = glm::vec3(mesh.modelTransform * glm::vec4(mesh.vertices[i0], 1.0f));
                            glm::vec3 mv1 = glm::vec3(mesh.modelTransform * glm::vec4(mesh.vertices[i1], 1.0f));
                            glm::vec3 mv2 = glm::vec3(mesh.modelTransform * glm::vec4(mesh.vertices[i2], 1.0f));
                            glm::vec3 mv3 = glm::vec3(mesh.modelTransform * glm::vec4(mesh.vertices[i3], 1.0f));

                            // track the mesh parts in model space
                            if (!atLeastOnePointInBounds) {
                                thisPartBounds.setBox(mv0, 0.0f);
                                atLeastOnePointInBounds = true;
                            } else {
                                thisPartBounds += mv0;
                            }
                            thisPartBounds += mv1;
                            thisPartBounds += mv2;
                            thisPartBounds += mv3;

                            glm::vec3 v0 = calculateScaledOffsetPoint(mv0);
                            glm::vec3 v1 = calculateScaledOffsetPoint(mv1);
                            glm::vec3 v2 = calculateScaledOffsetPoint(mv2);
                            glm::vec3 v3 = calculateScaledOffsetPoint(mv3);

                            // Sam's recommended triangle slices
                            Triangle tri1 = { v0, v1, v3 };
                            Triangle tri2 = { v1, v2, v3 };

                            // NOTE: Random guy on the internet's recommended triangle slices
                            //Triangle tri1 = { v0, v1, v2 };
                            //Triangle tri2 = { v2, v3, v0 };

                            thisMeshTriangles.push_back(tri1);
                            thisMeshTriangles.push_back(tri2);

                        }
                    }

                    if (part.triangleIndices.size() > 0) {
                        int numberOfTris = part.triangleIndices.size() / INDICES_PER_TRIANGLE;
                        int vIndex = 0;
                        for (int t = 0; t < numberOfTris; t++) {
                            int i0 = part.triangleIndices[vIndex++];
                            int i1 = part.triangleIndices[vIndex++];
                            int i2 = part.triangleIndices[vIndex++];

                            glm::vec3 mv0 = glm::vec3(mesh.modelTransform * glm::vec4(mesh.vertices[i0], 1.0f));
                            glm::vec3 mv1 = glm::vec3(mesh.modelTransform * glm::vec4(mesh.vertices[i1], 1.0f));
                            glm::vec3 mv2 = glm::vec3(mesh.modelTransform * glm::vec4(mesh.vertices[i2], 1.0f));

                            // track the mesh parts in model space
                            if (!atLeastOnePointInBounds) {
                                thisPartBounds.setBox(mv0, 0.0f);
                                atLeastOnePointInBounds = true;
                            } else {
                                thisPartBounds += mv0;
                            }
                            thisPartBounds += mv1;
                            thisPartBounds += mv2;

                            glm::vec3 v0 = calculateScaledOffsetPoint(mv0);
                            glm::vec3 v1 = calculateScaledOffsetPoint(mv1);
                            glm::vec3 v2 = calculateScaledOffsetPoint(mv2);

                            Triangle tri = { v0, v1, v2 };

                            thisMeshTriangles.push_back(tri);
                        }
                    }
                    _calculatedMeshPartBoxes[QPair<int,int>(i, j)] = thisPartBounds;
                }
                _calculatedMeshTriangles[i] = thisMeshTriangles;
                _calculatedMeshPartBoxesValid = true;
            }
        }
        _calculatedMeshBoxesValid = true;
        _calculatedMeshTrianglesValid = pickAgainstTriangles;
    }
}

void Model::renderSetup(RenderArgs* args) {
    // set up dilated textures on first render after load/simulate
    const FBXGeometry& geometry = _geometry->getFBXGeometry();
    if (_dilatedTextures.isEmpty()) {
        foreach (const FBXMesh& mesh, geometry.meshes) {
            QVector<QSharedPointer<Texture> > dilated;
            dilated.resize(mesh.parts.size());
            _dilatedTextures.append(dilated);
        }
    }

    if (!_meshGroupsKnown && isLoaded()) {
        segregateMeshGroups();
    }
}

void Model::setVisibleInScene(bool newValue, std::shared_ptr<render::Scene> scene) {
    if (_isVisible != newValue) {
        _isVisible = newValue;

        render::PendingChanges pendingChanges;
        foreach (auto item, _renderItems.keys()) {
            pendingChanges.resetItem(item, _renderItems[item]);
        }
        scene->enqueuePendingChanges(pendingChanges);
    }
}


bool Model::addToScene(std::shared_ptr<render::Scene> scene, render::PendingChanges& pendingChanges, bool showCollisionHull) {

    if ((!_meshGroupsKnown || showCollisionHull != _showCollisionHull) && isLoaded()) {
        _showCollisionHull = showCollisionHull;
        segregateMeshGroups();
    }

    bool somethingAdded = false;

    foreach (auto renderItem, _renderItemsSet) {
        auto item = scene->allocateID();
        auto renderData = MeshPartPayload::Pointer(renderItem);
        auto renderPayload = std::make_shared<MeshPartPayload::Payload>(renderData);
        pendingChanges.resetItem(item, renderPayload);
        pendingChanges.updateItem<MeshPartPayload>(item, [&](MeshPartPayload& data) {
            data.model->_needsUpdateClusterMatrices = true;
        });
        _renderItems.insert(item, renderPayload);
        somethingAdded = true;
    }

    _readyWhenAdded = readyToAddToScene();

    return somethingAdded;
}

bool Model::addToScene(std::shared_ptr<render::Scene> scene,
                       render::PendingChanges& pendingChanges,
                       render::Item::Status::Getters& statusGetters,
                       bool showCollisionHull) {
    if ((!_meshGroupsKnown || showCollisionHull != _showCollisionHull) && isLoaded()) {
        _showCollisionHull = showCollisionHull;
        segregateMeshGroups();
    }

    bool somethingAdded = false;

    foreach (auto renderItem, _renderItemsSet) {
        auto item = scene->allocateID();
        auto renderData = MeshPartPayload::Pointer(renderItem);
        auto renderPayload = std::make_shared<MeshPartPayload::Payload>(renderData);
        renderPayload->addStatusGetters(statusGetters);
        pendingChanges.resetItem(item, renderPayload);
        pendingChanges.updateItem<MeshPartPayload>(item, [&](MeshPartPayload& data) {
            data.model->_needsUpdateClusterMatrices = true;
        });
        _renderItems.insert(item, renderPayload);
        somethingAdded = true;
    }

    _readyWhenAdded = readyToAddToScene();

    return somethingAdded;
}

void Model::removeFromScene(std::shared_ptr<render::Scene> scene, render::PendingChanges& pendingChanges) {
    foreach (auto item, _renderItems.keys()) {
        pendingChanges.removeItem(item);
    }
    _renderItems.clear();
    _readyWhenAdded = false;
}

void Model::renderDebugMeshBoxes(gpu::Batch& batch) {
    int colorNdx = 0;
    _mutex.lock();
    foreach(AABox box, _calculatedMeshBoxes) {
        if (_debugMeshBoxesID == GeometryCache::UNKNOWN_ID) {
            _debugMeshBoxesID = DependencyManager::get<GeometryCache>()->allocateID();
        }
        QVector<glm::vec3> points;

        glm::vec3 brn = box.getCorner();
        glm::vec3 bln = brn + glm::vec3(box.getDimensions().x, 0, 0);
        glm::vec3 brf = brn + glm::vec3(0, 0, box.getDimensions().z);
        glm::vec3 blf = brn + glm::vec3(box.getDimensions().x, 0, box.getDimensions().z);

        glm::vec3 trn = brn + glm::vec3(0, box.getDimensions().y, 0);
        glm::vec3 tln = bln + glm::vec3(0, box.getDimensions().y, 0);
        glm::vec3 trf = brf + glm::vec3(0, box.getDimensions().y, 0);
        glm::vec3 tlf = blf + glm::vec3(0, box.getDimensions().y, 0);

        points << brn << bln;
        points << brf << blf;
        points << brn << brf;
        points << bln << blf;

        points << trn << tln;
        points << trf << tlf;
        points << trn << trf;
        points << tln << tlf;

        points << brn << trn;
        points << brf << trf;
        points << bln << tln;
        points << blf << tlf;

        glm::vec4 color[] = {
            { 1.0f, 0.0f, 0.0f, 1.0f }, // red
            { 0.0f, 1.0f, 0.0f, 1.0f }, // green
            { 0.0f, 0.0f, 1.0f, 1.0f }, // blue
            { 1.0f, 0.0f, 1.0f, 1.0f }, // purple
            { 1.0f, 1.0f, 0.0f, 1.0f }, // yellow
            { 0.0f, 1.0f, 1.0f, 1.0f }, // cyan
            { 1.0f, 1.0f, 1.0f, 1.0f }, // white
            { 0.0f, 0.5f, 0.0f, 1.0f },
            { 0.0f, 0.0f, 0.5f, 1.0f },
            { 0.5f, 0.0f, 0.5f, 1.0f },
            { 0.5f, 0.5f, 0.0f, 1.0f },
            { 0.0f, 0.5f, 0.5f, 1.0f } };

        DependencyManager::get<GeometryCache>()->updateVertices(_debugMeshBoxesID, points, color[colorNdx]);
        DependencyManager::get<GeometryCache>()->renderVertices(batch, gpu::LINES, _debugMeshBoxesID);
        colorNdx++;
    }
    _mutex.unlock();
}

Extents Model::getBindExtents() const {
    if (!isActive()) {
        return Extents();
    }
    const Extents& bindExtents = _geometry->getFBXGeometry().bindExtents;
    Extents scaledExtents = { bindExtents.minimum * _scale, bindExtents.maximum * _scale };
    return scaledExtents;
}

Extents Model::getMeshExtents() const {
    if (!isActive()) {
        return Extents();
    }
    const Extents& extents = _geometry->getFBXGeometry().meshExtents;

    // even though our caller asked for "unscaled" we need to include any fst scaling, translation, and rotation, which
    // is captured in the offset matrix
    glm::vec3 minimum = glm::vec3(_geometry->getFBXGeometry().offset * glm::vec4(extents.minimum, 1.0f));
    glm::vec3 maximum = glm::vec3(_geometry->getFBXGeometry().offset * glm::vec4(extents.maximum, 1.0f));
    Extents scaledExtents = { minimum * _scale, maximum * _scale };
    return scaledExtents;
}

Extents Model::getUnscaledMeshExtents() const {
    if (!isActive()) {
        return Extents();
    }

    const Extents& extents = _geometry->getFBXGeometry().meshExtents;

    // even though our caller asked for "unscaled" we need to include any fst scaling, translation, and rotation, which
    // is captured in the offset matrix
    glm::vec3 minimum = glm::vec3(_geometry->getFBXGeometry().offset * glm::vec4(extents.minimum, 1.0f));
    glm::vec3 maximum = glm::vec3(_geometry->getFBXGeometry().offset * glm::vec4(extents.maximum, 1.0f));
    Extents scaledExtents = { minimum, maximum };

    return scaledExtents;
}

Extents Model::calculateScaledOffsetExtents(const Extents& extents,
                                            glm::vec3 modelPosition, glm::quat modelOrientation) const {
    // we need to include any fst scaling, translation, and rotation, which is captured in the offset matrix
    glm::vec3 minimum = glm::vec3(_geometry->getFBXGeometry().offset * glm::vec4(extents.minimum, 1.0f));
    glm::vec3 maximum = glm::vec3(_geometry->getFBXGeometry().offset * glm::vec4(extents.maximum, 1.0f));

    Extents scaledOffsetExtents = { ((minimum + _offset) * _scale),
                                    ((maximum + _offset) * _scale) };

    Extents rotatedExtents = scaledOffsetExtents.getRotated(modelOrientation);

    Extents translatedExtents = { rotatedExtents.minimum + modelPosition,
                                  rotatedExtents.maximum + modelPosition };

    return translatedExtents;
}

/// Returns the world space equivalent of some box in model space.
AABox Model::calculateScaledOffsetAABox(const AABox& box, glm::vec3 modelPosition, glm::quat modelOrientation) const {
    return AABox(calculateScaledOffsetExtents(Extents(box), modelPosition, modelOrientation));
}

glm::vec3 Model::calculateScaledOffsetPoint(const glm::vec3& point) const {
    // we need to include any fst scaling, translation, and rotation, which is captured in the offset matrix
    glm::vec3 offsetPoint = glm::vec3(_geometry->getFBXGeometry().offset * glm::vec4(point, 1.0f));
    glm::vec3 scaledPoint = ((offsetPoint + _offset) * _scale);
    glm::vec3 rotatedPoint = _rotation * scaledPoint;
    glm::vec3 translatedPoint = rotatedPoint + _translation;
    return translatedPoint;
}

bool Model::getJointState(int index, glm::quat& rotation) const {
    return _rig->getJointStateRotation(index, rotation);
}

void Model::clearJointState(int index) {
    _rig->clearJointState(index);
}

void Model::setJointState(int index, bool valid, const glm::quat& rotation, const glm::vec3& translation, float priority) {
    _rig->setJointState(index, valid, rotation, translation, priority);
}

void Model::setJointRotation(int index, bool valid, const glm::quat& rotation, float priority) {
    _rig->setJointRotation(index, valid, rotation, priority);
}

void Model::setJointTranslation(int index, bool valid, const glm::vec3& translation, float priority) {
    _rig->setJointTranslation(index, valid, translation, priority);
}

int Model::getParentJointIndex(int jointIndex) const {
    return (isActive() && jointIndex != -1) ? _geometry->getFBXGeometry().joints.at(jointIndex).parentIndex : -1;
}

int Model::getLastFreeJointIndex(int jointIndex) const {
    return (isActive() && jointIndex != -1) ? _geometry->getFBXGeometry().joints.at(jointIndex).freeLineage.last() : -1;
}

void Model::setURL(const QUrl& url) {
    // don't recreate the geometry if it's the same URL
    if (_url == url && _geometry && _geometry->getURL() == url) {
        return;
    }

    _url = url;

    {
        render::PendingChanges pendingChanges;
        render::ScenePointer scene = AbstractViewStateInterface::instance()->getMain3DScene();
        removeFromScene(scene, pendingChanges);
        scene->enqueuePendingChanges(pendingChanges);
    }

    _needsReload = true;
    _meshGroupsKnown = false;
    invalidCalculatedMeshBoxes();
    deleteGeometry();

    _geometry.reset(new NetworkGeometry(url, false, QVariantHash()));
    onInvalidate();
}

const QSharedPointer<NetworkGeometry> Model::getCollisionGeometry(bool delayLoad)
{
    if (_collisionGeometry.isNull() && !_collisionUrl.isEmpty()) {
        _collisionGeometry.reset(new NetworkGeometry(_collisionUrl, delayLoad, QVariantHash()));
    }

    if (_collisionGeometry && _collisionGeometry->isLoaded()) {
        return _collisionGeometry;
    }

    return QSharedPointer<NetworkGeometry>();
}

void Model::setCollisionModelURL(const QUrl& url) {
    if (_collisionUrl == url) {
        return;
    }
    _collisionUrl = url;
    _collisionGeometry.reset(new NetworkGeometry(url, false, QVariantHash()));
}

bool Model::getJointPositionInWorldFrame(int jointIndex, glm::vec3& position) const {
    return _rig->getJointPositionInWorldFrame(jointIndex, position, _translation, _rotation);
}

bool Model::getJointPosition(int jointIndex, glm::vec3& position) const {
    return _rig->getJointPosition(jointIndex, position);
}

bool Model::getJointRotationInWorldFrame(int jointIndex, glm::quat& rotation) const {
    return _rig->getJointRotationInWorldFrame(jointIndex, rotation, _rotation);
}

bool Model::getJointRotation(int jointIndex, glm::quat& rotation) const {
    return _rig->getJointRotation(jointIndex, rotation);
}

bool Model::getJointTranslation(int jointIndex, glm::vec3& translation) const {
    return _rig->getJointTranslation(jointIndex, translation);
}

bool Model::getJointCombinedRotation(int jointIndex, glm::quat& rotation) const {
    return _rig->getJointCombinedRotation(jointIndex, rotation, _rotation);
}

QStringList Model::getJointNames() const {
    if (QThread::currentThread() != thread()) {
        QStringList result;
        QMetaObject::invokeMethod(const_cast<Model*>(this), "getJointNames", Qt::BlockingQueuedConnection,
            Q_RETURN_ARG(QStringList, result));
        return result;
    }
    return isActive() ? _geometry->getFBXGeometry().getJointNames() : QStringList();
}

class Blender : public QRunnable {
public:

    Blender(Model* model, int blendNumber, const QWeakPointer<NetworkGeometry>& geometry,
        const QVector<FBXMesh>& meshes, const QVector<float>& blendshapeCoefficients);

    virtual void run();

private:

    QPointer<Model> _model;
    int _blendNumber;
    QWeakPointer<NetworkGeometry> _geometry;
    QVector<FBXMesh> _meshes;
    QVector<float> _blendshapeCoefficients;
};

Blender::Blender(Model* model, int blendNumber, const QWeakPointer<NetworkGeometry>& geometry,
        const QVector<FBXMesh>& meshes, const QVector<float>& blendshapeCoefficients) :
    _model(model),
    _blendNumber(blendNumber),
    _geometry(geometry),
    _meshes(meshes),
    _blendshapeCoefficients(blendshapeCoefficients) {
}

void Blender::run() {
    PROFILE_RANGE(__FUNCTION__);
    QVector<glm::vec3> vertices, normals;
    if (!_model.isNull()) {
        int offset = 0;
        foreach (const FBXMesh& mesh, _meshes) {
            if (mesh.blendshapes.isEmpty()) {
                continue;
            }
            vertices += mesh.vertices;
            normals += mesh.normals;
            glm::vec3* meshVertices = vertices.data() + offset;
            glm::vec3* meshNormals = normals.data() + offset;
            offset += mesh.vertices.size();
            const float NORMAL_COEFFICIENT_SCALE = 0.01f;
            for (int i = 0, n = qMin(_blendshapeCoefficients.size(), mesh.blendshapes.size()); i < n; i++) {
                float vertexCoefficient = _blendshapeCoefficients.at(i);
                const float EPSILON = 0.0001f;
                if (vertexCoefficient < EPSILON) {
                    continue;
                }
                float normalCoefficient = vertexCoefficient * NORMAL_COEFFICIENT_SCALE;
                const FBXBlendshape& blendshape = mesh.blendshapes.at(i);
                for (int j = 0; j < blendshape.indices.size(); j++) {
                    int index = blendshape.indices.at(j);
                    meshVertices[index] += blendshape.vertices.at(j) * vertexCoefficient;
                    meshNormals[index] += blendshape.normals.at(j) * normalCoefficient;
                }
            }
        }
    }
    // post the result to the geometry cache, which will dispatch to the model if still alive
    QMetaObject::invokeMethod(DependencyManager::get<ModelBlender>().data(), "setBlendedVertices",
        Q_ARG(const QPointer<Model>&, _model), Q_ARG(int, _blendNumber),
        Q_ARG(const QWeakPointer<NetworkGeometry>&, _geometry), Q_ARG(const QVector<glm::vec3>&, vertices),
        Q_ARG(const QVector<glm::vec3>&, normals));
}

void Model::setScaleToFit(bool scaleToFit, const glm::vec3& dimensions) {
    if (_scaleToFit != scaleToFit || _scaleToFitDimensions != dimensions) {
        _scaleToFit = scaleToFit;
        _scaleToFitDimensions = dimensions;
        _scaledToFit = false; // force rescaling
    }
}

void Model::setScaleToFit(bool scaleToFit, float largestDimension, bool forceRescale) {
    // NOTE: if the model is not active, then it means we don't actually know the true/natural dimensions of the
    // mesh, and so we can't do the needed calculations for scaling to fit to a single largest dimension. In this
    // case we will record that we do want to do this, but we will stick our desired single dimension into the
    // first element of the vec3 for the non-fixed aspect ration dimensions
    if (!isActive()) {
        _scaleToFit = scaleToFit;
        if (scaleToFit) {
            _scaleToFitDimensions = glm::vec3(largestDimension, FAKE_DIMENSION_PLACEHOLDER, FAKE_DIMENSION_PLACEHOLDER);
        }
        return;
    }

    if (forceRescale || _scaleToFit != scaleToFit || glm::length(_scaleToFitDimensions) != largestDimension) {
        _scaleToFit = scaleToFit;

        // we only need to do this work if we're "turning on" scale to fit.
        if (scaleToFit) {
            Extents modelMeshExtents = getUnscaledMeshExtents();
            float maxDimension = glm::distance(modelMeshExtents.maximum, modelMeshExtents.minimum);
            float maxScale = largestDimension / maxDimension;
            glm::vec3 modelMeshDimensions = modelMeshExtents.maximum - modelMeshExtents.minimum;
            glm::vec3 dimensions = modelMeshDimensions * maxScale;

            _scaleToFitDimensions = dimensions;
            _scaledToFit = false; // force rescaling
        }
    }
}

void Model::scaleToFit() {
    // If our _scaleToFitDimensions.y/z are FAKE_DIMENSION_PLACEHOLDER then it means our
    // user asked to scale us in a fixed aspect ratio to a single largest dimension, but
    // we didn't yet have an active mesh. We can only enter this scaleToFit() in this state
    // if we now do have an active mesh, so we take this opportunity to actually determine
    // the correct scale.
    if (_scaleToFit && _scaleToFitDimensions.y == FAKE_DIMENSION_PLACEHOLDER
            && _scaleToFitDimensions.z == FAKE_DIMENSION_PLACEHOLDER) {
        setScaleToFit(_scaleToFit, _scaleToFitDimensions.x);
    }
    Extents modelMeshExtents = getUnscaledMeshExtents();

    // size is our "target size in world space"
    // we need to set our model scale so that the extents of the mesh, fit in a cube that size...
    glm::vec3 meshDimensions = modelMeshExtents.maximum - modelMeshExtents.minimum;
    glm::vec3 rescaleDimensions = _scaleToFitDimensions / meshDimensions;
    setScaleInternal(rescaleDimensions);
    _scaledToFit = true;
}

void Model::setSnapModelToRegistrationPoint(bool snapModelToRegistrationPoint, const glm::vec3& registrationPoint) {
    glm::vec3 clampedRegistrationPoint = glm::clamp(registrationPoint, 0.0f, 1.0f);
    if (_snapModelToRegistrationPoint != snapModelToRegistrationPoint || _registrationPoint != clampedRegistrationPoint) {
        _snapModelToRegistrationPoint = snapModelToRegistrationPoint;
        _registrationPoint = clampedRegistrationPoint;
        _snappedToRegistrationPoint = false; // force re-centering
    }
}

void Model::snapToRegistrationPoint() {
    Extents modelMeshExtents = getUnscaledMeshExtents();
    glm::vec3 dimensions = (modelMeshExtents.maximum - modelMeshExtents.minimum);
    glm::vec3 offset = -modelMeshExtents.minimum - (dimensions * _registrationPoint);
    _offset = offset;
    _snappedToRegistrationPoint = true;
}

void Model::simulate(float deltaTime, bool fullUpdate) {
    PROFILE_RANGE(__FUNCTION__);
    fullUpdate = updateGeometry() || fullUpdate || (_scaleToFit && !_scaledToFit)
                    || (_snapModelToRegistrationPoint && !_snappedToRegistrationPoint);

    if (isActive() && fullUpdate) {
        // NOTE: This is overly aggressive and we are invalidating the MeshBoxes when in fact they may not be invalid
        //       they really only become invalid if something about the transform to world space has changed. This is
        //       not too bad at this point, because it doesn't impact rendering. However it does slow down ray picking
        //       because ray picking needs valid boxes to work
        _calculatedMeshBoxesValid = false;
        _calculatedMeshTrianglesValid = false;
        onInvalidate();

        // check for scale to fit
        if (_scaleToFit && !_scaledToFit) {
            scaleToFit();
        }
        if (_snapModelToRegistrationPoint && !_snappedToRegistrationPoint) {
            snapToRegistrationPoint();
        }
        simulateInternal(deltaTime);
    }
}

//virtual
void Model::updateRig(float deltaTime, glm::mat4 parentTransform) {
    _needsUpdateClusterMatrices = true;
     _rig->updateAnimations(deltaTime, parentTransform);
}
void Model::simulateInternal(float deltaTime) {
    // update the world space transforms for all joints
    glm::mat4 parentTransform = glm::scale(_scale) * glm::translate(_offset);
    updateRig(deltaTime, parentTransform);
}
void Model::updateClusterMatrices(glm::vec3 modelPosition, glm::quat modelOrientation) {
    PerformanceTimer perfTimer("Model::updateClusterMatrices");

    if (!_needsUpdateClusterMatrices) {
        return;
    }
    _needsUpdateClusterMatrices = false;
    const FBXGeometry& geometry = _geometry->getFBXGeometry();
    glm::mat4 zeroScale(glm::vec4(0.0f, 0.0f, 0.0f, 0.0f),
        glm::vec4(0.0f, 0.0f, 0.0f, 0.0f),
        glm::vec4(0.0f, 0.0f, 0.0f, 0.0f),
        glm::vec4(0.0f, 0.0f, 0.0f, 1.0f));
    auto cauterizeMatrix = _rig->getJointTransform(geometry.neckJointIndex) * zeroScale;

    glm::mat4 modelToWorld = glm::mat4_cast(modelOrientation);
    for (int i = 0; i < _meshStates.size(); i++) {
        MeshState& state = _meshStates[i];
        const FBXMesh& mesh = geometry.meshes.at(i);

        for (int j = 0; j < mesh.clusters.size(); j++) {
            const FBXCluster& cluster = mesh.clusters.at(j);
            auto jointMatrix = _rig->getJointTransform(cluster.jointIndex);
            state.clusterMatrices[j] = modelToWorld * jointMatrix * cluster.inverseBindMatrix;

            // as an optimization, don't build cautrizedClusterMatrices if the boneSet is empty.
            if (!_cauterizeBoneSet.empty()) {
                if (_cauterizeBoneSet.find(cluster.jointIndex) != _cauterizeBoneSet.end()) {
                    jointMatrix = cauterizeMatrix;
                }
                state.cauterizedClusterMatrices[j] = modelToWorld * jointMatrix * cluster.inverseBindMatrix;
            }
        }

        // Once computed the cluster matrices, update the buffer(s)
        if (mesh.clusters.size() > 1) {
            if (!state.clusterBuffer) {
                state.clusterBuffer = std::make_shared<gpu::Buffer>(state.clusterMatrices.size() * sizeof(glm::mat4),
                                                                    (const gpu::Byte*) state.clusterMatrices.constData());
            } else {
                state.clusterBuffer->setSubData(0, state.clusterMatrices.size() * sizeof(glm::mat4),
                                                (const gpu::Byte*) state.clusterMatrices.constData());
            }

            if (!_cauterizeBoneSet.empty() && (state.cauterizedClusterMatrices.size() > 1)) {
                if (!state.cauterizedClusterBuffer) {
                    state.cauterizedClusterBuffer =
                        std::make_shared<gpu::Buffer>(state.cauterizedClusterMatrices.size() * sizeof(glm::mat4),
                                                      (const gpu::Byte*) state.cauterizedClusterMatrices.constData());
                } else {
                    state.cauterizedClusterBuffer->setSubData(0, state.cauterizedClusterMatrices.size() * sizeof(glm::mat4),
                                                              (const gpu::Byte*) state.cauterizedClusterMatrices.constData());
                }
            }
        }
    }

    // post the blender if we're not currently waiting for one to finish
    if (geometry.hasBlendedMeshes() && _blendshapeCoefficients != _blendedBlendshapeCoefficients) {
        _blendedBlendshapeCoefficients = _blendshapeCoefficients;
        DependencyManager::get<ModelBlender>()->noteRequiresBlend(this);
    }
}

void Model::inverseKinematics(int endIndex, glm::vec3 targetPosition, const glm::quat& targetRotation, float priority) {
    const FBXGeometry& geometry = _geometry->getFBXGeometry();
    const QVector<int>& freeLineage = geometry.joints.at(endIndex).freeLineage;
    glm::mat4 parentTransform = glm::scale(_scale) * glm::translate(_offset);
    _rig->inverseKinematics(endIndex, targetPosition, targetRotation, priority, freeLineage, parentTransform);
}

bool Model::restoreJointPosition(int jointIndex, float fraction, float priority) {
    const FBXGeometry& geometry = _geometry->getFBXGeometry();
    const QVector<int>& freeLineage = geometry.joints.at(jointIndex).freeLineage;
    return _rig->restoreJointPosition(jointIndex, fraction, priority, freeLineage);
}

float Model::getLimbLength(int jointIndex) const {
    const FBXGeometry& geometry = _geometry->getFBXGeometry();
    const QVector<int>& freeLineage = geometry.joints.at(jointIndex).freeLineage;
    return _rig->getLimbLength(jointIndex, freeLineage, _scale, geometry.joints);
}

bool Model::maybeStartBlender() {
    const FBXGeometry& fbxGeometry = _geometry->getFBXGeometry();
    if (fbxGeometry.hasBlendedMeshes()) {
        QThreadPool::globalInstance()->start(new Blender(this, ++_blendNumber, _geometry,
            fbxGeometry.meshes, _blendshapeCoefficients));
        return true;
    }
    return false;
}

void Model::setBlendedVertices(int blendNumber, const QWeakPointer<NetworkGeometry>& geometry,
        const QVector<glm::vec3>& vertices, const QVector<glm::vec3>& normals) {
    if (_geometry != geometry || _blendedVertexBuffers.empty() || blendNumber < _appliedBlendNumber) {
        return;
    }
    _appliedBlendNumber = blendNumber;
    const FBXGeometry& fbxGeometry = _geometry->getFBXGeometry();
    int index = 0;
    for (int i = 0; i < fbxGeometry.meshes.size(); i++) {
        const FBXMesh& mesh = fbxGeometry.meshes.at(i);
        if (mesh.blendshapes.isEmpty()) {
            continue;
        }

        gpu::BufferPointer& buffer = _blendedVertexBuffers[i];
        buffer->setSubData(0, mesh.vertices.size() * sizeof(glm::vec3), (gpu::Byte*) vertices.constData() + index*sizeof(glm::vec3));
        buffer->setSubData(mesh.vertices.size() * sizeof(glm::vec3),
            mesh.normals.size() * sizeof(glm::vec3), (gpu::Byte*) normals.constData() + index*sizeof(glm::vec3));

        index += mesh.vertices.size();
    }
}

void Model::setGeometry(const QSharedPointer<NetworkGeometry>& newGeometry) {
    if (_geometry == newGeometry) {
        return;
    }
    _geometry = newGeometry;
}

void Model::deleteGeometry() {
    _blendedVertexBuffers.clear();
    _meshStates.clear();
    _rig->destroyAnimGraph();
    _blendedBlendshapeCoefficients.clear();
}

AABox Model::getPartBounds(int meshIndex, int partIndex, glm::vec3 modelPosition, glm::quat modelOrientation) {

    if (!_geometry || !_geometry->isLoaded()) {
        return AABox();
    }

    if (meshIndex < _meshStates.size()) {
        const MeshState& state = _meshStates.at(meshIndex);
        bool isSkinned = state.clusterMatrices.size() > 1;
        if (isSkinned) {
            // if we're skinned return the entire mesh extents because we can't know for sure our clusters don't move us
            return calculateScaledOffsetAABox(_geometry->getFBXGeometry().meshExtents, modelPosition, modelOrientation);
        }
    }
    if (_geometry->getFBXGeometry().meshes.size() > meshIndex) {

        // FIX ME! - This is currently a hack because for some mesh parts our efforts to calculate the bounding
        //           box of the mesh part fails. It seems to create boxes that are not consistent with where the
        //           geometry actually renders. If instead we make all the parts share the bounds of the entire subMesh
        //           things will render properly.
        //
        //    return calculateScaledOffsetAABox(_calculatedMeshPartBoxes[QPair<int,int>(meshIndex, partIndex)]);
        //
        //    NOTE: we also don't want to use the _calculatedMeshBoxes[] because they don't handle avatar moving correctly
        //          without recalculating them...
        //    return _calculatedMeshBoxes[meshIndex];
        //
        // If we not skinned use the bounds of the subMesh for all it's parts
        const FBXMesh& mesh = _geometry->getFBXGeometry().meshes.at(meshIndex);
        return calculateScaledOffsetExtents(mesh.meshExtents, modelPosition, modelOrientation);
    }
    return AABox();
}

void Model::segregateMeshGroups() {
    QSharedPointer<NetworkGeometry> networkGeometry;
    if (_showCollisionHull && _collisionGeometry && _collisionGeometry->isLoaded()) {
        networkGeometry = _collisionGeometry;
    } else {
        networkGeometry = _geometry;
    }
    const FBXGeometry& geometry = networkGeometry->getFBXGeometry();
    const std::vector<std::unique_ptr<NetworkMesh>>& networkMeshes = networkGeometry->getMeshes();

    // all of our mesh vectors must match in size
    if ((int)networkMeshes.size() != geometry.meshes.size() ||
        geometry.meshes.size() != _meshStates.size()) {
        qDebug() << "WARNING!!!! Mesh Sizes don't match! We will not segregate mesh groups yet.";
        return;
    }

    Q_ASSERT(_renderItems.isEmpty()); // We should not have any existing renderItems if we enter this section of code
    Q_ASSERT(_renderItemsSet.isEmpty()); // We should not have any existing renderItemsSet if we enter this section of code

    _renderItemsSet.clear();

    // Run through all of the meshes, and place them into their segregated, but unsorted buckets
    int shapeID = 0;
    for (int i = 0; i < (int)networkMeshes.size(); i++) {
        const FBXMesh& mesh = geometry.meshes.at(i);

        // Create the render payloads
        int totalParts = mesh.parts.size();
        for (int partIndex = 0; partIndex < totalParts; partIndex++) {
            _renderItemsSet << std::make_shared<MeshPartPayload>(this, i, partIndex, shapeID, _translation, _rotation);
            shapeID++;
        }
    }
    _meshGroupsKnown = true;
}

bool Model::initWhenReady(render::ScenePointer scene) {
    if (isActive() && isRenderable() && !_meshGroupsKnown && isLoaded()) {
        segregateMeshGroups();

        render::PendingChanges pendingChanges;

        foreach (auto renderItem, _renderItemsSet) {
            auto item = scene->allocateID();
            auto renderData = MeshPartPayload::Pointer(renderItem);
            auto renderPayload = std::make_shared<MeshPartPayload::Payload>(renderData);
            _renderItems.insert(item, renderPayload);
            pendingChanges.resetItem(item, renderPayload);
            pendingChanges.updateItem<MeshPartPayload>(item, [&](MeshPartPayload& data) {
                data.updateModelLocation(_translation, _rotation);
                data.model->_needsUpdateClusterMatrices = true;
            });
        }
        scene->enqueuePendingChanges(pendingChanges);

        _readyWhenAdded = true;
        return true;
    }
    return false;
}

ModelBlender::ModelBlender() :
    _pendingBlenders(0) {
}

ModelBlender::~ModelBlender() {
}

void ModelBlender::noteRequiresBlend(Model* model) {
    if (_pendingBlenders < QThread::idealThreadCount()) {
        if (model->maybeStartBlender()) {
            _pendingBlenders++;
        }
        return;
    }
    if (!_modelsRequiringBlends.contains(model)) {
        _modelsRequiringBlends.append(model);
    }
}

void ModelBlender::setBlendedVertices(const QPointer<Model>& model, int blendNumber,
        const QWeakPointer<NetworkGeometry>& geometry, const QVector<glm::vec3>& vertices, const QVector<glm::vec3>& normals) {
    if (!model.isNull()) {
        model->setBlendedVertices(blendNumber, geometry, vertices, normals);
    }
    _pendingBlenders--;
    while (!_modelsRequiringBlends.isEmpty()) {
        Model* nextModel = _modelsRequiringBlends.takeFirst();
        if (nextModel && nextModel->maybeStartBlender()) {
            _pendingBlenders++;
            return;
        }
    }
}
<|MERGE_RESOLUTION|>--- conflicted
+++ resolved
@@ -107,7 +107,6 @@
     _snappedToRegistrationPoint = false;
 }
 
-<<<<<<< HEAD
 void Model::enqueueLocationChange() {
     render::ScenePointer scene = AbstractViewStateInterface::instance()->getMain3DScene();
 
@@ -122,19 +121,6 @@
     scene->enqueuePendingChanges(pendingChanges);
 }
 
-QVector<JointState> Model::createJointStates(const FBXGeometry& geometry) {
-    QVector<JointState> jointStates;
-    for (int i = 0; i < geometry.joints.size(); ++i) {
-        const FBXJoint& joint = geometry.joints[i];
-        // store a pointer to the FBXJoint in the JointState
-        JointState state(joint);
-        jointStates.append(state);
-    }
-    return jointStates;
-};
-
-=======
->>>>>>> 6f50d912
 void Model::initJointTransforms() {
     if (!_geometry || !_geometry->isLoaded()) {
         return;
