//
//  MeshPartPayload.h
//  interface/src/renderer
//
//  Created by Sam Gateau on 10/3/15.
//  Copyright 2015 High Fidelity, Inc.
//
//  Distributed under the Apache License, Version 2.0.
//  See the accompanying file LICENSE or http://www.apache.org/licenses/LICENSE-2.0.html
//

#ifndef hifi_MeshPartPayload_h
#define hifi_MeshPartPayload_h

#include <Interpolate.h>

#include <gpu/Batch.h>

#include <render/Scene.h>

#include <graphics/Geometry.h>

#include "Model.h"

class Model;

class MeshPartPayload {
public:
    MeshPartPayload() {}
    MeshPartPayload(const std::shared_ptr<const graphics::Mesh>& mesh, int partIndex, graphics::MaterialPointer material);

    typedef render::Payload<MeshPartPayload> Payload;
    typedef Payload::DataPointer Pointer;

<<<<<<< HEAD
    virtual void updateKey(bool isVisible, bool isLayered, uint8_t tagBits);
=======
    virtual void updateKey(bool isVisible, bool isLayered, uint8_t tagBits, bool isGroupCulled = false);
>>>>>>> 730dce31

    virtual void updateMeshPart(const std::shared_ptr<const graphics::Mesh>& drawMesh, int partIndex);

    virtual void notifyLocationChanged() {}
    void updateTransform(const Transform& transform, const Transform& offsetTransform);

    // Render Item interface
    virtual render::ItemKey getKey() const;
    virtual render::Item::Bound getBound() const;
    virtual render::ShapeKey getShapeKey() const; // shape interface
    virtual void render(RenderArgs* args);

    // ModelMeshPartPayload functions to perform render
    void drawCall(gpu::Batch& batch) const;
    virtual void bindMesh(gpu::Batch& batch);
    virtual void bindTransform(gpu::Batch& batch, RenderArgs::RenderMode renderMode) const;

    // Payload resource cached values
    Transform _drawTransform;
    Transform _transform;
    int _partIndex = 0;
    bool _hasColorAttrib { false };

    graphics::Box _localBound;
    graphics::Box _adjustedLocalBound;
    mutable graphics::Box _worldBound;
    std::shared_ptr<const graphics::Mesh> _drawMesh;

    graphics::MultiMaterial _drawMaterials;
    graphics::Mesh::Part _drawPart;

    size_t getVerticesCount() const { return _drawMesh ? _drawMesh->getNumVertices() : 0; }
<<<<<<< HEAD
    size_t getMaterialTextureSize() { return _drawMaterial ? _drawMaterial->getTextureSize() : 0; }
    int getMaterialTextureCount() { return _drawMaterial ? _drawMaterial->getTextureCount() : 0; }
    bool hasTextureInfo() const { return _drawMaterial ? _drawMaterial->hasTextureInfo() : false; }
=======
    size_t getMaterialTextureSize() { return _drawMaterials.top().material ? _drawMaterials.top().material->getTextureSize() : 0; }
    int getMaterialTextureCount() { return _drawMaterials.top().material ? _drawMaterials.top().material->getTextureCount() : 0; }
    bool hasTextureInfo() const { return _drawMaterials.top().material ? _drawMaterials.top().material->hasTextureInfo() : false; }

    void addMaterial(graphics::MaterialLayer material);
    void removeMaterial(graphics::MaterialPointer material);
>>>>>>> 730dce31

protected:
    render::ItemKey _itemKey{ render::ItemKey::Builder::opaqueShape().build() };
};

namespace render {
    template <> const ItemKey payloadGetKey(const MeshPartPayload::Pointer& payload);
    template <> const Item::Bound payloadGetBound(const MeshPartPayload::Pointer& payload);
    template <> const ShapeKey shapeGetShapeKey(const MeshPartPayload::Pointer& payload);
    template <> void payloadRender(const MeshPartPayload::Pointer& payload, RenderArgs* args);
}

class ModelMeshPartPayload : public MeshPartPayload {
public:
    ModelMeshPartPayload(ModelPointer model, int meshIndex, int partIndex, int shapeIndex, const Transform& transform, const Transform& offsetTransform);

    typedef render::Payload<ModelMeshPartPayload> Payload;
    typedef Payload::DataPointer Pointer;

    void notifyLocationChanged() override;

#if defined(SKIN_DQ)
    using TransformType = Model::TransformDualQuaternion;
#else
    using TransformType = glm::mat4;
#endif

<<<<<<< HEAD
    void updateKey(bool isVisible, bool isLayered, uint8_t tagBits) override;
=======
    void updateKey(bool isVisible, bool isLayered, uint8_t tagBits, bool isGroupCulled = false) override;
>>>>>>> 730dce31
    void updateClusterBuffer(const std::vector<TransformType>& clusterTransforms);
    void updateTransformForSkinnedMesh(const Transform& renderTransform, const Transform& boundTransform);

    // Render Item interface
    int getLayer() const;
    render::ShapeKey getShapeKey() const override; // shape interface
    void render(RenderArgs* args) override;

    void setLayer(bool isLayeredInFront, bool isLayeredInHUD);
    void setShapeKey(bool invalidateShapeKey, bool isWireframe);

    // ModelMeshPartPayload functions to perform render
    void bindMesh(gpu::Batch& batch) override;
    void bindTransform(gpu::Batch& batch, RenderArgs::RenderMode renderMode) const override;

    void computeAdjustedLocalBound(const std::vector<TransformType>& clusterTransforms);

    gpu::BufferPointer _clusterBuffer;

    int _meshIndex;
    int _shapeID;

    bool _isSkinned{ false };
    bool _isBlendShaped { false };
    bool _hasTangents { false };

private:
    void initCache(const ModelPointer& model);

    gpu::BufferPointer _blendedVertexBuffer;
    render::ShapeKey _shapeKey { render::ShapeKey::Builder::invalid() };
    int _layer { render::Item::LAYER_3D };
};

namespace render {
    template <> const ItemKey payloadGetKey(const ModelMeshPartPayload::Pointer& payload);
    template <> const Item::Bound payloadGetBound(const ModelMeshPartPayload::Pointer& payload);
    template <> int payloadGetLayer(const ModelMeshPartPayload::Pointer& payload);
    template <> const ShapeKey shapeGetShapeKey(const ModelMeshPartPayload::Pointer& payload);
    template <> void payloadRender(const ModelMeshPartPayload::Pointer& payload, RenderArgs* args);
}

#endif // hifi_MeshPartPayload_h<|MERGE_RESOLUTION|>--- conflicted
+++ resolved
@@ -32,11 +32,7 @@
     typedef render::Payload<MeshPartPayload> Payload;
     typedef Payload::DataPointer Pointer;
 
-<<<<<<< HEAD
-    virtual void updateKey(bool isVisible, bool isLayered, uint8_t tagBits);
-=======
     virtual void updateKey(bool isVisible, bool isLayered, uint8_t tagBits, bool isGroupCulled = false);
->>>>>>> 730dce31
 
     virtual void updateMeshPart(const std::shared_ptr<const graphics::Mesh>& drawMesh, int partIndex);
 
@@ -69,18 +65,12 @@
     graphics::Mesh::Part _drawPart;
 
     size_t getVerticesCount() const { return _drawMesh ? _drawMesh->getNumVertices() : 0; }
-<<<<<<< HEAD
-    size_t getMaterialTextureSize() { return _drawMaterial ? _drawMaterial->getTextureSize() : 0; }
-    int getMaterialTextureCount() { return _drawMaterial ? _drawMaterial->getTextureCount() : 0; }
-    bool hasTextureInfo() const { return _drawMaterial ? _drawMaterial->hasTextureInfo() : false; }
-=======
     size_t getMaterialTextureSize() { return _drawMaterials.top().material ? _drawMaterials.top().material->getTextureSize() : 0; }
     int getMaterialTextureCount() { return _drawMaterials.top().material ? _drawMaterials.top().material->getTextureCount() : 0; }
     bool hasTextureInfo() const { return _drawMaterials.top().material ? _drawMaterials.top().material->hasTextureInfo() : false; }
 
     void addMaterial(graphics::MaterialLayer material);
     void removeMaterial(graphics::MaterialPointer material);
->>>>>>> 730dce31
 
 protected:
     render::ItemKey _itemKey{ render::ItemKey::Builder::opaqueShape().build() };
@@ -108,11 +98,7 @@
     using TransformType = glm::mat4;
 #endif
 
-<<<<<<< HEAD
-    void updateKey(bool isVisible, bool isLayered, uint8_t tagBits) override;
-=======
     void updateKey(bool isVisible, bool isLayered, uint8_t tagBits, bool isGroupCulled = false) override;
->>>>>>> 730dce31
     void updateClusterBuffer(const std::vector<TransformType>& clusterTransforms);
     void updateTransformForSkinnedMesh(const Transform& renderTransform, const Transform& boundTransform);
 
