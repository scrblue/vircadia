//
//  MeshPartPayload.cpp
//  interface/src/renderer
//
//  Created by Sam Gateau on 10/3/15.
//  Copyright 2015 High Fidelity, Inc.
//
//  Distributed under the Apache License, Version 2.0.
//  See the accompanying file LICENSE or http://www.apache.org/licenses/LICENSE-2.0.html
//

#include "MeshPartPayload.h"

#include <PerfStat.h>

#include "DeferredLightingEffect.h"
#include "Model.h"
#include "EntityItem.h"

using namespace render;

namespace render {
template <> const ItemKey payloadGetKey(const MeshPartPayload::Pointer& payload) {
    if (payload) {
        return payload->getKey();
    }
    return ItemKey::Builder::opaqueShape(); // for lack of a better idea
}

template <> const Item::Bound payloadGetBound(const MeshPartPayload::Pointer& payload) {
    if (payload) {
        return payload->getBound();
    }
    return Item::Bound();
}

template <> const ShapeKey shapeGetShapeKey(const MeshPartPayload::Pointer& payload) {
    if (payload) {
        return payload->getShapeKey();
    }
    return ShapeKey::Builder::invalid();
}

template <> void payloadRender(const MeshPartPayload::Pointer& payload, RenderArgs* args) {
    return payload->render(args);
}
}

MeshPartPayload::MeshPartPayload(const std::shared_ptr<const model::Mesh>& mesh, int partIndex, model::MaterialPointer material) {
    updateMeshPart(mesh, partIndex);
    updateMaterial(material);
}

void MeshPartPayload::updateMeshPart(const std::shared_ptr<const model::Mesh>& drawMesh, int partIndex) {
    _drawMesh = drawMesh;
    if (_drawMesh) {
        auto vertexFormat = _drawMesh->getVertexFormat();
        _hasColorAttrib = vertexFormat->hasAttribute(gpu::Stream::COLOR);
        _drawPart = _drawMesh->getPartBuffer().get<model::Mesh::Part>(partIndex);
        _localBound = _drawMesh->evalPartBound(partIndex);
    }
}

void MeshPartPayload::updateTransform(const Transform& transform, const Transform& offsetTransform) {
    _transform = transform;
    Transform::mult(_drawTransform, _transform, offsetTransform);
    _worldBound = _localBound;
    _worldBound.transform(_drawTransform);
}

void MeshPartPayload::updateMaterial(model::MaterialPointer drawMaterial) {
    _drawMaterial = drawMaterial;
}

ItemKey MeshPartPayload::getKey() const {
    ItemKey::Builder builder;
    builder.withTypeShape();

    if (_drawMaterial) {
        auto matKey = _drawMaterial->getKey();
        if (matKey.isTranslucent()) {
            builder.withTransparent();
        }
    }

    return builder.build();
}

Item::Bound MeshPartPayload::getBound() const {
    return _worldBound;
}

ShapeKey MeshPartPayload::getShapeKey() const {
    model::MaterialKey drawMaterialKey;
    if (_drawMaterial) {
        drawMaterialKey = _drawMaterial->getKey();
    }

    ShapeKey::Builder builder;
    builder.withMaterial();

    if (drawMaterialKey.isTranslucent()) {
        builder.withTranslucent();
    }
    if (drawMaterialKey.isNormalMap()) {
        builder.withTangents();
    }
    if (drawMaterialKey.isMetallicMap()) {
        builder.withSpecular();
    }
    if (drawMaterialKey.isLightmapMap()) {
        builder.withLightmap();
    }
    return builder.build();
}

void MeshPartPayload::drawCall(gpu::Batch& batch) const {
    batch.drawIndexed(gpu::TRIANGLES, _drawPart._numIndices, _drawPart._startIndex);
}

void MeshPartPayload::bindMesh(gpu::Batch& batch) {
    batch.setIndexBuffer(gpu::UINT32, (_drawMesh->getIndexBuffer()._buffer), 0);

    batch.setInputFormat((_drawMesh->getVertexFormat()));

    batch.setInputStream(0, _drawMesh->getVertexStream());

    // TODO: Get rid of that extra call
    if (!_hasColorAttrib) {
        batch._glColor4f(1.0f, 1.0f, 1.0f, 1.0f);
    }
}

void MeshPartPayload::bindMaterial(gpu::Batch& batch, const ShapePipeline::LocationsPointer locations, bool enableTextures) const {
    if (!_drawMaterial) {
        return;
    }

    auto textureCache = DependencyManager::get<TextureCache>();

    batch.setUniformBuffer(ShapePipeline::Slot::BUFFER::MATERIAL, _drawMaterial->getSchemaBuffer());
    batch.setUniformBuffer(ShapePipeline::Slot::BUFFER::TEXMAPARRAY, _drawMaterial->getTexMapArrayBuffer());

    const auto& materialKey = _drawMaterial->getKey();
    const auto& textureMaps = _drawMaterial->getTextureMaps();

    int numUnlit = 0;
    if (materialKey.isUnlit()) {
        numUnlit++;
    }

    if (!enableTextures) {
        batch.setResourceTexture(ShapePipeline::Slot::ALBEDO, textureCache->getWhiteTexture());
        batch.setResourceTexture(ShapePipeline::Slot::MAP::ROUGHNESS, textureCache->getWhiteTexture());
        batch.setResourceTexture(ShapePipeline::Slot::MAP::NORMAL, textureCache->getBlueTexture());
        batch.setResourceTexture(ShapePipeline::Slot::MAP::METALLIC, textureCache->getBlackTexture());
        batch.setResourceTexture(ShapePipeline::Slot::MAP::OCCLUSION, textureCache->getWhiteTexture());
        batch.setResourceTexture(ShapePipeline::Slot::MAP::SCATTERING, textureCache->getWhiteTexture());
        batch.setResourceTexture(ShapePipeline::Slot::MAP::EMISSIVE_LIGHTMAP, textureCache->getBlackTexture());
        return;
    }

    // Albedo
    if (materialKey.isAlbedoMap()) {
        auto itr = textureMaps.find(model::MaterialKey::ALBEDO_MAP);
        if (itr != textureMaps.end() && itr->second->isDefined()) {
            batch.setResourceTexture(ShapePipeline::Slot::ALBEDO, itr->second->getTextureView());
        } else {
            batch.setResourceTexture(ShapePipeline::Slot::ALBEDO, textureCache->getGrayTexture());
        }
    }

    // Roughness map
    if (materialKey.isRoughnessMap()) {
        auto itr = textureMaps.find(model::MaterialKey::ROUGHNESS_MAP);
        if (itr != textureMaps.end() && itr->second->isDefined()) {
            batch.setResourceTexture(ShapePipeline::Slot::MAP::ROUGHNESS, itr->second->getTextureView());

            // texcoord are assumed to be the same has albedo
        } else {
            batch.setResourceTexture(ShapePipeline::Slot::MAP::ROUGHNESS, textureCache->getWhiteTexture());
        }
    }

    // Normal map
    if (materialKey.isNormalMap()) {
        auto itr = textureMaps.find(model::MaterialKey::NORMAL_MAP);
        if (itr != textureMaps.end() && itr->second->isDefined()) {
            batch.setResourceTexture(ShapePipeline::Slot::MAP::NORMAL, itr->second->getTextureView());

            // texcoord are assumed to be the same has albedo
        } else {
            batch.setResourceTexture(ShapePipeline::Slot::MAP::NORMAL, textureCache->getBlueTexture());
        }
    }

    // Metallic map
    if (materialKey.isMetallicMap()) {
        auto itr = textureMaps.find(model::MaterialKey::METALLIC_MAP);
        if (itr != textureMaps.end() && itr->second->isDefined()) {
            batch.setResourceTexture(ShapePipeline::Slot::MAP::METALLIC, itr->second->getTextureView());

            // texcoord are assumed to be the same has albedo
        } else {
            batch.setResourceTexture(ShapePipeline::Slot::MAP::METALLIC, textureCache->getBlackTexture());
        }
    }

    // Occlusion map
    if (materialKey.isOcclusionMap()) {
        auto itr = textureMaps.find(model::MaterialKey::OCCLUSION_MAP);
        if (itr != textureMaps.end() && itr->second->isDefined()) {
            batch.setResourceTexture(ShapePipeline::Slot::MAP::OCCLUSION, itr->second->getTextureView());

            // texcoord are assumed to be the same has albedo
        } else {
            batch.setResourceTexture(ShapePipeline::Slot::MAP::OCCLUSION, textureCache->getWhiteTexture());
        }
    }

    // Scattering map
    if (materialKey.isScatteringMap()) {
        auto itr = textureMaps.find(model::MaterialKey::SCATTERING_MAP);
        if (itr != textureMaps.end() && itr->second->isDefined()) {
            batch.setResourceTexture(ShapePipeline::Slot::MAP::SCATTERING, itr->second->getTextureView());

            // texcoord are assumed to be the same has albedo
        } else {
            batch.setResourceTexture(ShapePipeline::Slot::MAP::SCATTERING, textureCache->getWhiteTexture());
        }
    }

    // Emissive / Lightmap
    if (materialKey.isLightmapMap()) {
        auto itr = textureMaps.find(model::MaterialKey::LIGHTMAP_MAP);

        if (itr != textureMaps.end() && itr->second->isDefined()) {
            batch.setResourceTexture(ShapePipeline::Slot::MAP::EMISSIVE_LIGHTMAP, itr->second->getTextureView());
        } else {
            batch.setResourceTexture(ShapePipeline::Slot::MAP::EMISSIVE_LIGHTMAP, textureCache->getGrayTexture());
        }
    } else if (materialKey.isEmissiveMap()) {
        auto itr = textureMaps.find(model::MaterialKey::EMISSIVE_MAP);

        if (itr != textureMaps.end() && itr->second->isDefined()) {
            batch.setResourceTexture(ShapePipeline::Slot::MAP::EMISSIVE_LIGHTMAP, itr->second->getTextureView());
        } else {
            batch.setResourceTexture(ShapePipeline::Slot::MAP::EMISSIVE_LIGHTMAP, textureCache->getBlackTexture());
        }
    }
}

void MeshPartPayload::bindTransform(gpu::Batch& batch, const ShapePipeline::LocationsPointer locations, RenderArgs::RenderMode renderMode) const {
    batch.setModelTransform(_drawTransform);
}


void MeshPartPayload::render(RenderArgs* args) {
    PerformanceTimer perfTimer("MeshPartPayload::render");

    gpu::Batch& batch = *(args->_batch);

    auto locations = args->_pipeline->locations;
    assert(locations);

    // Bind the model transform and the skinCLusterMatrices if needed
    bindTransform(batch, locations, args->_renderMode);

    //Bind the index buffer and vertex buffer and Blend shapes if needed
    bindMesh(batch);

    // apply material properties
    bindMaterial(batch, locations, args->_enableTexturing);

    if (args) {
        args->_details._materialSwitches++;
    }

    // Draw!
    {
        PerformanceTimer perfTimer("batch.drawIndexed()");
        drawCall(batch);
    }

    if (args) {
        const int INDICES_PER_TRIANGLE = 3;
        args->_details._trianglesRendered += _drawPart._numIndices / INDICES_PER_TRIANGLE;
    }
}

namespace render {
template <> const ItemKey payloadGetKey(const ModelMeshPartPayload::Pointer& payload) {
    if (payload) {
        return payload->getKey();
    }
    return ItemKey::Builder::opaqueShape(); // for lack of a better idea
}

template <> const Item::Bound payloadGetBound(const ModelMeshPartPayload::Pointer& payload) {
    if (payload) {
        return payload->getBound();
    }
    return Item::Bound();
}
template <> int payloadGetLayer(const ModelMeshPartPayload::Pointer& payload) {
    if (payload) {
        return payload->getLayer();
    }
    return 0;
}

template <> const ShapeKey shapeGetShapeKey(const ModelMeshPartPayload::Pointer& payload) {
    if (payload) {
        return payload->getShapeKey();
    }
    return ShapeKey::Builder::invalid();
}

template <> void payloadRender(const ModelMeshPartPayload::Pointer& payload, RenderArgs* args) {
    return payload->render(args);
}
}

struct ModelMeshPartPayload::Fade
{
    glm::vec3 _offset;  // The noise offset
    float _percent;     // The fade percent
};

ModelMeshPartPayload::ModelMeshPartPayload(Model* model, int _meshIndex, int partIndex, int shapeIndex, const Transform& transform, const Transform& offsetTransform) :
    _model(model),
    _meshIndex(_meshIndex),
    _shapeID(shapeIndex) {

    Fade fade;
    _fadeBuffer = gpu::BufferView(std::make_shared<gpu::Buffer>(sizeof(Fade), (const gpu::Byte*) &fade));

    assert(_model && _model->isLoaded());
    auto& modelMesh = _model->getGeometry()->getMeshes().at(_meshIndex);
    updateMeshPart(modelMesh, partIndex);

    updateTransform(transform, offsetTransform);
    initCache();
}

void ModelMeshPartPayload::initCache() {
    assert(_model->isLoaded());

    if (_drawMesh) {
        auto vertexFormat = _drawMesh->getVertexFormat();
        _hasColorAttrib = vertexFormat->hasAttribute(gpu::Stream::COLOR);
        _isSkinned = vertexFormat->hasAttribute(gpu::Stream::SKIN_CLUSTER_WEIGHT) && vertexFormat->hasAttribute(gpu::Stream::SKIN_CLUSTER_INDEX);

        const FBXGeometry& geometry = _model->getFBXGeometry();
        const FBXMesh& mesh = geometry.meshes.at(_meshIndex);

        _isBlendShaped = !mesh.blendshapes.isEmpty();
    }

    auto networkMaterial = _model->getGeometry()->getShapeMaterial(_shapeID);
    if (networkMaterial) {
        _drawMaterial = networkMaterial;
    }
}

void ModelMeshPartPayload::notifyLocationChanged() {

}

void ModelMeshPartPayload::updateTransformForSkinnedMesh(const Transform& renderTransform, const Transform& boundTransform,
        const gpu::BufferPointer& buffer) {
    _transform = renderTransform;
    _worldBound = _adjustedLocalBound;
    _worldBound.transform(boundTransform);
    _clusterBuffer = buffer;
}

ItemKey ModelMeshPartPayload::getKey() const {
    ItemKey::Builder builder;
    builder.withTypeShape();

    if (!_model->isVisible()) {
        builder.withInvisible();
    }

    if (_model->isLayeredInFront()) {
        builder.withLayered();
    }

    if (_isBlendShaped || _isSkinned) {
        builder.withDeformed();
    }

    if (_drawMaterial) {
        auto matKey = _drawMaterial->getKey();
        if (matKey.isTranslucent()) {
            builder.withTransparent();
        }
    }

    if (_fadeState != FADE_COMPLETE) {
        builder.withTransparent();
    }

    return builder.build();
}

int ModelMeshPartPayload::getLayer() const {
    // MAgic number while we are defining the layering mechanism:
    const int LAYER_3D_FRONT = 1;
    const int LAYER_3D = 0;
    if (_model->isLayeredInFront()) {
        return LAYER_3D_FRONT;
    } else {
        return LAYER_3D;
    }
}

ShapeKey ModelMeshPartPayload::getShapeKey() const {

    // guard against partially loaded meshes
    if (!_model || !_model->isLoaded() || !_model->getGeometry()) {
        return ShapeKey::Builder::invalid();
    }

    const FBXGeometry& geometry = _model->getFBXGeometry();
    const auto& networkMeshes = _model->getGeometry()->getMeshes();

    // guard against partially loaded meshes
    if (_meshIndex >= (int)networkMeshes.size() || _meshIndex >= (int)geometry.meshes.size() || _meshIndex >= (int)_model->_meshStates.size()) {
        return ShapeKey::Builder::invalid();
    }

    const FBXMesh& mesh = geometry.meshes.at(_meshIndex);

    // if our index is ever out of range for either meshes or networkMeshes, then skip it, and set our _meshGroupsKnown
    // to false to rebuild out mesh groups.
    if (_meshIndex < 0 || _meshIndex >= (int)networkMeshes.size() || _meshIndex > geometry.meshes.size()) {
        _model->_needsFixupInScene = true; // trigger remove/add cycle
        _model->invalidCalculatedMeshBoxes(); // if we have to reload, we need to assume our mesh boxes are all invalid
        return ShapeKey::Builder::invalid();
    }


    int vertexCount = mesh.vertices.size();
    if (vertexCount == 0) {
        // sanity check
        return ShapeKey::Builder::invalid(); // FIXME
    }


    model::MaterialKey drawMaterialKey;
    if (_drawMaterial) {
        drawMaterialKey = _drawMaterial->getKey();
    }

    bool isTranslucent = drawMaterialKey.isTranslucent();
    bool hasTangents = drawMaterialKey.isNormalMap() && !mesh.tangents.isEmpty();
    bool hasSpecular = drawMaterialKey.isMetallicMap();
    bool hasLightmap = drawMaterialKey.isLightmapMap();
    bool isUnlit = drawMaterialKey.isUnlit();

    bool isSkinned = _isSkinned;
    bool wireframe = _model->isWireframe();

    if (wireframe) {
        isTranslucent = hasTangents = hasSpecular = hasLightmap = isSkinned = false;
    }

    ShapeKey::Builder builder;
    builder.withMaterial();

    if (isTranslucent) {
        builder.withTranslucent();
    }
    if (hasTangents) {
        builder.withTangents();
    }
    if (hasSpecular) {
        builder.withSpecular();
    }
    if (hasLightmap) {
        builder.withLightmap();
    }
    if (isUnlit) {
        builder.withUnlit();
    }
    if (isSkinned) {
        builder.withSkinned();
    }
    if (wireframe) {
        builder.withWireframe();
    }
    if (_fadeState != FADE_COMPLETE) {
        builder.withFade();
    }
    return builder.build();
}

void ModelMeshPartPayload::bindMesh(gpu::Batch& batch) {
    if (!_isBlendShaped) {
        batch.setIndexBuffer(gpu::UINT32, (_drawMesh->getIndexBuffer()._buffer), 0);

        batch.setInputFormat((_drawMesh->getVertexFormat()));

        batch.setInputStream(0, _drawMesh->getVertexStream());
    } else {
        batch.setIndexBuffer(gpu::UINT32, (_drawMesh->getIndexBuffer()._buffer), 0);

        batch.setInputFormat((_drawMesh->getVertexFormat()));

        batch.setInputBuffer(0, _model->_blendedVertexBuffers[_meshIndex], 0, sizeof(glm::vec3));
        batch.setInputBuffer(1, _model->_blendedVertexBuffers[_meshIndex], _drawMesh->getNumVertices() * sizeof(glm::vec3), sizeof(glm::vec3));
        batch.setInputStream(2, _drawMesh->getVertexStream().makeRangedStream(2));
    }
}

void ModelMeshPartPayload::bindTransform(gpu::Batch& batch, const ShapePipeline::LocationsPointer locations, RenderArgs::RenderMode renderMode) const {
    // Still relying on the raw data from the model
    if (_clusterBuffer) {
        batch.setUniformBuffer(ShapePipeline::Slot::BUFFER::SKINNING, _clusterBuffer);
    }
    batch.setModelTransform(_transform);
}

<<<<<<< HEAD
float ModelMeshPartPayload::computeFadePercent(bool isDebugEnabled) const {
    if (!isDebugEnabled) {
        if (_fadeState == FADE_WAITING_TO_START) {
            return 0.0f;
        }
        float fadeAlpha = 1.0f;
        const float INV_FADE_PERIOD = 1.0f / (float)(1 * USECS_PER_SECOND);
        float fraction = (float)(usecTimestampNow() - _fadeStartTime) * INV_FADE_PERIOD;
        if (fraction < 1.0f) {
            fadeAlpha = Interpolate::simpleNonLinearBlend(fraction);
        }
        if (fadeAlpha >= 1.0f) {
            _fadeState = FADE_COMPLETE;
            // when fade-in completes we flag model for one last "render item update"
            _model->setRenderItemsNeedUpdate();
            return 1.0f;
        }
        return Interpolate::simpleNonLinearBlend(fadeAlpha);
=======
float ModelMeshPartPayload::computeFadeAlpha() {
    if (_fadeState == FADE_WAITING_TO_START) {
        return 0.0f;
>>>>>>> 6ecbaff5
    }
    else {
        // Animate fade for debugging purposes during repeated 3 second cycles
        return (usecTimestampNow() % (3 * USECS_PER_SECOND)) / (float)(3 * USECS_PER_SECOND);
    }
}

void ModelMeshPartPayload::bindFade(gpu::Batch& batch, bool isDebugEnabled) const {
    if (_fadeState != FADE_COMPLETE || isDebugEnabled) {
        auto& fade = _fadeBuffer.edit<Fade>();
        glm::vec3 offset = _transform.getTranslation();

        fade._percent = computeFadePercent(isDebugEnabled);
        fade._offset = offset;
        batch.setUniformBuffer(ShapePipeline::Slot::BUFFER::FADE, _fadeBuffer);
    }
}

void ModelMeshPartPayload::render(RenderArgs* args) {
    PerformanceTimer perfTimer("ModelMeshPartPayload::render");

    if (!_model->addedToScene() || !_model->isVisible()) {
        return; // bail asap
    }

    if (_fadeState == FADE_WAITING_TO_START) {
        if (_model->isLoaded()) {
            if (EntityItem::getEntitiesShouldFadeFunction()()) {
                _fadeStartTime = usecTimestampNow();
                _fadeState = FADE_IN_PROGRESS;
            } else {
                _fadeState = FADE_COMPLETE;
            }
            _model->setRenderItemsNeedUpdate();
        } else {
            return;
        }
    }

    if (_materialNeedsUpdate && _model->getGeometry()->areTexturesLoaded()) {
        _model->setRenderItemsNeedUpdate();
        _materialNeedsUpdate = false;
    }

    if (!args) {
        return;
    }
    if (!getShapeKey().isValid()) {
        return;
    }

    gpu::Batch& batch = *(args->_batch);
    auto locations =  args->_pipeline->locations;
    assert(locations);

    bindTransform(batch, locations, args->_renderMode);

    //Bind the index buffer and vertex buffer and Blend shapes if needed
    bindMesh(batch);

    // apply material properties
    bindMaterial(batch, locations, args->_enableTexturing);

    // Apply fade effect
    bindFade(batch, (args->_debugFlags & RenderArgs::RENDER_DEBUG_FADE) != 0);

    args->_details._materialSwitches++;

    // Draw!
    {
        PerformanceTimer perfTimer("batch.drawIndexed()");
        drawCall(batch);
    }

    const int INDICES_PER_TRIANGLE = 3;
    args->_details._trianglesRendered += _drawPart._numIndices / INDICES_PER_TRIANGLE;
}

void ModelMeshPartPayload::computeAdjustedLocalBound(const QVector<glm::mat4>& clusterMatrices) {
    _adjustedLocalBound = _localBound;
    if (clusterMatrices.size() > 0) {
        _adjustedLocalBound.transform(clusterMatrices[0]);
        for (int i = 1; i < clusterMatrices.size(); ++i) {
            AABox clusterBound = _localBound;
            clusterBound.transform(clusterMatrices[i]);
            _adjustedLocalBound += clusterBound;
        }
    }
}<|MERGE_RESOLUTION|>--- conflicted
+++ resolved
@@ -523,14 +523,13 @@
     batch.setModelTransform(_transform);
 }
 
-<<<<<<< HEAD
 float ModelMeshPartPayload::computeFadePercent(bool isDebugEnabled) const {
     if (!isDebugEnabled) {
         if (_fadeState == FADE_WAITING_TO_START) {
             return 0.0f;
         }
         float fadeAlpha = 1.0f;
-        const float INV_FADE_PERIOD = 1.0f / (float)(1 * USECS_PER_SECOND);
+        const float INV_FADE_PERIOD = 1.0f / (float)(3 * USECS_PER_SECOND);
         float fraction = (float)(usecTimestampNow() - _fadeStartTime) * INV_FADE_PERIOD;
         if (fraction < 1.0f) {
             fadeAlpha = Interpolate::simpleNonLinearBlend(fraction);
@@ -542,11 +541,6 @@
             return 1.0f;
         }
         return Interpolate::simpleNonLinearBlend(fadeAlpha);
-=======
-float ModelMeshPartPayload::computeFadeAlpha() {
-    if (_fadeState == FADE_WAITING_TO_START) {
-        return 0.0f;
->>>>>>> 6ecbaff5
     }
     else {
         // Animate fade for debugging purposes during repeated 3 second cycles
