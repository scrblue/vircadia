//
//  DebugDeferredBuffer.cpp
//  libraries/render-utils/src
//
//  Created by Clement on 12/3/15.
//  Copyright 2015 High Fidelity, Inc.
//
//  Distributed under the Apache License, Version 2.0.
//  See the accompanying file LICENSE or http://www.apache.org/licenses/LICENSE-2.0.html
//

#include "DebugDeferredBuffer.h"

#include <QFile>

#include <gpu/Batch.h>
#include <gpu/Context.h>
#include <render/Scene.h>
#include <ViewFrustum.h>

#include "GeometryCache.h"
#include "TextureCache.h"
#include "DeferredLightingEffect.h"

#include "debug_deferred_buffer_vert.h"
#include "debug_deferred_buffer_frag.h"

using namespace render;

void DebugDeferredBufferConfig::setMode(int newMode) {
    if (newMode == mode) {
        return;
    } else if (newMode > DebugDeferredBuffer::CustomMode || newMode < 0) {
        mode = 0;
    } else {
        mode = newMode;
    }
    emit dirty();
}

enum Slot {
    Albedo = 0,
    Normal,
    Specular,
    Depth,
    Lighting,
    Shadow,
    LinearDepth,
    HalfLinearDepth,
    HalfNormal,
    Curvature,
    DiffusedCurvature,
    Scattering,
    AmbientOcclusion,
    AmbientOcclusionBlurred
};



static const std::string DEFAULT_ALBEDO_SHADER {
    "vec4 getFragmentColor() {"
    "    DeferredFragment frag = unpackDeferredFragmentNoPosition(uv);"
    "    return vec4(pow(frag.albedo, vec3(1.0 / 2.2)), 1.0);"
    " }"
};

static const std::string DEFAULT_METALLIC_SHADER {
    "vec4 getFragmentColor() {"
    "    DeferredFragment frag = unpackDeferredFragmentNoPosition(uv);"
    "    return vec4(vec3(pow(frag.metallic, 1.0 / 2.2)), 1.0);"
    " }"
};

static const std::string DEFAULT_ROUGHNESS_SHADER {
    "vec4 getFragmentColor() {"
    "    DeferredFragment frag = unpackDeferredFragmentNoPosition(uv);"
    "    return vec4(vec3(pow(frag.roughness, 1.0 / 2.2)), 1.0);"
   // "    return vec4(vec3(pow(colorRamp(frag.roughness), vec3(1.0 / 2.2))), 1.0);"
    " }"
};
static const std::string DEFAULT_NORMAL_SHADER {
    "vec4 getFragmentColor() {"
    "    DeferredFragment frag = unpackDeferredFragmentNoPosition(uv);"
    "    return vec4(vec3(0.5) + (frag.normal * 0.5), 1.0);"
    " }"
};

static const std::string DEFAULT_OCCLUSION_SHADER{
    "vec4 getFragmentColor() {"
 //   "    DeferredFragment frag = unpackDeferredFragmentNoPosition(uv);"
 //   "    return vec4(vec3(pow(frag.obscurance, 1.0 / 2.2)), 1.0);"
    "    return vec4(vec3(pow(texture(specularMap, uv).a, 1.0 / 2.2)), 1.0);"
    " }"
};

static const std::string DEFAULT_EMISSIVE_SHADER{
    "vec4 getFragmentColor() {"
    "    DeferredFragment frag = unpackDeferredFragmentNoPosition(uv);"
    "    return (frag.mode == FRAG_MODE_SHADED ? vec4(pow(texture(specularMap, uv).rgb, vec3(1.0 / 2.2)), 1.0) : vec4(vec3(0.0), 1.0));"
    " }"
};

static const std::string DEFAULT_UNLIT_SHADER{
    "vec4 getFragmentColor() {"
    "    DeferredFragment frag = unpackDeferredFragmentNoPosition(uv);"
    "    return (frag.mode == FRAG_MODE_UNLIT ? vec4(pow(frag.albedo, vec3(1.0 / 2.2)), 1.0) : vec4(vec3(0.0), 1.0));"
    " }"
};

static const std::string DEFAULT_LIGHTMAP_SHADER{
    "vec4 getFragmentColor() {"
    "    DeferredFragment frag = unpackDeferredFragmentNoPosition(uv);"
    "    return (frag.mode == FRAG_MODE_LIGHTMAPPED ? vec4(pow(texture(specularMap, uv).rgb, vec3(1.0 / 2.2)), 1.0) : vec4(vec3(0.0), 1.0));"
    " }"
};

static const std::string DEFAULT_SCATTERING_SHADER{
    "vec4 getFragmentColor() {"
    "    DeferredFragment frag = unpackDeferredFragmentNoPosition(uv);"
    "    return (frag.mode == FRAG_MODE_SCATTERING ? vec4(vec3(pow(frag.scattering, 1.0 / 2.2)), 1.0) : vec4(vec3(0.0), 1.0));"
    " }"
};

static const std::string DEFAULT_DEPTH_SHADER {
    "vec4 getFragmentColor() {"
    "    return vec4(vec3(texture(depthMap, uv).x), 1.0);"
    " }"
};
static const std::string DEFAULT_LIGHTING_SHADER {
    "vec4 getFragmentColor() {"
    "    return vec4(pow(texture(lightingMap, uv).xyz, vec3(1.0 / 2.2)), 1.0);"
    " }"
};
static const std::string DEFAULT_SHADOW_SHADER {
    "uniform sampler2DShadow shadowMap;"
    "vec4 getFragmentColor() {"
    "    for (int i = 255; i >= 0; --i) {"
    "        float depth = i / 255.0;"
    "        if (texture(shadowMap, vec3(uv, depth)) > 0.5) {"
    "            return vec4(vec3(depth), 1.0);"
    "        }"
    "    }"
    "    return vec4(vec3(0.0), 1.0);"
    " }"
};

static const std::string DEFAULT_LINEAR_DEPTH_SHADER {
    "vec4 getFragmentColor() {"
    "    return vec4(vec3(1.0 - texture(linearDepthMap, uv).x * 0.01), 1.0);"
    " }"
};

static const std::string DEFAULT_HALF_LINEAR_DEPTH_SHADER{
    "vec4 getFragmentColor() {"
    "    return vec4(vec3(1.0 - texture(halfLinearDepthMap, uv).x * 0.01), 1.0);"
    " }"
};

static const std::string DEFAULT_HALF_NORMAL_SHADER{
    "vec4 getFragmentColor() {"
    "    return vec4(vec3(texture(halfNormalMap, uv).xyz), 1.0);"
    " }"
};

static const std::string DEFAULT_CURVATURE_SHADER{
    "vec4 getFragmentColor() {"
    "    return vec4(pow(vec3(texture(curvatureMap, uv).a), vec3(1.0 / 2.2)), 1.0);"
   // "    return vec4(pow(vec3(texture(curvatureMap, uv).xyz), vec3(1.0 / 2.2)), 1.0);"
    //"    return vec4(vec3(1.0 - textureLod(pyramidMap, uv, 3).x * 0.01), 1.0);"
    " }"
};

static const std::string DEFAULT_NORMAL_CURVATURE_SHADER{
    "vec4 getFragmentColor() {"
    //"    return vec4(pow(vec3(texture(curvatureMap, uv).a), vec3(1.0 / 2.2)), 1.0);"
     "    return vec4(vec3(texture(curvatureMap, uv).xyz), 1.0);"
    //"    return vec4(vec3(1.0 - textureLod(pyramidMap, uv, 3).x * 0.01), 1.0);"
    " }"
};

static const std::string DEFAULT_DIFFUSED_CURVATURE_SHADER{
    "vec4 getFragmentColor() {"
    "    return vec4(pow(vec3(texture(diffusedCurvatureMap, uv).a), vec3(1.0 / 2.2)), 1.0);"
    // "    return vec4(pow(vec3(texture(curvatureMap, uv).xyz), vec3(1.0 / 2.2)), 1.0);"
    //"    return vec4(vec3(1.0 - textureLod(pyramidMap, uv, 3).x * 0.01), 1.0);"
    " }"
};

static const std::string DEFAULT_DIFFUSED_NORMAL_CURVATURE_SHADER{
    "vec4 getFragmentColor() {"
    //"    return vec4(pow(vec3(texture(curvatureMap, uv).a), vec3(1.0 / 2.2)), 1.0);"
    "    return vec4(vec3(texture(diffusedCurvatureMap, uv).xyz), 1.0);"
    //"    return vec4(vec3(1.0 - textureLod(pyramidMap, uv, 3).x * 0.01), 1.0);"
    " }"
};

static const std::string DEFAULT_CURVATURE_OCCLUSION_SHADER{
    "vec4 getFragmentColor() {"
    "    vec4 midNormalCurvature;"
    "    vec4 lowNormalCurvature;"
    "    unpackMidLowNormalCurvature(uv, midNormalCurvature, lowNormalCurvature);"
    "    float ambientOcclusion = curvatureAO(lowNormalCurvature.a * 20.0f) * 0.5f;"
    "    float ambientOcclusionHF = curvatureAO(midNormalCurvature.a * 8.0f) * 0.5f;"
    "    ambientOcclusion = min(ambientOcclusion, ambientOcclusionHF);"
    "    return vec4(vec3(ambientOcclusion), 1.0);"
    " }"
};

static const std::string DEFAULT_DEBUG_SCATTERING_SHADER{
    "vec4 getFragmentColor() {"
    "    return vec4(pow(vec3(texture(scatteringMap, uv).xyz), vec3(1.0 / 2.2)), 1.0);"
  //  "    return vec4(vec3(texture(scatteringMap, uv).xyz), 1.0);"
    " }"
};

static const std::string DEFAULT_AMBIENT_OCCLUSION_SHADER{
    "vec4 getFragmentColor() {"
    "    return vec4(vec3(texture(obscuranceMap, uv).x), 1.0);"
    // When drawing color "    return vec4(vec3(texture(occlusionMap, uv).xyz), 1.0);"
    // when drawing normal"    return vec4(normalize(texture(occlusionMap, uv).xyz * 2.0 - vec3(1.0)), 1.0);"
    " }"
};
static const std::string DEFAULT_AMBIENT_OCCLUSION_BLURRED_SHADER{
    "vec4 getFragmentColor() {"
    "    return vec4(vec3(texture(occlusionBlurredMap, uv).xyz), 1.0);"
    " }"
};

static const std::string DEFAULT_CUSTOM_SHADER {
    "vec4 getFragmentColor() {"
    "    return vec4(1.0, 0.0, 0.0, 1.0);"
    " }"
};

static std::string getFileContent(std::string fileName, std::string defaultContent = std::string()) {
    QFile customFile(QString::fromStdString(fileName));
    if (customFile.open(QIODevice::ReadOnly)) {
        return customFile.readAll().toStdString();
    }
    qWarning() << "DebugDeferredBuffer::getFileContent(): Could not open"
               << QString::fromStdString(fileName);
    return defaultContent;
}

#include <QStandardPaths> // TODO REMOVE: Temporary until UI
DebugDeferredBuffer::DebugDeferredBuffer() {
    // TODO REMOVE: Temporary until UI
    static const auto DESKTOP_PATH = QStandardPaths::writableLocation(QStandardPaths::DesktopLocation);
    static const auto CUSTOM_FILE = DESKTOP_PATH.toStdString() + "/custom.slh";
    CustomPipeline pipeline;
    pipeline.info = QFileInfo(QString::fromStdString(CUSTOM_FILE));
    _customPipelines.emplace(CUSTOM_FILE, pipeline);
    _geometryId = DependencyManager::get<GeometryCache>()->allocateID();
}

DebugDeferredBuffer::~DebugDeferredBuffer() {
    auto geometryCache = DependencyManager::get<GeometryCache>();
    if (geometryCache) {
        geometryCache->releaseID(_geometryId);
    }
}

std::string DebugDeferredBuffer::getShaderSourceCode(Mode mode, std::string customFile) {
    switch (mode) {
        case AlbedoMode:
            return DEFAULT_ALBEDO_SHADER;
        case MetallicMode:
            return DEFAULT_METALLIC_SHADER;
        case RoughnessMode:
            return DEFAULT_ROUGHNESS_SHADER;
        case NormalMode:
            return DEFAULT_NORMAL_SHADER;
        case DepthMode:
            return DEFAULT_DEPTH_SHADER;
        case EmissiveMode:
            return DEFAULT_EMISSIVE_SHADER;
        case UnlitMode:
            return DEFAULT_UNLIT_SHADER;
        case OcclusionMode:
            return DEFAULT_OCCLUSION_SHADER;
        case LightmapMode:
            return DEFAULT_LIGHTMAP_SHADER;
        case ScatteringMode:
            return DEFAULT_SCATTERING_SHADER;
        case LightingMode:
            return DEFAULT_LIGHTING_SHADER;
        case ShadowMode:
            return DEFAULT_SHADOW_SHADER;
        case LinearDepthMode:
            return DEFAULT_LINEAR_DEPTH_SHADER;
        case HalfLinearDepthMode:
            return DEFAULT_HALF_LINEAR_DEPTH_SHADER;
        case HalfNormalMode:
            return DEFAULT_HALF_NORMAL_SHADER;
        case CurvatureMode:
            return DEFAULT_CURVATURE_SHADER;
        case NormalCurvatureMode:
            return DEFAULT_NORMAL_CURVATURE_SHADER;
        case DiffusedCurvatureMode:
            return DEFAULT_DIFFUSED_CURVATURE_SHADER;
        case DiffusedNormalCurvatureMode:
            return DEFAULT_DIFFUSED_NORMAL_CURVATURE_SHADER;
        case CurvatureOcclusionMode:
            return DEFAULT_CURVATURE_OCCLUSION_SHADER;
        case ScatteringDebugMode:
            return DEFAULT_DEBUG_SCATTERING_SHADER;
        case AmbientOcclusionMode:
            return DEFAULT_AMBIENT_OCCLUSION_SHADER;
        case AmbientOcclusionBlurredMode:
            return DEFAULT_AMBIENT_OCCLUSION_BLURRED_SHADER;
        case CustomMode:
            return getFileContent(customFile, DEFAULT_CUSTOM_SHADER);
        default:
            return DEFAULT_ALBEDO_SHADER;
    }
    Q_UNREACHABLE();
    return std::string();
}

bool DebugDeferredBuffer::pipelineNeedsUpdate(Mode mode, std::string customFile) const {
    if (mode != CustomMode) {
        return !_pipelines[mode];
    }
    
    auto it = _customPipelines.find(customFile);
    if (it != _customPipelines.end() && it->second.pipeline) {
        auto& info = it->second.info;
        
        auto lastModified = info.lastModified();
        info.refresh();
        return lastModified != info.lastModified();
    }
    
    return true;
}

const gpu::PipelinePointer& DebugDeferredBuffer::getPipeline(Mode mode, std::string customFile) {
    if (pipelineNeedsUpdate(mode, customFile)) {
        static const std::string VERTEX_SHADER { debug_deferred_buffer_vert };
        static const std::string FRAGMENT_SHADER { debug_deferred_buffer_frag };
        static const std::string SOURCE_PLACEHOLDER { "//SOURCE_PLACEHOLDER" };
        static const auto SOURCE_PLACEHOLDER_INDEX = FRAGMENT_SHADER.find(SOURCE_PLACEHOLDER);
        Q_ASSERT_X(SOURCE_PLACEHOLDER_INDEX != std::string::npos, Q_FUNC_INFO,
                   "Could not find source placeholder");
        
        auto bakedFragmentShader = FRAGMENT_SHADER;
        bakedFragmentShader.replace(SOURCE_PLACEHOLDER_INDEX, SOURCE_PLACEHOLDER.size(),
                                    getShaderSourceCode(mode, customFile));
        
        static const auto vs = gpu::Shader::createVertex(VERTEX_SHADER);
        const auto ps = gpu::Shader::createPixel(bakedFragmentShader);
        const auto program = gpu::Shader::createProgram(vs, ps);
        
        gpu::Shader::BindingSet slotBindings;
        slotBindings.insert(gpu::Shader::Binding("albedoMap", Albedo));
        slotBindings.insert(gpu::Shader::Binding("normalMap", Normal));
        slotBindings.insert(gpu::Shader::Binding("specularMap", Specular));
        slotBindings.insert(gpu::Shader::Binding("depthMap", Depth));
        slotBindings.insert(gpu::Shader::Binding("obscuranceMap", AmbientOcclusion));
        slotBindings.insert(gpu::Shader::Binding("lightingMap", Lighting));
        slotBindings.insert(gpu::Shader::Binding("shadowMap", Shadow));
        slotBindings.insert(gpu::Shader::Binding("linearDepthMap", LinearDepth));
        slotBindings.insert(gpu::Shader::Binding("halfLinearDepthMap", HalfLinearDepth));
        slotBindings.insert(gpu::Shader::Binding("halfNormalMap", HalfNormal));
        slotBindings.insert(gpu::Shader::Binding("curvatureMap", Curvature));
        slotBindings.insert(gpu::Shader::Binding("diffusedCurvatureMap", DiffusedCurvature));
        slotBindings.insert(gpu::Shader::Binding("scatteringMap", Scattering));
        slotBindings.insert(gpu::Shader::Binding("occlusionBlurredMap", AmbientOcclusionBlurred));
        gpu::Shader::makeProgram(*program, slotBindings);
        
        auto pipeline = gpu::Pipeline::create(program, std::make_shared<gpu::State>());
        
        // Good to go add the brand new pipeline
        if (mode != CustomMode) {
            _pipelines[mode] = pipeline;
        } else {
            _customPipelines[customFile].pipeline = pipeline;
        }
    }
    
    if (mode != CustomMode) {
        return _pipelines[mode];
    } else {
        return _customPipelines[customFile].pipeline;
    }
}

void DebugDeferredBuffer::configure(const Config& config) {
    _mode = (Mode)config.mode;
    _size = config.size;
}

void DebugDeferredBuffer::run(const RenderContextPointer& renderContext, const Inputs& inputs) {
    if (_mode == Off) {
        return;
    }

    assert(renderContext->args);
    assert(renderContext->args->hasViewFrustum());
    RenderArgs* args = renderContext->args;

    auto& deferredFramebuffer = inputs.get0();
    auto& linearDepthTarget = inputs.get1();
    auto& surfaceGeometryFramebuffer = inputs.get2();
    auto& ambientOcclusionFramebuffer = inputs.get3();

    gpu::doInBatch(args->_context, [&](gpu::Batch& batch) {
        batch.enableStereo(false);
        batch.setViewportTransform(args->_viewport);

        const auto geometryBuffer = DependencyManager::get<GeometryCache>();
        const auto textureCache = DependencyManager::get<TextureCache>();

        glm::mat4 projMat;
        Transform viewMat;
        args->getViewFrustum().evalProjectionMatrix(projMat);
        args->getViewFrustum().evalViewTransform(viewMat);
        batch.setProjectionTransform(projMat);
        batch.setViewTransform(viewMat, true);
        batch.setModelTransform(Transform());

        // TODO REMOVE: Temporary until UI
        auto first = _customPipelines.begin()->first;

        batch.setPipeline(getPipeline(_mode, first));

        if (deferredFramebuffer) {
            batch.setResourceTexture(Albedo, deferredFramebuffer->getDeferredColorTexture());
            batch.setResourceTexture(Normal, deferredFramebuffer->getDeferredNormalTexture());
            batch.setResourceTexture(Specular, deferredFramebuffer->getDeferredSpecularTexture());
            batch.setResourceTexture(Depth, deferredFramebuffer->getPrimaryDepthTexture());
            batch.setResourceTexture(Lighting, deferredFramebuffer->getLightingTexture());
        }

        auto lightStage = renderContext->_scene->getStage<LightStage>();
<<<<<<< HEAD
        assert(lightStage->getNumLights() > 0);
        auto lightAndShadow = lightStage->getLightAndShadow(0);
=======
        assert(lightStage);
        assert(lightStage->getNumLights() > 0);
        auto lightAndShadow = lightStage->getCurrentKeyLightAndShadow();
>>>>>>> 0178c490
        const auto& globalShadow = lightAndShadow.second;
        if (globalShadow) {
            batch.setResourceTexture(Shadow, globalShadow->map);
        }

        if (linearDepthTarget) {
            batch.setResourceTexture(LinearDepth, linearDepthTarget->getLinearDepthTexture());
            batch.setResourceTexture(HalfLinearDepth, linearDepthTarget->getHalfLinearDepthTexture());
            batch.setResourceTexture(HalfNormal, linearDepthTarget->getHalfNormalTexture());
        }
        if (surfaceGeometryFramebuffer) {
            batch.setResourceTexture(Curvature, surfaceGeometryFramebuffer->getCurvatureTexture());
            batch.setResourceTexture(DiffusedCurvature, surfaceGeometryFramebuffer->getLowCurvatureTexture());
        }
        if (ambientOcclusionFramebuffer) {
            batch.setResourceTexture(AmbientOcclusion, ambientOcclusionFramebuffer->getOcclusionTexture());
            batch.setResourceTexture(AmbientOcclusionBlurred, ambientOcclusionFramebuffer->getOcclusionBlurredTexture());
        }
        const glm::vec4 color(1.0f, 1.0f, 1.0f, 1.0f);
        const glm::vec2 bottomLeft(_size.x, _size.y);
        const glm::vec2 topRight(_size.z, _size.w);
        geometryBuffer->renderQuad(batch, bottomLeft, topRight, color, _geometryId);


        batch.setResourceTexture(Albedo, nullptr);
        batch.setResourceTexture(Normal, nullptr);
        batch.setResourceTexture(Specular, nullptr);
        batch.setResourceTexture(Depth, nullptr);
        batch.setResourceTexture(Lighting, nullptr);
        batch.setResourceTexture(Shadow, nullptr);
        batch.setResourceTexture(LinearDepth, nullptr);
        batch.setResourceTexture(HalfLinearDepth, nullptr);
        batch.setResourceTexture(HalfNormal, nullptr);

        batch.setResourceTexture(Curvature, nullptr);
        batch.setResourceTexture(DiffusedCurvature, nullptr);

        batch.setResourceTexture(AmbientOcclusion, nullptr);
        batch.setResourceTexture(AmbientOcclusionBlurred, nullptr);

    });
}<|MERGE_RESOLUTION|>--- conflicted
+++ resolved
@@ -433,14 +433,9 @@
         }
 
         auto lightStage = renderContext->_scene->getStage<LightStage>();
-<<<<<<< HEAD
-        assert(lightStage->getNumLights() > 0);
-        auto lightAndShadow = lightStage->getLightAndShadow(0);
-=======
         assert(lightStage);
         assert(lightStage->getNumLights() > 0);
         auto lightAndShadow = lightStage->getCurrentKeyLightAndShadow();
->>>>>>> 0178c490
         const auto& globalShadow = lightAndShadow.second;
         if (globalShadow) {
             batch.setResourceTexture(Shadow, globalShadow->map);
