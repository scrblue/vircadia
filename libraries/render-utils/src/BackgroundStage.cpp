--- conflicted
+++ resolved
@@ -14,10 +14,7 @@
 #include <gpu/Context.h>
 
 std::string BackgroundStage::_stageName { "BACKGROUND_STAGE"};
-<<<<<<< HEAD
-=======
 const BackgroundStage::Index BackgroundStage::INVALID_INDEX { render::indexed_container::INVALID_INDEX };
->>>>>>> 0178c490
 
 BackgroundStage::Index BackgroundStage::findBackground(const BackgroundPointer& background) const {
     auto found = _backgroundMap.find(background);
@@ -65,11 +62,8 @@
 
     // Background rendering decision
     auto backgroundStage = renderContext->_scene->getStage<BackgroundStage>();
-<<<<<<< HEAD
-=======
     assert(backgroundStage);
 
->>>>>>> 0178c490
     model::SunSkyStagePointer background;
     model::SkyboxPointer skybox;
     if (backgroundStage->_currentFrame._backgrounds.size()) {
