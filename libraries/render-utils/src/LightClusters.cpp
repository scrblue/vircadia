--- conflicted
+++ resolved
@@ -575,10 +575,7 @@
     
     // From the LightStage and the current frame, update the light cluster Grid
     auto lightStage = renderContext->_scene->getStage<LightStage>();
-<<<<<<< HEAD
-=======
     assert(lightStage);
->>>>>>> 0178c490
     _lightClusters->updateLightStage(lightStage);
     _lightClusters->updateLightFrame(lightStage->_currentFrame, lightingModel->isPointLightEnabled(), lightingModel->isSpotLightEnabled());
     
