//
//  TextureCache.cpp
//  interface/src/renderer
//
//  Created by Andrzej Kapolka on 8/6/13.
//  Copyright 2013 High Fidelity, Inc.
//
//  Distributed under the Apache License, Version 2.0.
//  See the accompanying file LICENSE or http://www.apache.org/licenses/LICENSE-2.0.html
//

// include this before QGLWidget, which includes an earlier version of OpenGL
#include <gpu/GPUConfig.h>

#include <QEvent>
#include <QGLWidget>
#include <QNetworkReply>
#include <QOpenGLFramebufferObject>
#include <QResizeEvent>
#include <QRunnable>
#include <QThreadPool>

#include <glm/glm.hpp>
#include <glm/gtc/random.hpp>

#include "RenderUtilsLogging.h"
#include "TextureCache.h"

#include "gpu/GLBackend.h"

TextureCache::TextureCache() :
    _permutationNormalTexture(0),
    _whiteTexture(0),
    _blueTexture(0),
<<<<<<< HEAD
    _primaryDepthTextureID(0),
    _primaryNormalTextureID(0),
    _primarySpecularTextureID(0),
    _primaryFramebufferObject(NULL),
    _secondaryFramebufferObject(NULL),
    _tertiaryFramebufferObject(NULL),
    _shadowFramebufferObject(NULL),
    _frameBufferSize(100, 100)
=======
    _frameBufferSize(100, 100),
    _associatedWidget(NULL)
>>>>>>> 5e76e01b
{
    const qint64 TEXTURE_DEFAULT_UNUSED_MAX_SIZE = DEFAULT_UNUSED_MAX_SIZE;
    setUnusedResourceCacheSize(TEXTURE_DEFAULT_UNUSED_MAX_SIZE);
}

TextureCache::~TextureCache() {
}

void TextureCache::setFrameBufferSize(QSize frameBufferSize) {
    //If the size changed, we need to delete our FBOs
    if (_frameBufferSize != frameBufferSize) {
        _frameBufferSize = frameBufferSize;

        _primaryFramebuffer.reset();
        _primaryDepthTexture.reset();
        _primaryColorTexture.reset();
        _primaryNormalTexture.reset();
        _primarySpecularTexture.reset();

        _secondaryFramebuffer.reset();

        _tertiaryFramebuffer.reset();
    }
}

// use fixed table of permutations. Could also make ordered list programmatically
// and then shuffle algorithm. For testing, this ensures consistent behavior in each run.
// this list taken from Ken Perlin's Improved Noise reference implementation (orig. in Java) at
// http://mrl.nyu.edu/~perlin/noise/

const int permutation[256] = 
{
    151, 160, 137,  91,  90,  15, 131,  13, 201,  95,  96,  53, 194, 233,   7, 225,
    140,  36, 103,  30,  69, 142,   8,  99,  37, 240,  21,  10,  23, 190,   6, 148,
    247, 120, 234,  75,   0,  26, 197,  62,  94, 252, 219, 203, 117,  35,  11,  32,
     57, 177,  33,  88, 237, 149,  56,  87, 174,  20, 125, 136, 171, 168,  68, 175,
     74, 165,  71, 134, 139,  48,  27, 166,  77, 146, 158, 231,  83, 111, 229, 122,
     60, 211, 133, 230, 220, 105,  92,  41,  55,  46, 245,  40, 244, 102, 143,  54,
     65,  25,  63, 161,   1, 216,  80,  73, 209,  76, 132, 187, 208,  89,  18, 169,
     200, 196, 135, 130, 116, 188, 159, 86, 164, 100, 109, 198, 173, 186,   3,  64,
     52, 217, 226, 250, 124, 123,   5, 202,  38, 147, 118, 126, 255,  82,  85, 212,
    207, 206,  59, 227,  47,  16,  58,  17, 182, 189,  28,  42, 223, 183, 170, 213,
    119, 248, 152,   2,  44, 154, 163,  70, 221, 153, 101, 155, 167,  43, 172,   9,
    129,  22,  39, 253,  19,  98, 108, 110,  79, 113, 224, 232, 178, 185, 112, 104,
    218, 246,  97, 228, 251,  34, 242, 193, 238, 210, 144,  12, 191, 179, 162, 241,
     81,  51, 145, 235, 249,  14, 239, 107,  49, 192, 214,  31, 181, 199, 106, 157,
    184,  84, 204, 176, 115, 121,  50,  45, 127,   4, 150, 254, 138, 236, 205,  93,
    222, 114,  67,  29,  24,  72, 243, 141, 128, 195,  78,  66, 215,  61, 156, 180
};

#define USE_CHRIS_NOISE 1

const gpu::TexturePointer& TextureCache::getPermutationNormalTexture() {
    if (_permutationNormalTexture.isNull()) {

        // the first line consists of random permutation offsets
        unsigned char data[256 * 2 * 3];
#if (USE_CHRIS_NOISE==1)
        for (int i = 0; i < 256; i++) {
            data[3*i+0] = permutation[i];
            data[3*i+1] = permutation[i];
            data[3*i+2] = permutation[i];
#else
        for (int i = 0; i < 256 * 3; i++) {
            data[i] = rand() % 256;
#endif
        }

        for (int i = 256 * 3; i < 256 * 3 * 2; i += 3) {
            glm::vec3 randvec = glm::sphericalRand(1.0f);
            data[i] = ((randvec.x + 1.0f) / 2.0f) * 255.0f;
            data[i + 1] = ((randvec.y + 1.0f) / 2.0f) * 255.0f;
            data[i + 2] = ((randvec.z + 1.0f) / 2.0f) * 255.0f;
        }

        _permutationNormalTexture = gpu::TexturePointer(gpu::Texture::create2D(gpu::Element(gpu::VEC3, gpu::UINT8, gpu::RGB), 256, 2));
        _permutationNormalTexture->assignStoredMip(0, _blueTexture->getTexelFormat(), sizeof(data), data);

       // glTexParameteri(GL_TEXTURE_2D, GL_TEXTURE_MAG_FILTER, GL_NEAREST);
       // glTexParameteri(GL_TEXTURE_2D, GL_TEXTURE_MIN_FILTER, GL_NEAREST);
    }
    return _permutationNormalTexture;
}

const unsigned char OPAQUE_WHITE[] = { 0xFF, 0xFF, 0xFF, 0xFF };
//const unsigned char TRANSPARENT_WHITE[] = { 0xFF, 0xFF, 0xFF, 0x0 };
//const unsigned char OPAQUE_BLACK[] = { 0x0, 0x0, 0x0, 0xFF };
const unsigned char OPAQUE_BLUE[] = { 0x80, 0x80, 0xFF, 0xFF };

/*
static void loadSingleColorTexture(const unsigned char* color) {
    glTexImage2D(GL_TEXTURE_2D, 0, GL_RGBA, 1, 1, 0, GL_RGBA, GL_UNSIGNED_BYTE, color);
    glTexParameteri(GL_TEXTURE_2D, GL_TEXTURE_MIN_FILTER, GL_LINEAR);
}
*/

const gpu::TexturePointer& TextureCache::getWhiteTexture() {
    if (_whiteTexture.isNull()) {
        _whiteTexture = gpu::TexturePointer(gpu::Texture::create2D(gpu::Element(gpu::VEC4, gpu::UINT8, gpu::RGBA), 1, 1));
        _whiteTexture->assignStoredMip(0, _whiteTexture->getTexelFormat(), sizeof(OPAQUE_WHITE), OPAQUE_WHITE);
    }
    return _whiteTexture;
}

const gpu::TexturePointer& TextureCache::getBlueTexture() {
    if (_blueTexture.isNull()) {
        _blueTexture = gpu::TexturePointer(gpu::Texture::create2D(gpu::Element(gpu::VEC4, gpu::UINT8, gpu::RGBA), 1, 1));
        _blueTexture->assignStoredMip(0, _blueTexture->getTexelFormat(), sizeof(OPAQUE_BLUE), OPAQUE_BLUE);
    }
    return _blueTexture;
}

/// Extra data for creating textures.
class TextureExtra {
public:
    TextureType type;
    const QByteArray& content;
};

NetworkTexturePointer TextureCache::getTexture(const QUrl& url, TextureType type, bool dilatable, const QByteArray& content) {
    if (!dilatable) {
        TextureExtra extra = { type, content };
        return ResourceCache::getResource(url, QUrl(), false, &extra).staticCast<NetworkTexture>();
    }
    NetworkTexturePointer texture = _dilatableNetworkTextures.value(url);
    if (texture.isNull()) {
        texture = NetworkTexturePointer(new DilatableNetworkTexture(url, content), &Resource::allReferencesCleared);
        texture->setSelf(texture);
        texture->setCache(this);
        _dilatableNetworkTextures.insert(url, texture);
    } else {
        removeUnusedResource(texture);
    }
    return texture;
}

void TextureCache::createPrimaryFramebuffer() {
    _primaryFramebuffer = gpu::FramebufferPointer(gpu::Framebuffer::create());

    auto colorFormat = gpu::Element(gpu::VEC4, gpu::NUINT8, gpu::RGBA);
    auto width = _frameBufferSize.width();
    auto height = _frameBufferSize.height();

    auto defaultSampler = gpu::Sampler(gpu::Sampler::FILTER_MIN_MAG_POINT);
    _primaryColorTexture = gpu::TexturePointer(gpu::Texture::create2D(colorFormat, width, height, defaultSampler));
    _primaryNormalTexture = gpu::TexturePointer(gpu::Texture::create2D(colorFormat, width, height, defaultSampler));
    _primarySpecularTexture = gpu::TexturePointer(gpu::Texture::create2D(colorFormat, width, height, defaultSampler));

    _primaryFramebuffer->setRenderBuffer(0, _primaryColorTexture);
    _primaryFramebuffer->setRenderBuffer(1, _primaryNormalTexture);
    _primaryFramebuffer->setRenderBuffer(2, _primarySpecularTexture);


    auto depthFormat = gpu::Element(gpu::SCALAR, gpu::FLOAT, gpu::DEPTH);
    _primaryDepthTexture = gpu::TexturePointer(gpu::Texture::create2D(depthFormat, width, height, defaultSampler));

    _primaryFramebuffer->setDepthStencilBuffer(_primaryDepthTexture, depthFormat);
}

gpu::FramebufferPointer TextureCache::getPrimaryFramebuffer() {
    if (!_primaryFramebuffer) {
        createPrimaryFramebuffer();
    }
    return _primaryFramebuffer;
}

gpu::TexturePointer TextureCache::getPrimaryDepthTexture() {
    if (!_primaryDepthTexture) {
        createPrimaryFramebuffer();
    }
    return _primaryDepthTexture;
}

gpu::TexturePointer TextureCache::getPrimaryColorTexture() {
    if (!_primaryColorTexture) {
        createPrimaryFramebuffer();
    }
    return _primaryColorTexture;
}

gpu::TexturePointer TextureCache::getPrimaryNormalTexture() {
    if (!_primaryNormalTexture) {
        createPrimaryFramebuffer();
    }
    return _primaryNormalTexture;
}

gpu::TexturePointer TextureCache::getPrimarySpecularTexture() {
    if (!_primarySpecularTexture) {
        createPrimaryFramebuffer();
    }
    return _primarySpecularTexture;
}

GLuint TextureCache::getPrimaryDepthTextureID() {
    return gpu::GLBackend::getTextureID(getPrimaryDepthTexture());
}

GLuint TextureCache::getPrimaryColorTextureID() {
    return gpu::GLBackend::getTextureID(getPrimaryColorTexture());
}

GLuint TextureCache::getPrimaryNormalTextureID() {
    return gpu::GLBackend::getTextureID(getPrimaryNormalTexture());
}

GLuint TextureCache::getPrimarySpecularTextureID() {
    return gpu::GLBackend::getTextureID(getPrimarySpecularTexture());
}

void TextureCache::setPrimaryDrawBuffers(bool color, bool normal, bool specular) {
    GLenum buffers[3];
    int bufferCount = 0;
    if (color) {
        buffers[bufferCount++] = GL_COLOR_ATTACHMENT0;
    }
    if (normal) {
        buffers[bufferCount++] = GL_COLOR_ATTACHMENT1;
    }
    if (specular) {
        buffers[bufferCount++] = GL_COLOR_ATTACHMENT2;
    }
    glDrawBuffers(bufferCount, buffers);
}

gpu::FramebufferPointer TextureCache::getSecondaryFramebuffer() {
    if (!_secondaryFramebuffer) {
        _secondaryFramebuffer = gpu::FramebufferPointer(gpu::Framebuffer::create(gpu::Element::COLOR_RGBA_32, _frameBufferSize.width(), _frameBufferSize.height()));
    }
    return _secondaryFramebuffer;
}

gpu::FramebufferPointer TextureCache::getTertiaryFramebuffer() {
    if (!_tertiaryFramebuffer) {
        _tertiaryFramebuffer = gpu::FramebufferPointer(gpu::Framebuffer::create(gpu::Element::COLOR_RGBA_32, _frameBufferSize.width(), _frameBufferSize.height()));
    }
    return _tertiaryFramebuffer;
}


gpu::FramebufferPointer TextureCache::getShadowFramebuffer() {
    if (!_shadowFramebuffer) {
        const int SHADOW_MAP_SIZE = 2048;
        _shadowFramebuffer = gpu::FramebufferPointer(gpu::Framebuffer::createShadowmap(SHADOW_MAP_SIZE));

        _shadowTexture = _shadowFramebuffer->getDepthStencilBuffer();
    }
    return _shadowFramebuffer;
}

GLuint TextureCache::getShadowDepthTextureID() {
    // ensure that the shadow framebuffer object is initialized before returning the depth texture id
    getShadowFramebuffer();
    return gpu::GLBackend::getTextureID(_shadowTexture);
}

<<<<<<< HEAD
=======
bool TextureCache::eventFilter(QObject* watched, QEvent* event) {
    if (event->type() == QEvent::Resize) {
        QSize size = static_cast<QResizeEvent*>(event)->size();
        if (_frameBufferSize != size) {
            _primaryFramebuffer.reset();
            _primaryColorTexture.reset();
            _primaryDepthTexture.reset();
            _primaryNormalTexture.reset();
            _primarySpecularTexture.reset();

            _secondaryFramebuffer.reset();

            _tertiaryFramebuffer.reset();
        }
    }
    return false;
}

>>>>>>> 5e76e01b
QSharedPointer<Resource> TextureCache::createResource(const QUrl& url,
        const QSharedPointer<Resource>& fallback, bool delayLoad, const void* extra) {
    const TextureExtra* textureExtra = static_cast<const TextureExtra*>(extra);
    return QSharedPointer<Resource>(new NetworkTexture(url, textureExtra->type, textureExtra->content),
        &Resource::allReferencesCleared);
}

<<<<<<< HEAD
QOpenGLFramebufferObject* TextureCache::createFramebufferObject() {
    QOpenGLFramebufferObject* fbo = new QOpenGLFramebufferObject(_frameBufferSize);
    
    glBindTexture(GL_TEXTURE_2D, fbo->texture());
    glTexParameteri(GL_TEXTURE_2D, GL_TEXTURE_MAG_FILTER, GL_LINEAR);
    glTexParameteri(GL_TEXTURE_2D, GL_TEXTURE_MIN_FILTER, GL_LINEAR);
    glBindTexture(GL_TEXTURE_2D, 0);
    
    return fbo;
=======
void TextureCache::associateWithWidget(QGLWidget* widget) {
    if (_associatedWidget) {
        _associatedWidget->removeEventFilter(this);
    }
    _associatedWidget = widget;
    _associatedWidget->installEventFilter(this);
>>>>>>> 5e76e01b
}

Texture::Texture() {
}

Texture::~Texture() {
}

GLuint Texture::getID() const {
    return gpu::GLBackend::getTextureID(_gpuTexture);
}

NetworkTexture::NetworkTexture(const QUrl& url, TextureType type, const QByteArray& content) :
    Resource(url, !content.isEmpty()),
    _type(type),
    _translucent(false),
    _width(0),
    _height(0) {
    
    if (!url.isValid()) {
        _loaded = true;
    }

    // default to white/blue/black
  /*  glBindTexture(GL_TEXTURE_2D, getID());
    switch (type) {
        case NORMAL_TEXTURE:
            loadSingleColorTexture(OPAQUE_BLUE);  
            break;
        
        case SPECULAR_TEXTURE:
            loadSingleColorTexture(OPAQUE_BLACK);  
            break;
            
        case SPLAT_TEXTURE:
            loadSingleColorTexture(TRANSPARENT_WHITE);   
            break;
            
        default:
            loadSingleColorTexture(OPAQUE_WHITE);        
            break;
    }
    glBindTexture(GL_TEXTURE_2D, 0);
    */
    // if we have content, load it after we have our self pointer
    if (!content.isEmpty()) {
        _startedLoading = true;
        QMetaObject::invokeMethod(this, "loadContent", Qt::QueuedConnection, Q_ARG(const QByteArray&, content));
    }
}

class ImageReader : public QRunnable {
public:

    ImageReader(const QWeakPointer<Resource>& texture, QNetworkReply* reply, const QUrl& url = QUrl(),
        const QByteArray& content = QByteArray());
    
    virtual void run();

private:
    
    QWeakPointer<Resource> _texture;
    QNetworkReply* _reply;
    QUrl _url;
    QByteArray _content;
};

ImageReader::ImageReader(const QWeakPointer<Resource>& texture, QNetworkReply* reply,
        const QUrl& url, const QByteArray& content) :
    _texture(texture),
    _reply(reply),
    _url(url),
    _content(content) {
}

void ImageReader::run() {
    QSharedPointer<Resource> texture = _texture.toStrongRef();
    if (texture.isNull()) {
        if (_reply) {
            _reply->deleteLater();
        }
        return;
    }
    if (_reply) {
        _url = _reply->url();
        _content = _reply->readAll();
        _reply->deleteLater();
    }
    QImage image = QImage::fromData(_content);

    int originalWidth = image.width();
    int originalHeight = image.height();
    
    // enforce a fixed maximum area (1024 * 2048)
    const int MAXIMUM_AREA_SIZE = 2097152;
    int imageArea = image.width() * image.height();
    if (imageArea > MAXIMUM_AREA_SIZE) {
        float scaleRatio = sqrtf((float)MAXIMUM_AREA_SIZE) / sqrtf((float)imageArea);
        int resizeWidth = static_cast<int>(std::floor(scaleRatio * static_cast<float>(image.width())));
        int resizeHeight = static_cast<int>(std::floor(scaleRatio * static_cast<float>(image.height())));
        qCDebug(renderutils) << "Image greater than maximum size:" << _url << image.width() << image.height() <<
            " scaled to:" << resizeWidth << resizeHeight;
        image = image.scaled(resizeWidth, resizeHeight, Qt::IgnoreAspectRatio);
        imageArea = image.width() * image.height();
    }
    
    const int EIGHT_BIT_MAXIMUM = 255;
    if (!image.hasAlphaChannel()) {
        if (image.format() != QImage::Format_RGB888) {
            image = image.convertToFormat(QImage::Format_RGB888);
        }
        int redTotal = 0, greenTotal = 0, blueTotal = 0;
        for (int y = 0; y < image.height(); y++) {
            for (int x = 0; x < image.width(); x++) {
                QRgb rgb = image.pixel(x, y);
                redTotal += qRed(rgb);
                greenTotal += qGreen(rgb);
                blueTotal += qBlue(rgb);
            }
        }
        QColor averageColor(EIGHT_BIT_MAXIMUM, EIGHT_BIT_MAXIMUM, EIGHT_BIT_MAXIMUM);
        if (imageArea > 0) {
            averageColor.setRgb(redTotal / imageArea, greenTotal / imageArea, blueTotal / imageArea);
        }
        QMetaObject::invokeMethod(texture.data(), "setImage", Q_ARG(const QImage&, image), Q_ARG(bool, false),
            Q_ARG(const QColor&, averageColor), Q_ARG(int, originalWidth), Q_ARG(int, originalHeight));
        return;
    }
    if (image.format() != QImage::Format_ARGB32) {
        image = image.convertToFormat(QImage::Format_ARGB32);
    }
    
    // check for translucency/false transparency
    int opaquePixels = 0;
    int translucentPixels = 0;
    int redTotal = 0, greenTotal = 0, blueTotal = 0, alphaTotal = 0;
    for (int y = 0; y < image.height(); y++) {
        for (int x = 0; x < image.width(); x++) {
            QRgb rgb = image.pixel(x, y);
            redTotal += qRed(rgb);
            greenTotal += qGreen(rgb);
            blueTotal += qBlue(rgb);
            int alpha = qAlpha(rgb);
            alphaTotal += alpha;
            if (alpha == EIGHT_BIT_MAXIMUM) {
                opaquePixels++;
            } else if (alpha != 0) {
                translucentPixels++;
            }
        }
    }
    if (opaquePixels == imageArea) {
        qCDebug(renderutils) << "Image with alpha channel is completely opaque:" << _url;
        image = image.convertToFormat(QImage::Format_RGB888);
    }
    QMetaObject::invokeMethod(texture.data(), "setImage", Q_ARG(const QImage&, image),
        Q_ARG(bool, translucentPixels >= imageArea / 2), Q_ARG(const QColor&, QColor(redTotal / imageArea,
            greenTotal / imageArea, blueTotal / imageArea, alphaTotal / imageArea)),
        Q_ARG(int, originalWidth), Q_ARG(int, originalHeight));
}

void NetworkTexture::downloadFinished(QNetworkReply* reply) {
    // send the reader off to the thread pool
    QThreadPool::globalInstance()->start(new ImageReader(_self, reply));
}

void NetworkTexture::loadContent(const QByteArray& content) {
    QThreadPool::globalInstance()->start(new ImageReader(_self, NULL, _url, content));
}

void NetworkTexture::setImage(const QImage& image, bool translucent, const QColor& averageColor, int originalWidth,
                              int originalHeight) {
    _translucent = translucent;
    _averageColor = averageColor;
    _originalWidth = originalWidth;
    _originalHeight = originalHeight;
    _width = image.width();
    _height = image.height();
    
    finishedLoading(true);
    imageLoaded(image);

    if ((_width > 0) && (_height > 0)) {
        bool isLinearRGB = true; //(_type == NORMAL_TEXTURE) || (_type == EMISSIVE_TEXTURE);

        gpu::Element formatGPU = gpu::Element(gpu::VEC3, gpu::UINT8, (isLinearRGB ? gpu::RGB : gpu::SRGB));
        gpu::Element formatMip = gpu::Element(gpu::VEC3, gpu::UINT8, (isLinearRGB ? gpu::RGB : gpu::SRGB));
        if (image.hasAlphaChannel()) {
            formatGPU = gpu::Element(gpu::VEC4, gpu::UINT8, (isLinearRGB ? gpu::RGBA : gpu::SRGBA));
            formatMip = gpu::Element(gpu::VEC4, gpu::UINT8, (isLinearRGB ? gpu::BGRA : gpu::SBGRA));
        }
        _gpuTexture = gpu::TexturePointer(gpu::Texture::create2D(formatGPU, image.width(), image.height(), gpu::Sampler(gpu::Sampler::FILTER_MIN_MAG_MIP_LINEAR)));
        _gpuTexture->assignStoredMip(0, formatMip, image.byteCount(), image.constBits());
        _gpuTexture->autoGenerateMips(-1);
    }
}

void NetworkTexture::imageLoaded(const QImage& image) {
    // nothing by default
}

DilatableNetworkTexture::DilatableNetworkTexture(const QUrl& url, const QByteArray& content) :
    NetworkTexture(url, DEFAULT_TEXTURE, content),
    _innerRadius(0),
    _outerRadius(0)
{
}

QSharedPointer<Texture> DilatableNetworkTexture::getDilatedTexture(float dilation) {
    QSharedPointer<Texture> texture = _dilatedTextures.value(dilation);
    if (texture.isNull()) {
        texture = QSharedPointer<Texture>(new Texture());
        
        if (!_image.isNull()) {
            QImage dilatedImage = _image;
            QPainter painter;
            painter.begin(&dilatedImage);
            QPainterPath path;
            qreal radius = glm::mix((float) _innerRadius, (float) _outerRadius, dilation);
            path.addEllipse(QPointF(_image.width() / 2.0, _image.height() / 2.0), radius, radius);
            painter.fillPath(path, Qt::black);
            painter.end();

            bool isLinearRGB = true;// (_type == NORMAL_TEXTURE) || (_type == EMISSIVE_TEXTURE);
            gpu::Element formatGPU = gpu::Element(gpu::VEC3, gpu::UINT8, (isLinearRGB ? gpu::RGB : gpu::SRGB));
            gpu::Element formatMip = gpu::Element(gpu::VEC3, gpu::UINT8, (isLinearRGB ? gpu::RGB : gpu::SRGB));
            if (dilatedImage.hasAlphaChannel()) {
                formatGPU = gpu::Element(gpu::VEC4, gpu::UINT8, (isLinearRGB ? gpu::RGBA : gpu::SRGBA));
                formatMip = gpu::Element(gpu::VEC4, gpu::UINT8, (isLinearRGB ? gpu::BGRA : gpu::BGRA));
            }
            texture->_gpuTexture = gpu::TexturePointer(gpu::Texture::create2D(formatGPU, dilatedImage.width(), dilatedImage.height(), gpu::Sampler(gpu::Sampler::FILTER_MIN_MAG_MIP_LINEAR)));
            texture->_gpuTexture->assignStoredMip(0, formatMip, dilatedImage.byteCount(), dilatedImage.constBits());
            texture->_gpuTexture->autoGenerateMips(-1);

        }
        
        _dilatedTextures.insert(dilation, texture);
    }
    return texture;
}

void DilatableNetworkTexture::imageLoaded(const QImage& image) {
    _image = image;
    
    // scan out from the center to find inner and outer radii
    int halfWidth = image.width() / 2;
    int halfHeight = image.height() / 2;
    const int BLACK_THRESHOLD = 32;
    while (_innerRadius < halfWidth && qGray(image.pixel(halfWidth + _innerRadius, halfHeight)) < BLACK_THRESHOLD) {
        _innerRadius++;
    }
    _outerRadius = _innerRadius;
    const int TRANSPARENT_THRESHOLD = 32;
    while (_outerRadius < halfWidth && qAlpha(image.pixel(halfWidth + _outerRadius, halfHeight)) > TRANSPARENT_THRESHOLD) {
        _outerRadius++;
    }
    
    // clear out any textures we generated before loading
    _dilatedTextures.clear();
}

void DilatableNetworkTexture::reinsert() {
    static_cast<TextureCache*>(_cache.data())->_dilatableNetworkTextures.insert(_url,
        qWeakPointerCast<NetworkTexture, Resource>(_self));    
}
<|MERGE_RESOLUTION|>--- conflicted
+++ resolved
@@ -32,19 +32,8 @@
     _permutationNormalTexture(0),
     _whiteTexture(0),
     _blueTexture(0),
-<<<<<<< HEAD
-    _primaryDepthTextureID(0),
-    _primaryNormalTextureID(0),
-    _primarySpecularTextureID(0),
-    _primaryFramebufferObject(NULL),
-    _secondaryFramebufferObject(NULL),
-    _tertiaryFramebufferObject(NULL),
-    _shadowFramebufferObject(NULL),
-    _frameBufferSize(100, 100)
-=======
     _frameBufferSize(100, 100),
     _associatedWidget(NULL)
->>>>>>> 5e76e01b
 {
     const qint64 TEXTURE_DEFAULT_UNUSED_MAX_SIZE = DEFAULT_UNUSED_MAX_SIZE;
     setUnusedResourceCacheSize(TEXTURE_DEFAULT_UNUSED_MAX_SIZE);
@@ -301,8 +290,6 @@
     return gpu::GLBackend::getTextureID(_shadowTexture);
 }
 
-<<<<<<< HEAD
-=======
 bool TextureCache::eventFilter(QObject* watched, QEvent* event) {
     if (event->type() == QEvent::Resize) {
         QSize size = static_cast<QResizeEvent*>(event)->size();
@@ -321,7 +308,6 @@
     return false;
 }
 
->>>>>>> 5e76e01b
 QSharedPointer<Resource> TextureCache::createResource(const QUrl& url,
         const QSharedPointer<Resource>& fallback, bool delayLoad, const void* extra) {
     const TextureExtra* textureExtra = static_cast<const TextureExtra*>(extra);
@@ -329,24 +315,12 @@
         &Resource::allReferencesCleared);
 }
 
-<<<<<<< HEAD
-QOpenGLFramebufferObject* TextureCache::createFramebufferObject() {
-    QOpenGLFramebufferObject* fbo = new QOpenGLFramebufferObject(_frameBufferSize);
-    
-    glBindTexture(GL_TEXTURE_2D, fbo->texture());
-    glTexParameteri(GL_TEXTURE_2D, GL_TEXTURE_MAG_FILTER, GL_LINEAR);
-    glTexParameteri(GL_TEXTURE_2D, GL_TEXTURE_MIN_FILTER, GL_LINEAR);
-    glBindTexture(GL_TEXTURE_2D, 0);
-    
-    return fbo;
-=======
 void TextureCache::associateWithWidget(QGLWidget* widget) {
     if (_associatedWidget) {
         _associatedWidget->removeEventFilter(this);
     }
     _associatedWidget = widget;
     _associatedWidget->installEventFilter(this);
->>>>>>> 5e76e01b
 }
 
 Texture::Texture() {
