<@include gpu/Config.slh@>
<$VERSION_HEADER$>
//  Generated on <$_SCRIBE_DATE$>
//  standardDrawTexture.frag
//  fragment shader
//
//  Created by Sam Gateau on 6/10/15.
//  Copyright 2015 High Fidelity, Inc.
//
//  Distributed under the Apache License, Version 2.0.
//  See the accompanying file LICENSE or http://www.apache.org/licenses/LICENSE-2.0.html
//

// the texture
uniform sampler2D colorMap;

in vec3 varPosition;
in vec3 varNormal;
in vec2 varTexCoord0;
in vec4 varColor;

out vec4 outFragColor;

void main(void) {
    vec4 color = texture(colorMap, varTexCoord0);
<<<<<<< HEAD
    // FIXME CORE this isn't working
    //_fragColor = color * _color;
    //_fragColor = vec4(color.rgb, color.a * _color.a);
    //_fragColor = vec4(color.rgb * _color.rgb, color.a);
    outFragColor = color;
=======
    outFragColor = color * varColor;
>>>>>>> a4f105f6
}<|MERGE_RESOLUTION|>--- conflicted
+++ resolved
@@ -23,13 +23,5 @@
 
 void main(void) {
     vec4 color = texture(colorMap, varTexCoord0);
-<<<<<<< HEAD
-    // FIXME CORE this isn't working
-    //_fragColor = color * _color;
-    //_fragColor = vec4(color.rgb, color.a * _color.a);
-    //_fragColor = vec4(color.rgb * _color.rgb, color.a);
-    outFragColor = color;
-=======
     outFragColor = color * varColor;
->>>>>>> a4f105f6
 }