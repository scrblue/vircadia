//
//  Created by Bradley Austin Davis on 2015/07/20
//  Copyright 2015 High Fidelity, Inc.
//
//  Distributed under the Apache License, Version 2.0.
//  See the accompanying file LICENSE or http://www.apache.org/licenses/LICENSE-2.0.html
//

#ifndef hifi_FramebufferCache_h
#define hifi_FramebufferCache_h

#include <QSize>

#include <gpu/Framebuffer.h>
#include <DependencyManager.h>

namespace gpu {
class Batch;
}

/// Stores cached textures, including render-to-texture targets.
class FramebufferCache : public Dependency {
    SINGLETON_DEPENDENCY
    
public:
    // Shadow map size is static
    static const int SHADOW_MAP_SIZE = 2048;

    /// Sets the desired texture resolution for the framebuffer objects. 
    void setFrameBufferSize(QSize frameBufferSize);
    const QSize& getFrameBufferSize() const { return _frameBufferSize; } 

    /// Returns a pointer to the primary framebuffer object.  This render target includes a depth component, and is
    /// used for scene rendering.
    gpu::FramebufferPointer getPrimaryFramebuffer();

    gpu::TexturePointer getPrimaryDepthTexture();
    gpu::TexturePointer getPrimaryColorTexture();

<<<<<<< HEAD
    gpu::TexturePointer getLightingTexture();
    gpu::FramebufferPointer getLightingFramebuffer();

    /// Returns the framebuffer object used to render shadow maps;
    gpu::FramebufferPointer getShadowFramebuffer();
=======
    gpu::FramebufferPointer getDeferredFramebuffer();
    gpu::FramebufferPointer getDeferredFramebufferDepthColor();

    gpu::TexturePointer getDeferredColorTexture();
    gpu::TexturePointer getDeferredNormalTexture();
    gpu::TexturePointer getDeferredSpecularTexture();

    gpu::FramebufferPointer getDepthPyramidFramebuffer();
    gpu::TexturePointer getDepthPyramidTexture();

    void setAmbientOcclusionResolutionLevel(int level);
    gpu::FramebufferPointer getOcclusionFramebuffer();
    gpu::TexturePointer getOcclusionTexture();
    gpu::FramebufferPointer getOcclusionBlurredFramebuffer();
    gpu::TexturePointer getOcclusionBlurredTexture();
    

    gpu::TexturePointer getLightingTexture();
    gpu::FramebufferPointer getLightingFramebuffer();
>>>>>>> 7275674d

    /// Returns the framebuffer object used to render selfie maps;
    gpu::FramebufferPointer getSelfieFramebuffer();

    /// Returns a free framebuffer with a single color attachment for temp or intra-frame operations
    gpu::FramebufferPointer getFramebuffer();

    // TODO add sync functionality to the release, so we don't reuse a framebuffer being read from
    /// Releases a free framebuffer back for reuse
    void releaseFramebuffer(const gpu::FramebufferPointer& framebuffer);

private:
    FramebufferCache();
    virtual ~FramebufferCache();

    void createPrimaryFramebuffer();

    gpu::FramebufferPointer _primaryFramebuffer;

    gpu::TexturePointer _primaryDepthTexture;
    gpu::TexturePointer _primaryColorTexture;
<<<<<<< HEAD
    gpu::TexturePointer _primaryNormalTexture;
    gpu::TexturePointer _primarySpecularTexture;
    
    
=======

    gpu::FramebufferPointer _deferredFramebuffer;
    gpu::FramebufferPointer _deferredFramebufferDepthColor;

    gpu::TexturePointer _deferredColorTexture;
    gpu::TexturePointer _deferredNormalTexture;
    gpu::TexturePointer _deferredSpecularTexture;

>>>>>>> 7275674d
    gpu::TexturePointer _lightingTexture;
    gpu::FramebufferPointer _lightingFramebuffer;

    gpu::FramebufferPointer _shadowFramebuffer;

    gpu::FramebufferPointer _selfieFramebuffer;

    gpu::FramebufferPointer _depthPyramidFramebuffer;
    gpu::TexturePointer _depthPyramidTexture;
    
    
    gpu::FramebufferPointer _occlusionFramebuffer;
    gpu::TexturePointer _occlusionTexture;
    
    gpu::FramebufferPointer _occlusionBlurredFramebuffer;
    gpu::TexturePointer _occlusionBlurredTexture;

    QSize _frameBufferSize{ 100, 100 };
    int _AOResolutionLevel = 1; // AO perform at half res

    // Resize/reallocate the buffers used for AO
    // the size of the AO buffers is scaled by the AOResolutionScale;
    void resizeAmbientOcclusionBuffers();
};

#endif // hifi_FramebufferCache_h<|MERGE_RESOLUTION|>--- conflicted
+++ resolved
@@ -37,13 +37,6 @@
     gpu::TexturePointer getPrimaryDepthTexture();
     gpu::TexturePointer getPrimaryColorTexture();
 
-<<<<<<< HEAD
-    gpu::TexturePointer getLightingTexture();
-    gpu::FramebufferPointer getLightingFramebuffer();
-
-    /// Returns the framebuffer object used to render shadow maps;
-    gpu::FramebufferPointer getShadowFramebuffer();
-=======
     gpu::FramebufferPointer getDeferredFramebuffer();
     gpu::FramebufferPointer getDeferredFramebufferDepthColor();
 
@@ -63,7 +56,6 @@
 
     gpu::TexturePointer getLightingTexture();
     gpu::FramebufferPointer getLightingFramebuffer();
->>>>>>> 7275674d
 
     /// Returns the framebuffer object used to render selfie maps;
     gpu::FramebufferPointer getSelfieFramebuffer();
@@ -85,12 +77,6 @@
 
     gpu::TexturePointer _primaryDepthTexture;
     gpu::TexturePointer _primaryColorTexture;
-<<<<<<< HEAD
-    gpu::TexturePointer _primaryNormalTexture;
-    gpu::TexturePointer _primarySpecularTexture;
-    
-    
-=======
 
     gpu::FramebufferPointer _deferredFramebuffer;
     gpu::FramebufferPointer _deferredFramebufferDepthColor;
@@ -99,7 +85,6 @@
     gpu::TexturePointer _deferredNormalTexture;
     gpu::TexturePointer _deferredSpecularTexture;
 
->>>>>>> 7275674d
     gpu::TexturePointer _lightingTexture;
     gpu::FramebufferPointer _lightingFramebuffer;
 
