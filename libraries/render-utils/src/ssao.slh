--- conflicted
+++ resolved
@@ -163,13 +163,8 @@
 
 vec3 getUnitTapLocation(int sampleNumber, float spiralTurns, float spinAngle, float angleRange){
     // Radius relative to ssR
-<<<<<<< HEAD
     float alpha = float(sampleNumber + 0.5) * getInvNumSamples();
     float angle = alpha * (spiralTurns * angleRange) + spinAngle;
-=======
-    float alpha = (float(sampleNumber) + 0.5) * getInvNumSamples();
-    float angle = alpha * (getNumSpiralTurns() * TWO_PI) + spinAngle;
->>>>>>> 1e972595
     return vec3(cos(angle), sin(angle), alpha);
 }
 
@@ -261,12 +256,7 @@
     // We need to divide by 2^mipLevel to read the appropriately scaled coordinate from a MIP-map.
     // Manually clamp to the texture size because texelFetch bypasses the texture unit
     vec2 tapUV = (vec2(ssP) + vec2(0.5)) / imageSize;
-<<<<<<< HEAD
     vec2 fetchUV = vec2(tapUV.x + side.w * 0.5 * (side.x - tapUV.x), tapUV.y);
-=======
-    vec2 fetchUV = vec2(tapUV.x + float(side.w) * 0.5 * (float(side.x) - tapUV.x), tapUV.y);
-    // vec2 tapUV = (vec2(mipP) + vec2(0.5)) / vec2(mipSize);
->>>>>>> 1e972595
 
     vec3 P;
     P.xy = tapUV;
