<!
//  MaterialTextures.slh
//  fragment shader
//
//  Created by Sam Gateau on 2/22/16
//  Copyright 2016 High Fidelity, Inc.
//
//  Distributed under the Apache License, Version 2.0.
//  See the accompanying file LICENSE or http://www.apache.org/licenses/LICENSE-2.0.html
!>
<@if not MODEL_MATERIAL_TEXTURES_SLH@>
<@def MODEL_MATERIAL_TEXTURES_SLH@>


<@func declareMaterialTexMapArrayBuffer()@>

const int MAX_TEXCOORDS = 2;

struct TexMapArray { 
//    mat4 _texcoordTransforms[MAX_TEXCOORDS];
    mat4 _texcoordTransforms0;
    mat4 _texcoordTransforms1;
    vec4 _lightmapParams;
};

uniform texMapArrayBuffer {
    TexMapArray _texMapArray;
};

TexMapArray getTexMapArray() {
    return _texMapArray;
}

<@func evalTexMapArrayTexcoord0(texMapArray, inTexcoord0, outTexcoord0)@>
{
    <$outTexcoord0$> = (<$texMapArray$>._texcoordTransforms0 * vec4(<$inTexcoord0$>.st, 0.0, 1.0)).st;
}
<@endfunc@>

<@func evalTexMapArrayTexcoord1(texMapArray, inTexcoord1, outTexcoord1)@>
{
    <$outTexcoord1$> = (<$texMapArray$>._texcoordTransforms1 * vec4(<$inTexcoord1$>.st, 0.0, 1.0)).st;
}
<@endfunc@>

<@endfunc@>


<@func declareMaterialTextures(withAlbedo, withRoughness, withNormal, withMetallic, withEmissive, withOcclusion, withScattering)@>

<@include gpu/TextureTable.slh@>

#ifdef GPU_TEXTURE_TABLE_BINDLESS

TextureTable(0, matTex);
<!
    ALBEDO = 0,
    NORMAL, 1
    METALLIC, 2
    EMISSIVE_LIGHTMAP, 3
    ROUGHNESS, 4
    OCCLUSION, 5
    SCATTERING, 6
!>

<@if withAlbedo@>
#define albedoMap 0
vec4 fetchAlbedoMap(vec2 uv) {
    return tableTexValue(matTex, albedoMap, uv);
}
<@endif@>

<@if withRoughness@>
#define roughnessMap 4
float fetchRoughnessMap(vec2 uv) {
    return tableTexValue(matTex, roughnessMap, uv).r;
}
<@endif@>

<@if withNormal@>
#define normalMap 1
vec3 fetchNormalMap(vec2 uv) {
    return tableTexValue(matTex, normalMap, uv).xyz;
}
<@endif@>

<@if withMetallic@>
#define metallicMap 2
float fetchMetallicMap(vec2 uv) {
    return tableTexValue(matTex, metallicMap, uv).r;
}
<@endif@>

<@if withEmissive@>
#define emissiveMap 3
vec3 fetchEmissiveMap(vec2 uv) {
    return tableTexValue(matTex, emissiveMap, uv).rgb;
}
<@endif@>

<@if withOcclusion@>
#define occlusionMap 5
float fetchOcclusionMap(vec2 uv) {
    return tableTexValue(matTex, occlusionMap, uv).r;
}
<@endif@>

<@if withScattering@>
#define scatteringMap 6
float fetchScatteringMap(vec2 uv) {
    float scattering = texture(tableTex(matTex, scatteringMap), uv).r; // boolean scattering for now
    return max(((scattering - 0.1) / 0.9), 0.0);
    return tableTexValue(matTex, scatteringMap, uv).r; // boolean scattering for now
}
<@endif@>

#else

<@if withAlbedo@>
uniform sampler2D albedoMap;
vec4 fetchAlbedoMap(vec2 uv) {
    return texture(albedoMap, uv, -1.0);
}
<@endif@>

<@if withRoughness@>
uniform sampler2D roughnessMap;
float fetchRoughnessMap(vec2 uv) {
    return (texture(roughnessMap, uv, -1.0).r);
}
<@endif@>

<@if withNormal@>
uniform sampler2D normalMap;
vec3 fetchNormalMap(vec2 uv) {
    // unpack normal, swizzle to get into hifi tangent space with Y axis pointing out
    vec2 t = 2.0 * (texture(normalMap, uv, -1.0).rg - vec2(0.5, 0.5));
    vec2 t2 = t*t;
    return vec3(t.x, sqrt(1.0 - t2.x - t2.y), t.y);
}
<@endif@>

<@if withMetallic@>
uniform sampler2D metallicMap;
float fetchMetallicMap(vec2 uv) {
    return (texture(metallicMap, uv, -1.0).r);
}
<@endif@>

<@if withEmissive@>
uniform sampler2D emissiveMap;
vec3 fetchEmissiveMap(vec2 uv) {
    return texture(emissiveMap, uv).rgb;
}
<@endif@>

<@if withOcclusion@>
uniform sampler2D occlusionMap;
float fetchOcclusionMap(vec2 uv) {
    return texture(occlusionMap, uv).r;
}
<@endif@>

<@if withScattering@>
uniform sampler2D scatteringMap;
float fetchScatteringMap(vec2 uv) {
    float scattering = texture(scatteringMap, uv).r; // boolean scattering for now
    return max(((scattering - 0.1) / 0.9), 0.0);
    return texture(scatteringMap, uv).r; // boolean scattering for now
}
<@endif@>

#endif

<@endfunc@>


<@func fetchMaterialTexturesCoord0(matKey, texcoord0, albedo, roughness, normal, metallic, emissive, scattering)@>
<@if albedo@>
    vec4 <$albedo$> = (((<$matKey$> & (ALBEDO_MAP_BIT | OPACITY_MASK_MAP_BIT | OPACITY_TRANSLUCENT_MAP_BIT)) != 0) ? fetchAlbedoMap(<$texcoord0$>) : vec4(1.0));
<@endif@>
<@if roughness@>
    float <$roughness$> = (((<$matKey$> & ROUGHNESS_MAP_BIT) != 0) ? fetchRoughnessMap(<$texcoord0$>) : 1.0);
<@endif@>
<@if normal@>
    vec3 <$normal$> = (((<$matKey$> & NORMAL_MAP_BIT) != 0) ? fetchNormalMap(<$texcoord0$>) : vec3(0.0, 1.0, 0.0));
<@endif@>
<@if metallic@>
    float <$metallic$> = (((<$matKey$> & METALLIC_MAP_BIT) != 0) ? fetchMetallicMap(<$texcoord0$>) : 0.0);
<@endif@>
<@if emissive@>
    vec3 <$emissive$> = (((<$matKey$> & EMISSIVE_MAP_BIT) != 0) ? fetchEmissiveMap(<$texcoord0$>) : vec3(0.0));
<@endif@>
<@if scattering@>
    float <$scattering$> = (((<$matKey$> & SCATTERING_MAP_BIT) != 0) ? fetchScatteringMap(<$texcoord0$>) : 0.0);
<@endif@>
<@endfunc@>

<@func fetchMaterialTexturesCoord1(matKey, texcoord1, occlusion, lightmapVal)@>
<@if occlusion@>
    float <$occlusion$> = (((<$matKey$> & OCCLUSION_MAP_BIT) != 0) ? fetchOcclusionMap(<$texcoord1$>) : 1.0);
<@endif@>
<@if lightmapVal@>
    vec3 <$lightmapVal$> = fetchLightmapMap(<$texcoord1$>);
<@endif@>
<@endfunc@>



<@func declareMaterialLightmap()@>

<$declareMaterialTexMapArrayBuffer()$>

uniform sampler2D emissiveMap;
vec3 fetchLightmapMap(vec2 uv) {
    vec2 emissiveParams = getTexMapArray()._lightmapParams.xy;
    return (vec3(emissiveParams.x) + emissiveParams.y * texture(emissiveMap, uv).rgb);
}
<@endfunc@>

<@func evalMaterialNormal(fetchedNormal, interpolatedNormal, interpolatedTangent, normal)@>
{
    vec3 normalizedNormal = normalize(<$interpolatedNormal$>.xyz);
    vec3 normalizedTangent = normalize(<$interpolatedTangent$>.xyz);
    vec3 normalizedBitangent = cross(normalizedNormal, normalizedTangent);
    vec3 localNormal = <$fetchedNormal$>;
    <$normal$> = vec3(normalizedBitangent * localNormal.x + normalizedNormal * localNormal.y + normalizedTangent * localNormal.z);
}
<@endfunc@>

<@func evalMaterialNormalLOD(fragPos, fetchedNormal, interpolatedNormal, interpolatedTangent, normal)@>
{
    vec3 normalizedNormal = normalize(<$interpolatedNormal$>.xyz);
    vec3 normalizedTangent = normalize(<$interpolatedTangent$>.xyz);
    vec3 normalizedBitangent = cross(normalizedNormal, normalizedTangent);
    // attenuate the normal map divergence from the mesh normal based on distance
<<<<<<< HEAD
    // THe attenuation range [100,300] meters from the eye is arbitrary for now
    vec3 localNormal = mix(<$fetchedNormal$>, vec3(0.0, 1.0, 0.0), smoothstep(100.0, 300.0, (-<$fragPos$>).z));
    <$normal$> = vec3(normalizedTangent * localNormal.x + normalizedNormal * localNormal.y + normalizedBitangent * localNormal.z);
=======
    // The attenuation range [20,100] meters from the eye is arbitrary for now
    vec3 localNormal = mix(<$fetchedNormal$>, vec3(0.0, 1.0, 0.0), smoothstep(20.0, 100.0, (-<$fragPos$>).z));
    <$normal$> = vec3(normalizedBitangent * localNormal.x + normalizedNormal * localNormal.y + normalizedTangent * localNormal.z);
>>>>>>> d781cf43
}
<@endfunc@>

<@func evalMaterialAlbedo(fetchedAlbedo, materialAlbedo, matKey, albedo)@>
{
    <$albedo$>.xyz = (((<$matKey$> & ALBEDO_VAL_BIT) != 0) ? <$materialAlbedo$> : vec3(1.0));

    if (((<$matKey$> & ALBEDO_MAP_BIT) != 0)) {
        <$albedo$>.xyz *= <$fetchedAlbedo$>.xyz;
    }
}
<@endfunc@>

<@func evalMaterialOpacity(fetchedOpacity, materialOpacity, matKey, opacity)@>
{
    const float OPACITY_MASK_THRESHOLD = 0.5;
    <$opacity$> = (((<$matKey$> & (OPACITY_TRANSLUCENT_MAP_BIT | OPACITY_MASK_MAP_BIT)) != 0) ?
                     (((<$matKey$> & OPACITY_MASK_MAP_BIT) != 0) ? step(OPACITY_MASK_THRESHOLD, <$fetchedOpacity$>) : <$fetchedOpacity$>) :
                     1.0) * <$materialOpacity$>;
}
<@endfunc@>

<@func discardTransparent(opacity)@>
{
    if (<$opacity$> < 1.0) {
        discard;
    }
}
<@endfunc@>

<@func evalMaterialRoughness(fetchedRoughness, materialRoughness, matKey, roughness)@>
{
    <$roughness$> = (((<$matKey$> & ROUGHNESS_MAP_BIT) != 0) ? <$fetchedRoughness$> : <$materialRoughness$>);
}
<@endfunc@>

<@func evalMaterialMetallic(fetchedMetallic, materialMetallic, matKey, metallic)@>
{
    <$metallic$> = (((<$matKey$> & METALLIC_MAP_BIT) != 0) ? <$fetchedMetallic$> : <$materialMetallic$>);
}
<@endfunc@>

<@func evalMaterialEmissive(fetchedEmissive, materialEmissive, matKey, emissive)@>
{
    <$emissive$> = (((<$matKey$> & EMISSIVE_MAP_BIT) != 0) ? <$fetchedEmissive$> : <$materialEmissive$>);
}
<@endfunc@>

<@func evalMaterialOcclusion(fetchedOcclusion, matKey, occlusion)@>
{
    <$occlusion$> = <$fetchedOcclusion$>;
}
<@endfunc@>

<@func evalMaterialScattering(fetchedScattering, materialScattering, matKey, scattering)@>
{
    <$scattering$> = (((<$matKey$> & SCATTERING_MAP_BIT) != 0) ? <$fetchedScattering$> : <$materialScattering$>);
}
<@endfunc@>

<@endif@><|MERGE_RESOLUTION|>--- conflicted
+++ resolved
@@ -11,6 +11,7 @@
 <@if not MODEL_MATERIAL_TEXTURES_SLH@>
 <@def MODEL_MATERIAL_TEXTURES_SLH@>
 
+#define TAA_TEXTURE_LOD_BIAS    -1.0
 
 <@func declareMaterialTexMapArrayBuffer()@>
 
@@ -119,14 +120,14 @@
 <@if withAlbedo@>
 uniform sampler2D albedoMap;
 vec4 fetchAlbedoMap(vec2 uv) {
-    return texture(albedoMap, uv, -1.0);
+    return texture(albedoMap, uv, TAA_TEXTURE_LOD_BIAS);
 }
 <@endif@>
 
 <@if withRoughness@>
 uniform sampler2D roughnessMap;
 float fetchRoughnessMap(vec2 uv) {
-    return (texture(roughnessMap, uv, -1.0).r);
+    return (texture(roughnessMap, uv, TAA_TEXTURE_LOD_BIAS).r);
 }
 <@endif@>
 
@@ -134,7 +135,7 @@
 uniform sampler2D normalMap;
 vec3 fetchNormalMap(vec2 uv) {
     // unpack normal, swizzle to get into hifi tangent space with Y axis pointing out
-    vec2 t = 2.0 * (texture(normalMap, uv, -1.0).rg - vec2(0.5, 0.5));
+    vec2 t = 2.0 * (texture(normalMap, uv, TAA_TEXTURE_LOD_BIAS).rg - vec2(0.5, 0.5));
     vec2 t2 = t*t;
     return vec3(t.x, sqrt(1.0 - t2.x - t2.y), t.y);
 }
@@ -143,28 +144,28 @@
 <@if withMetallic@>
 uniform sampler2D metallicMap;
 float fetchMetallicMap(vec2 uv) {
-    return (texture(metallicMap, uv, -1.0).r);
+    return (texture(metallicMap, uv, TAA_TEXTURE_LOD_BIAS).r);
 }
 <@endif@>
 
 <@if withEmissive@>
 uniform sampler2D emissiveMap;
 vec3 fetchEmissiveMap(vec2 uv) {
-    return texture(emissiveMap, uv).rgb;
+    return texture(emissiveMap, uv, TAA_TEXTURE_LOD_BIAS).rgb;
 }
 <@endif@>
 
 <@if withOcclusion@>
 uniform sampler2D occlusionMap;
 float fetchOcclusionMap(vec2 uv) {
-    return texture(occlusionMap, uv).r;
+    return texture(occlusionMap, uv, TAA_TEXTURE_LOD_BIAS).r;
 }
 <@endif@>
 
 <@if withScattering@>
 uniform sampler2D scatteringMap;
 float fetchScatteringMap(vec2 uv) {
-    float scattering = texture(scatteringMap, uv).r; // boolean scattering for now
+    float scattering = texture(scatteringMap, uv, TAA_TEXTURE_LOD_BIAS).r; // boolean scattering for now
     return max(((scattering - 0.1) / 0.9), 0.0);
     return texture(scatteringMap, uv).r; // boolean scattering for now
 }
@@ -234,15 +235,9 @@
     vec3 normalizedTangent = normalize(<$interpolatedTangent$>.xyz);
     vec3 normalizedBitangent = cross(normalizedNormal, normalizedTangent);
     // attenuate the normal map divergence from the mesh normal based on distance
-<<<<<<< HEAD
-    // THe attenuation range [100,300] meters from the eye is arbitrary for now
+    // The attenuation range [100,300] meters from the eye is arbitrary for now
     vec3 localNormal = mix(<$fetchedNormal$>, vec3(0.0, 1.0, 0.0), smoothstep(100.0, 300.0, (-<$fragPos$>).z));
-    <$normal$> = vec3(normalizedTangent * localNormal.x + normalizedNormal * localNormal.y + normalizedBitangent * localNormal.z);
-=======
-    // The attenuation range [20,100] meters from the eye is arbitrary for now
-    vec3 localNormal = mix(<$fetchedNormal$>, vec3(0.0, 1.0, 0.0), smoothstep(20.0, 100.0, (-<$fragPos$>).z));
     <$normal$> = vec3(normalizedBitangent * localNormal.x + normalizedNormal * localNormal.y + normalizedTangent * localNormal.z);
->>>>>>> d781cf43
 }
 <@endfunc@>
 
