//  Generated on <$_SCRIBE_DATE$>
//
//  Created by Sam Gateau on 7/5/16.
//  Copyright 2016 High Fidelity, Inc.
//
//  Distributed under the Apache License, Version 2.0.
//  See the accompanying file LICENSE or http://www.apache.org/licenses/LICENSE-2.0.html

<@func declareSkyboxMap()@>
// declareSkyboxMap
uniform samplerCube skyboxMap;

vec4 evalSkyboxLight(vec3 direction, float lod) {
    // textureQueryLevels is not available until #430, so we require explicit lod
<<<<<<< HEAD
    // float mipmapLevel = lod * textureQueryLevels(skyboxMap);

#if !defined(GL_ES)
=======
>>>>>>> 730dce31
    float filterLod = textureQueryLod(skyboxMap, direction).x;
    // Keep texture filtering LOD as limit to prevent aliasing on specular reflection
    lod = max(lod, filterLod);
#endif

    return textureLod(skyboxMap, direction, lod);
}
<@endfunc@>

<@func declareEvalAmbientSpecularIrradiance(supportAmbientSphere, supportAmbientMap, supportIfAmbientMapElseAmbientSphere)@>

vec3 fresnelSchlickAmbient(vec3 fresnelColor, float ndotd, float gloss) {
    float f = pow(1.0 - ndotd, 5.0);
    return fresnelColor + (max(vec3(gloss), fresnelColor) - fresnelColor) * f;
}

<@if supportAmbientMap@>
<$declareSkyboxMap()$>
<@endif@>

vec3 evalAmbientSpecularIrradiance(LightAmbient ambient, SurfaceData surface, vec3 lightDir) {
    vec3 specularLight;
    <@if supportIfAmbientMapElseAmbientSphere@>
        if (getLightHasAmbientMap(ambient))
            <@endif@>
            <@if supportAmbientMap@>
        {
            float levels = getLightAmbientMapNumMips(ambient);
            float m = 12.0 / (1.0+11.0*surface.roughness);
            float lod = levels - m;
            lod = max(lod, 0.0);
            specularLight = evalSkyboxLight(lightDir, lod).xyz;
        }
    <@endif@>
        <@if supportIfAmbientMapElseAmbientSphere@>
        else
        <@endif@>
        <@if supportAmbientSphere@>
    {
        specularLight = sphericalHarmonics_evalSphericalLight(getLightAmbientSphere(ambient), lightDir).xyz;
    }
    <@endif@>

    return specularLight;
}
<@endfunc@>

<@func declareLightingAmbient(supportAmbientSphere, supportAmbientMap, supportIfAmbientMapElseAmbientSphere, supportScattering)@>

<$declareEvalAmbientSpecularIrradiance($supportAmbientSphere$, $supportAmbientMap$, $supportIfAmbientMapElseAmbientSphere$)$>

<@if supportScattering@>
float curvatureAO(in float k) {
    return 1.0f - (0.0022f * k * k) + (0.0776f * k) + 0.7369f;
}
<@endif@>

void evalLightingAmbient(out vec3 diffuse, out vec3 specular, LightAmbient ambient, SurfaceData surface, 
                         float metallic, vec3 fresnelF0, vec3 albedo, float obscurance
<@if supportScattering@>
    , float scattering, vec4 midNormalCurvature, vec4 lowNormalCurvature
<@endif@>
    ) {

    // Rotate surface normal and eye direction
<<<<<<< HEAD
    vec3 ambientSpaceSurfaceNormal = (ambient.transform * vec4(surface.normal,   0.0)).xyz;
    vec3 ambientSpaceSurfaceEyeDir = (ambient.transform * vec4(surface.eyeDir,   0.0)).xyz;
=======
    vec3 ambientSpaceSurfaceNormal = (ambient.transform * vec4(surface.normal, 0.0)).xyz;
    vec3 ambientSpaceSurfaceEyeDir = (ambient.transform * vec4(surface.eyeDir, 0.0)).xyz;
>>>>>>> 730dce31
<@if supportScattering@>
    vec3 ambientSpaceLowNormal = (ambient.transform * vec4(lowNormalCurvature.xyz, 0.0)).xyz;
<@endif@>

    vec3 ambientFresnel = fresnelSchlickAmbient(fresnelF0, surface.ndotv, 1.0-surface.roughness);

    diffuse = (1.0 - metallic) * (vec3(1.0) - ambientFresnel) * 
              sphericalHarmonics_evalSphericalLight(getLightAmbientSphere(ambient), ambientSpaceSurfaceNormal).xyz;

    // Specular highlight from ambient
    vec3 ambientSpaceLightDir = -reflect(ambientSpaceSurfaceEyeDir, ambientSpaceSurfaceNormal);
    specular = evalAmbientSpecularIrradiance(ambient, surface, ambientSpaceLightDir)  * ambientFresnel;

<@if supportScattering@>
    if (scattering * isScatteringEnabled() > 0.0) {
        float ambientOcclusion = curvatureAO(lowNormalCurvature.w * 20.0f) * 0.5f;
        float ambientOcclusionHF = curvatureAO(midNormalCurvature.w * 8.0f) * 0.5f;
        ambientOcclusion = min(ambientOcclusion, ambientOcclusionHF);

        obscurance = min(obscurance, ambientOcclusion);

        // Diffuse from ambient
        diffuse = sphericalHarmonics_evalSphericalLight(getLightAmbientSphere(ambient), ambientSpaceLowNormal).xyz;

        // Scattering ambient specular is the same as non scattering for now
        // TODO: we should use the same specular answer as for direct lighting
    }
<@endif@>

    if (!(isObscuranceEnabled() > 0.0)) {
        obscurance = 1.0;
    }

    float lightEnergy = obscurance * getLightAmbientIntensity(ambient);

    if (isAlbedoEnabled() > 0.0) {
        diffuse *= albedo;
    }

    lightEnergy *= isAmbientEnabled();
    diffuse *= lightEnergy * isDiffuseEnabled();
    specular *= lightEnergy * isSpecularEnabled();
}

<@endfunc@><|MERGE_RESOLUTION|>--- conflicted
+++ resolved
@@ -12,12 +12,9 @@
 
 vec4 evalSkyboxLight(vec3 direction, float lod) {
     // textureQueryLevels is not available until #430, so we require explicit lod
-<<<<<<< HEAD
     // float mipmapLevel = lod * textureQueryLevels(skyboxMap);
 
 #if !defined(GL_ES)
-=======
->>>>>>> 730dce31
     float filterLod = textureQueryLod(skyboxMap, direction).x;
     // Keep texture filtering LOD as limit to prevent aliasing on specular reflection
     lod = max(lod, filterLod);
@@ -83,13 +80,8 @@
     ) {
 
     // Rotate surface normal and eye direction
-<<<<<<< HEAD
-    vec3 ambientSpaceSurfaceNormal = (ambient.transform * vec4(surface.normal,   0.0)).xyz;
-    vec3 ambientSpaceSurfaceEyeDir = (ambient.transform * vec4(surface.eyeDir,   0.0)).xyz;
-=======
     vec3 ambientSpaceSurfaceNormal = (ambient.transform * vec4(surface.normal, 0.0)).xyz;
     vec3 ambientSpaceSurfaceEyeDir = (ambient.transform * vec4(surface.eyeDir, 0.0)).xyz;
->>>>>>> 730dce31
 <@if supportScattering@>
     vec3 ambientSpaceLowNormal = (ambient.transform * vec4(lowNormalCurvature.xyz, 0.0)).xyz;
 <@endif@>
