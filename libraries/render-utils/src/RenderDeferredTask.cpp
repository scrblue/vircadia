
//
//  RenderDeferredTask.cpp
//  render-utils/src/
//
//  Created by Sam Gateau on 5/29/15.
//  Copyright 2016 High Fidelity, Inc.
//
//  Distributed under the Apache License, Version 2.0.
//  See the accompanying file LICENSE or http://www.apache.org/licenses/LICENSE-2.0.html
//

#include "RenderDeferredTask.h"

#include <PerfStat.h>
#include <PathUtils.h>
#include <ViewFrustum.h>
#include <gpu/Context.h>

#include <render/CullTask.h>
#include <render/FilterTask.h>
#include <render/SortTask.h>
#include <render/DrawTask.h>
#include <render/DrawStatus.h>
#include <render/DrawSceneOctree.h>
#include <render/BlurTask.h>

#include "RenderCommonTask.h"
#include "LightingModel.h"
#include "StencilMaskPass.h"
#include "DebugDeferredBuffer.h"
#include "DeferredFramebuffer.h"
#include "DeferredLightingEffect.h"
#include "SurfaceGeometryPass.h"
#include "VelocityBufferPass.h"
#include "FramebufferCache.h"
#include "TextureCache.h"
#include "ZoneRenderer.h"
#include "FadeEffect.h"
#include "RenderUtilsLogging.h"

#include "AmbientOcclusionEffect.h"
#include "AntialiasingEffect.h"
#include "ToneMappingEffect.h"
#include "SubsurfaceScattering.h"
#include "DrawHaze.h"
#include "BloomEffect.h"
#include "HighlightEffect.h"

#include <sstream>

using namespace render;
extern void initOverlay3DPipelines(render::ShapePlumber& plumber, bool depthTest = false);
extern void initDeferredPipelines(render::ShapePlumber& plumber, const render::ShapePipeline::BatchSetter& batchSetter, const render::ShapePipeline::ItemSetter& itemSetter);

RenderDeferredTask::RenderDeferredTask()
{
}

void RenderDeferredTask::configure(const Config& config)
{
}

const render::Varying RenderDeferredTask::addSelectItemJobs(JobModel& task, const char* selectionName,
                                                            const render::Varying& metas, 
                                                            const render::Varying& opaques, 
                                                            const render::Varying& transparents) {
    const auto selectMetaInput = SelectItems::Inputs(metas, Varying(), std::string()).asVarying();
    const auto selectedMetas = task.addJob<SelectItems>("MetaSelection", selectMetaInput, selectionName);
    const auto selectMetaAndOpaqueInput = SelectItems::Inputs(opaques, selectedMetas, std::string()).asVarying();
    const auto selectedMetasAndOpaques = task.addJob<SelectItems>("OpaqueSelection", selectMetaAndOpaqueInput, selectionName);
    const auto selectItemInput = SelectItems::Inputs(transparents, selectedMetasAndOpaques, std::string()).asVarying();
    return task.addJob<SelectItems>("TransparentSelection", selectItemInput, selectionName);
}

void RenderDeferredTask::build(JobModel& task, const render::Varying& input, render::Varying& output) {
    const auto& items = input.get<Input>();
    auto fadeEffect = DependencyManager::get<FadeEffect>();

    // Prepare the ShapePipelines
    ShapePlumberPointer shapePlumber = std::make_shared<ShapePlumber>();
    initDeferredPipelines(*shapePlumber, fadeEffect->getBatchSetter(), fadeEffect->getItemUniformSetter());

    // Extract opaques / transparents / lights / metas / overlays / background
    const auto& opaques = items.get0()[RenderFetchCullSortTask::OPAQUE_SHAPE];
    const auto& transparents = items.get0()[RenderFetchCullSortTask::TRANSPARENT_SHAPE];
    const auto& lights = items.get0()[RenderFetchCullSortTask::LIGHT];
    const auto& metas = items.get0()[RenderFetchCullSortTask::META];
    const auto& overlayOpaques = items.get0()[RenderFetchCullSortTask::OVERLAY_OPAQUE_SHAPE];
    const auto& overlayTransparents = items.get0()[RenderFetchCullSortTask::OVERLAY_TRANSPARENT_SHAPE];
    //const auto& background = items.get0()[RenderFetchCullSortTask::BACKGROUND];
    const auto& spatialSelection = items[1];

    fadeEffect->build(task, opaques);

    task.addJob<JitterSample>("JitterCam");

    // Prepare deferred, generate the shared Deferred Frame Transform
    const auto deferredFrameTransform = task.addJob<GenerateDeferredFrameTransform>("DeferredFrameTransform");
    const auto lightingModel = task.addJob<MakeLightingModel>("LightingModel");
    

    // GPU jobs: Start preparing the primary, deferred and lighting buffer
    const auto primaryFramebuffer = task.addJob<PreparePrimaryFramebuffer>("PreparePrimaryBuffer");

    const auto opaqueRangeTimer = task.addJob<BeginGPURangeTimer>("BeginOpaqueRangeTimer", "DrawOpaques");

    const auto prepareDeferredInputs = PrepareDeferred::Inputs(primaryFramebuffer, lightingModel).asVarying();
    const auto prepareDeferredOutputs = task.addJob<PrepareDeferred>("PrepareDeferred", prepareDeferredInputs);
    const auto deferredFramebuffer = prepareDeferredOutputs.getN<PrepareDeferred::Outputs>(0);
    const auto lightingFramebuffer = prepareDeferredOutputs.getN<PrepareDeferred::Outputs>(1);

    // draw a stencil mask in hidden regions of the framebuffer.
    task.addJob<PrepareStencil>("PrepareStencil", primaryFramebuffer);

    // Render opaque objects in DeferredBuffer
    const auto opaqueInputs = DrawStateSortDeferred::Inputs(opaques, lightingModel).asVarying();
    task.addJob<DrawStateSortDeferred>("DrawOpaqueDeferred", opaqueInputs, shapePlumber);

    task.addJob<EndGPURangeTimer>("OpaqueRangeTimer", opaqueRangeTimer);


    // Opaque all rendered

    // Linear Depth Pass
    const auto linearDepthPassInputs = LinearDepthPass::Inputs(deferredFrameTransform, deferredFramebuffer).asVarying();
    const auto linearDepthPassOutputs = task.addJob<LinearDepthPass>("LinearDepth", linearDepthPassInputs);
    const auto linearDepthTarget = linearDepthPassOutputs.getN<LinearDepthPass::Outputs>(0);
    
    // Curvature pass
    const auto surfaceGeometryPassInputs = SurfaceGeometryPass::Inputs(deferredFrameTransform, deferredFramebuffer, linearDepthTarget).asVarying();
    const auto surfaceGeometryPassOutputs = task.addJob<SurfaceGeometryPass>("SurfaceGeometry", surfaceGeometryPassInputs);
    const auto surfaceGeometryFramebuffer = surfaceGeometryPassOutputs.getN<SurfaceGeometryPass::Outputs>(0);
    const auto curvatureFramebuffer = surfaceGeometryPassOutputs.getN<SurfaceGeometryPass::Outputs>(1);
    const auto midCurvatureNormalFramebuffer = surfaceGeometryPassOutputs.getN<SurfaceGeometryPass::Outputs>(2);
    const auto lowCurvatureNormalFramebuffer = surfaceGeometryPassOutputs.getN<SurfaceGeometryPass::Outputs>(3);

    // Simply update the scattering resource
    const auto scatteringResource = task.addJob<SubsurfaceScattering>("Scattering");

    // AO job
    const auto ambientOcclusionInputs = AmbientOcclusionEffect::Inputs(deferredFrameTransform, deferredFramebuffer, linearDepthTarget).asVarying();
    const auto ambientOcclusionOutputs = task.addJob<AmbientOcclusionEffect>("AmbientOcclusion", ambientOcclusionInputs);
    const auto ambientOcclusionFramebuffer = ambientOcclusionOutputs.getN<AmbientOcclusionEffect::Outputs>(0);
    const auto ambientOcclusionUniforms = ambientOcclusionOutputs.getN<AmbientOcclusionEffect::Outputs>(1);

    // Velocity
    const auto velocityBufferInputs = VelocityBufferPass::Inputs(deferredFrameTransform, deferredFramebuffer).asVarying();
    const auto velocityBufferOutputs = task.addJob<VelocityBufferPass>("VelocityBuffer", velocityBufferInputs);
    const auto velocityBuffer = velocityBufferOutputs.getN<VelocityBufferPass::Outputs>(0);

    // Draw Lights just add the lights to the current list of lights to deal with. NOt really gpu job for now.
    task.addJob<DrawLight>("DrawLight", lights);

    // Filter zones from the general metas bucket
    const auto zones = task.addJob<ZoneRendererTask>("ZoneRenderer", metas);

    // Light Clustering
    // Create the cluster grid of lights, cpu job for now
    const auto lightClusteringPassInputs = LightClusteringPass::Inputs(deferredFrameTransform, lightingModel, linearDepthTarget).asVarying();
    const auto lightClusters = task.addJob<LightClusteringPass>("LightClustering", lightClusteringPassInputs);
 
    // Add haze model
    const auto hazeModel = task.addJob<FetchHazeStage>("HazeModel");

    // DeferredBuffer is complete, now let's shade it into the LightingBuffer
    const auto deferredLightingInputs = RenderDeferred::Inputs(deferredFrameTransform, deferredFramebuffer, lightingModel,
        surfaceGeometryFramebuffer, ambientOcclusionFramebuffer, scatteringResource, lightClusters, hazeModel).asVarying();
    
    task.addJob<RenderDeferred>("RenderDeferred", deferredLightingInputs);


    // Similar to light stage, background stage has been filled by several potential render items and resolved for the frame in this job
    task.addJob<DrawBackgroundStage>("DrawBackgroundDeferred", lightingModel);

    const auto drawHazeInputs = render::Varying(DrawHaze::Inputs(hazeModel, lightingFramebuffer, linearDepthTarget, deferredFrameTransform, lightingFramebuffer));
    task.addJob<DrawHaze>("DrawHazeDeferred", drawHazeInputs);

    // Render transparent objects forward in LightingBuffer
    const auto transparentsInputs = DrawDeferred::Inputs(transparents, lightingModel).asVarying();
    task.addJob<DrawDeferred>("DrawTransparentDeferred", transparentsInputs, shapePlumber);

    // Light Cluster Grid Debuging job
    {
        const auto debugLightClustersInputs = DebugLightClusters::Inputs(deferredFrameTransform, deferredFramebuffer, lightingModel, linearDepthTarget, lightClusters).asVarying();
        task.addJob<DebugLightClusters>("DebugLightClusters", debugLightClustersInputs);
    }

    const auto toneAndPostRangeTimer = task.addJob<BeginGPURangeTimer>("BeginToneAndPostRangeTimer", "PostToneOverlaysAntialiasing");

    // Add bloom
    const auto bloomInputs = Bloom::Inputs(deferredFrameTransform, lightingFramebuffer).asVarying();
    task.addJob<Bloom>("Bloom", bloomInputs);

    // Lighting Buffer ready for tone mapping
    const auto toneMappingInputs = ToneMappingDeferred::Inputs(lightingFramebuffer, primaryFramebuffer).asVarying();
    task.addJob<ToneMappingDeferred>("ToneMapping", toneMappingInputs);

    const auto outlineRangeTimer = task.addJob<BeginGPURangeTimer>("BeginHighlightRangeTimer", "Highlight");
    // Select items that need to be outlined
    const auto selectionBaseName = "contextOverlayHighlightList";
    const auto selectedItems = addSelectItemJobs(task, selectionBaseName, metas, opaques, transparents);

    const auto outlineInputs = DrawHighlightTask::Inputs(items.get0(), deferredFramebuffer, primaryFramebuffer, deferredFrameTransform).asVarying();
    task.addJob<DrawHighlightTask>("DrawHighlight", outlineInputs);

    task.addJob<EndGPURangeTimer>("HighlightRangeTimer", outlineRangeTimer);

    { // Debug the bounds of the rendered items, still look at the zbuffer
        task.addJob<DrawBounds>("DrawMetaBounds", metas);
        task.addJob<DrawBounds>("DrawOpaqueBounds", opaques);
        task.addJob<DrawBounds>("DrawTransparentBounds", transparents);
    
        task.addJob<DrawBounds>("DrawLightBounds", lights);
        task.addJob<DrawBounds>("DrawZones", zones);
        const auto frustums = task.addJob<ExtractFrustums>("ExtractFrustums");
        const auto viewFrustum = frustums.getN<ExtractFrustums::Output>(ExtractFrustums::VIEW_FRUSTUM);
        task.addJob<DrawFrustum>("DrawViewFrustum", viewFrustum, glm::vec3(1.0f, 1.0f, 0.0f));
        for (auto i = 0; i < ExtractFrustums::SHADOW_CASCADE_FRUSTUM_COUNT; i++) {
            const auto shadowFrustum = frustums.getN<ExtractFrustums::Output>(ExtractFrustums::SHADOW_CASCADE0_FRUSTUM+i);
            float tint = 1.0f - i / float(ExtractFrustums::SHADOW_CASCADE_FRUSTUM_COUNT - 1);
            char jobName[64];
            sprintf(jobName, "DrawShadowFrustum%d", i);
            task.addJob<DrawFrustum>(jobName, shadowFrustum, glm::vec3(0.0f, tint, 1.0f));
        }

        // Render.getConfig("RenderMainView.DrawSelectionBounds").enabled = true
        task.addJob<DrawBounds>("DrawSelectionBounds", selectedItems);
    }

    // AA job to be revisited
    const auto antialiasingInputs = Antialiasing::Inputs(deferredFrameTransform, primaryFramebuffer, linearDepthTarget, velocityBuffer).asVarying();
    task.addJob<Antialiasing>("Antialiasing", antialiasingInputs);

    // Debugging stages
    {
        // Debugging Deferred buffer job
        const auto debugFramebuffers = render::Varying(DebugDeferredBuffer::Inputs(deferredFramebuffer, linearDepthTarget, surfaceGeometryFramebuffer, ambientOcclusionFramebuffer, velocityBuffer, deferredFrameTransform));
        task.addJob<DebugDeferredBuffer>("DebugDeferredBuffer", debugFramebuffers);

        const auto debugSubsurfaceScatteringInputs = DebugSubsurfaceScattering::Inputs(deferredFrameTransform, deferredFramebuffer, lightingModel,
            surfaceGeometryFramebuffer, ambientOcclusionFramebuffer, scatteringResource).asVarying();
        task.addJob<DebugSubsurfaceScattering>("DebugScattering", debugSubsurfaceScatteringInputs);

        const auto debugAmbientOcclusionInputs = DebugAmbientOcclusion::Inputs(deferredFrameTransform, deferredFramebuffer, linearDepthTarget, ambientOcclusionUniforms).asVarying();
        task.addJob<DebugAmbientOcclusion>("DebugAmbientOcclusion", debugAmbientOcclusionInputs);

        // Scene Octree Debugging job
        {
            task.addJob<DrawSceneOctree>("DrawSceneOctree", spatialSelection);
            task.addJob<DrawItemSelection>("DrawItemSelection", spatialSelection);
        }

        // Status icon rendering job
        {
            // Grab a texture map representing the different status icons and assign that to the drawStatsuJob
            auto iconMapPath = PathUtils::resourcesPath() + "icons/statusIconAtlas.svg";
            auto statusIconMap = DependencyManager::get<TextureCache>()->getImageTexture(iconMapPath, image::TextureUsage::STRICT_TEXTURE);
            task.addJob<DrawStatus>("DrawStatus", opaques, DrawStatus(statusIconMap));
        }

        task.addJob<DebugZoneLighting>("DrawZoneStack", deferredFrameTransform);
    }

    // Layered Overlays
    const auto filteredOverlaysOpaque = task.addJob<FilterLayeredItems>("FilterOverlaysLayeredOpaque", overlayOpaques, Item::LAYER_3D_FRONT);
    const auto filteredOverlaysTransparent = task.addJob<FilterLayeredItems>("FilterOverlaysLayeredTransparent", overlayTransparents, Item::LAYER_3D_FRONT);
    const auto overlaysInFrontOpaque = filteredOverlaysOpaque.getN<FilterLayeredItems::Outputs>(0);
    const auto overlaysInFrontTransparent = filteredOverlaysTransparent.getN<FilterLayeredItems::Outputs>(0);

    const auto overlayInFrontOpaquesInputs = DrawOverlay3D::Inputs(overlaysInFrontOpaque, lightingModel).asVarying();
    const auto overlayInFrontTransparentsInputs = DrawOverlay3D::Inputs(overlaysInFrontTransparent, lightingModel).asVarying();
    task.addJob<DrawOverlay3D>("DrawOverlayInFrontOpaque", overlayInFrontOpaquesInputs, true);
    task.addJob<DrawOverlay3D>("DrawOverlayInFrontTransparent", overlayInFrontTransparentsInputs, false);

    { // Debug the bounds of the rendered Overlay items that are marked drawInFront, still look at the zbuffer
        task.addJob<DrawBounds>("DrawOverlayInFrontOpaqueBounds", overlaysInFrontOpaque);
        task.addJob<DrawBounds>("DrawOverlayInFrontTransparentBounds", overlaysInFrontTransparent);
    }

    // Composite the HUD and HUD overlays
    task.addJob<CompositeHUD>("HUD");

    const auto overlaysHUDOpaque = filteredOverlaysOpaque.getN<FilterLayeredItems::Outputs>(1);
    const auto overlaysHUDTransparent = filteredOverlaysTransparent.getN<FilterLayeredItems::Outputs>(1);

    const auto overlayHUDOpaquesInputs = DrawOverlay3D::Inputs(overlaysHUDOpaque, lightingModel).asVarying();
    const auto overlayHUDTransparentsInputs = DrawOverlay3D::Inputs(overlaysHUDTransparent, lightingModel).asVarying();
    task.addJob<DrawOverlay3D>("DrawOverlayHUDOpaque", overlayHUDOpaquesInputs, true);
    task.addJob<DrawOverlay3D>("DrawOverlayHUDTransparent", overlayHUDTransparentsInputs, false);

    { // Debug the bounds of the rendered Overlay items that are marked drawHUDLayer, still look at the zbuffer
        task.addJob<DrawBounds>("DrawOverlayHUDOpaqueBounds", overlaysHUDOpaque);
        task.addJob<DrawBounds>("DrawOverlayHUDTransparentBounds", overlaysHUDTransparent);
    }

    task.addJob<EndGPURangeTimer>("ToneAndPostRangeTimer", toneAndPostRangeTimer);

    // Blit!
    task.addJob<Blit>("Blit", primaryFramebuffer);
}

<<<<<<< HEAD
void BeginGPURangeTimer::run(const render::RenderContextPointer& renderContext, gpu::RangeTimerPointer& timer) {
    timer = _gpuTimer;
    gpu::doInBatch("BeginGPURangeTimer::run", renderContext->args->_context, [&](gpu::Batch& batch) {
        _gpuTimer->begin(batch);
    });
}

void EndGPURangeTimer::run(const render::RenderContextPointer& renderContext, const gpu::RangeTimerPointer& timer) {
    gpu::doInBatch("EndGPURangeTimer::run", renderContext->args->_context, [&](gpu::Batch& batch) {
        timer->end(batch);
    });
    
    auto config = std::static_pointer_cast<Config>(renderContext->jobConfig);
    config->setGPUBatchRunTime(timer->getGPUAverage(), timer->getBatchAverage());
}


=======
>>>>>>> 049cf43d
void DrawDeferred::run(const RenderContextPointer& renderContext, const Inputs& inputs) {
    assert(renderContext->args);
    assert(renderContext->args->hasViewFrustum());

    auto config = std::static_pointer_cast<Config>(renderContext->jobConfig);

    const auto& inItems = inputs.get0();
    const auto& lightingModel = inputs.get1();

    RenderArgs* args = renderContext->args;

    gpu::doInBatch("DrawDeferred::run", args->_context, [&](gpu::Batch& batch) {
        args->_batch = &batch;
        
        // Setup camera, projection and viewport for all items
        batch.setViewportTransform(args->_viewport);
        batch.setStateScissorRect(args->_viewport);

        glm::mat4 projMat;
        Transform viewMat;
        args->getViewFrustum().evalProjectionMatrix(projMat);
        args->getViewFrustum().evalViewTransform(viewMat);

        batch.setProjectionTransform(projMat);
        batch.setViewTransform(viewMat);

        // Setup lighting model for all items;
        batch.setUniformBuffer(render::ShapePipeline::Slot::LIGHTING_MODEL, lightingModel->getParametersBuffer());

        // Setup haze iff current zone has haze
        auto hazeStage = args->_scene->getStage<HazeStage>();
        if (hazeStage && hazeStage->_currentFrame._hazes.size() > 0) {
            graphics::HazePointer hazePointer = hazeStage->getHaze(hazeStage->_currentFrame._hazes.front());
            if (hazePointer) {
                batch.setUniformBuffer(render::ShapePipeline::Slot::HAZE_MODEL, hazePointer->getHazeParametersBuffer());
            }
        }

        // From the lighting model define a global shapKey ORED with individiual keys
        ShapeKey::Builder keyBuilder;
        if (lightingModel->isWireframeEnabled()) {
            keyBuilder.withWireframe();
        }

        ShapeKey globalKey = keyBuilder.build();
        args->_globalShapeKey = globalKey._flags.to_ulong();

        renderShapes(renderContext, _shapePlumber, inItems, _maxDrawn, globalKey);

        args->_batch = nullptr;
        args->_globalShapeKey = 0;
    });

    config->setNumDrawn((int)inItems.size());
}

void DrawStateSortDeferred::run(const RenderContextPointer& renderContext, const Inputs& inputs) {
    assert(renderContext->args);
    assert(renderContext->args->hasViewFrustum());

    auto config = std::static_pointer_cast<Config>(renderContext->jobConfig);

    const auto& inItems = inputs.get0();
    const auto& lightingModel = inputs.get1();

    RenderArgs* args = renderContext->args;

    gpu::doInBatch("DrawStateSortDeferred::run", args->_context, [&](gpu::Batch& batch) {
        args->_batch = &batch;

        // Setup camera, projection and viewport for all items
        batch.setViewportTransform(args->_viewport);
        batch.setStateScissorRect(args->_viewport);

        glm::mat4 projMat;
        Transform viewMat;
        args->getViewFrustum().evalProjectionMatrix(projMat);
        args->getViewFrustum().evalViewTransform(viewMat);

        batch.setProjectionTransform(projMat);
        batch.setViewTransform(viewMat);

        // Setup lighting model for all items;
        batch.setUniformBuffer(render::ShapePipeline::Slot::LIGHTING_MODEL, lightingModel->getParametersBuffer());

        // From the lighting model define a global shapeKey ORED with individiual keys
        ShapeKey::Builder keyBuilder;
        if (lightingModel->isWireframeEnabled()) {
            keyBuilder.withWireframe();
        }

        ShapeKey globalKey = keyBuilder.build();
        args->_globalShapeKey = globalKey._flags.to_ulong();

        if (_stateSort) {
            renderStateSortShapes(renderContext, _shapePlumber, inItems, _maxDrawn, globalKey);
        } else {
            renderShapes(renderContext, _shapePlumber, inItems, _maxDrawn, globalKey);
        }
        args->_batch = nullptr;
        args->_globalShapeKey = 0;
    });

    config->setNumDrawn((int)inItems.size());
}
<<<<<<< HEAD

DrawOverlay3D::DrawOverlay3D(bool opaque) :
    _shapePlumber(std::make_shared<ShapePlumber>()),
    _opaquePass(opaque) {
    initOverlay3DPipelines(*_shapePlumber);
}

void DrawOverlay3D::run(const RenderContextPointer& renderContext, const Inputs& inputs) {
    assert(renderContext->args);
    assert(renderContext->args->hasViewFrustum());

    auto config = std::static_pointer_cast<Config>(renderContext->jobConfig);

    const auto& inItems = inputs.get0();
    const auto& lightingModel = inputs.get1();
    
    config->setNumDrawn((int)inItems.size());
    emit config->numDrawnChanged();

    if (!inItems.empty()) {
        RenderArgs* args = renderContext->args;

        // Clear the framebuffer without stereo
        // Needs to be distinct from the other batch because using the clear call 
        // while stereo is enabled triggers a warning
        if (_opaquePass) {
            gpu::doInBatch("DrawOverlay3D::run::clear", args->_context, [&](gpu::Batch& batch){
                batch.enableStereo(false);
                batch.clearFramebuffer(gpu::Framebuffer::BUFFER_DEPTH, glm::vec4(), 1.f, 0, false);
            });
        }

        // Render the items
        gpu::doInBatch("DrawOverlay3D::run", args->_context, [&](gpu::Batch& batch) {
            args->_batch = &batch;
            batch.setViewportTransform(args->_viewport);
            batch.setStateScissorRect(args->_viewport);

            glm::mat4 projMat;
            Transform viewMat;
            args->getViewFrustum().evalProjectionMatrix(projMat);
            args->getViewFrustum().evalViewTransform(viewMat);

            batch.setProjectionTransform(projMat);
            batch.setViewTransform(viewMat);

            // Setup lighting model for all items;
            batch.setUniformBuffer(render::ShapePipeline::Slot::LIGHTING_MODEL, lightingModel->getParametersBuffer());

            renderShapes(renderContext, _shapePlumber, inItems, _maxDrawn);
            args->_batch = nullptr;
        });
    }
}

void CompositeHUD::run(const RenderContextPointer& renderContext) {
    assert(renderContext->args);
    assert(renderContext->args->_context);

    // We do not want to render HUD elements in secondary camera
    if (renderContext->args->_renderMode == RenderArgs::RenderMode::SECONDARY_CAMERA_RENDER_MODE) {
        return;
    }

    // Grab the HUD texture
    gpu::doInBatch("CompositeHUD::run", renderContext->args->_context, [&](gpu::Batch& batch) {
        if (renderContext->args->_hudOperator) {
            renderContext->args->_hudOperator(batch, renderContext->args->_hudTexture, renderContext->args->_renderMode == RenderArgs::RenderMode::MIRROR_RENDER_MODE);
        }
    });
}

void Blit::run(const RenderContextPointer& renderContext, const gpu::FramebufferPointer& srcFramebuffer) {
    assert(renderContext->args);
    assert(renderContext->args->_context);

    RenderArgs* renderArgs = renderContext->args;
    auto blitFbo = renderArgs->_blitFramebuffer;

    if (!blitFbo) {
        qCWarning(renderutils) << "Blit::run - no blit frame buffer.";
        return;
    }

    // Determine size from viewport
    int width = renderArgs->_viewport.z;
    int height = renderArgs->_viewport.w;

    // Blit primary to blit FBO
    auto primaryFbo = srcFramebuffer;

    gpu::doInBatch("Blit::run", renderArgs->_context, [&](gpu::Batch& batch) {
        batch.setFramebuffer(blitFbo);

        if (renderArgs->_renderMode == RenderArgs::MIRROR_RENDER_MODE) {
            if (renderArgs->isStereo()) {
                gpu::Vec4i srcRectLeft;
                srcRectLeft.z = width / 2;
                srcRectLeft.w = height;

                gpu::Vec4i srcRectRight;
                srcRectRight.x = width / 2;
                srcRectRight.z = width;
                srcRectRight.w = height;

                gpu::Vec4i destRectLeft;
                destRectLeft.x = srcRectLeft.z;
                destRectLeft.z = srcRectLeft.x;
                destRectLeft.y = srcRectLeft.y;
                destRectLeft.w = srcRectLeft.w;

                gpu::Vec4i destRectRight;
                destRectRight.x = srcRectRight.z;
                destRectRight.z = srcRectRight.x;
                destRectRight.y = srcRectRight.y;
                destRectRight.w = srcRectRight.w;

                // Blit left to right and right to left in stereo
                batch.blit(primaryFbo, srcRectRight, blitFbo, destRectLeft);
                batch.blit(primaryFbo, srcRectLeft, blitFbo, destRectRight);
            } else {
                gpu::Vec4i srcRect;
                srcRect.z = width;
                srcRect.w = height;

                gpu::Vec4i destRect;
                destRect.x = width;
                destRect.y = 0;
                destRect.z = 0;
                destRect.w = height;

                batch.blit(primaryFbo, srcRect, blitFbo, destRect);
            }
        } else {
            gpu::Vec4i rect;
            rect.z = width;
            rect.w = height;

            batch.blit(primaryFbo, rect, blitFbo, rect);
        }
    });
}

void ExtractFrustums::run(const render::RenderContextPointer& renderContext, Output& output) {
    assert(renderContext->args);
    assert(renderContext->args->_context);

    RenderArgs* args = renderContext->args;

    // Return view frustum
    auto& viewFrustum = output[VIEW_FRUSTUM].edit<ViewFrustumPointer>();
    if (!viewFrustum) {
        viewFrustum = std::make_shared<ViewFrustum>(args->getViewFrustum());
    } else {
        *viewFrustum = args->getViewFrustum();
    }

    // Return shadow frustum
    auto lightStage = args->_scene->getStage<LightStage>(LightStage::getName());
    for (auto i = 0; i < SHADOW_CASCADE_FRUSTUM_COUNT; i++) {
        auto& shadowFrustum = output[SHADOW_CASCADE0_FRUSTUM+i].edit<ViewFrustumPointer>();
        if (lightStage) {
            auto globalShadow = lightStage->getCurrentKeyShadow();

            if (globalShadow && i<(int)globalShadow->getCascadeCount()) {
                auto& cascade = globalShadow->getCascade(i);
                shadowFrustum = cascade.getFrustum();
            } else {
                shadowFrustum.reset();
            }
        } else {
            shadowFrustum.reset();
        }
    }
}
=======
>>>>>>> 049cf43d
<|MERGE_RESOLUTION|>--- conflicted
+++ resolved
@@ -300,26 +300,6 @@
     task.addJob<Blit>("Blit", primaryFramebuffer);
 }
 
-<<<<<<< HEAD
-void BeginGPURangeTimer::run(const render::RenderContextPointer& renderContext, gpu::RangeTimerPointer& timer) {
-    timer = _gpuTimer;
-    gpu::doInBatch("BeginGPURangeTimer::run", renderContext->args->_context, [&](gpu::Batch& batch) {
-        _gpuTimer->begin(batch);
-    });
-}
-
-void EndGPURangeTimer::run(const render::RenderContextPointer& renderContext, const gpu::RangeTimerPointer& timer) {
-    gpu::doInBatch("EndGPURangeTimer::run", renderContext->args->_context, [&](gpu::Batch& batch) {
-        timer->end(batch);
-    });
-    
-    auto config = std::static_pointer_cast<Config>(renderContext->jobConfig);
-    config->setGPUBatchRunTime(timer->getGPUAverage(), timer->getBatchAverage());
-}
-
-
-=======
->>>>>>> 049cf43d
 void DrawDeferred::run(const RenderContextPointer& renderContext, const Inputs& inputs) {
     assert(renderContext->args);
     assert(renderContext->args->hasViewFrustum());
@@ -424,182 +404,4 @@
     });
 
     config->setNumDrawn((int)inItems.size());
-}
-<<<<<<< HEAD
-
-DrawOverlay3D::DrawOverlay3D(bool opaque) :
-    _shapePlumber(std::make_shared<ShapePlumber>()),
-    _opaquePass(opaque) {
-    initOverlay3DPipelines(*_shapePlumber);
-}
-
-void DrawOverlay3D::run(const RenderContextPointer& renderContext, const Inputs& inputs) {
-    assert(renderContext->args);
-    assert(renderContext->args->hasViewFrustum());
-
-    auto config = std::static_pointer_cast<Config>(renderContext->jobConfig);
-
-    const auto& inItems = inputs.get0();
-    const auto& lightingModel = inputs.get1();
-    
-    config->setNumDrawn((int)inItems.size());
-    emit config->numDrawnChanged();
-
-    if (!inItems.empty()) {
-        RenderArgs* args = renderContext->args;
-
-        // Clear the framebuffer without stereo
-        // Needs to be distinct from the other batch because using the clear call 
-        // while stereo is enabled triggers a warning
-        if (_opaquePass) {
-            gpu::doInBatch("DrawOverlay3D::run::clear", args->_context, [&](gpu::Batch& batch){
-                batch.enableStereo(false);
-                batch.clearFramebuffer(gpu::Framebuffer::BUFFER_DEPTH, glm::vec4(), 1.f, 0, false);
-            });
-        }
-
-        // Render the items
-        gpu::doInBatch("DrawOverlay3D::run", args->_context, [&](gpu::Batch& batch) {
-            args->_batch = &batch;
-            batch.setViewportTransform(args->_viewport);
-            batch.setStateScissorRect(args->_viewport);
-
-            glm::mat4 projMat;
-            Transform viewMat;
-            args->getViewFrustum().evalProjectionMatrix(projMat);
-            args->getViewFrustum().evalViewTransform(viewMat);
-
-            batch.setProjectionTransform(projMat);
-            batch.setViewTransform(viewMat);
-
-            // Setup lighting model for all items;
-            batch.setUniformBuffer(render::ShapePipeline::Slot::LIGHTING_MODEL, lightingModel->getParametersBuffer());
-
-            renderShapes(renderContext, _shapePlumber, inItems, _maxDrawn);
-            args->_batch = nullptr;
-        });
-    }
-}
-
-void CompositeHUD::run(const RenderContextPointer& renderContext) {
-    assert(renderContext->args);
-    assert(renderContext->args->_context);
-
-    // We do not want to render HUD elements in secondary camera
-    if (renderContext->args->_renderMode == RenderArgs::RenderMode::SECONDARY_CAMERA_RENDER_MODE) {
-        return;
-    }
-
-    // Grab the HUD texture
-    gpu::doInBatch("CompositeHUD::run", renderContext->args->_context, [&](gpu::Batch& batch) {
-        if (renderContext->args->_hudOperator) {
-            renderContext->args->_hudOperator(batch, renderContext->args->_hudTexture, renderContext->args->_renderMode == RenderArgs::RenderMode::MIRROR_RENDER_MODE);
-        }
-    });
-}
-
-void Blit::run(const RenderContextPointer& renderContext, const gpu::FramebufferPointer& srcFramebuffer) {
-    assert(renderContext->args);
-    assert(renderContext->args->_context);
-
-    RenderArgs* renderArgs = renderContext->args;
-    auto blitFbo = renderArgs->_blitFramebuffer;
-
-    if (!blitFbo) {
-        qCWarning(renderutils) << "Blit::run - no blit frame buffer.";
-        return;
-    }
-
-    // Determine size from viewport
-    int width = renderArgs->_viewport.z;
-    int height = renderArgs->_viewport.w;
-
-    // Blit primary to blit FBO
-    auto primaryFbo = srcFramebuffer;
-
-    gpu::doInBatch("Blit::run", renderArgs->_context, [&](gpu::Batch& batch) {
-        batch.setFramebuffer(blitFbo);
-
-        if (renderArgs->_renderMode == RenderArgs::MIRROR_RENDER_MODE) {
-            if (renderArgs->isStereo()) {
-                gpu::Vec4i srcRectLeft;
-                srcRectLeft.z = width / 2;
-                srcRectLeft.w = height;
-
-                gpu::Vec4i srcRectRight;
-                srcRectRight.x = width / 2;
-                srcRectRight.z = width;
-                srcRectRight.w = height;
-
-                gpu::Vec4i destRectLeft;
-                destRectLeft.x = srcRectLeft.z;
-                destRectLeft.z = srcRectLeft.x;
-                destRectLeft.y = srcRectLeft.y;
-                destRectLeft.w = srcRectLeft.w;
-
-                gpu::Vec4i destRectRight;
-                destRectRight.x = srcRectRight.z;
-                destRectRight.z = srcRectRight.x;
-                destRectRight.y = srcRectRight.y;
-                destRectRight.w = srcRectRight.w;
-
-                // Blit left to right and right to left in stereo
-                batch.blit(primaryFbo, srcRectRight, blitFbo, destRectLeft);
-                batch.blit(primaryFbo, srcRectLeft, blitFbo, destRectRight);
-            } else {
-                gpu::Vec4i srcRect;
-                srcRect.z = width;
-                srcRect.w = height;
-
-                gpu::Vec4i destRect;
-                destRect.x = width;
-                destRect.y = 0;
-                destRect.z = 0;
-                destRect.w = height;
-
-                batch.blit(primaryFbo, srcRect, blitFbo, destRect);
-            }
-        } else {
-            gpu::Vec4i rect;
-            rect.z = width;
-            rect.w = height;
-
-            batch.blit(primaryFbo, rect, blitFbo, rect);
-        }
-    });
-}
-
-void ExtractFrustums::run(const render::RenderContextPointer& renderContext, Output& output) {
-    assert(renderContext->args);
-    assert(renderContext->args->_context);
-
-    RenderArgs* args = renderContext->args;
-
-    // Return view frustum
-    auto& viewFrustum = output[VIEW_FRUSTUM].edit<ViewFrustumPointer>();
-    if (!viewFrustum) {
-        viewFrustum = std::make_shared<ViewFrustum>(args->getViewFrustum());
-    } else {
-        *viewFrustum = args->getViewFrustum();
-    }
-
-    // Return shadow frustum
-    auto lightStage = args->_scene->getStage<LightStage>(LightStage::getName());
-    for (auto i = 0; i < SHADOW_CASCADE_FRUSTUM_COUNT; i++) {
-        auto& shadowFrustum = output[SHADOW_CASCADE0_FRUSTUM+i].edit<ViewFrustumPointer>();
-        if (lightStage) {
-            auto globalShadow = lightStage->getCurrentKeyShadow();
-
-            if (globalShadow && i<(int)globalShadow->getCascadeCount()) {
-                auto& cascade = globalShadow->getCascade(i);
-                shadowFrustum = cascade.getFrustum();
-            } else {
-                shadowFrustum.reset();
-            }
-        } else {
-            shadowFrustum.reset();
-        }
-    }
-}
-=======
->>>>>>> 049cf43d
+}