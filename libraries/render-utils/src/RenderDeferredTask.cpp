
//
//  RenderDeferredTask.cpp
//  render-utils/src/
//
//  Created by Sam Gateau on 5/29/15.
//  Copyright 2016 High Fidelity, Inc.
//
//  Distributed under the Apache License, Version 2.0.
//  See the accompanying file LICENSE or http://www.apache.org/licenses/LICENSE-2.0.html
//

#include "RenderDeferredTask.h"

#include <DependencyManager.h>

#include <PerfStat.h>
#include <PathUtils.h>
#include <ViewFrustum.h>
#include <gpu/Context.h>

#include <render/CullTask.h>
#include <render/FilterTask.h>
#include <render/SortTask.h>
#include <render/DrawTask.h>
#include <render/DrawStatus.h>
#include <render/DrawSceneOctree.h>
#include <render/BlurTask.h>

#include "RenderCommonTask.h"
#include "LightingModel.h"
#include "StencilMaskPass.h"
#include "DebugDeferredBuffer.h"
#include "DeferredFramebuffer.h"
#include "DeferredLightingEffect.h"
#include "SurfaceGeometryPass.h"
#include "FramebufferCache.h"
#include "TextureCache.h"
#include "ZoneRenderer.h"
#include "FadeEffect.h"
#include "RenderUtilsLogging.h"

#include "AmbientOcclusionEffect.h"
#include "AntialiasingEffect.h"
#include "ToneMappingEffect.h"
#include "SubsurfaceScattering.h"
#include "DrawHaze.h"
#include "BloomEffect.h"
#include "HighlightEffect.h"

#include <sstream>

using namespace render;
extern void initOverlay3DPipelines(render::ShapePlumber& plumber, bool depthTest = false);
extern void initDeferredPipelines(render::ShapePlumber& plumber, const render::ShapePipeline::BatchSetter& batchSetter, const render::ShapePipeline::ItemSetter& itemSetter);

RenderDeferredTask::RenderDeferredTask()
{
}

void RenderDeferredTask::configure(const Config& config)
{
}

const render::Varying RenderDeferredTask::addSelectItemJobs(JobModel& task, const char* selectionName,
                                                            const render::Varying& metas, 
                                                            const render::Varying& opaques, 
                                                            const render::Varying& transparents) {
    const auto selectMetaInput = SelectItems::Inputs(metas, Varying(), std::string()).asVarying();
    const auto selectedMetas = task.addJob<SelectItems>("MetaSelection", selectMetaInput, selectionName);
    const auto selectMetaAndOpaqueInput = SelectItems::Inputs(opaques, selectedMetas, std::string()).asVarying();
    const auto selectedMetasAndOpaques = task.addJob<SelectItems>("OpaqueSelection", selectMetaAndOpaqueInput, selectionName);
    const auto selectItemInput = SelectItems::Inputs(transparents, selectedMetasAndOpaques, std::string()).asVarying();
    return task.addJob<SelectItems>("TransparentSelection", selectItemInput, selectionName);
}

void RenderDeferredTask::build(JobModel& task, const render::Varying& input, render::Varying& output) {
    const auto& items = input.get<Input>();
    auto fadeEffect = DependencyManager::get<FadeEffect>();

    // Prepare the ShapePipelines
    ShapePlumberPointer shapePlumber = std::make_shared<ShapePlumber>();
    initDeferredPipelines(*shapePlumber, fadeEffect->getBatchSetter(), fadeEffect->getItemUniformSetter());

    // Extract opaques / transparents / lights / metas / overlays / background
    const auto& opaques = items.get0()[RenderFetchCullSortTask::OPAQUE_SHAPE];
    const auto& transparents = items.get0()[RenderFetchCullSortTask::TRANSPARENT_SHAPE];
    const auto& lights = items.get0()[RenderFetchCullSortTask::LIGHT];
    const auto& metas = items.get0()[RenderFetchCullSortTask::META];
    const auto& overlayOpaques = items.get0()[RenderFetchCullSortTask::OVERLAY_OPAQUE_SHAPE];
    const auto& overlayTransparents = items.get0()[RenderFetchCullSortTask::OVERLAY_TRANSPARENT_SHAPE];
    //const auto& background = items.get0()[RenderFetchCullSortTask::BACKGROUND];
    const auto& spatialSelection = items[1];

    fadeEffect->build(task, opaques);

    // Prepare deferred, generate the shared Deferred Frame Transform
    const auto deferredFrameTransform = task.addJob<GenerateDeferredFrameTransform>("DeferredFrameTransform");
    const auto lightingModel = task.addJob<MakeLightingModel>("LightingModel");

    // GPU jobs: Start preparing the primary, deferred and lighting buffer
    const auto primaryFramebuffer = task.addJob<PreparePrimaryFramebuffer>("PreparePrimaryBuffer");

    const auto opaqueRangeTimer = task.addJob<BeginGPURangeTimer>("BeginOpaqueRangeTimer", "DrawOpaques");

    const auto prepareDeferredInputs = PrepareDeferred::Inputs(primaryFramebuffer, lightingModel).asVarying();
    const auto prepareDeferredOutputs = task.addJob<PrepareDeferred>("PrepareDeferred", prepareDeferredInputs);
    const auto deferredFramebuffer = prepareDeferredOutputs.getN<PrepareDeferred::Outputs>(0);
    const auto lightingFramebuffer = prepareDeferredOutputs.getN<PrepareDeferred::Outputs>(1);

    // draw a stencil mask in hidden regions of the framebuffer.
    task.addJob<PrepareStencil>("PrepareStencil", primaryFramebuffer);

    // Render opaque objects in DeferredBuffer
    const auto opaqueInputs = DrawStateSortDeferred::Inputs(opaques, lightingModel).asVarying();
    task.addJob<DrawStateSortDeferred>("DrawOpaqueDeferred", opaqueInputs, shapePlumber);

    task.addJob<EndGPURangeTimer>("OpaqueRangeTimer", opaqueRangeTimer);


    // Opaque all rendered

    // Linear Depth Pass
    const auto linearDepthPassInputs = LinearDepthPass::Inputs(deferredFrameTransform, deferredFramebuffer).asVarying();
    const auto linearDepthPassOutputs = task.addJob<LinearDepthPass>("LinearDepth", linearDepthPassInputs);
    const auto linearDepthTarget = linearDepthPassOutputs.getN<LinearDepthPass::Outputs>(0);
    
    // Curvature pass
    const auto surfaceGeometryPassInputs = SurfaceGeometryPass::Inputs(deferredFrameTransform, deferredFramebuffer, linearDepthTarget).asVarying();
    const auto surfaceGeometryPassOutputs = task.addJob<SurfaceGeometryPass>("SurfaceGeometry", surfaceGeometryPassInputs);
    const auto surfaceGeometryFramebuffer = surfaceGeometryPassOutputs.getN<SurfaceGeometryPass::Outputs>(0);
    const auto curvatureFramebuffer = surfaceGeometryPassOutputs.getN<SurfaceGeometryPass::Outputs>(1);
    const auto midCurvatureNormalFramebuffer = surfaceGeometryPassOutputs.getN<SurfaceGeometryPass::Outputs>(2);
    const auto lowCurvatureNormalFramebuffer = surfaceGeometryPassOutputs.getN<SurfaceGeometryPass::Outputs>(3);

    // Simply update the scattering resource
    const auto scatteringResource = task.addJob<SubsurfaceScattering>("Scattering");

    // AO job
    const auto ambientOcclusionInputs = AmbientOcclusionEffect::Inputs(deferredFrameTransform, deferredFramebuffer, linearDepthTarget).asVarying();
    const auto ambientOcclusionOutputs = task.addJob<AmbientOcclusionEffect>("AmbientOcclusion", ambientOcclusionInputs);
    const auto ambientOcclusionFramebuffer = ambientOcclusionOutputs.getN<AmbientOcclusionEffect::Outputs>(0);
    const auto ambientOcclusionUniforms = ambientOcclusionOutputs.getN<AmbientOcclusionEffect::Outputs>(1);

<<<<<<< HEAD
    // Filter zones from the general metas bucket
=======
    // Clear Light, Haze and Skybox Stages and render zones from the general metas bucket
>>>>>>> 60260445
    const auto zones = task.addJob<ZoneRendererTask>("ZoneRenderer", metas);

    // Draw Lights just add the lights to the current list of lights to deal with. NOt really gpu job for now.
    task.addJob<DrawLight>("DrawLight", lights);

<<<<<<< HEAD

=======
>>>>>>> 60260445
    // Light Clustering
    // Create the cluster grid of lights, cpu job for now
    const auto lightClusteringPassInputs = LightClusteringPass::Inputs(deferredFrameTransform, lightingModel, linearDepthTarget).asVarying();
    const auto lightClusters = task.addJob<LightClusteringPass>("LightClustering", lightClusteringPassInputs);
 
    // Add haze model
    const auto hazeModel = task.addJob<FetchHazeStage>("HazeModel");

    // DeferredBuffer is complete, now let's shade it into the LightingBuffer
    const auto deferredLightingInputs = RenderDeferred::Inputs(deferredFrameTransform, deferredFramebuffer, lightingModel,
        surfaceGeometryFramebuffer, ambientOcclusionFramebuffer, scatteringResource, lightClusters, hazeModel).asVarying();
    
    task.addJob<RenderDeferred>("RenderDeferred", deferredLightingInputs);

    // Similar to light stage, background stage has been filled by several potential render items and resolved for the frame in this job
    task.addJob<DrawBackgroundStage>("DrawBackgroundDeferred", lightingModel);

    const auto drawHazeInputs = render::Varying(DrawHaze::Inputs(hazeModel, lightingFramebuffer, linearDepthTarget, deferredFrameTransform, lightingFramebuffer));
    task.addJob<DrawHaze>("DrawHazeDeferred", drawHazeInputs);

    // Render transparent objects forward in LightingBuffer
    const auto transparentsInputs = DrawDeferred::Inputs(transparents, lightingModel, lightClusters).asVarying();
    task.addJob<DrawDeferred>("DrawTransparentDeferred", transparentsInputs, shapePlumber);

    // Light Cluster Grid Debuging job
    {
        const auto debugLightClustersInputs = DebugLightClusters::Inputs(deferredFrameTransform, deferredFramebuffer, lightingModel, linearDepthTarget, lightClusters).asVarying();
        task.addJob<DebugLightClusters>("DebugLightClusters", debugLightClustersInputs);
    }

    const auto toneAndPostRangeTimer = task.addJob<BeginGPURangeTimer>("BeginToneAndPostRangeTimer", "PostToneOverlaysAntialiasing");

    // Add bloom
    const auto bloomInputs = Bloom::Inputs(deferredFrameTransform, lightingFramebuffer).asVarying();
    task.addJob<Bloom>("Bloom", bloomInputs);

    // Lighting Buffer ready for tone mapping
    const auto toneMappingInputs = ToneMappingDeferred::Inputs(lightingFramebuffer, primaryFramebuffer).asVarying();
    task.addJob<ToneMappingDeferred>("ToneMapping", toneMappingInputs);

    const auto outlineRangeTimer = task.addJob<BeginGPURangeTimer>("BeginHighlightRangeTimer", "Highlight");
    // Select items that need to be outlined
    const auto selectionBaseName = "contextOverlayHighlightList";
    const auto selectedItems = addSelectItemJobs(task, selectionBaseName, metas, opaques, transparents);

    const auto outlineInputs = DrawHighlightTask::Inputs(items.get0(), deferredFramebuffer, primaryFramebuffer, deferredFrameTransform).asVarying();
    task.addJob<DrawHighlightTask>("DrawHighlight", outlineInputs);

    task.addJob<EndGPURangeTimer>("HighlightRangeTimer", outlineRangeTimer);

    { // Debug the bounds of the rendered items, still look at the zbuffer
        task.addJob<DrawBounds>("DrawMetaBounds", metas);
        task.addJob<DrawBounds>("DrawOpaqueBounds", opaques);
        task.addJob<DrawBounds>("DrawTransparentBounds", transparents);
    
        task.addJob<DrawBounds>("DrawLightBounds", lights);
        task.addJob<DrawBounds>("DrawZones", zones);
        const auto frustums = task.addJob<ExtractFrustums>("ExtractFrustums");
        const auto viewFrustum = frustums.getN<ExtractFrustums::Output>(ExtractFrustums::VIEW_FRUSTUM);
        task.addJob<DrawFrustum>("DrawViewFrustum", viewFrustum, glm::vec3(1.0f, 1.0f, 0.0f));
        for (auto i = 0; i < ExtractFrustums::SHADOW_CASCADE_FRUSTUM_COUNT; i++) {
            const auto shadowFrustum = frustums.getN<ExtractFrustums::Output>(ExtractFrustums::SHADOW_CASCADE0_FRUSTUM+i);
            float tint = 1.0f - i / float(ExtractFrustums::SHADOW_CASCADE_FRUSTUM_COUNT - 1);
            char jobName[64];
            sprintf(jobName, "DrawShadowFrustum%d", i);
            task.addJob<DrawFrustum>(jobName, shadowFrustum, glm::vec3(0.0f, tint, 1.0f));
        }

        // Render.getConfig("RenderMainView.DrawSelectionBounds").enabled = true
        task.addJob<DrawBounds>("DrawSelectionBounds", selectedItems);
    }

     // Debugging stages
    {
        // Debugging Deferred buffer job
        const auto debugFramebuffers = render::Varying(DebugDeferredBuffer::Inputs(deferredFramebuffer, linearDepthTarget, surfaceGeometryFramebuffer, ambientOcclusionFramebuffer, deferredFrameTransform));
        task.addJob<DebugDeferredBuffer>("DebugDeferredBuffer", debugFramebuffers);

        const auto debugSubsurfaceScatteringInputs = DebugSubsurfaceScattering::Inputs(deferredFrameTransform, deferredFramebuffer, lightingModel,
            surfaceGeometryFramebuffer, ambientOcclusionFramebuffer, scatteringResource).asVarying();
        task.addJob<DebugSubsurfaceScattering>("DebugScattering", debugSubsurfaceScatteringInputs);

        const auto debugAmbientOcclusionInputs = DebugAmbientOcclusion::Inputs(deferredFrameTransform, deferredFramebuffer, linearDepthTarget, ambientOcclusionUniforms).asVarying();
        task.addJob<DebugAmbientOcclusion>("DebugAmbientOcclusion", debugAmbientOcclusionInputs);

        // Scene Octree Debugging job
        {
            task.addJob<DrawSceneOctree>("DrawSceneOctree", spatialSelection);
            task.addJob<DrawItemSelection>("DrawItemSelection", spatialSelection);
        }

        // Status icon rendering job
        {
            // Grab a texture map representing the different status icons and assign that to the drawStatsuJob
            auto iconMapPath = PathUtils::resourcesPath() + "icons/statusIconAtlas.svg";
            auto statusIconMap = DependencyManager::get<TextureCache>()->getImageTexture(iconMapPath, image::TextureUsage::STRICT_TEXTURE);
            task.addJob<DrawStatus>("DrawStatus", opaques, DrawStatus(statusIconMap));
        }

        task.addJob<DebugZoneLighting>("DrawZoneStack", deferredFrameTransform);
    }

    // Layered Overlays
    const auto filteredOverlaysOpaque = task.addJob<FilterLayeredItems>("FilterOverlaysLayeredOpaque", overlayOpaques, Item::LAYER_3D_FRONT);
    const auto filteredOverlaysTransparent = task.addJob<FilterLayeredItems>("FilterOverlaysLayeredTransparent", overlayTransparents, Item::LAYER_3D_FRONT);
    const auto overlaysInFrontOpaque = filteredOverlaysOpaque.getN<FilterLayeredItems::Outputs>(0);
    const auto overlaysInFrontTransparent = filteredOverlaysTransparent.getN<FilterLayeredItems::Outputs>(0);

    const auto overlayInFrontOpaquesInputs = DrawOverlay3D::Inputs(overlaysInFrontOpaque, lightingModel).asVarying();
    const auto overlayInFrontTransparentsInputs = DrawOverlay3D::Inputs(overlaysInFrontTransparent, lightingModel).asVarying();
    task.addJob<DrawOverlay3D>("DrawOverlayInFrontOpaque", overlayInFrontOpaquesInputs, true);
    task.addJob<DrawOverlay3D>("DrawOverlayInFrontTransparent", overlayInFrontTransparentsInputs, false);

    { // Debug the bounds of the rendered Overlay items that are marked drawInFront, still look at the zbuffer
        task.addJob<DrawBounds>("DrawOverlayInFrontOpaqueBounds", overlaysInFrontOpaque);
        task.addJob<DrawBounds>("DrawOverlayInFrontTransparentBounds", overlaysInFrontTransparent);
    }

    // AA job to be revisited
    task.addJob<Antialiasing>("Antialiasing", primaryFramebuffer);

    // Composite the HUD and HUD overlays
    task.addJob<CompositeHUD>("HUD");

    const auto overlaysHUDOpaque = filteredOverlaysOpaque.getN<FilterLayeredItems::Outputs>(1);
    const auto overlaysHUDTransparent = filteredOverlaysTransparent.getN<FilterLayeredItems::Outputs>(1);

    const auto overlayHUDOpaquesInputs = DrawOverlay3D::Inputs(overlaysHUDOpaque, lightingModel).asVarying();
    const auto overlayHUDTransparentsInputs = DrawOverlay3D::Inputs(overlaysHUDTransparent, lightingModel).asVarying();
    task.addJob<DrawOverlay3D>("DrawOverlayHUDOpaque", overlayHUDOpaquesInputs, true);
    task.addJob<DrawOverlay3D>("DrawOverlayHUDTransparent", overlayHUDTransparentsInputs, false);

    { // Debug the bounds of the rendered Overlay items that are marked drawHUDLayer, still look at the zbuffer
        task.addJob<DrawBounds>("DrawOverlayHUDOpaqueBounds", overlaysHUDOpaque);
        task.addJob<DrawBounds>("DrawOverlayHUDTransparentBounds", overlaysHUDTransparent);
    }

    task.addJob<EndGPURangeTimer>("ToneAndPostRangeTimer", toneAndPostRangeTimer);

    // Blit!
    task.addJob<Blit>("Blit", primaryFramebuffer);
}

void DrawDeferred::run(const RenderContextPointer& renderContext, const Inputs& inputs) {
    assert(renderContext->args);
    assert(renderContext->args->hasViewFrustum());

    auto config = std::static_pointer_cast<Config>(renderContext->jobConfig);

    const auto& inItems = inputs.get0();
    const auto& lightingModel = inputs.get1();
    const auto& lightClusters = inputs.get2();
    auto deferredLightingEffect = DependencyManager::get<DeferredLightingEffect>();

    RenderArgs* args = renderContext->args;

    gpu::doInBatch(args->_context, [&](gpu::Batch& batch) {
        args->_batch = &batch;
        
        // Setup camera, projection and viewport for all items
        batch.setViewportTransform(args->_viewport);
        batch.setStateScissorRect(args->_viewport);

        glm::mat4 projMat;
        Transform viewMat;
        args->getViewFrustum().evalProjectionMatrix(projMat);
        args->getViewFrustum().evalViewTransform(viewMat);

        batch.setProjectionTransform(projMat);
        batch.setViewTransform(viewMat);

        // Setup lighting model for all items;
        batch.setUniformBuffer(render::ShapePipeline::Slot::LIGHTING_MODEL, lightingModel->getParametersBuffer());

        deferredLightingEffect->setupLocalLightsBatch(batch, 
                                                      render::ShapePipeline::Slot::LIGHT_CLUSTER_GRID_CLUSTER_GRID_SLOT,
                                                      render::ShapePipeline::Slot::LIGHT_CLUSTER_GRID_CLUSTER_CONTENT_SLOT,
                                                      render::ShapePipeline::Slot::LIGHT_CLUSTER_GRID_FRUSTUM_GRID_SLOT,
                                                      lightClusters);

        // Setup haze if current zone has haze
        auto hazeStage = args->_scene->getStage<HazeStage>();
        if (hazeStage && hazeStage->_currentFrame._hazes.size() > 0) {
            graphics::HazePointer hazePointer = hazeStage->getHaze(hazeStage->_currentFrame._hazes.front());
            if (hazePointer) {
                batch.setUniformBuffer(render::ShapePipeline::Slot::HAZE_MODEL, hazePointer->getHazeParametersBuffer());
            }
        }

        // From the lighting model define a global shapKey ORED with individiual keys
        ShapeKey::Builder keyBuilder;
        if (lightingModel->isWireframeEnabled()) {
            keyBuilder.withWireframe();
        }

        ShapeKey globalKey = keyBuilder.build();
        args->_globalShapeKey = globalKey._flags.to_ulong();

        renderShapes(renderContext, _shapePlumber, inItems, _maxDrawn, globalKey);

        args->_batch = nullptr;
        args->_globalShapeKey = 0;

        deferredLightingEffect->unsetLocalLightsBatch(batch,
                                                      render::ShapePipeline::Slot::LIGHT_CLUSTER_GRID_CLUSTER_GRID_SLOT,
                                                      render::ShapePipeline::Slot::LIGHT_CLUSTER_GRID_CLUSTER_CONTENT_SLOT,
                                                      render::ShapePipeline::Slot::LIGHT_CLUSTER_GRID_FRUSTUM_GRID_SLOT);
    });

    config->setNumDrawn((int)inItems.size());
}

void DrawStateSortDeferred::run(const RenderContextPointer& renderContext, const Inputs& inputs) {
    assert(renderContext->args);
    assert(renderContext->args->hasViewFrustum());

    auto config = std::static_pointer_cast<Config>(renderContext->jobConfig);

    const auto& inItems = inputs.get0();
    const auto& lightingModel = inputs.get1();

    RenderArgs* args = renderContext->args;

    gpu::doInBatch(args->_context, [&](gpu::Batch& batch) {
        args->_batch = &batch;

        // Setup camera, projection and viewport for all items
        batch.setViewportTransform(args->_viewport);
        batch.setStateScissorRect(args->_viewport);

        glm::mat4 projMat;
        Transform viewMat;
        args->getViewFrustum().evalProjectionMatrix(projMat);
        args->getViewFrustum().evalViewTransform(viewMat);

        batch.setProjectionTransform(projMat);
        batch.setViewTransform(viewMat);

        // Setup lighting model for all items;
        batch.setUniformBuffer(render::ShapePipeline::Slot::LIGHTING_MODEL, lightingModel->getParametersBuffer());

        // From the lighting model define a global shapeKey ORED with individiual keys
        ShapeKey::Builder keyBuilder;
        if (lightingModel->isWireframeEnabled()) {
            keyBuilder.withWireframe();
        }

        ShapeKey globalKey = keyBuilder.build();
        args->_globalShapeKey = globalKey._flags.to_ulong();

        if (_stateSort) {
            renderStateSortShapes(renderContext, _shapePlumber, inItems, _maxDrawn, globalKey);
        } else {
            renderShapes(renderContext, _shapePlumber, inItems, _maxDrawn, globalKey);
        }
        args->_batch = nullptr;
        args->_globalShapeKey = 0;
    });

    config->setNumDrawn((int)inItems.size());
}
<|MERGE_RESOLUTION|>--- conflicted
+++ resolved
@@ -142,20 +142,12 @@
     const auto ambientOcclusionFramebuffer = ambientOcclusionOutputs.getN<AmbientOcclusionEffect::Outputs>(0);
     const auto ambientOcclusionUniforms = ambientOcclusionOutputs.getN<AmbientOcclusionEffect::Outputs>(1);
 
-<<<<<<< HEAD
-    // Filter zones from the general metas bucket
-=======
     // Clear Light, Haze and Skybox Stages and render zones from the general metas bucket
->>>>>>> 60260445
     const auto zones = task.addJob<ZoneRendererTask>("ZoneRenderer", metas);
 
     // Draw Lights just add the lights to the current list of lights to deal with. NOt really gpu job for now.
     task.addJob<DrawLight>("DrawLight", lights);
 
-<<<<<<< HEAD
-
-=======
->>>>>>> 60260445
     // Light Clustering
     // Create the cluster grid of lights, cpu job for now
     const auto lightClusteringPassInputs = LightClusteringPass::Inputs(deferredFrameTransform, lightingModel, linearDepthTarget).asVarying();
