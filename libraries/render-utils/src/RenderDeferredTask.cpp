
//
//  RenderDeferredTask.cpp
//  render-utils/src/
//
//  Created by Sam Gateau on 5/29/15.
//  Copyright 2016 High Fidelity, Inc.
//
//  Distributed under the Apache License, Version 2.0.
//  See the accompanying file LICENSE or http://www.apache.org/licenses/LICENSE-2.0.html
//

#include "RenderDeferredTask.h"

#include <PerfStat.h>
#include <PathUtils.h>
#include <ViewFrustum.h>
#include <gpu/Context.h>

#include <render/CullTask.h>
#include <render/FilterTask.h>
#include <render/SortTask.h>
#include <render/DrawTask.h>
#include <render/DrawStatus.h>
#include <render/DrawSceneOctree.h>
#include <render/BlurTask.h>

#include "LightingModel.h"
#include "StencilMaskPass.h"
#include "DebugDeferredBuffer.h"
#include "DeferredFramebuffer.h"
#include "DeferredLightingEffect.h"
#include "SurfaceGeometryPass.h"
#include "FramebufferCache.h"
#include "TextureCache.h"
#include "ZoneRenderer.h"
#include "FadeEffect.h"

#include "AmbientOcclusionEffect.h"
#include "AntialiasingEffect.h"
#include "ToneMappingEffect.h"
#include "SubsurfaceScattering.h"

#include <gpu/StandardShaderLib.h>


using namespace render;
extern void initOverlay3DPipelines(render::ShapePlumber& plumber);
extern void initDeferredPipelines(render::ShapePlumber& plumber, const render::ShapePipeline::BatchSetter& batchSetter, const render::ShapePipeline::ItemSetter& itemSetter);

<<<<<<< HEAD
=======
RenderDeferredTask::RenderDeferredTask() {
    DependencyManager::set<FadeEffect>();
}

>>>>>>> 95059e26
void RenderDeferredTask::configure(const Config& config)
{
}

void RenderDeferredTask::build(JobModel& task, const render::Varying& input, render::Varying& output) {
    const auto& items = input.get<Input>();
<<<<<<< HEAD
   
    auto editedFadeCategory = task.addJob<FadeJob>("Fade");
    auto& fadeJob = task._jobs.back().get<FadeJob>();

    // Prepare the ShapePipelines
    ShapePlumberPointer shapePlumber = std::make_shared<ShapePlumber>();
    initDeferredPipelines(*shapePlumber, fadeJob.getBatchSetter(), fadeJob.getItemSetter());
=======
    auto fadeEffect = DependencyManager::get<FadeEffect>();

    // Prepare the ShapePipelines
    ShapePlumberPointer shapePlumber = std::make_shared<ShapePlumber>();
    initDeferredPipelines(*shapePlumber, fadeEffect->getBatchSetter(), fadeEffect->getItemSetter());
>>>>>>> 95059e26

    // Extract opaques / transparents / lights / metas / overlays / background
    const auto& opaques = items.get0()[RenderFetchCullSortTask::OPAQUE_SHAPE];
    const auto& transparents = items.get0()[RenderFetchCullSortTask::TRANSPARENT_SHAPE];
    const auto& lights = items.get0()[RenderFetchCullSortTask::LIGHT];
    const auto& metas = items.get0()[RenderFetchCullSortTask::META];
    const auto& overlayOpaques = items.get0()[RenderFetchCullSortTask::OVERLAY_OPAQUE_SHAPE];
    const auto& overlayTransparents = items.get0()[RenderFetchCullSortTask::OVERLAY_TRANSPARENT_SHAPE];
    //const auto& background = items.get0()[RenderFetchCullSortTask::BACKGROUND];
    const auto& spatialSelection = items[1];

<<<<<<< HEAD
    const auto fadeEditInput = FadeEditJob::Input(opaques, editedFadeCategory).asVarying();
    task.addJob<FadeEditJob>("FadeEdit", fadeEditInput);
=======
    fadeEffect->build(task, opaques);
>>>>>>> 95059e26

    // Filter the non antialiaased overlays
    const int LAYER_NO_AA = 3;
    const auto nonAAOverlays = task.addJob<FilterLayeredItems>("Filter2DWebOverlays", overlayOpaques, LAYER_NO_AA);

    // Prepare deferred, generate the shared Deferred Frame Transform
    const auto deferredFrameTransform = task.addJob<GenerateDeferredFrameTransform>("DeferredFrameTransform");
    const auto lightingModel = task.addJob<MakeLightingModel>("LightingModel");

    // GPU jobs: Start preparing the primary, deferred and lighting buffer
    const auto primaryFramebuffer = task.addJob<PreparePrimaryFramebuffer>("PreparePrimaryBuffer");

    const auto opaqueRangeTimer = task.addJob<BeginGPURangeTimer>("BeginOpaqueRangeTimer", "DrawOpaques");

    const auto prepareDeferredInputs = PrepareDeferred::Inputs(primaryFramebuffer, lightingModel).asVarying();
    const auto prepareDeferredOutputs = task.addJob<PrepareDeferred>("PrepareDeferred", prepareDeferredInputs);
    const auto deferredFramebuffer = prepareDeferredOutputs.getN<PrepareDeferred::Outputs>(0);
    const auto lightingFramebuffer = prepareDeferredOutputs.getN<PrepareDeferred::Outputs>(1);

    // draw a stencil mask in hidden regions of the framebuffer.
    task.addJob<PrepareStencil>("PrepareStencil", primaryFramebuffer);

    // Render opaque objects in DeferredBuffer
    const auto opaqueInputs = DrawStateSortDeferred::Inputs(opaques, lightingModel).asVarying();
    task.addJob<DrawStateSortDeferred>("DrawOpaqueDeferred", opaqueInputs, shapePlumber);

    task.addJob<EndGPURangeTimer>("OpaqueRangeTimer", opaqueRangeTimer);


    // Opaque all rendered

    // Linear Depth Pass
    const auto linearDepthPassInputs = LinearDepthPass::Inputs(deferredFrameTransform, deferredFramebuffer).asVarying();
    const auto linearDepthPassOutputs = task.addJob<LinearDepthPass>("LinearDepth", linearDepthPassInputs);
    const auto linearDepthTarget = linearDepthPassOutputs.getN<LinearDepthPass::Outputs>(0);
    
    // Curvature pass
    const auto surfaceGeometryPassInputs = SurfaceGeometryPass::Inputs(deferredFrameTransform, deferredFramebuffer, linearDepthTarget).asVarying();
    const auto surfaceGeometryPassOutputs = task.addJob<SurfaceGeometryPass>("SurfaceGeometry", surfaceGeometryPassInputs);
    const auto surfaceGeometryFramebuffer = surfaceGeometryPassOutputs.getN<SurfaceGeometryPass::Outputs>(0);
    const auto curvatureFramebuffer = surfaceGeometryPassOutputs.getN<SurfaceGeometryPass::Outputs>(1);
    const auto midCurvatureNormalFramebuffer = surfaceGeometryPassOutputs.getN<SurfaceGeometryPass::Outputs>(2);
    const auto lowCurvatureNormalFramebuffer = surfaceGeometryPassOutputs.getN<SurfaceGeometryPass::Outputs>(3);

    // Simply update the scattering resource
    const auto scatteringResource = task.addJob<SubsurfaceScattering>("Scattering");

    // AO job
    const auto ambientOcclusionInputs = AmbientOcclusionEffect::Inputs(deferredFrameTransform, deferredFramebuffer, linearDepthTarget).asVarying();
    const auto ambientOcclusionOutputs = task.addJob<AmbientOcclusionEffect>("AmbientOcclusion", ambientOcclusionInputs);
    const auto ambientOcclusionFramebuffer = ambientOcclusionOutputs.getN<AmbientOcclusionEffect::Outputs>(0);
    const auto ambientOcclusionUniforms = ambientOcclusionOutputs.getN<AmbientOcclusionEffect::Outputs>(1);

    
    // Draw Lights just add the lights to the current list of lights to deal with. NOt really gpu job for now.
    task.addJob<DrawLight>("DrawLight", lights);

    // Filter zones from the general metas bucket
    const auto zones = task.addJob<ZoneRendererTask>("ZoneRenderer", metas);

    // Light Clustering
    // Create the cluster grid of lights, cpu job for now
    const auto lightClusteringPassInputs = LightClusteringPass::Inputs(deferredFrameTransform, lightingModel, linearDepthTarget).asVarying();
    const auto lightClusters = task.addJob<LightClusteringPass>("LightClustering", lightClusteringPassInputs);
    
    
    // DeferredBuffer is complete, now let's shade it into the LightingBuffer
    const auto deferredLightingInputs = RenderDeferred::Inputs(deferredFrameTransform, deferredFramebuffer, lightingModel,
        surfaceGeometryFramebuffer, ambientOcclusionFramebuffer, scatteringResource, lightClusters).asVarying();
    
    task.addJob<RenderDeferred>("RenderDeferred", deferredLightingInputs);

    // Similar to light stage, background stage has been filled by several potential render items and resolved for the frame in this job
    task.addJob<DrawBackgroundStage>("DrawBackgroundDeferred", lightingModel);

    // Render transparent objects forward in LightingBuffer
    const auto transparentsInputs = DrawDeferred::Inputs(transparents, lightingModel).asVarying();
    task.addJob<DrawDeferred>("DrawTransparentDeferred", transparentsInputs, shapePlumber);

    // LIght Cluster Grid Debuging job
    {
        const auto debugLightClustersInputs = DebugLightClusters::Inputs(deferredFrameTransform, deferredFramebuffer, lightingModel, linearDepthTarget, lightClusters).asVarying();
        task.addJob<DebugLightClusters>("DebugLightClusters", debugLightClustersInputs);
    }
    
    const auto toneAndPostRangeTimer = task.addJob<BeginGPURangeTimer>("BeginToneAndPostRangeTimer", "PostToneOverlaysAntialiasing");

    // Lighting Buffer ready for tone mapping
    const auto toneMappingInputs = render::Varying(ToneMappingDeferred::Inputs(lightingFramebuffer, primaryFramebuffer));
    task.addJob<ToneMappingDeferred>("ToneMapping", toneMappingInputs);

    { // DEbug the bounds of the rendered items, still look at the zbuffer
        task.addJob<DrawBounds>("DrawMetaBounds", metas);
        task.addJob<DrawBounds>("DrawOpaqueBounds", opaques);
        task.addJob<DrawBounds>("DrawTransparentBounds", transparents);
    
        task.addJob<DrawBounds>("DrawLightBounds", lights);
        task.addJob<DrawBounds>("DrawZones", zones);
    }

    // Overlays
    const auto overlayOpaquesInputs = DrawOverlay3D::Inputs(overlayOpaques, lightingModel).asVarying();
    const auto overlayTransparentsInputs = DrawOverlay3D::Inputs(overlayTransparents, lightingModel).asVarying();
    task.addJob<DrawOverlay3D>("DrawOverlay3DOpaque", overlayOpaquesInputs, true);
    task.addJob<DrawOverlay3D>("DrawOverlay3DTransparent", overlayTransparentsInputs, false);

    { // DEbug the bounds of the rendered OVERLAY items, still look at the zbuffer
        task.addJob<DrawBounds>("DrawOverlayOpaqueBounds", overlayOpaques);
        task.addJob<DrawBounds>("DrawOverlayTransparentBounds", overlayTransparents);
    }
    
     // Debugging stages
    {
        // Debugging Deferred buffer job
        const auto debugFramebuffers = render::Varying(DebugDeferredBuffer::Inputs(deferredFramebuffer, linearDepthTarget, surfaceGeometryFramebuffer, ambientOcclusionFramebuffer));
        task.addJob<DebugDeferredBuffer>("DebugDeferredBuffer", debugFramebuffers);

        const auto debugSubsurfaceScatteringInputs = DebugSubsurfaceScattering::Inputs(deferredFrameTransform, deferredFramebuffer, lightingModel,
            surfaceGeometryFramebuffer, ambientOcclusionFramebuffer, scatteringResource).asVarying();
        task.addJob<DebugSubsurfaceScattering>("DebugScattering", debugSubsurfaceScatteringInputs);

        const auto debugAmbientOcclusionInputs = DebugAmbientOcclusion::Inputs(deferredFrameTransform, deferredFramebuffer, linearDepthTarget, ambientOcclusionUniforms).asVarying();
        task.addJob<DebugAmbientOcclusion>("DebugAmbientOcclusion", debugAmbientOcclusionInputs);

        // Scene Octree Debugging job
        {
            task.addJob<DrawSceneOctree>("DrawSceneOctree", spatialSelection);
            task.addJob<DrawItemSelection>("DrawItemSelection", spatialSelection);
        }

        // Status icon rendering job
        {
            // Grab a texture map representing the different status icons and assign that to the drawStatsuJob
            auto iconMapPath = PathUtils::resourcesPath() + "icons/statusIconAtlas.svg";
            auto statusIconMap = DependencyManager::get<TextureCache>()->getImageTexture(iconMapPath, image::TextureUsage::STRICT_TEXTURE);
            task.addJob<DrawStatus>("DrawStatus", opaques, DrawStatus(statusIconMap));
        }

        task.addJob<DebugZoneLighting>("DrawZoneStack", deferredFrameTransform);
    }


    // AA job to be revisited
    task.addJob<Antialiasing>("Antialiasing", primaryFramebuffer);

    // Draw 2DWeb non AA
    const auto nonAAOverlaysInputs = DrawOverlay3D::Inputs(nonAAOverlays, lightingModel).asVarying();
    task.addJob<DrawOverlay3D>("Draw2DWebSurfaces", nonAAOverlaysInputs, false);

    task.addJob<EndGPURangeTimer>("ToneAndPostRangeTimer", toneAndPostRangeTimer);

    // Blit!
    task.addJob<Blit>("Blit", primaryFramebuffer);
}

void BeginGPURangeTimer::run(const render::RenderContextPointer& renderContext, gpu::RangeTimerPointer& timer) {
    timer = _gpuTimer;
    gpu::doInBatch(renderContext->args->_context, [&](gpu::Batch& batch) {
        _gpuTimer->begin(batch);
    });
}

void EndGPURangeTimer::run(const render::RenderContextPointer& renderContext, const gpu::RangeTimerPointer& timer) {
    gpu::doInBatch(renderContext->args->_context, [&](gpu::Batch& batch) {
        timer->end(batch);
    });
    
    auto config = std::static_pointer_cast<Config>(renderContext->jobConfig);
    config->setGPUBatchRunTime(timer->getGPUAverage(), timer->getBatchAverage());
}


void DrawDeferred::run(const RenderContextPointer& renderContext, const Inputs& inputs) {
    assert(renderContext->args);
    assert(renderContext->args->hasViewFrustum());

    auto config = std::static_pointer_cast<Config>(renderContext->jobConfig);

    const auto& inItems = inputs.get0();
    const auto& lightingModel = inputs.get1();

    RenderArgs* args = renderContext->args;

    gpu::doInBatch(args->_context, [&](gpu::Batch& batch) {
        args->_batch = &batch;
        
        // Setup camera, projection and viewport for all items
        batch.setViewportTransform(args->_viewport);
        batch.setStateScissorRect(args->_viewport);

        glm::mat4 projMat;
        Transform viewMat;
        args->getViewFrustum().evalProjectionMatrix(projMat);
        args->getViewFrustum().evalViewTransform(viewMat);

        batch.setProjectionTransform(projMat);
        batch.setViewTransform(viewMat);

        // Setup lighting model for all items;
        batch.setUniformBuffer(render::ShapePipeline::Slot::LIGHTING_MODEL, lightingModel->getParametersBuffer());

        // From the lighting model define a global shapKey ORED with individiual keys
        ShapeKey::Builder keyBuilder;
        if (lightingModel->isWireframeEnabled()) {
            keyBuilder.withWireframe();
        }

        ShapeKey globalKey = keyBuilder.build();
        args->_globalShapeKey = globalKey._flags.to_ulong();

        renderShapes(renderContext, _shapePlumber, inItems, _maxDrawn, globalKey);

        args->_batch = nullptr;
        args->_globalShapeKey = 0;
    });

    config->setNumDrawn((int)inItems.size());
}

void DrawStateSortDeferred::run(const RenderContextPointer& renderContext, const Inputs& inputs) {
    assert(renderContext->args);
    assert(renderContext->args->hasViewFrustum());

    auto config = std::static_pointer_cast<Config>(renderContext->jobConfig);

    const auto& inItems = inputs.get0();
    const auto& lightingModel = inputs.get1();

    RenderArgs* args = renderContext->args;

    gpu::doInBatch(args->_context, [&](gpu::Batch& batch) {
        args->_batch = &batch;

        // Setup camera, projection and viewport for all items
        batch.setViewportTransform(args->_viewport);
        batch.setStateScissorRect(args->_viewport);

        glm::mat4 projMat;
        Transform viewMat;
        args->getViewFrustum().evalProjectionMatrix(projMat);
        args->getViewFrustum().evalViewTransform(viewMat);

        batch.setProjectionTransform(projMat);
        batch.setViewTransform(viewMat);

        // Setup lighting model for all items;
        batch.setUniformBuffer(render::ShapePipeline::Slot::LIGHTING_MODEL, lightingModel->getParametersBuffer());

        // From the lighting model define a global shapeKey ORED with individiual keys
        ShapeKey::Builder keyBuilder;
        if (lightingModel->isWireframeEnabled()) {
            keyBuilder.withWireframe();
        }

        ShapeKey globalKey = keyBuilder.build();
        args->_globalShapeKey = globalKey._flags.to_ulong();

        if (_stateSort) {
            renderStateSortShapes(renderContext, _shapePlumber, inItems, _maxDrawn, globalKey);
        } else {
            renderShapes(renderContext, _shapePlumber, inItems, _maxDrawn, globalKey);
        }
        args->_batch = nullptr;
        args->_globalShapeKey = 0;
    });

    config->setNumDrawn((int)inItems.size());
}

DrawOverlay3D::DrawOverlay3D(bool opaque) :
    _shapePlumber(std::make_shared<ShapePlumber>()),
    _opaquePass(opaque) {
    initOverlay3DPipelines(*_shapePlumber);
}

void DrawOverlay3D::run(const RenderContextPointer& renderContext, const Inputs& inputs) {
    assert(renderContext->args);
    assert(renderContext->args->hasViewFrustum());

    auto config = std::static_pointer_cast<Config>(renderContext->jobConfig);

    const auto& inItems = inputs.get0();
    const auto& lightingModel = inputs.get1();
    
    config->setNumDrawn((int)inItems.size());
    emit config->numDrawnChanged();

    if (!inItems.empty()) {
        RenderArgs* args = renderContext->args;

        // Clear the framebuffer without stereo
        // Needs to be distinct from the other batch because using the clear call 
        // while stereo is enabled triggers a warning
        if (_opaquePass) {
            gpu::doInBatch(args->_context, [&](gpu::Batch& batch){
                batch.enableStereo(false);
                batch.clearFramebuffer(gpu::Framebuffer::BUFFER_DEPTH, glm::vec4(), 1.f, 0, true);
            });
        }

        // Render the items
        gpu::doInBatch(args->_context, [&](gpu::Batch& batch) {
            args->_batch = &batch;
            batch.setViewportTransform(args->_viewport);
            batch.setStateScissorRect(args->_viewport);

            glm::mat4 projMat;
            Transform viewMat;
            args->getViewFrustum().evalProjectionMatrix(projMat);
            args->getViewFrustum().evalViewTransform(viewMat);

            batch.setProjectionTransform(projMat);
            batch.setViewTransform(viewMat);

            // Setup lighting model for all items;
            batch.setUniformBuffer(render::ShapePipeline::Slot::LIGHTING_MODEL, lightingModel->getParametersBuffer());

            renderShapes(renderContext, _shapePlumber, inItems, _maxDrawn);
            args->_batch = nullptr;
        });
    }
}

void Blit::run(const RenderContextPointer& renderContext, const gpu::FramebufferPointer& srcFramebuffer) {
    assert(renderContext->args);
    assert(renderContext->args->_context);

    RenderArgs* renderArgs = renderContext->args;
    auto blitFbo = renderArgs->_blitFramebuffer;

    if (!blitFbo) {
        return;
    }

    // Determine size from viewport
    int width = renderArgs->_viewport.z;
    int height = renderArgs->_viewport.w;

    // Blit primary to blit FBO
    auto primaryFbo = srcFramebuffer;

    gpu::doInBatch(renderArgs->_context, [&](gpu::Batch& batch) {
        batch.setFramebuffer(blitFbo);

        if (renderArgs->_renderMode == RenderArgs::MIRROR_RENDER_MODE) {
            if (renderArgs->isStereo()) {
                gpu::Vec4i srcRectLeft;
                srcRectLeft.z = width / 2;
                srcRectLeft.w = height;

                gpu::Vec4i srcRectRight;
                srcRectRight.x = width / 2;
                srcRectRight.z = width;
                srcRectRight.w = height;

                gpu::Vec4i destRectLeft;
                destRectLeft.x = srcRectLeft.z;
                destRectLeft.z = srcRectLeft.x;
                destRectLeft.y = srcRectLeft.y;
                destRectLeft.w = srcRectLeft.w;

                gpu::Vec4i destRectRight;
                destRectRight.x = srcRectRight.z;
                destRectRight.z = srcRectRight.x;
                destRectRight.y = srcRectRight.y;
                destRectRight.w = srcRectRight.w;

                // Blit left to right and right to left in stereo
                batch.blit(primaryFbo, srcRectRight, blitFbo, destRectLeft);
                batch.blit(primaryFbo, srcRectLeft, blitFbo, destRectRight);
            } else {
                gpu::Vec4i srcRect;
                srcRect.z = width;
                srcRect.w = height;

                gpu::Vec4i destRect;
                destRect.x = width;
                destRect.y = 0;
                destRect.z = 0;
                destRect.w = height;

                batch.blit(primaryFbo, srcRect, blitFbo, destRect);
            }
        } else {
            gpu::Vec4i rect;
            rect.z = width;
            rect.w = height;

            batch.blit(primaryFbo, rect, blitFbo, rect);
        }
    });
}
<|MERGE_RESOLUTION|>--- conflicted
+++ resolved
@@ -48,34 +48,21 @@
 extern void initOverlay3DPipelines(render::ShapePlumber& plumber);
 extern void initDeferredPipelines(render::ShapePlumber& plumber, const render::ShapePipeline::BatchSetter& batchSetter, const render::ShapePipeline::ItemSetter& itemSetter);
 
-<<<<<<< HEAD
-=======
 RenderDeferredTask::RenderDeferredTask() {
     DependencyManager::set<FadeEffect>();
 }
 
->>>>>>> 95059e26
 void RenderDeferredTask::configure(const Config& config)
 {
 }
 
 void RenderDeferredTask::build(JobModel& task, const render::Varying& input, render::Varying& output) {
     const auto& items = input.get<Input>();
-<<<<<<< HEAD
-   
-    auto editedFadeCategory = task.addJob<FadeJob>("Fade");
-    auto& fadeJob = task._jobs.back().get<FadeJob>();
-
-    // Prepare the ShapePipelines
-    ShapePlumberPointer shapePlumber = std::make_shared<ShapePlumber>();
-    initDeferredPipelines(*shapePlumber, fadeJob.getBatchSetter(), fadeJob.getItemSetter());
-=======
     auto fadeEffect = DependencyManager::get<FadeEffect>();
 
     // Prepare the ShapePipelines
     ShapePlumberPointer shapePlumber = std::make_shared<ShapePlumber>();
     initDeferredPipelines(*shapePlumber, fadeEffect->getBatchSetter(), fadeEffect->getItemSetter());
->>>>>>> 95059e26
 
     // Extract opaques / transparents / lights / metas / overlays / background
     const auto& opaques = items.get0()[RenderFetchCullSortTask::OPAQUE_SHAPE];
@@ -87,12 +74,7 @@
     //const auto& background = items.get0()[RenderFetchCullSortTask::BACKGROUND];
     const auto& spatialSelection = items[1];
 
-<<<<<<< HEAD
-    const auto fadeEditInput = FadeEditJob::Input(opaques, editedFadeCategory).asVarying();
-    task.addJob<FadeEditJob>("FadeEdit", fadeEditInput);
-=======
     fadeEffect->build(task, opaques);
->>>>>>> 95059e26
 
     // Filter the non antialiaased overlays
     const int LAYER_NO_AA = 3;
