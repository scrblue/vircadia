--- conflicted
+++ resolved
@@ -92,11 +92,7 @@
 
     fadeEffect->build(task, opaques);
 
-<<<<<<< HEAD
     task.addJob<JitterSample>("JitterCam");
-=======
-    const auto jitterBuffer = task.addJob<JitterSample>("JitterCam");
->>>>>>> 9bc02ec5
 
     // Prepare deferred, generate the shared Deferred Frame Transform
     const auto deferredFrameTransform = task.addJob<GenerateDeferredFrameTransform>("DeferredFrameTransform");
@@ -281,14 +277,6 @@
         task.addJob<DrawBounds>("DrawOverlayInFrontTransparentBounds", overlaysInFrontTransparent);
     }
 
-<<<<<<< HEAD
-=======
-    // AA job to be revisited
-    const auto antialiasingInputs = Antialiasing::Inputs(deferredFrameTransform, jitterBuffer, primaryFramebuffer, linearDepthTarget, velocityBuffer).asVarying();
-
-    task.addJob<Antialiasing>("Antialiasing", antialiasingInputs);
-
->>>>>>> 9bc02ec5
     // Composite the HUD and HUD overlays
     task.addJob<CompositeHUD>("HUD");
 
