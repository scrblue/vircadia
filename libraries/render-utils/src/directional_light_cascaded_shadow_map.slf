<@include Config.slh@>
<$VERSION_HEADER$>
//  Generated on <$_SCRIBE_DATE$>
//
//  directional_light.frag
//  fragment shader
//
//  Created by Andrzej Kapolka on 9/3/14.
//  Copyright 2014 High Fidelity, Inc.
//
//  Distributed under the Apache License, Version 2.0.
//  See the accompanying file LICENSE or http://www.apache.org/licenses/LICENSE-2.0.html
//

// Everything about deferred buffer
<@include DeferredBuffer.slh@>

<@include DeferredLighting.slh@>

// Everything about shadow
<@include Shadow.slh@>

void main(void) {
    DeferredFragment frag = unpackDeferredFragment(gl_TexCoord[0].st);

    // Eval shadow Texcoord and then Attenuation
    vec4 shadowTexcoord = evalCascadedShadowTexcoord(frag.position);
    float shadowAttenuation = evalShadowAttenuation(shadowTexcoord);

    // Light mapped or not ?
    if ((frag.normalVal.a >= 0.45) && (frag.normalVal.a <= 0.55)) {
        gl_FragColor = vec4(evalLightmappedColor(
                                shadowAttenuation,
                                frag.normal,
                                frag.diffuse,
                                frag.specularVal.xyz),
                            1.0);
    } else {
<<<<<<< HEAD

        // average values from the shadow map
        float facingLight = step(0.0, diffuse) * shadowAttenuation;
        
        // compute the base color based on OpenGL lighting model
        vec3 baseColor = diffuseVal.rgb * (/*gl_FrontLightModelProduct.sceneColor.rgb + */
            gl_FrontLightProduct[0].ambient.rgb + gl_FrontLightProduct[0].diffuse.rgb * (diffuse * facingLight));
        
        // compute the specular multiplier (sans exponent)
        float specular = facingLight * max(0.0, dot(normalize(gl_LightSource[0].position.xyz - normalize(position.xyz)),
            normalizedNormal));    
        
        // add specular contribution
        vec4 specularColor = specularVal;
        gl_FragColor = vec4(baseColor.rgb + pow(specular, specularColor.a * 128.0) * specularColor.rgb, normalVal.a);
    
        if (gl_FragCoord.x > 1024) {
            gl_FragColor = vec4( (gl_FrontLightProduct[0].ambient.rgb + gl_FrontLightProduct[0].diffuse.rgb * (diffuse * facingLight)), normalVal.a);
        }
=======
        vec3 color =   evalAmbientColor(frag.normal, frag.diffuse, frag.specular, frag.gloss)
                     + evalDirectionalColor(shadowAttenuation,
                                        frag.position.xyz,
                                        frag.normal,
                                        frag.diffuse,
                                        frag.specular,
                                        frag.gloss);

        gl_FragColor = vec4(color, frag.normalVal.a);
>>>>>>> 9beb493a
    }
}<|MERGE_RESOLUTION|>--- conflicted
+++ resolved
@@ -36,27 +36,6 @@
                                 frag.specularVal.xyz),
                             1.0);
     } else {
-<<<<<<< HEAD
-
-        // average values from the shadow map
-        float facingLight = step(0.0, diffuse) * shadowAttenuation;
-        
-        // compute the base color based on OpenGL lighting model
-        vec3 baseColor = diffuseVal.rgb * (/*gl_FrontLightModelProduct.sceneColor.rgb + */
-            gl_FrontLightProduct[0].ambient.rgb + gl_FrontLightProduct[0].diffuse.rgb * (diffuse * facingLight));
-        
-        // compute the specular multiplier (sans exponent)
-        float specular = facingLight * max(0.0, dot(normalize(gl_LightSource[0].position.xyz - normalize(position.xyz)),
-            normalizedNormal));    
-        
-        // add specular contribution
-        vec4 specularColor = specularVal;
-        gl_FragColor = vec4(baseColor.rgb + pow(specular, specularColor.a * 128.0) * specularColor.rgb, normalVal.a);
-    
-        if (gl_FragCoord.x > 1024) {
-            gl_FragColor = vec4( (gl_FrontLightProduct[0].ambient.rgb + gl_FrontLightProduct[0].diffuse.rgb * (diffuse * facingLight)), normalVal.a);
-        }
-=======
         vec3 color =   evalAmbientColor(frag.normal, frag.diffuse, frag.specular, frag.gloss)
                      + evalDirectionalColor(shadowAttenuation,
                                         frag.position.xyz,
@@ -66,6 +45,5 @@
                                         frag.gloss);
 
         gl_FragColor = vec4(color, frag.normalVal.a);
->>>>>>> 9beb493a
     }
 }