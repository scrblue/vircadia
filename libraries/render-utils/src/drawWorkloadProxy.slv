--- conflicted
+++ resolved
@@ -15,41 +15,8 @@
 <@include gpu/Transform.slh@>
 <$declareStandardTransform()$>
 
-<<<<<<< HEAD
 <@include WorkloadResource.slh@>
 <$declareWorkloadProxies()$>
-=======
-<@include gpu/Color.slh@>
-<$declareColorWheel()$>
-
-layout(location=0) uniform vec4 inColor;
-
-
-struct WorkloadProxy {
-    vec4 sphere;
-    vec4 region;
-};
-
-#if defined(GPU_GL410)
-layout(binding=0) uniform samplerBuffer workloadProxiesBuffer;
-WorkloadProxy getWorkloadProxy(int i) {
-    int offset = 2 * i;
-    WorkloadProxy proxy;
-    proxy.sphere = texelFetch(workloadProxiesBuffer, offset);
-    proxy.region = texelFetch(workloadProxiesBuffer, offset + 1);
-    return proxy;
-}
-#else
-layout(std140, binding=0) buffer workloadProxiesBuffer {
-    WorkloadProxy _proxies[];
-};
-WorkloadProxy getWorkloadProxy(int i) {
-    WorkloadProxy proxy = _proxies[i];
-    return proxy;
-}
-#endif
-
->>>>>>> 7dd80d01
 
 
 out vec4 varColor;
