--- conflicted
+++ resolved
@@ -130,12 +130,8 @@
     assert(renderContext->args);
     assert(renderContext->args->hasViewFrustum());
 
-<<<<<<< HEAD
-    auto lightStage = renderContext->_scene->getStage<LightStage>();
-=======
     const auto& inShapes = inputs.get0();
     const auto& inShapeBounds = inputs.get1();
->>>>>>> 0178c490
 
     auto lightStage = renderContext->_scene->getStage<LightStage>();
     assert(lightStage);
@@ -245,22 +241,6 @@
 
 void RenderShadowSetup::run(const render::RenderContextPointer& renderContext, Output& output) {
     auto lightStage = renderContext->_scene->getStage<LightStage>();
-<<<<<<< HEAD
-    const auto globalShadow = lightStage->getShadow(0);
-
-    // Cache old render args
-    RenderArgs* args = renderContext->args;
-    output = args->_renderMode;
-
-    auto nearClip = args->getViewFrustum().getNearClip();
-    float nearDepth = -args->_boomOffset.z;
-    const int SHADOW_FAR_DEPTH = 20;
-    globalShadow->setKeylightFrustum(args->getViewFrustum(), nearDepth, nearClip + SHADOW_FAR_DEPTH);
-
-    // Set the keylight render args
-    args->pushViewFrustum(*(globalShadow->getFrustum()));
-    args->_renderMode = RenderArgs::SHADOW_RENDER_MODE;
-=======
     assert(lightStage);
 
     const auto globalShadow = lightStage->getCurrentKeyShadow();
@@ -278,7 +258,6 @@
         args->pushViewFrustum(*(globalShadow->getFrustum()));
         args->_renderMode = RenderArgs::SHADOW_RENDER_MODE;
     }
->>>>>>> 0178c490
 }
 
 void RenderShadowTeardown::run(const render::RenderContextPointer& renderContext, const Input& input) {
