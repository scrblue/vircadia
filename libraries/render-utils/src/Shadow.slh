<!
//  Shadow.slh
//  libraries/render-utils/src
//
//  Created by Sam Gateau on 1/4/15.
//  Copyright 2013 High Fidelity, Inc.
//
//  Distributed under the Apache License, Version 2.0.
//  See the accompanying file LICENSE or http://www.apache.org/licenses/LICENSE-2.0.html
!>
<@if not SHADOW_SLH@>
<@def SHADOW_SLH@>

<@include Shadows_shared.slh@>

// the shadow texture
uniform sampler2DShadow shadowMaps[SHADOW_CASCADE_MAX_COUNT];

uniform shadowTransformBuffer {
	ShadowParameters shadow;
};

int getShadowCascadeCount() {
    return shadow.cascadeCount;
}

float getShadowCascadeMinDistance(int cascadeIndex) {
    return shadow.cascades[cascadeIndex].minDistance;
}

mat4 getShadowReprojection(int cascadeIndex) {
	return shadow.cascades[cascadeIndex].reprojection;
}

float getShadowScale() {
	return shadow.invMapSize;
}

float getShadowBias(int cascadeIndex) {
	return shadow.cascades[cascadeIndex].bias;
}

// Compute the texture coordinates from world coordinates
vec4 evalShadowTexcoord(int cascadeIndex, vec4 position) {
	float bias = -getShadowBias(cascadeIndex);

	vec4 shadowCoord = getShadowReprojection(cascadeIndex) * position;
	return vec4(shadowCoord.xy, shadowCoord.z + bias, 1.0);
}

// Sample the shadowMap with PCF (built-in)
float fetchShadow(int cascadeIndex, vec3 shadowTexcoord) {
    return texture(shadowMaps[cascadeIndex], shadowTexcoord);
}

vec2 PCFkernel[4] = vec2[4](
    vec2(-1.5, 0.5),
    vec2(0.5, 0.5),
    vec2(-1.5, -1.5),
    vec2(0.5, -1.5)
);

<<<<<<< HEAD
float evalShadowAttenuationPCF(int cascadeIndex, vec4 position, vec4 shadowTexcoord) {
=======
float evalShadowNoise(vec4 seed) {
    float dot_product = dot(seed, vec4(12.9898,78.233,45.164,94.673));
    return fract(sin(dot_product) * 43758.5453);
}

float evalShadowAttenuationPCF(vec4 position, vec4 shadowTexcoord) {
>>>>>>> fa58cf2e
	float shadowScale = getShadowScale();

#if 0
    // Pattern dithering in screen space
    ivec2 coords = ivec2(gl_FragCoord.xy);
#else
    // Pattern dithering in world space (mm resolution)
    ivec2 coords = ivec2(position.x, position.y+position.z);
#endif
    // Add some noise to break dithering
    int index = int(4.0*evalShadowNoise(gl_FragCoord.xyyx))%4;
    coords.x += index & 1;
    coords.y += (index & 2) >> 1;

    // Offset for efficient PCF, see http://http.developer.nvidia.com/GPUGems/gpugems_ch11.html
    ivec2 offset = coords & ivec2(1,1);
    offset.y = (offset.x+offset.y) & 1;
    vec2 offsetF = vec2(offset);

    float shadowAttenuation = (0.25 * (
<<<<<<< HEAD
        fetchShadow(cascadeIndex, shadowTexcoord.xyz + shadowScale * vec3(offset + PCFkernel[0], 0.0)) +
        fetchShadow(cascadeIndex, shadowTexcoord.xyz + shadowScale * vec3(offset + PCFkernel[1], 0.0)) +
        fetchShadow(cascadeIndex, shadowTexcoord.xyz + shadowScale * vec3(offset + PCFkernel[2], 0.0)) +
        fetchShadow(cascadeIndex, shadowTexcoord.xyz + shadowScale * vec3(offset + PCFkernel[3], 0.0))
=======
        fetchShadow(shadowTexcoord.xyz + shadowScale * vec3(offsetF + PCFkernel[0], 0.0)) +
        fetchShadow(shadowTexcoord.xyz + shadowScale * vec3(offsetF + PCFkernel[1], 0.0)) +
        fetchShadow(shadowTexcoord.xyz + shadowScale * vec3(offsetF + PCFkernel[2], 0.0)) +
        fetchShadow(shadowTexcoord.xyz + shadowScale * vec3(offsetF + PCFkernel[3], 0.0))
>>>>>>> fa58cf2e
    ));

    return shadowAttenuation;
}

float evalShadowCascadeAttenuation(int cascadeIndex, vec4 position) {
	vec4 shadowTexcoord = evalShadowTexcoord(cascadeIndex, position);
    if (shadowTexcoord.x < 0.0 || shadowTexcoord.x > 1.0 ||
        shadowTexcoord.y < 0.0 || shadowTexcoord.y > 1.0 ||
        shadowTexcoord.z < 0.0 || shadowTexcoord.z > 1.0) {
        // If a point is not in the map, do not attenuate
        return 1.0;
    }
    return evalShadowAttenuationPCF(cascadeIndex, position, shadowTexcoord);
}

float evalShadowAttenuation(vec4 position) {
    // Cascade selection based on :
    // https://msdn.microsoft.com/en-us/library/windows/desktop/ee416307(v=vs.85).aspx
    vec4 currentPixelDepth = position.zzzz;
    vec4 cascadeDepthLimits = vec4(
        getShadowCascadeMinDistance(0),
        getShadowCascadeMinDistance(1),
        getShadowCascadeMinDistance(2),
        getShadowCascadeMinDistance(3)
    );
    vec4 comparison = vec4( currentPixelDepth > cascadeDepthLimits);
    int cascadeCount = getShadowCascadeCount();
    float fIndex = dot(
        vec4( cascadeCount > 0, cascadeCount > 1, cascadeCount > 2, cascadeCount > 3),
        comparison 
        );

    fIndex = min( fIndex, cascadeCount-1 );
    int currentCascadeIndex = int(fIndex);

    return evalShadowCascadeAttenuation(currentCascadeIndex, position);
}

<@endif@><|MERGE_RESOLUTION|>--- conflicted
+++ resolved
@@ -60,16 +60,12 @@
     vec2(0.5, -1.5)
 );
 
-<<<<<<< HEAD
-float evalShadowAttenuationPCF(int cascadeIndex, vec4 position, vec4 shadowTexcoord) {
-=======
 float evalShadowNoise(vec4 seed) {
     float dot_product = dot(seed, vec4(12.9898,78.233,45.164,94.673));
     return fract(sin(dot_product) * 43758.5453);
 }
 
-float evalShadowAttenuationPCF(vec4 position, vec4 shadowTexcoord) {
->>>>>>> fa58cf2e
+float evalShadowAttenuationPCF(int cascadeIndex, vec4 position, vec4 shadowTexcoord) {
 	float shadowScale = getShadowScale();
 
 #if 0
@@ -90,17 +86,10 @@
     vec2 offsetF = vec2(offset);
 
     float shadowAttenuation = (0.25 * (
-<<<<<<< HEAD
         fetchShadow(cascadeIndex, shadowTexcoord.xyz + shadowScale * vec3(offset + PCFkernel[0], 0.0)) +
         fetchShadow(cascadeIndex, shadowTexcoord.xyz + shadowScale * vec3(offset + PCFkernel[1], 0.0)) +
         fetchShadow(cascadeIndex, shadowTexcoord.xyz + shadowScale * vec3(offset + PCFkernel[2], 0.0)) +
         fetchShadow(cascadeIndex, shadowTexcoord.xyz + shadowScale * vec3(offset + PCFkernel[3], 0.0))
-=======
-        fetchShadow(shadowTexcoord.xyz + shadowScale * vec3(offsetF + PCFkernel[0], 0.0)) +
-        fetchShadow(shadowTexcoord.xyz + shadowScale * vec3(offsetF + PCFkernel[1], 0.0)) +
-        fetchShadow(shadowTexcoord.xyz + shadowScale * vec3(offsetF + PCFkernel[2], 0.0)) +
-        fetchShadow(shadowTexcoord.xyz + shadowScale * vec3(offsetF + PCFkernel[3], 0.0))
->>>>>>> fa58cf2e
     ));
 
     return shadowAttenuation;
