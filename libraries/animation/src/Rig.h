//
//  Rig.h
//  libraries/animation/src/
//
//  Produces animation data and hip placement for the current timestamp.
//
//  Created by Howard Stearns, Seth Alves, Anthony Thibault, Andrew Meadows on 7/15/15.
//  Copyright (c) 2015 High Fidelity, Inc. All rights reserved.
//
//  Distributed under the Apache License, Version 2.0.
//  See the accompanying file LICENSE or http://www.apache.org/licenses/LICENSE-2.0.html
//
/*
 Things we want to be able to do, that I think we cannot do now:
 * Stop an animation at a given time so that it can be examined visually or in a test harness. (I think we can already stop animation and set frame to a computed float? But does that move the bones?)
 * Play two animations, blending between them. (Current structure just has one, under script control.)
 * Fade in an animation over another.
 * Apply IK, lean, head pointing or other overrides relative to previous position.
 All of this depends on coordinated state.

 TBD:
 - What are responsibilities of Animation/AnimationPointer/AnimationCache/AnimationDetails/AnimationObject/AnimationLoop?
    Is there common/copied code (e.g., ScriptableAvatar::update)?
 - How do attachments interact with the physics of the attached entity? E.g., do hand joints need to reflect held object
    physics?
 - Is there any current need (i.e., for initial campatability) to have multiple animations per role (e.g., idle) with the
    system choosing randomly?

 - Distribute some doc from here to the right files if it turns out to be correct:
    - AnimationDetails is a script-useable copy of animation state, analogous to EntityItemProperties, but without anything
       equivalent to editEntity.
      But what's the intended difference vs AnimationObjection? Maybe AnimationDetails is to Animation as AnimationObject
       is to AnimationPointer?
 */

#ifndef __hifi__Rig__
#define __hifi__Rig__

#include <QObject>
#include <QMutex>
#include <QScriptValue>

#include "JointState.h"  // We might want to change this (later) to something that doesn't depend on gpu, fbx and model. -HRS

#include "AnimNode.h"
#include "AnimNodeLoader.h"
#include "SimpleMovingAverage.h"

class AnimationHandle;
typedef std::shared_ptr<AnimationHandle> AnimationHandlePointer;

class Rig;
typedef std::shared_ptr<Rig> RigPointer;

class Rig : public QObject, public std::enable_shared_from_this<Rig> {
public:
    struct StateHandler {
        AnimVariantMap results;
        QStringList propertyNames;
        QScriptValue function;
        bool useNames;
    };

    struct HeadParameters {
        float leanSideways = 0.0f; // degrees
        float leanForward = 0.0f; // degrees
        float torsoTwist = 0.0f; // degrees
        bool enableLean = false;
        glm::quat worldHeadOrientation = glm::quat();
        glm::quat localHeadOrientation = glm::quat();
        float localHeadPitch = 0.0f; // degrees
        float localHeadYaw = 0.0f; // degrees
        float localHeadRoll = 0.0f; // degrees
        glm::vec3 localHeadPosition = glm::vec3();
        bool isInHMD = false;
        int leanJointIndex = -1;
        int neckJointIndex = -1;
        bool isTalking = false;
    };

    struct EyeParameters {
        glm::quat worldHeadOrientation = glm::quat();
        glm::vec3 eyeLookAt = glm::vec3();  // world space
        glm::vec3 eyeSaccade = glm::vec3(); // world space
        glm::vec3 modelTranslation = glm::vec3();
        glm::quat modelRotation = glm::quat();
        int leftEyeJointIndex = -1;
        int rightEyeJointIndex = -1;
    };

    struct HandParameters {
        bool isLeftEnabled;
        bool isRightEnabled;
        glm::vec3 leftPosition = glm::vec3();
        glm::quat leftOrientation = glm::quat();
        glm::vec3 rightPosition = glm::vec3();
        glm::quat rightOrientation = glm::quat();
        float leftTrigger = 0.0f;
        float rightTrigger = 0.0f;
    };

    virtual ~Rig() {}

    RigPointer getRigPointer() { return shared_from_this(); }

    AnimationHandlePointer createAnimationHandle();
    void removeAnimationHandle(const AnimationHandlePointer& handle);
    bool removeRunningAnimation(AnimationHandlePointer animationHandle);
    void addRunningAnimation(AnimationHandlePointer animationHandle);
    bool isRunningAnimation(AnimationHandlePointer animationHandle);
    bool isRunningRole(const QString& role); // There can be multiple animations per role, so this is more general than isRunningAnimation.
    const QList<AnimationHandlePointer>& getRunningAnimations() const { return _runningAnimations; }
    void deleteAnimations();
    void destroyAnimGraph();
    const QList<AnimationHandlePointer>& getAnimationHandles() const { return _animationHandles; }
    void startAnimation(const QString& url, float fps = 30.0f, float priority = 1.0f, bool loop = false,
                        bool hold = false, float firstFrame = 0.0f, float lastFrame = FLT_MAX, const QStringList& maskedJoints = QStringList());
    void stopAnimation(const QString& url);
    void startAnimationByRole(const QString& role, const QString& url = QString(), float fps = 30.0f,
                              float priority = 1.0f, bool loop = false, bool hold = false, float firstFrame = 0.0f,
                              float lastFrame = FLT_MAX, const QStringList& maskedJoints = QStringList());
    void stopAnimationByRole(const QString& role);
    AnimationHandlePointer addAnimationByRole(const QString& role, const QString& url = QString(), float fps = 30.0f,
                                              float priority = 1.0f, bool loop = false, bool hold = false, float firstFrame = 0.0f,
                                              float lastFrame = FLT_MAX, const QStringList& maskedJoints = QStringList(), bool startAutomatically = false);

    void initJointStates(QVector<JointState> states, glm::mat4 rootTransform,
                         int rootJointIndex,
                         int leftHandJointIndex,
                         int leftElbowJointIndex,
                         int leftShoulderJointIndex,
                         int rightHandJointIndex,
                         int rightElbowJointIndex,
                         int rightShoulderJointIndex);
    bool jointStatesEmpty() { return _jointStates.isEmpty(); };
    int getJointStateCount() const { return _jointStates.size(); }
    int indexOfJoint(const QString& jointName);

    void initJointTransforms(glm::mat4 rootTransform);
    void clearJointTransformTranslation(int jointIndex);
    void reset(const QVector<FBXJoint>& fbxJoints);
    bool getJointStateRotation(int index, glm::quat& rotation) const;
    bool getJointStateTranslation(int index, glm::vec3& translation) const;
    void applyJointRotationDelta(int jointIndex, const glm::quat& delta, float priority);
    JointState getJointState(int jointIndex) const; // XXX
    void clearJointState(int index);
    void clearJointStates();
    void clearJointAnimationPriority(int index);
    float getJointAnimatinoPriority(int index);
    void setJointAnimatinoPriority(int index, float newPriority);

    virtual void setJointState(int index, bool valid, const glm::quat& rotation, const glm::vec3& translation,
                               float priority) = 0;
    virtual void setJointTranslation(int index, bool valid, const glm::vec3& translation, float priority) {}
    void setJointRotation(int index, bool valid, const glm::quat& rotation, float priority);

    void restoreJointRotation(int index, float fraction, float priority);
    void restoreJointTranslation(int index, float fraction, float priority);
    bool getJointPositionInWorldFrame(int jointIndex, glm::vec3& position,
                                      glm::vec3 translation, glm::quat rotation) const;

    bool getJointPosition(int jointIndex, glm::vec3& position) const;
    bool getJointRotationInWorldFrame(int jointIndex, glm::quat& result, const glm::quat& rotation) const;
    bool getJointRotation(int jointIndex, glm::quat& rotation) const;
    bool getJointTranslation(int jointIndex, glm::vec3& translation) const;
    bool getJointCombinedRotation(int jointIndex, glm::quat& result, const glm::quat& rotation) const;
    glm::mat4 getJointTransform(int jointIndex) const;
    glm::mat4 getJointVisibleTransform(int jointIndex) const;
    void setJointVisibleTransform(int jointIndex, glm::mat4 newTransform);
    // Start or stop animations as needed.
    void computeMotionAnimationState(float deltaTime, const glm::vec3& worldPosition, const glm::vec3& worldVelocity, const glm::quat& worldRotation);
    // Regardless of who started the animations or how many, update the joints.
    void updateAnimations(float deltaTime, glm::mat4 rootTransform);
    bool setJointPosition(int jointIndex, const glm::vec3& position, const glm::quat& rotation, bool useRotation,
                          int lastFreeIndex, bool allIntermediatesFree, const glm::vec3& alignment, float priority,
                          const QVector<int>& freeLineage, glm::mat4 rootTransform);
    void inverseKinematics(int endIndex, glm::vec3 targetPosition, const glm::quat& targetRotation, float priority,
                           const QVector<int>& freeLineage, glm::mat4 rootTransform);
    bool restoreJointPosition(int jointIndex, float fraction, float priority, const QVector<int>& freeLineage);
    float getLimbLength(int jointIndex, const QVector<int>& freeLineage,
                        const glm::vec3 scale, const QVector<FBXJoint>& fbxJoints) const;

    glm::quat setJointRotationInBindFrame(int jointIndex, const glm::quat& rotation, float priority);
    glm::vec3 getJointDefaultTranslationInConstrainedFrame(int jointIndex);
    glm::quat setJointRotationInConstrainedFrame(int jointIndex, glm::quat targetRotation,
                                                 float priority, float mix = 1.0f);
    bool getJointRotationInConstrainedFrame(int jointIndex, glm::quat& rotOut) const;
    glm::quat getJointDefaultRotationInParentFrame(int jointIndex);
    void clearJointStatePriorities();

    virtual void updateJointState(int index, glm::mat4 rootTransform) = 0;

    void setEnableRig(bool isEnabled) { _enableRig = isEnabled; }
    bool getEnableRig() const { return _enableRig; }
    void setEnableAnimGraph(bool isEnabled) { _enableAnimGraph = isEnabled; }
    bool getEnableAnimGraph() const { return _enableAnimGraph; }

    void updateFromHeadParameters(const HeadParameters& params, float dt);
    void updateFromEyeParameters(const EyeParameters& params);
    void updateFromHandParameters(const HandParameters& params, float dt);

    virtual void setHandPosition(int jointIndex, const glm::vec3& position, const glm::quat& rotation,
                                 float scale, float priority) = 0;

    void makeAnimSkeleton(const FBXGeometry& fbxGeometry);
    void initAnimGraph(const QUrl& url, const FBXGeometry& fbxGeometry);

    AnimNode::ConstPointer getAnimNode() const { return _animNode; }
    AnimSkeleton::ConstPointer getAnimSkeleton() const { return _animSkeleton; }
    bool disableHands {false}; // should go away with rig animation (and Rig::inverseKinematics)
    QScriptValue addAnimationStateHandler(QScriptValue handler, QScriptValue propertiesList);
    void removeAnimationStateHandler(QScriptValue handler);
    void animationStateHandlerResult(int identifier, QScriptValue result);

    bool getModelOffset(glm::vec3& modelOffsetOut) const;

 protected:
    void updateAnimationStateHandlers();

    void updateLeanJoint(int index, float leanSideways, float leanForward, float torsoTwist);
    void updateNeckJoint(int index, const HeadParameters& params);
    void updateEyeJoint(int index, const glm::vec3& modelTranslation, const glm::quat& modelRotation, const glm::quat& worldHeadOrientation, const glm::vec3& lookAt, const glm::vec3& saccade);
    void calcAnimAlpha(float speed, const std::vector<float>& referenceSpeeds, float* alphaOut) const;

    QVector<JointState> _jointStates;
    int _rootJointIndex = -1;

    int _leftHandJointIndex = -1;
    int _leftElbowJointIndex = -1;
    int _leftShoulderJointIndex = -1;

    int _rightHandJointIndex = -1;
    int _rightElbowJointIndex = -1;
    int _rightShoulderJointIndex = -1;

    QList<AnimationHandlePointer> _animationHandles;
    QList<AnimationHandlePointer> _runningAnimations;

    bool _enableRig = false;
    bool _enableAnimGraph = false;
    glm::vec3 _lastFront;
    glm::vec3 _lastPosition;
    glm::vec3 _lastVelocity;

    std::shared_ptr<AnimNode> _animNode;
    std::shared_ptr<AnimSkeleton> _animSkeleton;
    std::unique_ptr<AnimNodeLoader> _animLoader;
    AnimVariantMap _animVars;
    enum class RigRole {
        Idle = 0,
        Turn,
        Move
    };
    RigRole _state = RigRole::Idle;
    RigRole _desiredState = RigRole::Idle;
    float _desiredStateAge = 0.0f;
    float _leftHandOverlayAlpha = 0.0f;
    float _rightHandOverlayAlpha = 0.0f;

<<<<<<< HEAD
    SimpleMovingAverage _averageForwardSpeed{ 10 };
    SimpleMovingAverage _averageLateralSpeed{ 10 };
=======
private:
    QMap<int, StateHandler> _stateHandlers;
    int _nextStateHandlerId {0};
    QMutex _stateMutex;
>>>>>>> 0f78a0b3
};

#endif /* defined(__hifi__Rig__) */<|MERGE_RESOLUTION|>--- conflicted
+++ resolved
@@ -257,15 +257,13 @@
     float _leftHandOverlayAlpha = 0.0f;
     float _rightHandOverlayAlpha = 0.0f;
 
-<<<<<<< HEAD
     SimpleMovingAverage _averageForwardSpeed{ 10 };
     SimpleMovingAverage _averageLateralSpeed{ 10 };
-=======
+
 private:
     QMap<int, StateHandler> _stateHandlers;
     int _nextStateHandlerId {0};
     QMutex _stateMutex;
->>>>>>> 0f78a0b3
 };
 
 #endif /* defined(__hifi__Rig__) */