//
//  Rig.cpp
//  libraries/animation/src/
//
//  Created by Howard Stearns, Seth Alves, Anthony Thibault, Andrew Meadows on 7/15/15.
//  Copyright (c) 2015 High Fidelity, Inc. All rights reserved.
//
//  Distributed under the Apache License, Version 2.0.
//  See the accompanying file LICENSE or http://www.apache.org/licenses/LICENSE-2.0.html
//

#include <glm/gtx/vector_angle.hpp>
#include <queue>

#include "AnimationHandle.h"
#include "AnimationLogging.h"
#include "Rig.h"

void insertSorted(QList<AnimationHandlePointer>& handles, const AnimationHandlePointer& handle) {
    for (QList<AnimationHandlePointer>::iterator it = handles.begin(); it != handles.end(); it++) {
        if (handle->getPriority() > (*it)->getPriority()) {
            handles.insert(it, handle);
            return;
        }
    }
    handles.append(handle);
}

AnimationHandlePointer Rig::createAnimationHandle() {
    AnimationHandlePointer handle(new AnimationHandle(getRigPointer()));
    _animationHandles.append(handle);
    return handle;
}
void Rig::removeAnimationHandle(const AnimationHandlePointer& handle) {
    handle->stop();
    // FIXME? Do we need to also animationHandle->clearJoints()? deleteAnimations(), below, was first written to do so, but did not first stop it.
    _animationHandles.removeOne(handle);
}

void Rig::startAnimation(const QString& url, float fps, float priority,
                              bool loop, bool hold, float firstFrame, float lastFrame, const QStringList& maskedJoints) {
    //qCDebug(animation) << "startAnimation" << url << fps << priority << loop << hold << firstFrame << lastFrame << maskedJoints;
    foreach (const AnimationHandlePointer& candidate, _animationHandles) {
        if (candidate->getURL() == url) {
            candidate->start();
            return;
        }
    }
    AnimationHandlePointer handle = createAnimationHandle();
    handle->setURL(url);
    handle->setFPS(fps);
    handle->setPriority(priority);
    handle->setLoop(loop);
    handle->setHold(hold);
    handle->setFirstFrame(firstFrame);
    handle->setLastFrame(lastFrame);
    handle->setMaskedJoints(maskedJoints);
    handle->start();
}

void Rig::addAnimationByRole(const QString& role, const QString& url, float fps, float priority,
                               bool loop, bool hold, float firstFrame, float lastFrame, const QStringList& maskedJoints, bool startAutomatically) {
    // check for a configured animation for the role
    //qCDebug(animation) << "addAnimationByRole" << role << url << fps << priority << loop << hold << firstFrame << lastFrame << maskedJoints << startAutomatically;
    foreach (const AnimationHandlePointer& candidate, _animationHandles) {
        if (candidate->getRole() == role) {
            if (startAutomatically) {
                candidate->start();
            }
            return;
        }
    }
    AnimationHandlePointer handle = createAnimationHandle();
    handle->setRole(role);
    handle->setURL(url);
    handle->setFPS(fps);
    handle->setPriority(priority);
    handle->setLoop(loop);
    handle->setHold(hold);
    handle->setFirstFrame(firstFrame);
    handle->setLastFrame(lastFrame);
    handle->setMaskedJoints(maskedJoints);
    if (startAutomatically) {
        handle->start();
    }
}
void Rig::startAnimationByRole(const QString& role, const QString& url, float fps, float priority,
                               bool loop, bool hold, float firstFrame, float lastFrame, const QStringList& maskedJoints) {
    addAnimationByRole(role, url, fps, priority, loop, hold, firstFrame, lastFrame, maskedJoints, true);
}

void Rig::stopAnimationByRole(const QString& role) {
    foreach (const AnimationHandlePointer& handle, getRunningAnimations()) {
        if (handle->getRole() == role) {
            handle->stop();
        }
    }
}

void Rig::stopAnimation(const QString& url) {
     foreach (const AnimationHandlePointer& handle, getRunningAnimations()) {
        if (handle->getURL() == url) {
            handle->stop();
        }
    }
}

bool Rig::removeRunningAnimation(AnimationHandlePointer animationHandle) {
    return _runningAnimations.removeOne(animationHandle);
}

void Rig::addRunningAnimation(AnimationHandlePointer animationHandle) {
    insertSorted(_runningAnimations, animationHandle);
}

bool Rig::isRunningAnimation(AnimationHandlePointer animationHandle) {
    return _runningAnimations.contains(animationHandle);
}

void Rig::deleteAnimations() {
    for (auto animation : _animationHandles) {
        removeAnimationHandle(animation);
    }
    _animationHandles.clear();
}

float Rig::initJointStates(QVector<JointState> states, glm::mat4 parentTransform, int neckJointIndex) {
    _jointStates = states;
    _neckJointIndex = neckJointIndex;
    initJointTransforms(parentTransform);

    int numStates = _jointStates.size();
    float radius = 0.0f;
    for (int i = 0; i < numStates; ++i) {
        float distance = glm::length(_jointStates[i].getPosition());
        if (distance > radius) {
            radius = distance;
        }
        _jointStates[i].buildConstraint();
    }
    for (int i = 0; i < _jointStates.size(); i++) {
        _jointStates[i].slaveVisibleTransform();
    }

    initHeadBones();

    return radius;
}

// We could build and cache a dictionary, too....
// Should we be using .fst mapping instead/also?
int Rig::indexOfJoint(const QString& jointName) {
    for (int i = 0; i < _jointStates.count(); i++) {
        if (_jointStates[i].getFBXJoint().name == jointName) {
            return i;
        }
    }
    return -1;
}


void Rig::initJointTransforms(glm::mat4 parentTransform) {
    // compute model transforms
    int numStates = _jointStates.size();
    for (int i = 0; i < numStates; ++i) {
        JointState& state = _jointStates[i];
        const FBXJoint& joint = state.getFBXJoint();
        int parentIndex = joint.parentIndex;
        if (parentIndex == -1) {
            state.initTransform(parentTransform);
        } else {
            const JointState& parentState = _jointStates.at(parentIndex);
            state.initTransform(parentState.getTransform());
        }
    }
}

void Rig::clearJointTransformTranslation(int jointIndex) {
    if (jointIndex == -1 || jointIndex >= _jointStates.size()) {
        return;
    }
    _jointStates[jointIndex].clearTransformTranslation();
}

void Rig::reset(const QVector<FBXJoint>& fbxJoints) {
    if (_jointStates.isEmpty()) {
        return;
    }
    for (int i = 0; i < _jointStates.size(); i++) {
        _jointStates[i].setRotationInConstrainedFrame(fbxJoints.at(i).rotation, 0.0f);
    }
}

JointState Rig::getJointState(int jointIndex) const {
    if (jointIndex == -1 || jointIndex >= _jointStates.size()) {
        return JointState();
    }
    // return _jointStates[jointIndex];
    return maybeCauterizeHead(jointIndex);
}

bool Rig::getJointStateRotation(int index, glm::quat& rotation) const {
    if (index == -1 || index >= _jointStates.size()) {
        return false;
    }
    const JointState& state = _jointStates.at(index);
    rotation = state.getRotationInConstrainedFrame();
    return !state.rotationIsDefault(rotation);
}

bool Rig::getVisibleJointState(int index, glm::quat& rotation) const {
    if (index == -1 || index >= _jointStates.size()) {
        return false;
    }
    const JointState& state = _jointStates.at(index);
    rotation = state.getVisibleRotationInConstrainedFrame();
    return !state.rotationIsDefault(rotation);
}

void Rig::clearJointState(int index) {
    if (index != -1 && index < _jointStates.size()) {
        JointState& state = _jointStates[index];
        state.setRotationInConstrainedFrame(glm::quat(), 0.0f);
    }
}

void Rig::clearJointStates() {
    _jointStates.clear();
}

void Rig::clearJointAnimationPriority(int index) {
    if (index != -1 && index < _jointStates.size()) {
        _jointStates[index]._animationPriority = 0.0f;
    }
}

float Rig::getJointAnimatinoPriority(int index) {
    if (index != -1 && index < _jointStates.size()) {
        return _jointStates[index]._animationPriority;
    }
    return 0.0f;
}

void Rig::setJointAnimatinoPriority(int index, float newPriority) {
    if (index != -1 && index < _jointStates.size()) {
        _jointStates[index]._animationPriority = newPriority;
    }
}

void Rig::setJointState(int index, bool valid, const glm::quat& rotation, float priority) {
    if (index != -1 && index < _jointStates.size()) {
        JointState& state = _jointStates[index];
        if (valid) {
            state.setRotationInConstrainedFrame(rotation, priority);
        } else {
            state.restoreRotation(1.0f, priority);
        }
    }
}

void Rig::restoreJointRotation(int index, float fraction, float priority) {
    if (index != -1 && index < _jointStates.size()) {
        _jointStates[index].restoreRotation(fraction, priority);
    }
}

bool Rig::getJointPositionInWorldFrame(int jointIndex, glm::vec3& position,
                                       glm::vec3 translation, glm::quat rotation) const {
    if (jointIndex == -1 || jointIndex >= _jointStates.size()) {
        return false;
    }
    // position is in world-frame
    // position = translation + rotation * _jointStates[jointIndex].getPosition();
    position = translation + rotation * maybeCauterizeHead(jointIndex).getPosition();
    return true;
}

bool Rig::getJointPosition(int jointIndex, glm::vec3& position) const {
    if (jointIndex == -1 || jointIndex >= _jointStates.size()) {
        return false;
    }
    // position is in model-frame
    position = extractTranslation(maybeCauterizeHead(jointIndex).getTransform());
    return true;
}

bool Rig::getJointRotationInWorldFrame(int jointIndex, glm::quat& result, const glm::quat& rotation) const {
    if (jointIndex == -1 || jointIndex >= _jointStates.size()) {
        return false;
    }
    result = rotation * maybeCauterizeHead(jointIndex).getRotation();
    return true;
}

bool Rig::getJointRotation(int jointIndex, glm::quat& rotation) const {
    if (jointIndex == -1 || jointIndex >= _jointStates.size()) {
        return false;
    }
    rotation = maybeCauterizeHead(jointIndex).getRotation();
    return true;
}

bool Rig::getJointCombinedRotation(int jointIndex, glm::quat& result, const glm::quat& rotation) const {
    if (jointIndex == -1 || jointIndex >= _jointStates.size()) {
        return false;
    }
    result = rotation * maybeCauterizeHead(jointIndex).getRotation();
    return true;
}


bool Rig::getVisibleJointPositionInWorldFrame(int jointIndex, glm::vec3& position,
                                              glm::vec3 translation, glm::quat rotation) const {
    if (jointIndex == -1 || jointIndex >= _jointStates.size()) {
        return false;
    }
    // position is in world-frame
    position = translation + rotation * maybeCauterizeHead(jointIndex).getVisiblePosition();
    return true;
}

bool Rig::getVisibleJointRotationInWorldFrame(int jointIndex, glm::quat& result, glm::quat rotation) const {
    if (jointIndex == -1 || jointIndex >= _jointStates.size()) {
        return false;
    }
    result = rotation * maybeCauterizeHead(jointIndex).getVisibleRotation();
    return true;
}

glm::mat4 Rig::getJointTransform(int jointIndex) const {
    if (jointIndex == -1 || jointIndex >= _jointStates.size()) {
        return glm::mat4();
    }
    return maybeCauterizeHead(jointIndex).getTransform();
}

glm::mat4 Rig::getJointVisibleTransform(int jointIndex) const {
    if (jointIndex == -1 || jointIndex >= _jointStates.size()) {
        return glm::mat4();
    }
    return maybeCauterizeHead(jointIndex).getVisibleTransform();
}

<<<<<<< HEAD
void Rig::simulateInternal(float deltaTime, glm::mat4 parentTransform, const glm::vec3& worldPosition, const glm::quat& worldRotation) {
    glm::vec3 front = worldRotation * IDENTITY_FRONT;
    glm::vec3 delta = worldPosition - _lastPosition ;
    float forwardSpeed = glm::dot(delta, front) / deltaTime;
    float rotationalSpeed = glm::angle(front, _lastFront) / deltaTime;
    bool isWalking = std::abs(forwardSpeed) > 0.01f;
    bool isTurning = std::abs(rotationalSpeed) > 0.5f;

    // Crude, until we have blending:
    const float EXPECTED_INTERVAL = 1.0f / 60.0f;
    if (deltaTime >= EXPECTED_INTERVAL) {
=======
void Rig::simulateInternal(float deltaTime, glm::mat4 parentTransform, const glm::vec3& worldPosition, const glm::vec3& worldVelocity, const glm::quat& worldRotation) {
    
    if (_enableRig) {
        glm::vec3 front = worldRotation * IDENTITY_FRONT;
        float forwardSpeed = glm::dot(worldVelocity, front);
        float rotationalSpeed = glm::angle(front, _lastFront) / deltaTime;
        bool isWalking = std::abs(forwardSpeed) > 0.01;
        bool isTurning = std::abs(rotationalSpeed) > 0.5;

        // Crude, until we have blending:
>>>>>>> 1bb734ae
        isTurning = isTurning && !isWalking; // Only one of walk/turn, walk wins.
        isTurning = false; // FIXME
        bool isIdle = !isWalking && !isTurning;
        auto singleRole = [](bool walking, bool turning, bool idling) {
            return walking ? "walk" : (turning ? "turn" : (idling ? "idle" : ""));
        };
        QString toStop = singleRole(_isWalking && !isWalking, _isTurning && !isTurning, _isIdle && !isIdle);
        if (!toStop.isEmpty()) {
            //qCDebug(animation) << "isTurning" << isTurning << "fronts" << front << _lastFront << glm::angle(front, _lastFront) << rotationalSpeed;
            stopAnimationByRole(toStop);
        }
        QString newRole = singleRole(isWalking && !_isWalking, isTurning && !_isTurning, isIdle && !_isIdle);
        if (!newRole.isEmpty()) {
            startAnimationByRole(newRole);
            qCDebug(animation) << deltaTime << ":" << worldVelocity << "." << front << "=> " << forwardSpeed << newRole;
        }
    
        _lastPosition = worldPosition;
        _lastFront = front;
        _isWalking = isWalking;
        _isTurning = isTurning;
        _isIdle = isIdle;
    }

    // update animations
    foreach (const AnimationHandlePointer& handle, _runningAnimations) {
        handle->simulate(deltaTime);
    }

    for (int i = 0; i < _jointStates.size(); i++) {
        updateJointState(i, parentTransform);
    }
    for (int i = 0; i < _jointStates.size(); i++) {
        _jointStates[i].resetTransformChanged();
    }
}

bool Rig::setJointPosition(int jointIndex, const glm::vec3& position, const glm::quat& rotation, bool useRotation,
                           int lastFreeIndex, bool allIntermediatesFree, const glm::vec3& alignment, float priority,
                           const QVector<int>& freeLineage, glm::mat4 parentTransform) {
    if (jointIndex == -1 || _jointStates.isEmpty()) {
        return false;
    }
    if (freeLineage.isEmpty()) {
        return false;
    }
    if (lastFreeIndex == -1) {
        lastFreeIndex = freeLineage.last();
    }

    // this is a cyclic coordinate descent algorithm: see
    // http://www.ryanjuckett.com/programming/animation/21-cyclic-coordinate-descent-in-2d
    const int ITERATION_COUNT = 1;
    glm::vec3 worldAlignment = alignment;
    for (int i = 0; i < ITERATION_COUNT; i++) {
        // first, try to rotate the end effector as close as possible to the target rotation, if any
        glm::quat endRotation;
        if (useRotation) {
            JointState& state = _jointStates[jointIndex];

            state.setRotationInBindFrame(rotation, priority);
            endRotation = state.getRotationInBindFrame();
        }

        // then, we go from the joint upwards, rotating the end as close as possible to the target
        glm::vec3 endPosition = extractTranslation(_jointStates[jointIndex].getTransform());
        for (int j = 1; freeLineage.at(j - 1) != lastFreeIndex; j++) {
            int index = freeLineage.at(j);
            JointState& state = _jointStates[index];
            const FBXJoint& joint = state.getFBXJoint();
            if (!(joint.isFree || allIntermediatesFree)) {
                continue;
            }
            glm::vec3 jointPosition = extractTranslation(state.getTransform());
            glm::vec3 jointVector = endPosition - jointPosition;
            glm::quat oldCombinedRotation = state.getRotation();
            glm::quat combinedDelta;
            float combinedWeight;
            if (useRotation) {
                combinedDelta = safeMix(rotation * glm::inverse(endRotation),
                    rotationBetween(jointVector, position - jointPosition), 0.5f);
                combinedWeight = 2.0f;

            } else {
                combinedDelta = rotationBetween(jointVector, position - jointPosition);
                combinedWeight = 1.0f;
            }
            if (alignment != glm::vec3() && j > 1) {
                jointVector = endPosition - jointPosition;
                glm::vec3 positionSum;
                for (int k = j - 1; k > 0; k--) {
                    int index = freeLineage.at(k);
                    updateJointState(index, parentTransform);
                    positionSum += extractTranslation(_jointStates.at(index).getTransform());
                }
                glm::vec3 projectedCenterOfMass = glm::cross(jointVector,
                    glm::cross(positionSum / (j - 1.0f) - jointPosition, jointVector));
                glm::vec3 projectedAlignment = glm::cross(jointVector, glm::cross(worldAlignment, jointVector));
                const float LENGTH_EPSILON = 0.001f;
                if (glm::length(projectedCenterOfMass) > LENGTH_EPSILON && glm::length(projectedAlignment) > LENGTH_EPSILON) {
                    combinedDelta = safeMix(combinedDelta, rotationBetween(projectedCenterOfMass, projectedAlignment),
                        1.0f / (combinedWeight + 1.0f));
                }
            }
            state.applyRotationDelta(combinedDelta, true, priority);
            glm::quat actualDelta = state.getRotation() * glm::inverse(oldCombinedRotation);
            endPosition = actualDelta * jointVector + jointPosition;
            if (useRotation) {
                endRotation = actualDelta * endRotation;
            }
        }
    }

    // now update the joint states from the top
    for (int j = freeLineage.size() - 1; j >= 0; j--) {
        updateJointState(freeLineage.at(j), parentTransform);
    }

    return true;
}

void Rig::inverseKinematics(int endIndex, glm::vec3 targetPosition, const glm::quat& targetRotation, float priority,
                            const QVector<int>& freeLineage, glm::mat4 parentTransform) {
    // NOTE: targetRotation is from bind- to model-frame

    if (endIndex == -1 || _jointStates.isEmpty()) {
        return;
    }

    if (freeLineage.isEmpty()) {
        return;
    }
    int numFree = freeLineage.size();

    // store and remember topmost parent transform
    glm::mat4 topParentTransform;
    {
        int index = freeLineage.last();
        const JointState& state = _jointStates.at(index);
        const FBXJoint& joint = state.getFBXJoint();
        int parentIndex = joint.parentIndex;
        if (parentIndex == -1) {
            topParentTransform = parentTransform;
        } else {
            topParentTransform = _jointStates[parentIndex].getTransform();
        }
    }

    // this is a cyclic coordinate descent algorithm: see
    // http://www.ryanjuckett.com/programming/animation/21-cyclic-coordinate-descent-in-2d

    // keep track of the position of the end-effector
    JointState& endState = _jointStates[endIndex];
    glm::vec3 endPosition = endState.getPosition();
    float distanceToGo = glm::distance(targetPosition, endPosition);

    const int MAX_ITERATION_COUNT = 2;
    const float ACCEPTABLE_IK_ERROR = 0.005f; // 5mm
    int numIterations = 0;
    do {
        ++numIterations;
        // moving up, rotate each free joint to get endPosition closer to target
        for (int j = 1; j < numFree; j++) {
            int nextIndex = freeLineage.at(j);
            JointState& nextState = _jointStates[nextIndex];
            FBXJoint nextJoint = nextState.getFBXJoint();
            if (! nextJoint.isFree) {
                continue;
            }

            glm::vec3 pivot = nextState.getPosition();
            glm::vec3 leverArm = endPosition - pivot;
            float leverLength = glm::length(leverArm);
            if (leverLength < EPSILON) {
                continue;
            }
            glm::quat deltaRotation = rotationBetween(leverArm, targetPosition - pivot);

            // We want to mix the shortest rotation with one that will pull the system down with gravity
            // so that limbs don't float unrealistically.  To do this we compute a simplified center of mass
            // where each joint has unit mass and we don't bother averaging it because we only need direction.
            if (j > 1) {

                glm::vec3 centerOfMass(0.0f);
                for (int k = 0; k < j; ++k) {
                    int massIndex = freeLineage.at(k);
                    centerOfMass += _jointStates[massIndex].getPosition() - pivot;
                }
                // the gravitational effect is a rotation that tends to align the two cross products
                const glm::vec3 worldAlignment = glm::vec3(0.0f, -1.0f, 0.0f);
                glm::quat gravityDelta = rotationBetween(glm::cross(centerOfMass, leverArm),
                    glm::cross(worldAlignment, leverArm));

                float gravityAngle = glm::angle(gravityDelta);
                const float MIN_GRAVITY_ANGLE = 0.1f;
                float mixFactor = 0.5f;
                if (gravityAngle < MIN_GRAVITY_ANGLE) {
                    // the final rotation is a mix of the two
                    mixFactor = 0.5f * gravityAngle / MIN_GRAVITY_ANGLE;
                }
                deltaRotation = safeMix(deltaRotation, gravityDelta, mixFactor);
            }

            // Apply the rotation, but use mixRotationDelta() which blends a bit of the default pose
            // in the process.  This provides stability to the IK solution for most models.
            glm::quat oldNextRotation = nextState.getRotation();
            float mixFactor = 0.03f;
            nextState.mixRotationDelta(deltaRotation, mixFactor, priority);

            // measure the result of the rotation which may have been modified by
            // blending and constraints
            glm::quat actualDelta = nextState.getRotation() * glm::inverse(oldNextRotation);
            endPosition = pivot + actualDelta * leverArm;
        }

        // recompute transforms from the top down
        glm::mat4 currentParentTransform = topParentTransform;
        for (int j = numFree - 1; j >= 0; --j) {
            JointState& freeState = _jointStates[freeLineage.at(j)];
            freeState.computeTransform(currentParentTransform);
            currentParentTransform = freeState.getTransform();
        }

        // measure our success
        endPosition = endState.getPosition();
        distanceToGo = glm::distance(targetPosition, endPosition);
    } while (numIterations < MAX_ITERATION_COUNT && distanceToGo < ACCEPTABLE_IK_ERROR);

    // set final rotation of the end joint
    endState.setRotationInBindFrame(targetRotation, priority, true);
}

bool Rig::restoreJointPosition(int jointIndex, float fraction, float priority, const QVector<int>& freeLineage) {
    if (jointIndex == -1 || _jointStates.isEmpty()) {
        return false;
    }

    foreach (int index, freeLineage) {
        JointState& state = _jointStates[index];
        state.restoreRotation(fraction, priority);
    }
    return true;
}

float Rig::getLimbLength(int jointIndex, const QVector<int>& freeLineage,
                         const glm::vec3 scale, const QVector<FBXJoint>& fbxJoints) const {
    if (jointIndex == -1 || _jointStates.isEmpty()) {
        return 0.0f;
    }
    float length = 0.0f;
    float lengthScale = (scale.x + scale.y + scale.z) / 3.0f;
    for (int i = freeLineage.size() - 2; i >= 0; i--) {
        length += fbxJoints.at(freeLineage.at(i)).distanceToParent * lengthScale;
    }
    return length;
}

glm::quat Rig::setJointRotationInBindFrame(int jointIndex, const glm::quat& rotation, float priority, bool constrain) {
    glm::quat endRotation;
    if (jointIndex == -1 || _jointStates.isEmpty()) {
        return endRotation;
    }
    JointState& state = _jointStates[jointIndex];
    state.setRotationInBindFrame(rotation, priority, constrain);
    endRotation = state.getRotationInBindFrame();
    return endRotation;
}

glm::vec3 Rig::getJointDefaultTranslationInConstrainedFrame(int jointIndex) {
    if (jointIndex == -1 || _jointStates.isEmpty()) {
        return glm::vec3();
    }
    return maybeCauterizeHead(jointIndex).getDefaultTranslationInConstrainedFrame();
}

glm::quat Rig::setJointRotationInConstrainedFrame(int jointIndex, glm::quat targetRotation, float priority, bool constrain) {
    glm::quat endRotation;
    if (jointIndex == -1 || _jointStates.isEmpty()) {
        return endRotation;
    }
    JointState& state = _jointStates[jointIndex];
    state.setRotationInConstrainedFrame(targetRotation, priority, constrain);
    endRotation = state.getRotationInConstrainedFrame();
    return endRotation;
}

void Rig::updateVisibleJointStates() {
    for (int i = 0; i < _jointStates.size(); i++) {
        _jointStates[i].slaveVisibleTransform();
    }
}

void Rig::setJointTransform(int jointIndex, glm::mat4 newTransform) {
    if (jointIndex == -1 || jointIndex >= _jointStates.size()) {
        return;
    }
    _jointStates[jointIndex].setTransform(newTransform);
}

void Rig::setJointVisibleTransform(int jointIndex, glm::mat4 newTransform) {
    if (jointIndex == -1 || jointIndex >= _jointStates.size()) {
        return;
    }
    _jointStates[jointIndex].setVisibleTransform(newTransform);
}

void Rig::applyJointRotationDelta(int jointIndex, const glm::quat& delta, bool constrain, float priority) {
    if (jointIndex == -1 || _jointStates.isEmpty()) {
        return;
    }
    _jointStates[jointIndex].applyRotationDelta(delta, constrain, priority);
}

glm::quat Rig::getJointDefaultRotationInParentFrame(int jointIndex) {
    if (jointIndex == -1 || _jointStates.isEmpty()) {
        return glm::quat();
    }
    return maybeCauterizeHead(jointIndex).getDefaultRotationInParentFrame();
}

void Rig::initHeadBones() {
    if (_neckJointIndex == -1) {
        return;
    }
    _headBones.clear();
    std::queue<int> q;
    q.push(_neckJointIndex);
    _headBones.push_back(_neckJointIndex);

    // fbxJoints only hold links to parents not children, so we have to do a bit of extra work here.
    while (q.size() > 0) {
        int jointIndex = q.front();
        for (int i = 0; i < _jointStates.size(); i++) {
            const FBXJoint& fbxJoint = _jointStates[i].getFBXJoint();
            if (jointIndex == fbxJoint.parentIndex) {
                _headBones.push_back(i);
                q.push(i);
            }
        }
        q.pop();
    }
}

JointState Rig::maybeCauterizeHead(int jointIndex) const {
    // if (_headBones.contains(jointIndex)) {
    // XXX fix this... make _headBones a hash?  add a flag to JointState?
    if (_neckJointIndex != -1 &&
        _isFirstPerson &&
        std::find(_headBones.begin(), _headBones.end(), jointIndex) != _headBones.end()) {
        glm::vec4 trans = _jointStates[jointIndex].getTransform()[3];
        glm::vec4 zero(0, 0, 0, 0);
        glm::mat4 newXform(zero, zero, zero, trans);
        JointState jointStateCopy = _jointStates[jointIndex];
        jointStateCopy.setTransform(newXform);
        jointStateCopy.setVisibleTransform(newXform);
        return jointStateCopy;
    } else {
        return _jointStates[jointIndex];
    }
}

void Rig::setFirstPerson(bool isFirstPerson) {
    if (_isFirstPerson != isFirstPerson) {
        _isFirstPerson = isFirstPerson;
        _jointsAreDirty = true;
    }
}<|MERGE_RESOLUTION|>--- conflicted
+++ resolved
@@ -341,30 +341,16 @@
     return maybeCauterizeHead(jointIndex).getVisibleTransform();
 }
 
-<<<<<<< HEAD
-void Rig::simulateInternal(float deltaTime, glm::mat4 parentTransform, const glm::vec3& worldPosition, const glm::quat& worldRotation) {
-    glm::vec3 front = worldRotation * IDENTITY_FRONT;
-    glm::vec3 delta = worldPosition - _lastPosition ;
-    float forwardSpeed = glm::dot(delta, front) / deltaTime;
-    float rotationalSpeed = glm::angle(front, _lastFront) / deltaTime;
-    bool isWalking = std::abs(forwardSpeed) > 0.01f;
-    bool isTurning = std::abs(rotationalSpeed) > 0.5f;
-
-    // Crude, until we have blending:
-    const float EXPECTED_INTERVAL = 1.0f / 60.0f;
-    if (deltaTime >= EXPECTED_INTERVAL) {
-=======
 void Rig::simulateInternal(float deltaTime, glm::mat4 parentTransform, const glm::vec3& worldPosition, const glm::vec3& worldVelocity, const glm::quat& worldRotation) {
-    
+
     if (_enableRig) {
         glm::vec3 front = worldRotation * IDENTITY_FRONT;
         float forwardSpeed = glm::dot(worldVelocity, front);
         float rotationalSpeed = glm::angle(front, _lastFront) / deltaTime;
-        bool isWalking = std::abs(forwardSpeed) > 0.01;
-        bool isTurning = std::abs(rotationalSpeed) > 0.5;
+        bool isWalking = std::abs(forwardSpeed) > 0.01f;
+        bool isTurning = std::abs(rotationalSpeed) > 0.5f;
 
         // Crude, until we have blending:
->>>>>>> 1bb734ae
         isTurning = isTurning && !isWalking; // Only one of walk/turn, walk wins.
         isTurning = false; // FIXME
         bool isIdle = !isWalking && !isTurning;
@@ -381,7 +367,7 @@
             startAnimationByRole(newRole);
             qCDebug(animation) << deltaTime << ":" << worldVelocity << "." << front << "=> " << forwardSpeed << newRole;
         }
-    
+
         _lastPosition = worldPosition;
         _lastFront = front;
         _isWalking = isWalking;
