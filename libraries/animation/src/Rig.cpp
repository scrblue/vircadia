//
//  Rig.cpp
//  libraries/animation/src/
//
//  Created by Howard Stearns, Seth Alves, Anthony Thibault, Andrew Meadows on 7/15/15.
//  Copyright (c) 2015 High Fidelity, Inc. All rights reserved.
//
//  Distributed under the Apache License, Version 2.0.
//  See the accompanying file LICENSE or http://www.apache.org/licenses/LICENSE-2.0.html
//

#include <glm/gtx/vector_angle.hpp>
#include <queue>

#include "AnimationHandle.h"
#include "AnimationLogging.h"
#include "Rig.h"

void Rig::HeadParameters::dump() const {
    qCDebug(animation, "HeadParameters =");
    qCDebug(animation, "    leanSideways = %0.5f", leanSideways);
    qCDebug(animation, "    leanForward = %0.5f", leanForward);
    qCDebug(animation, "    torsoTwist = %0.5f", torsoTwist);
    glm::vec3 axis = glm::axis(localHeadOrientation);
    float theta = glm::angle(localHeadOrientation);
    qCDebug(animation, "    localHeadOrientation axis = (%.5f, %.5f, %.5f), theta = %0.5f", axis.x, axis.y, axis.z, theta);
    axis = glm::axis(worldHeadOrientation);
    theta = glm::angle(worldHeadOrientation);
    qCDebug(animation, "    worldHeadOrientation axis = (%.5f, %.5f, %.5f), theta = %0.5f", axis.x, axis.y, axis.z, theta);
    axis = glm::axis(modelRotation);
    theta = glm::angle(modelRotation);
    qCDebug(animation, "    modelRotation axis = (%.5f, %.5f, %.5f), theta = %0.5f", axis.x, axis.y, axis.z, theta);
    qCDebug(animation, "    modelTranslation = (%.5f, %.5f, %.5f)", modelTranslation.x, modelTranslation.y, modelTranslation.z);
    qCDebug(animation, "    eyeLookAt = (%.5f, %.5f, %.5f)", eyeLookAt.x, eyeLookAt.y, eyeLookAt.z);
    qCDebug(animation, "    eyeSaccade = (%.5f, %.5f, %.5f)", eyeSaccade.x, eyeSaccade.y, eyeSaccade.z);
    qCDebug(animation, "    leanJointIndex = %.d", leanJointIndex);
    qCDebug(animation, "    neckJointIndex = %.d", neckJointIndex);
    qCDebug(animation, "    leftEyeJointIndex = %.d", leftEyeJointIndex);
    qCDebug(animation, "    rightEyeJointIndex = %.d", rightEyeJointIndex);
}

void insertSorted(QList<AnimationHandlePointer>& handles, const AnimationHandlePointer& handle) {
    for (QList<AnimationHandlePointer>::iterator it = handles.begin(); it != handles.end(); it++) {
        if (handle->getPriority() > (*it)->getPriority()) {
            handles.insert(it, handle);
            return;
        }
    }
    handles.append(handle);
}

AnimationHandlePointer Rig::createAnimationHandle() {
    AnimationHandlePointer handle(new AnimationHandle(getRigPointer()));
    _animationHandles.append(handle);
    return handle;
}
void Rig::removeAnimationHandle(const AnimationHandlePointer& handle) {
    handle->stop();
    // FIXME? Do we need to also animationHandle->clearJoints()? deleteAnimations(), below, was first written to do so, but did not first stop it.
    _animationHandles.removeOne(handle);
}

void Rig::startAnimation(const QString& url, float fps, float priority,
                              bool loop, bool hold, float firstFrame, float lastFrame, const QStringList& maskedJoints) {
    // This is different than startAnimationByRole, in which we use the existing values if the animation already exists.
    // Here we reuse the animation handle if possible, but in any case, we set the values to those given (or defaulted).
    AnimationHandlePointer handle = nullptr;
    foreach (const AnimationHandlePointer& candidate, _animationHandles) {
        if (candidate->getURL() == url) {
            handle = candidate;
        }
    }
    if (!handle) {
        handle = createAnimationHandle();
        handle->setURL(url);
    }
    handle->setFade(1.0f);     // If you want to fade, use the startAnimationByRole system.
    handle->setFPS(fps);
    handle->setPriority(priority);
    handle->setLoop(loop);
    handle->setHold(hold);
    handle->setFirstFrame(firstFrame);
    handle->setLastFrame(lastFrame);
    handle->setMaskedJoints(maskedJoints);
    handle->start();
}

AnimationHandlePointer Rig::addAnimationByRole(const QString& role, const QString& url, float fps, float priority,
                                               bool loop, bool hold, float firstFrame, float lastFrame, const QStringList& maskedJoints, bool startAutomatically) {
    // check for a configured animation for the role
    //qCDebug(animation) << "addAnimationByRole" << role << url << fps << priority << loop << hold << firstFrame << lastFrame << maskedJoints << startAutomatically;
    foreach (const AnimationHandlePointer& candidate, _animationHandles) {
        if (candidate->getRole() == role) {
            if (startAutomatically) {
                candidate->start();
            }
            return candidate;
        }
    }
    AnimationHandlePointer handle = createAnimationHandle();
    QString standard = "";
    if (url.isEmpty()) {  // Default animations for fight club
        const QString& base = "https://hifi-public.s3.amazonaws.com/ozan/anim/standard_anims/";
        if (role == "walk") {
            standard = base + "walk_fwd.fbx";
         } else if (role == "backup") {
            standard = base + "walk_bwd.fbx";
        } else if (role == "leftTurn") {
            standard = base + "turn_left.fbx";
        } else if (role == "rightTurn") {
            standard = base + "turn_right.fbx";
        } else if (role == "leftStrafe") {
            standard = base + "strafe_left.fbx";
        } else if (role == "rightStrafe") {
            standard = base + "strafe_right.fbx";
        } else if (role == "idle") {
            standard = base + "idle.fbx";
            fps = 25.0f;
        }
        if (!standard.isEmpty()) {
            loop = true;
        }
    }
    handle->setRole(role);
    handle->setURL(url.isEmpty() ? standard : url);
    handle->setFPS(fps);
    handle->setPriority(priority);
    handle->setLoop(loop);
    handle->setHold(hold);
    handle->setFirstFrame(firstFrame);
    handle->setLastFrame(lastFrame);
    handle->setMaskedJoints(maskedJoints);
    if (startAutomatically) {
        handle->start();
    }
    return handle;
}
void Rig::startAnimationByRole(const QString& role, const QString& url, float fps, float priority,
                               bool loop, bool hold, float firstFrame, float lastFrame, const QStringList& maskedJoints) {
    AnimationHandlePointer handle = addAnimationByRole(role, url, fps, priority, loop, hold, firstFrame, lastFrame, maskedJoints, true);
    handle->setFadePerSecond(1.0f); // For now. Could be individualized later.
}

void Rig::stopAnimationByRole(const QString& role) {
    foreach (const AnimationHandlePointer& handle, getRunningAnimations()) {
        if (handle->getRole() == role) {
            handle->setFadePerSecond(-1.0f); // For now. Could be individualized later.
        }
    }
}

void Rig::stopAnimation(const QString& url) {
     foreach (const AnimationHandlePointer& handle, getRunningAnimations()) {
        if (handle->getURL() == url) {
            handle->setFade(0.0f); // right away. Will be remove during updateAnimations, without locking
            handle->setFadePerSecond(-1.0f); // so that the updateAnimation code notices
        }
    }
}

bool Rig::removeRunningAnimation(AnimationHandlePointer animationHandle) {
    return _runningAnimations.removeOne(animationHandle);
}

void Rig::addRunningAnimation(AnimationHandlePointer animationHandle) {
    insertSorted(_runningAnimations, animationHandle);
}

bool Rig::isRunningAnimation(AnimationHandlePointer animationHandle) {
    return _runningAnimations.contains(animationHandle);
}
bool Rig::isRunningRole(const QString& role) {  //obviously, there are more efficient ways to do this
    for (auto animation : _runningAnimations) {
        if ((animation->getRole() == role) && (animation->getFadePerSecond() >= 0.0f)) { // Don't count those being faded out
            return true;
        }
    }
    return false;
}

void Rig::deleteAnimations() {
    for (auto animation : _animationHandles) {
        removeAnimationHandle(animation);
    }
    _animationHandles.clear();
}

<<<<<<< HEAD
float Rig::initJointStates(QVector<JointState> states, glm::mat4 rootTransform,
                           int rootJointIndex,
                           int leftHandJointIndex,
                           int leftElbowJointIndex,
                           int leftShoulderJointIndex,
                           int rightHandJointIndex,
                           int rightElbowJointIndex,
                           int rightShoulderJointIndex) {
=======
void Rig::initJointStates(QVector<JointState> states, glm::mat4 parentTransform,
                          int rootJointIndex,
                          int leftHandJointIndex,
                          int leftElbowJointIndex,
                          int leftShoulderJointIndex,
                          int rightHandJointIndex,
                          int rightElbowJointIndex,
                          int rightShoulderJointIndex) {
>>>>>>> 7b6d267c
    _jointStates = states;

    _rootJointIndex = rootJointIndex;
    _leftHandJointIndex = leftHandJointIndex;
    _leftElbowJointIndex = leftElbowJointIndex;
    _leftShoulderJointIndex = leftShoulderJointIndex;
    _rightHandJointIndex = rightHandJointIndex;
    _rightElbowJointIndex = rightElbowJointIndex;
    _rightShoulderJointIndex = rightShoulderJointIndex;

    initJointTransforms(rootTransform);

    int numStates = _jointStates.size();
    for (int i = 0; i < numStates; ++i) {
        _jointStates[i].buildConstraint();
    }
    for (int i = 0; i < _jointStates.size(); i++) {
        _jointStates[i].slaveVisibleTransform();
    }
}

// We could build and cache a dictionary, too....
// Should we be using .fst mapping instead/also?
int Rig::indexOfJoint(const QString& jointName) {
    for (int i = 0; i < _jointStates.count(); i++) {
        if (_jointStates[i].getName() == jointName) {
            return i;
        }
    }
    return -1;
}


void Rig::initJointTransforms(glm::mat4 rootTransform) {
    // compute model transforms
    int numStates = _jointStates.size();
    for (int i = 0; i < numStates; ++i) {
        JointState& state = _jointStates[i];
        int parentIndex = state.getParentIndex();
        if (parentIndex == -1) {
            state.initTransform(rootTransform);
        } else {
            const JointState& parentState = _jointStates.at(parentIndex);
            state.initTransform(parentState.getTransform());
        }
    }
}

void Rig::clearJointTransformTranslation(int jointIndex) {
    if (jointIndex == -1 || jointIndex >= _jointStates.size()) {
        return;
    }
    _jointStates[jointIndex].clearTransformTranslation();
}

void Rig::reset(const QVector<FBXJoint>& fbxJoints) {
    if (_jointStates.isEmpty()) {
        return;
    }
    for (int i = 0; i < _jointStates.size(); i++) {
        _jointStates[i].setRotationInConstrainedFrame(fbxJoints.at(i).rotation, 0.0f);
    }
}

JointState Rig::getJointState(int jointIndex) const {
    if (jointIndex == -1 || jointIndex >= _jointStates.size()) {
        return JointState();
    }
    return _jointStates[jointIndex];
}

bool Rig::getJointStateRotation(int index, glm::quat& rotation) const {
    if (index == -1 || index >= _jointStates.size()) {
        return false;
    }
    const JointState& state = _jointStates.at(index);
    rotation = state.getRotationInConstrainedFrame();
    return !state.rotationIsDefault(rotation);
}

bool Rig::getVisibleJointState(int index, glm::quat& rotation) const {
    if (index == -1 || index >= _jointStates.size()) {
        return false;
    }
    const JointState& state = _jointStates.at(index);
    rotation = state.getVisibleRotationInConstrainedFrame();
    return !state.rotationIsDefault(rotation);
}

void Rig::clearJointState(int index) {
    if (index != -1 && index < _jointStates.size()) {
        JointState& state = _jointStates[index];
        state.setRotationInConstrainedFrame(glm::quat(), 0.0f);
    }
}

void Rig::clearJointStates() {
    _jointStates.clear();
}

void Rig::clearJointAnimationPriority(int index) {
    if (index != -1 && index < _jointStates.size()) {
        _jointStates[index].setAnimationPriority(0.0f);
    }
}

float Rig::getJointAnimatinoPriority(int index) {
    if (index != -1 && index < _jointStates.size()) {
        return _jointStates[index].getAnimationPriority();
    }
    return 0.0f;
}

void Rig::setJointAnimatinoPriority(int index, float newPriority) {
    if (index != -1 && index < _jointStates.size()) {
        _jointStates[index].setAnimationPriority(newPriority);
    }
}

void Rig::setJointState(int index, bool valid, const glm::quat& rotation, float priority) {
    if (index != -1 && index < _jointStates.size()) {
        JointState& state = _jointStates[index];
        if (valid) {
            state.setRotationInConstrainedFrame(rotation, priority);
        } else {
            state.restoreRotation(1.0f, priority);
        }
    }
}

void Rig::restoreJointRotation(int index, float fraction, float priority) {
    if (index != -1 && index < _jointStates.size()) {
        _jointStates[index].restoreRotation(fraction, priority);
    }
}

bool Rig::getJointPositionInWorldFrame(int jointIndex, glm::vec3& position,
                                       glm::vec3 translation, glm::quat rotation) const {
    if (jointIndex == -1 || jointIndex >= _jointStates.size()) {
        return false;
    }
    // position is in world-frame
    position = translation + rotation * _jointStates[jointIndex].getPosition();
    return true;
}

bool Rig::getJointPosition(int jointIndex, glm::vec3& position) const {
    if (jointIndex == -1 || jointIndex >= _jointStates.size()) {
        return false;
    }
    // position is in model-frame
    position = extractTranslation(_jointStates[jointIndex].getTransform());
    return true;
}

bool Rig::getJointRotationInWorldFrame(int jointIndex, glm::quat& result, const glm::quat& rotation) const {
    if (jointIndex == -1 || jointIndex >= _jointStates.size()) {
        return false;
    }
    result = rotation * _jointStates[jointIndex].getRotation();
    return true;
}

bool Rig::getJointRotation(int jointIndex, glm::quat& rotation) const {
    if (jointIndex == -1 || jointIndex >= _jointStates.size()) {
        return false;
    }
    rotation = _jointStates[jointIndex].getRotation();
    return true;
}

bool Rig::getJointCombinedRotation(int jointIndex, glm::quat& result, const glm::quat& rotation) const {
    if (jointIndex == -1 || jointIndex >= _jointStates.size()) {
        return false;
    }
    result = rotation * _jointStates[jointIndex].getRotation();
    return true;
}


bool Rig::getVisibleJointPositionInWorldFrame(int jointIndex, glm::vec3& position,
                                              glm::vec3 translation, glm::quat rotation) const {
    if (jointIndex == -1 || jointIndex >= _jointStates.size()) {
        return false;
    }
    // position is in world-frame
    position = translation + rotation * _jointStates[jointIndex].getVisiblePosition();
    return true;
}

bool Rig::getVisibleJointRotationInWorldFrame(int jointIndex, glm::quat& result, glm::quat rotation) const {
    if (jointIndex == -1 || jointIndex >= _jointStates.size()) {
        return false;
    }
    result = rotation * _jointStates[jointIndex].getVisibleRotation();
    return true;
}

glm::mat4 Rig::getJointTransform(int jointIndex) const {
    if (jointIndex == -1 || jointIndex >= _jointStates.size()) {
        return glm::mat4();
    }
    return _jointStates[jointIndex].getTransform();
}

glm::mat4 Rig::getJointVisibleTransform(int jointIndex) const {
    if (jointIndex == -1 || jointIndex >= _jointStates.size()) {
        return glm::mat4();
    }
    return _jointStates[jointIndex].getVisibleTransform();
}

void Rig::computeMotionAnimationState(float deltaTime, const glm::vec3& worldPosition, const glm::vec3& worldVelocity, const glm::quat& worldRotation) {
    if (!_enableRig) {
        return;
    }
    bool isMoving = false;
    glm::vec3 front = worldRotation * IDENTITY_FRONT;
    float forwardSpeed = glm::dot(worldVelocity, front);
    float rightLateralSpeed = glm::dot(worldVelocity, worldRotation * IDENTITY_RIGHT);
    float rightTurningSpeed = glm::orientedAngle(front, _lastFront, IDENTITY_UP) / deltaTime;
    auto updateRole = [&](const QString& role, bool isOn) {
        isMoving = isMoving || isOn;
        if (isOn) {
            if (!isRunningRole(role)) {
                qCDebug(animation) << "Rig STARTING" << role;
                startAnimationByRole(role);
            }
        } else {
            if (isRunningRole(role)) {
                qCDebug(animation) << "Rig stopping" << role;
                stopAnimationByRole(role);
            }
        }
    };
    updateRole("walk", forwardSpeed > 0.01f);
    updateRole("backup", forwardSpeed < -0.01f);
    bool isTurning = std::abs(rightTurningSpeed) > 0.5f;
    updateRole("rightTurn", isTurning && (rightTurningSpeed > 0));
    updateRole("leftTurn", isTurning && (rightTurningSpeed < 0));
    bool isStrafing = !isTurning && (std::abs(rightLateralSpeed) > 0.01f);
    updateRole("rightStrafe", isStrafing && (rightLateralSpeed > 0.0f));
    updateRole("leftStrafe", isStrafing && (rightLateralSpeed < 0.0f));
    updateRole("idle", !isMoving); // Must be last, as it makes isMoving bogus.
    _lastFront = front;
    _lastPosition = worldPosition;
}

void Rig::updateAnimations(float deltaTime, glm::mat4 rootTransform) {
    
    // First normalize the fades so that they sum to 1.0.
    // update the fade data in each animation (not normalized as they are an independent propert of animation)
    foreach (const AnimationHandlePointer& handle, _runningAnimations) {
        float fadePerSecond = handle->getFadePerSecond();
        float fade = handle->getFade();
        if (fadePerSecond != 0.0f) {
            fade += fadePerSecond * deltaTime;
            if ((0.0f >= fade) || (fade >= 1.0f)) {
                fade = glm::clamp(fade, 0.0f, 1.0f);
                handle->setFadePerSecond(0.0f);
            }
            handle->setFade(fade);
            if (fade <= 0.0f) { // stop any finished animations now
                handle->setRunning(false, false); // but do not restore joints as it causes a flicker
            }
       }
    }
    // sum the remaining fade data
    float fadeTotal = 0.0f;
    foreach (const AnimationHandlePointer& handle, _runningAnimations) {
        fadeTotal += handle->getFade();
    }
    float fadeSumSoFar = 0.0f;
    foreach (const AnimationHandlePointer& handle, _runningAnimations) {
        handle->setPriority(1.0f);
        // if no fadeTotal, everyone's (typically just one running) is starting at zero. In that case, blend equally.
        float normalizedFade = (fadeTotal != 0.0f) ? (handle->getFade() / fadeTotal) : (1.0f / _runningAnimations.count());
        assert(normalizedFade != 0.0f);
        // simulate() will blend each animation result into the result so far, based on the pairwise mix at at each step.
        // i.e., slerp the 'mix' distance from the result so far towards this iteration's animation result.
        // The formula here for mix is based on the idea that, at each step:
        // fadeSum is to normalizedFade, as (1 - mix) is to mix
        // i.e., fadeSumSoFar/normalizedFade = (1 - mix)/mix
        // Then we solve for mix.
        // Sanity check: For the first animation, fadeSum = 0, and the mix will always be 1.
        // Sanity check: For equal blending, the formula is equivalent to mix = 1 / nAnimationsSoFar++
        float mix = 1.0f / ((fadeSumSoFar / normalizedFade) + 1.0f);
        assert((0.0f <= mix) && (mix <= 1.0f));
        fadeSumSoFar += normalizedFade;
        handle->setMix(mix);
        handle->simulate(deltaTime);
    }
 
    for (int i = 0; i < _jointStates.size(); i++) {
        updateJointState(i, rootTransform);
    }
    for (int i = 0; i < _jointStates.size(); i++) {
        _jointStates[i].resetTransformChanged();
    }
}

bool Rig::setJointPosition(int jointIndex, const glm::vec3& position, const glm::quat& rotation, bool useRotation,
                           int lastFreeIndex, bool allIntermediatesFree, const glm::vec3& alignment, float priority,
                           const QVector<int>& freeLineage, glm::mat4 rootTransform) {
    if (jointIndex == -1 || _jointStates.isEmpty()) {
        return false;
    }
    if (freeLineage.isEmpty()) {
        return false;
    }
    if (lastFreeIndex == -1) {
        lastFreeIndex = freeLineage.last();
    }

    // this is a cyclic coordinate descent algorithm: see
    // http://www.ryanjuckett.com/programming/animation/21-cyclic-coordinate-descent-in-2d
    const int ITERATION_COUNT = 1;
    glm::vec3 worldAlignment = alignment;
    for (int i = 0; i < ITERATION_COUNT; i++) {
        // first, try to rotate the end effector as close as possible to the target rotation, if any
        glm::quat endRotation;
        if (useRotation) {
            JointState& state = _jointStates[jointIndex];

            state.setRotationInBindFrame(rotation, priority);
            endRotation = state.getRotationInBindFrame();
        }

        // then, we go from the joint upwards, rotating the end as close as possible to the target
        glm::vec3 endPosition = extractTranslation(_jointStates[jointIndex].getTransform());
        for (int j = 1; freeLineage.at(j - 1) != lastFreeIndex; j++) {
            int index = freeLineage.at(j);
            JointState& state = _jointStates[index];
            if (!(state.getIsFree() || allIntermediatesFree)) {
                continue;
            }
            glm::vec3 jointPosition = extractTranslation(state.getTransform());
            glm::vec3 jointVector = endPosition - jointPosition;
            glm::quat oldCombinedRotation = state.getRotation();
            glm::quat combinedDelta;
            float combinedWeight;
            if (useRotation) {
                combinedDelta = safeMix(rotation * glm::inverse(endRotation),
                    rotationBetween(jointVector, position - jointPosition), 0.5f);
                combinedWeight = 2.0f;

            } else {
                combinedDelta = rotationBetween(jointVector, position - jointPosition);
                combinedWeight = 1.0f;
            }
            if (alignment != glm::vec3() && j > 1) {
                jointVector = endPosition - jointPosition;
                glm::vec3 positionSum;
                for (int k = j - 1; k > 0; k--) {
                    int index = freeLineage.at(k);
                    updateJointState(index, rootTransform);
                    positionSum += extractTranslation(_jointStates.at(index).getTransform());
                }
                glm::vec3 projectedCenterOfMass = glm::cross(jointVector,
                    glm::cross(positionSum / (j - 1.0f) - jointPosition, jointVector));
                glm::vec3 projectedAlignment = glm::cross(jointVector, glm::cross(worldAlignment, jointVector));
                const float LENGTH_EPSILON = 0.001f;
                if (glm::length(projectedCenterOfMass) > LENGTH_EPSILON && glm::length(projectedAlignment) > LENGTH_EPSILON) {
                    combinedDelta = safeMix(combinedDelta, rotationBetween(projectedCenterOfMass, projectedAlignment),
                        1.0f / (combinedWeight + 1.0f));
                }
            }
            state.applyRotationDelta(combinedDelta, true, priority);
            glm::quat actualDelta = state.getRotation() * glm::inverse(oldCombinedRotation);
            endPosition = actualDelta * jointVector + jointPosition;
            if (useRotation) {
                endRotation = actualDelta * endRotation;
            }
        }
    }

    // now update the joint states from the top
    for (int j = freeLineage.size() - 1; j >= 0; j--) {
        updateJointState(freeLineage.at(j), rootTransform);
    }

    return true;
}

void Rig::inverseKinematics(int endIndex, glm::vec3 targetPosition, const glm::quat& targetRotation, float priority,
                            const QVector<int>& freeLineage, glm::mat4 rootTransform) {
    // NOTE: targetRotation is from in model-frame

    if (endIndex == -1 || _jointStates.isEmpty()) {
        return;
    }

    if (freeLineage.isEmpty()) {
        return;
    }
    int numFree = freeLineage.size();

    // store and remember topmost parent transform
    glm::mat4 topParentTransform;
    {
        int index = freeLineage.last();
        const JointState& state = _jointStates.at(index);
        int parentIndex = state.getParentIndex();
        if (parentIndex == -1) {
            topParentTransform = rootTransform;
        } else {
            topParentTransform = _jointStates[parentIndex].getTransform();
        }
    }

    // relax toward default rotation
    // NOTE: ideally this should use dt and a relaxation timescale to compute how much to relax
    for (int j = 0; j < numFree; j++) {
        int nextIndex = freeLineage.at(j);
        JointState& nextState = _jointStates[nextIndex];
        if (! nextState.getIsFree()) {
            continue;
        }

        // Apply the zero rotationDelta, but use mixRotationDelta() which blends a bit of the default pose
        // in the process.  This provides stability to the IK solution for most models.
        float mixFactor = 0.08f;
        nextState.mixRotationDelta(glm::quat(), mixFactor, priority);
    }

    // this is a cyclic coordinate descent algorithm: see
    // http://www.ryanjuckett.com/programming/animation/21-cyclic-coordinate-descent-in-2d

    // keep track of the position of the end-effector
    JointState& endState = _jointStates[endIndex];
    glm::vec3 endPosition = endState.getPosition();
    float distanceToGo = glm::distance(targetPosition, endPosition);

    const int MAX_ITERATION_COUNT = 3;
    const float ACCEPTABLE_IK_ERROR = 0.005f; // 5mm
    int numIterations = 0;
    do {
        ++numIterations;
        // moving up, rotate each free joint to get endPosition closer to target
        for (int j = 1; j < numFree; j++) {
            int nextIndex = freeLineage.at(j);
            JointState& nextState = _jointStates[nextIndex];
            if (! nextState.getIsFree()) {
                continue;
            }

            glm::vec3 pivot = nextState.getPosition();
            glm::vec3 leverArm = endPosition - pivot;
            float leverLength = glm::length(leverArm);
            if (leverLength < EPSILON) {
                continue;
            }
            glm::quat deltaRotation = rotationBetween(leverArm, targetPosition - pivot);

            // We want to mix the shortest rotation with one that will pull the system down with gravity
            // so that limbs don't float unrealistically.  To do this we compute a simplified center of mass
            // where each joint has unit mass and we don't bother averaging it because we only need direction.
            if (j > 1) {

                glm::vec3 centerOfMass(0.0f);
                for (int k = 0; k < j; ++k) {
                    int massIndex = freeLineage.at(k);
                    centerOfMass += _jointStates[massIndex].getPosition() - pivot;
                }
                // the gravitational effect is a rotation that tends to align the two cross products
                const glm::vec3 worldAlignment = glm::vec3(0.0f, -1.0f, 0.0f);
                glm::quat gravityDelta = rotationBetween(glm::cross(centerOfMass, leverArm),
                    glm::cross(worldAlignment, leverArm));

                float gravityAngle = glm::angle(gravityDelta);
                const float MIN_GRAVITY_ANGLE = 0.1f;
                float mixFactor = 0.1f;
                if (gravityAngle < MIN_GRAVITY_ANGLE) {
                    // the final rotation is a mix of the two
                    mixFactor = 0.5f * gravityAngle / MIN_GRAVITY_ANGLE;
                }
                deltaRotation = safeMix(deltaRotation, gravityDelta, mixFactor);
            }

            // Apply the rotation delta.
            glm::quat oldNextRotation = nextState.getRotation();
            float mixFactor = 0.05f;
            nextState.applyRotationDelta(deltaRotation, mixFactor, priority);

            // measure the result of the rotation which may have been modified by
            // blending and constraints
            glm::quat actualDelta = nextState.getRotation() * glm::inverse(oldNextRotation);
            endPosition = pivot + actualDelta * leverArm;
        }

        // recompute transforms from the top down
        glm::mat4 currentParentTransform = topParentTransform;
        for (int j = numFree - 1; j >= 0; --j) {
            JointState& freeState = _jointStates[freeLineage.at(j)];
            freeState.computeTransform(currentParentTransform);
            currentParentTransform = freeState.getTransform();
        }

        // measure our success
        endPosition = endState.getPosition();
        distanceToGo = glm::distance(targetPosition, endPosition);
    } while (numIterations < MAX_ITERATION_COUNT && distanceToGo > ACCEPTABLE_IK_ERROR);

    // set final rotation of the end joint
    endState.setRotationInModelFrame(targetRotation, priority, true);
}

bool Rig::restoreJointPosition(int jointIndex, float fraction, float priority, const QVector<int>& freeLineage) {
    if (jointIndex == -1 || _jointStates.isEmpty()) {
        return false;
    }

    foreach (int index, freeLineage) {
        JointState& state = _jointStates[index];
        state.restoreRotation(fraction, priority);
    }
    return true;
}

float Rig::getLimbLength(int jointIndex, const QVector<int>& freeLineage,
                         const glm::vec3 scale, const QVector<FBXJoint>& fbxJoints) const {
    if (jointIndex == -1 || _jointStates.isEmpty()) {
        return 0.0f;
    }
    float length = 0.0f;
    float lengthScale = (scale.x + scale.y + scale.z) / 3.0f;
    for (int i = freeLineage.size() - 2; i >= 0; i--) {
        length += fbxJoints.at(freeLineage.at(i)).distanceToParent * lengthScale;
    }
    return length;
}

glm::quat Rig::setJointRotationInBindFrame(int jointIndex, const glm::quat& rotation, float priority, bool constrain) {
    glm::quat endRotation;
    if (jointIndex == -1 || _jointStates.isEmpty()) {
        return endRotation;
    }
    JointState& state = _jointStates[jointIndex];
    state.setRotationInBindFrame(rotation, priority, constrain);
    endRotation = state.getRotationInBindFrame();
    return endRotation;
}

glm::vec3 Rig::getJointDefaultTranslationInConstrainedFrame(int jointIndex) {
    if (jointIndex == -1 || _jointStates.isEmpty()) {
        return glm::vec3();
    }
    return _jointStates[jointIndex].getDefaultTranslationInConstrainedFrame();
}

glm::quat Rig::setJointRotationInConstrainedFrame(int jointIndex, glm::quat targetRotation, float priority, bool constrain, float mix) {
    glm::quat endRotation;
    if (jointIndex == -1 || _jointStates.isEmpty()) {
        return endRotation;
    }
    JointState& state = _jointStates[jointIndex];
    state.setRotationInConstrainedFrame(targetRotation, priority, constrain, mix);
    endRotation = state.getRotationInConstrainedFrame();
    return endRotation;
}

void Rig::updateVisibleJointStates() {
    for (int i = 0; i < _jointStates.size(); i++) {
        _jointStates[i].slaveVisibleTransform();
    }
}

void Rig::setJointTransform(int jointIndex, glm::mat4 newTransform) {
    if (jointIndex == -1 || jointIndex >= _jointStates.size()) {
        return;
    }
    _jointStates[jointIndex].setTransform(newTransform);
}

void Rig::setJointVisibleTransform(int jointIndex, glm::mat4 newTransform) {
    if (jointIndex == -1 || jointIndex >= _jointStates.size()) {
        return;
    }
    _jointStates[jointIndex].setVisibleTransform(newTransform);
}

void Rig::applyJointRotationDelta(int jointIndex, const glm::quat& delta, bool constrain, float priority) {
    if (jointIndex == -1 || _jointStates.isEmpty()) {
        return;
    }
    _jointStates[jointIndex].applyRotationDelta(delta, constrain, priority);
}

glm::quat Rig::getJointDefaultRotationInParentFrame(int jointIndex) {
    if (jointIndex == -1 || _jointStates.isEmpty()) {
        return glm::quat();
    }
    return _jointStates[jointIndex].getDefaultRotationInParentFrame();
}

void Rig::updateFromHeadParameters(const HeadParameters& params) {
    updateLeanJoint(params.leanJointIndex, params.leanSideways, params.leanForward, params.torsoTwist);
    updateNeckJoint(params.neckJointIndex, params.localHeadOrientation, params.leanSideways, params.leanForward, params.torsoTwist);
    updateEyeJoints(params.leftEyeJointIndex, params.rightEyeJointIndex, params.modelTranslation, params.modelRotation,
                    params.worldHeadOrientation, params.eyeLookAt, params.eyeSaccade);
}

void Rig::updateLeanJoint(int index, float leanSideways, float leanForward, float torsoTwist) {
    if (index >= 0 && _jointStates[index].getParentIndex() >= 0) {
        auto& parentState = _jointStates[_jointStates[index].getParentIndex()];

        // get the rotation axes in joint space and use them to adjust the rotation
        glm::vec3 xAxis(1.0f, 0.0f, 0.0f);
        glm::vec3 yAxis(0.0f, 1.0f, 0.0f);
        glm::vec3 zAxis(0.0f, 0.0f, 1.0f);
        glm::quat inverse = glm::inverse(parentState.getRotation() * getJointDefaultRotationInParentFrame(index));
        setJointRotationInConstrainedFrame(index,
                                           glm::angleAxis(- RADIANS_PER_DEGREE * leanSideways, inverse * zAxis) *
                                           glm::angleAxis(- RADIANS_PER_DEGREE * leanForward, inverse * xAxis) *
                                           glm::angleAxis(RADIANS_PER_DEGREE * torsoTwist, inverse * yAxis) *
                                           getJointState(index).getDefaultRotation(), DEFAULT_PRIORITY);
    }
}

void Rig::updateNeckJoint(int index, const glm::quat& localHeadOrientation, float leanSideways, float leanForward, float torsoTwist) {
    if (index >= 0 && _jointStates[index].getParentIndex() >= 0) {
        auto& state = _jointStates[index];
        auto& parentState = _jointStates[state.getParentIndex()];

        // get the rotation axes in joint space and use them to adjust the rotation
        glm::mat3 axes = glm::mat3_cast(glm::quat());
        glm::mat3 inverse = glm::mat3(glm::inverse(parentState.getTransform() *
                                                   glm::translate(getJointDefaultTranslationInConstrainedFrame(index)) *
                                                   state.getPreTransform() * glm::mat4_cast(state.getPreRotation())));
        glm::vec3 pitchYawRoll = safeEulerAngles(localHeadOrientation);
        glm::vec3 lean = glm::radians(glm::vec3(leanForward, torsoTwist, leanSideways));
        pitchYawRoll -= lean;
        setJointRotationInConstrainedFrame(index,
                                           glm::angleAxis(-pitchYawRoll.z, glm::normalize(inverse * axes[2])) *
                                           glm::angleAxis(pitchYawRoll.y, glm::normalize(inverse * axes[1])) *
                                           glm::angleAxis(-pitchYawRoll.x, glm::normalize(inverse * axes[0])) *
                                           state.getDefaultRotation(), DEFAULT_PRIORITY);
    }
}

void Rig::updateEyeJoints(int leftEyeIndex, int rightEyeIndex, const glm::vec3& modelTranslation, const glm::quat& modelRotation,
                          const glm::quat& worldHeadOrientation, const glm::vec3& lookAtSpot, const glm::vec3& saccade) {
    updateEyeJoint(leftEyeIndex, modelTranslation, modelRotation, worldHeadOrientation, lookAtSpot, saccade);
    updateEyeJoint(rightEyeIndex, modelTranslation, modelRotation, worldHeadOrientation, lookAtSpot, saccade);
}
void Rig::updateEyeJoint(int index, const glm::vec3& modelTranslation, const glm::quat& modelRotation, const glm::quat& worldHeadOrientation, const glm::vec3& lookAtSpot, const glm::vec3& saccade) {
    if (index >= 0 && _jointStates[index].getParentIndex() >= 0) {
        auto& state = _jointStates[index];
        auto& parentState = _jointStates[state.getParentIndex()];

        // NOTE: at the moment we do the math in the world-frame, hence the inverse transform is more complex than usual.
        glm::mat4 inverse = glm::inverse(glm::mat4_cast(modelRotation) * parentState.getTransform() *
                                         glm::translate(state.getDefaultTranslationInConstrainedFrame()) *
                                         state.getPreTransform() * glm::mat4_cast(state.getPreRotation() * state.getDefaultRotation()));
        glm::vec3 front = glm::vec3(inverse * glm::vec4(worldHeadOrientation * IDENTITY_FRONT, 0.0f));
        glm::vec3 lookAtDelta = lookAtSpot - modelTranslation;
        glm::vec3 lookAt = glm::vec3(inverse * glm::vec4(lookAtDelta + glm::length(lookAtDelta) * saccade, 1.0f));
        glm::quat between = rotationBetween(front, lookAt);
        const float MAX_ANGLE = 30.0f * RADIANS_PER_DEGREE;
        state.setRotationInConstrainedFrame(glm::angleAxis(glm::clamp(glm::angle(between), -MAX_ANGLE, MAX_ANGLE), glm::axis(between)) *
                                            state.getDefaultRotation(), DEFAULT_PRIORITY);
    }
}<|MERGE_RESOLUTION|>--- conflicted
+++ resolved
@@ -185,17 +185,7 @@
     _animationHandles.clear();
 }
 
-<<<<<<< HEAD
-float Rig::initJointStates(QVector<JointState> states, glm::mat4 rootTransform,
-                           int rootJointIndex,
-                           int leftHandJointIndex,
-                           int leftElbowJointIndex,
-                           int leftShoulderJointIndex,
-                           int rightHandJointIndex,
-                           int rightElbowJointIndex,
-                           int rightShoulderJointIndex) {
-=======
-void Rig::initJointStates(QVector<JointState> states, glm::mat4 parentTransform,
+void Rig::initJointStates(QVector<JointState> states, glm::mat4 rootTransform,
                           int rootJointIndex,
                           int leftHandJointIndex,
                           int leftElbowJointIndex,
@@ -203,7 +193,6 @@
                           int rightHandJointIndex,
                           int rightElbowJointIndex,
                           int rightShoulderJointIndex) {
->>>>>>> 7b6d267c
     _jointStates = states;
 
     _rootJointIndex = rootJointIndex;
