--- conflicted
+++ resolved
@@ -23,7 +23,6 @@
 #include "AnimClip.h"
 #include "IKTarget.h"
 
-<<<<<<< HEAD
 #ifdef NDEBUG
 #define ASSERT(cond)
 #else
@@ -35,7 +34,7 @@
         }                                       \
     } while (0)
 #endif
-=======
+
 /*
 const glm::vec3 DEFAULT_RIGHT_EYE_POS(-0.3f, 1.6f, 0.0f);
 const glm::vec3 DEFAULT_LEFT_EYE_POS(0.3f, 1.6f, 0.0f);
@@ -48,17 +47,6 @@
 const glm::vec3 DEFAULT_LEFT_EYE_POS(0.3f, 1.9f, 0.0f);
 const glm::vec3 DEFAULT_HEAD_POS(0.0f, 1.75f, 0.0f);
 const glm::vec3 DEFAULT_NECK_POS(0.0f, 1.70f, 0.0f);
-
-void insertSorted(QList<AnimationHandlePointer>& handles, const AnimationHandlePointer& handle) {
-    for (QList<AnimationHandlePointer>::iterator it = handles.begin(); it != handles.end(); it++) {
-        if (handle->getPriority() > (*it)->getPriority()) {
-            handles.insert(it, handle);
-            return;
-        }
-    }
-    handles.append(handle);
-}
->>>>>>> 9c29ba2c
 
 void Rig::overrideAnimation(const QString& url, float fps, bool loop, float firstFrame, float lastFrame) {
 
@@ -180,6 +168,7 @@
                           int rightHandJointIndex, int rightElbowJointIndex, int rightShoulderJointIndex) {
 
     _animSkeleton = std::make_shared<AnimSkeleton>(geometry);
+    computeEyesInRootFrame(_animSkeleton->getRelativeBindPoses());
 
     _relativePoses.clear();
     _relativePoses = _animSkeleton->getRelativeBindPoses();
@@ -759,41 +748,15 @@
         {
             clearJointStatePriorities();
 
-<<<<<<< HEAD
             // copy poses into jointStates
             const float PRIORITY = 1.0f;
             for (size_t i = 0; i < _relativePoses.size(); i++) {
                 setJointRotationInConstrainedFrame((int)i, glm::inverse(_animSkeleton->getRelativeBindPose(i).rot) * _relativePoses[i].rot, PRIORITY, 1.0f);
                 setJointTranslation((int)i, true, _relativePoses[i].trans, PRIORITY);
-=======
-        // copy poses into jointStates
-        const float PRIORITY = 1.0f;
-        for (size_t i = 0; i < poses.size(); i++) {
-            setJointRotationInConstrainedFrame((int)i, glm::inverse(_animSkeleton->getRelativeBindPose(i).rot) * poses[i].rot, PRIORITY, 1.0f);
-            setJointTranslation((int)i, true, poses[i].trans, PRIORITY);
-        }
-
-        computeEyesInRootFrame(poses);
-    } else {
-
-        // First normalize the fades so that they sum to 1.0.
-        // update the fade data in each animation (not normalized as they are an independent propert of animation)
-        foreach (const AnimationHandlePointer& handle, _runningAnimations) {
-            float fadePerSecond = handle->getFadePerSecond();
-            float fade = handle->getFade();
-            if (fadePerSecond != 0.0f) {
-                fade += fadePerSecond * deltaTime;
-                if ((0.0f >= fade) || (fade >= 1.0f)) {
-                    fade = glm::clamp(fade, 0.0f, 1.0f);
-                    handle->setFadePerSecond(0.0f);
-                }
-                handle->setFade(fade);
-                if (fade <= 0.0f) { // stop any finished animations now
-                    handle->setRunning(false, false); // but do not restore joints as it causes a flicker
-                }
->>>>>>> 9c29ba2c
             }
         }
+
+        computeEyesInRootFrame(_relativePoses);
     }
 
     setModelOffset(rootTransform);
@@ -1241,23 +1204,7 @@
     }
 }
 
-<<<<<<< HEAD
 void Rig::initAnimGraph(const QUrl& url) {
-=======
-void Rig::makeAnimSkeleton(const FBXGeometry& fbxGeometry) {
-    if (!_animSkeleton) {
-        _animSkeleton = std::make_shared<AnimSkeleton>(fbxGeometry);
-        computeEyesInRootFrame(_animSkeleton->getRelativeBindPoses());
-    }
-}
-
-void Rig::initAnimGraph(const QUrl& url, const FBXGeometry& fbxGeometry) {
-    if (!_enableAnimGraph) {
-        return;
-    }
-
-    makeAnimSkeleton(fbxGeometry);
->>>>>>> 9c29ba2c
 
     // load the anim graph
     _animLoader.reset(new AnimNodeLoader(url));
