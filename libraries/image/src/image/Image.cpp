--- conflicted
+++ resolved
@@ -65,7 +65,6 @@
 }
 
 Image Image::getScaled(glm::uvec2 dstSize, AspectRatioMode ratioMode, TransformationMode transformMode) const {
-<<<<<<< HEAD
     if (_format == Format_PACKED_FLOAT || _format == Format_RGBAF) {
         nvtt::Surface surface;
 
@@ -76,8 +75,8 @@
             glm::vec4* floatPixels = new glm::vec4[getWidth()*getHeight()];
             auto unpackFunc = getHDRUnpackingFunction();
             auto floatDataIt = floatPixels;
-            for (auto lineNb = 0; lineNb < getHeight(); lineNb++) {
-                const glm::uint32* srcPixelIt = reinterpret_cast<const glm::uint32*>(getScanLine(lineNb));
+            for (glm::uint32 lineNb = 0; lineNb < getHeight(); lineNb++) {
+                const glm::uint32* srcPixelIt = reinterpret_cast<const glm::uint32*>(getScanLine((int)lineNb));
                 const glm::uint32* srcPixelEnd = srcPixelIt + getWidth();
 
                 while (srcPixelIt < srcPixelEnd) {
@@ -85,21 +84,6 @@
                     ++srcPixelIt;
                     ++floatDataIt;
                 }
-=======
-    if ((Image::Format)_data.format() == Image::Format_PACKED_FLOAT) {
-        // Start by converting to full float
-        glm::vec4* floatPixels = new glm::vec4[getWidth()*getHeight()];
-        auto unpackFunc = getHDRUnpackingFunction();
-        auto floatDataIt = floatPixels;
-        for (glm::uint32 lineNb = 0; lineNb < getHeight(); lineNb++) {
-            const glm::uint32* srcPixelIt = reinterpret_cast<const glm::uint32*>(getScanLine((int)lineNb));
-            const glm::uint32* srcPixelEnd = srcPixelIt + getWidth();
-
-            while (srcPixelIt < srcPixelEnd) {
-                *floatDataIt = glm::vec4(unpackFunc(*srcPixelIt), 1.0f);
-                ++srcPixelIt;
-                ++floatDataIt;
->>>>>>> 6b876e6a
             }
 
             // Perform filtered resize with NVTT
@@ -117,18 +101,12 @@
         auto srcRedIt = reinterpret_cast<const float*>(surface.channel(0));
         auto srcGreenIt = reinterpret_cast<const float*>(surface.channel(1));
         auto srcBlueIt = reinterpret_cast<const float*>(surface.channel(2));
-<<<<<<< HEAD
         auto srcAlphaIt = reinterpret_cast<const float*>(surface.channel(3));
 
         if (_format == Format_RGBAF) {
             Image output(_dims.x, _dims.y, _format);
             auto dstPixelIt = output._floatData.begin();
             auto dstPixelEnd = output._floatData.end();
-=======
-        for (glm::uint32 lineNb = 0; lineNb < dstSize.y; lineNb++) {
-            glm::uint32* dstPixelIt = reinterpret_cast<glm::uint32*>(resizedImage.scanLine((int)lineNb));
-            glm::uint32* dstPixelEnd = dstPixelIt + dstSize.x;
->>>>>>> 6b876e6a
 
             while (dstPixelIt < dstPixelEnd) {
                 *dstPixelIt = glm::vec4(*srcRedIt, *srcGreenIt, *srcBlueIt, *srcAlphaIt);
@@ -146,8 +124,8 @@
             QImage resizedImage((int)dstSize.x, (int)dstSize.y, (QImage::Format)Image::Format_PACKED_FLOAT);
 
             auto packFunc = getHDRPackingFunction();
-            for (auto lineNb = 0; lineNb < dstSize.y; lineNb++) {
-                glm::uint32* dstPixelIt = reinterpret_cast<glm::uint32*>(resizedImage.scanLine(lineNb));
+            for (glm::uint32 lineNb = 0; lineNb < dstSize.y; lineNb++) {
+                glm::uint32* dstPixelIt = reinterpret_cast<glm::uint32*>(resizedImage.scanLine((int)lineNb));
                 glm::uint32* dstPixelEnd = dstPixelIt + dstSize.x;
 
                 while (dstPixelIt < dstPixelEnd) {
