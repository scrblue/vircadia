//
//  Created by Bradley Austin Davis on 2015-04-04
//  Copyright 2015 High Fidelity, Inc.
//
//  Distributed under the Apache License, Version 2.0.
//  See the accompanying file LICENSE or http://www.apache.org/licenses/LICENSE-2.0.html
//
#pragma once
#ifndef hifi_OffscreenQmlSurface_h
#define hifi_OffscreenQmlSurface_h

#include <atomic>
#include <queue>
#include <map>
#include <functional>

#include <QtCore/QJsonObject>
#include <QtCore/QTimer>
#include <QtCore/QUrl>

#include <GLMHelpers.h>
#include <ThreadHelpers.h>

class QWindow;
class QMyQuickRenderControl;
class OffscreenGLCanvas;
class QOpenGLContext;
class QQmlEngine;
class QQmlContext;
class QQmlComponent;
class QQuickWindow;
class QQuickItem;
class QJSValue;

// GPU resources are typically buffered for one copy being used by the renderer, 
// one copy in flight, and one copy being used by the receiver
#define GPU_RESOURCE_BUFFER_SIZE 3

using QmlContextCallback = std::function<void(QQmlContext*)>;
using QmlContextObjectCallback = std::function<void(QQmlContext*, QQuickItem*)>;

class OffscreenQmlSurface : public QObject {
    Q_OBJECT
    Q_PROPERTY(bool focusText READ isFocusText NOTIFY focusTextChanged)
public:
    static void setSharedContext(QOpenGLContext* context);

    static QmlContextObjectCallback DEFAULT_CONTEXT_CALLBACK;
    static void addWhitelistContextHandler(const std::initializer_list<QUrl>& urls, const QmlContextCallback& callback);
    static void addWhitelistContextHandler(const QUrl& url, const QmlContextCallback& callback) { addWhitelistContextHandler({ { url } }, callback); };

    OffscreenQmlSurface();
    virtual ~OffscreenQmlSurface();

    using MouseTranslator = std::function<QPoint(const QPointF&)>;

    virtual void create();
    void resize(const QSize& size, bool forceResize = false);
    QSize size() const;

<<<<<<< HEAD
    Q_INVOKABLE void createContentFromQml(const QUrl& qmlSource, QQuickItem* parent, const QJSValue& callback);

=======
    // Usable from QML code as QmlSurface.load(url, parent, function(newItem){ ... })
    Q_INVOKABLE void load(const QUrl& qmlSource, QQuickItem* parent, const QJSValue& callback);

    // For C++ use 
>>>>>>> d162e1cf
    Q_INVOKABLE void load(const QUrl& qmlSource, bool createNewContext, const QmlContextObjectCallback& onQmlLoadedCallback = DEFAULT_CONTEXT_CALLBACK);
    Q_INVOKABLE void loadInNewContext(const QUrl& qmlSource, const QmlContextObjectCallback& onQmlLoadedCallback = DEFAULT_CONTEXT_CALLBACK);
    Q_INVOKABLE void load(const QUrl& qmlSource, const QmlContextObjectCallback& onQmlLoadedCallback = DEFAULT_CONTEXT_CALLBACK);
    Q_INVOKABLE void load(const QString& qmlSourceFile, const QmlContextObjectCallback& onQmlLoadedCallback = DEFAULT_CONTEXT_CALLBACK);
<<<<<<< HEAD
=======

>>>>>>> d162e1cf
    void clearCache();
    void setMaxFps(uint8_t maxFps) { _maxFps = maxFps; }
    // Optional values for event handling
    void setProxyWindow(QWindow* window);
    void setMouseTranslator(MouseTranslator mouseTranslator) {
        _mouseTranslator = mouseTranslator;
    }

    bool isFocusText() const { return _focusText; }
    void pause();
    void resume();
    bool isPaused() const;

    QQuickItem* getRootItem();
    QQuickWindow* getWindow();
    QObject* getEventHandler();
    QQmlContext* getSurfaceContext();

    QPointF mapToVirtualScreen(const QPointF& originalPoint, QObject* originalWidget);
    bool eventFilter(QObject* originalDestination, QEvent* event) override;

    void setKeyboardRaised(QObject* object, bool raised, bool numeric = false, bool passwordField = false);
    Q_INVOKABLE void synthesizeKeyPress(QString key, QObject* targetOverride = nullptr);

    using TextureAndFence = std::pair<uint32_t, void*>;
    // Checks to see if a new texture is available.  If one is, the function returns true and 
    // textureAndFence will be populated with the texture ID and a fence which will be signalled 
    // when the texture is safe to read.
    // Returns false if no new texture is available
    bool fetchTexture(TextureAndFence& textureAndFence);

    static std::function<void(uint32_t, void*)> getDiscardLambda();
    static size_t getUsedTextureMemory();

signals:
    void focusObjectChanged(QObject* newFocus);
    void focusTextChanged(bool focusText);

public slots:
    void onAboutToQuit();
    void focusDestroyed(QObject *obj);

    // event bridge
public slots:
    void emitScriptEvent(const QVariant& scriptMessage);
    void emitWebEvent(const QVariant& webMessage);
signals:
    void scriptEventReceived(const QVariant& message);
    void webEventReceived(const QVariant& message);

    // qml event bridge
public slots:
    void sendToQml(const QVariant& message);
signals:
    void fromQml(QVariant message);

protected:
    bool filterEnabled(QObject* originalDestination, QEvent* event) const;
    void setFocusText(bool newFocusText);

private:
    QQmlContext* contextForUrl(const QUrl& url, bool forceNewContext = false);
    static QOpenGLContext* getSharedContext();

<<<<<<< HEAD
    void finishQmlLoad(QQmlComponent* qmlComponent, QQmlContext* qmlContext, QQuickItem* parent, const QmlContextObjectCallback& callbacks);
=======
    QQmlContext* contextForUrl(const QUrl& url, bool forceNewContext = false);
    void loadInternal(const QUrl& qmlSource, bool createNewContext, QQuickItem* parent, const QmlContextObjectCallback& onQmlLoadedCallback);
    void finishQmlLoad(QQmlComponent* qmlComponent, QQmlContext* qmlContext, QQuickItem* parent, const QmlContextObjectCallback& onQmlLoadedCallback);
>>>>>>> d162e1cf
    QPointF mapWindowToUi(const QPointF& sourcePosition, QObject* sourceObject);
    bool allowNewFrame(uint8_t fps);
    void render();
    void cleanup();

private slots:
    void updateQuick();
    void onFocusObjectChanged(QObject* newFocus);

private:
    QQuickWindow* _quickWindow { nullptr };
    QMyQuickRenderControl* _renderControl{ nullptr };
    QQmlContext* _qmlContext { nullptr };
    QQuickItem* _rootItem { nullptr };
    OffscreenGLCanvas* _canvas { nullptr };

    QTimer _updateTimer;
    uint32_t _fbo { 0 };
    uint32_t _depthStencil { 0 };
    uint64_t _lastRenderTime { 0 };
    uvec2 _size;

    // Texture management
    TextureAndFence _latestTextureAndFence { 0, 0 };

    bool _render { false };
    bool _polish { true };
    bool _paused { true };
    bool _focusText { false };
    uint8_t _maxFps { 60 };
    MouseTranslator _mouseTranslator { [](const QPointF& p) { return p.toPoint();  } };
    QWindow* _proxyWindow { nullptr };

    QQuickItem* _currentFocusItem { nullptr };
};

#endif<|MERGE_RESOLUTION|>--- conflicted
+++ resolved
@@ -58,23 +58,15 @@
     void resize(const QSize& size, bool forceResize = false);
     QSize size() const;
 
-<<<<<<< HEAD
-    Q_INVOKABLE void createContentFromQml(const QUrl& qmlSource, QQuickItem* parent, const QJSValue& callback);
-
-=======
     // Usable from QML code as QmlSurface.load(url, parent, function(newItem){ ... })
     Q_INVOKABLE void load(const QUrl& qmlSource, QQuickItem* parent, const QJSValue& callback);
 
     // For C++ use 
->>>>>>> d162e1cf
     Q_INVOKABLE void load(const QUrl& qmlSource, bool createNewContext, const QmlContextObjectCallback& onQmlLoadedCallback = DEFAULT_CONTEXT_CALLBACK);
     Q_INVOKABLE void loadInNewContext(const QUrl& qmlSource, const QmlContextObjectCallback& onQmlLoadedCallback = DEFAULT_CONTEXT_CALLBACK);
     Q_INVOKABLE void load(const QUrl& qmlSource, const QmlContextObjectCallback& onQmlLoadedCallback = DEFAULT_CONTEXT_CALLBACK);
     Q_INVOKABLE void load(const QString& qmlSourceFile, const QmlContextObjectCallback& onQmlLoadedCallback = DEFAULT_CONTEXT_CALLBACK);
-<<<<<<< HEAD
-=======
 
->>>>>>> d162e1cf
     void clearCache();
     void setMaxFps(uint8_t maxFps) { _maxFps = maxFps; }
     // Optional values for event handling
@@ -136,16 +128,11 @@
     void setFocusText(bool newFocusText);
 
 private:
-    QQmlContext* contextForUrl(const QUrl& url, bool forceNewContext = false);
     static QOpenGLContext* getSharedContext();
 
-<<<<<<< HEAD
-    void finishQmlLoad(QQmlComponent* qmlComponent, QQmlContext* qmlContext, QQuickItem* parent, const QmlContextObjectCallback& callbacks);
-=======
     QQmlContext* contextForUrl(const QUrl& url, bool forceNewContext = false);
     void loadInternal(const QUrl& qmlSource, bool createNewContext, QQuickItem* parent, const QmlContextObjectCallback& onQmlLoadedCallback);
     void finishQmlLoad(QQmlComponent* qmlComponent, QQmlContext* qmlContext, QQuickItem* parent, const QmlContextObjectCallback& onQmlLoadedCallback);
->>>>>>> d162e1cf
     QPointF mapWindowToUi(const QPointF& sourcePosition, QObject* sourceObject);
     bool allowNewFrame(uint8_t fps);
     void render();
