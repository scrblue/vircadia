--- conflicted
+++ resolved
@@ -41,18 +41,12 @@
     std::function<bool()> _shouldPickHUDOperator;
     std::function<glm::vec2(const glm::vec3&)> _calculatePos2DFromHUDOperator;
 
-<<<<<<< HEAD
-    std::shared_ptr<PickQuery> findPick(const QUuid& uid) const;
-    QHash<PickQuery::PickType, QHash<QUuid, std::shared_ptr<PickQuery>>> _picks;
-    QHash<QUuid, PickQuery::PickType> _typeMap;
-=======
     std::shared_ptr<PickQuery> findPick(unsigned int uid) const;
     QHash<PickQuery::PickType, QHash<unsigned int, std::shared_ptr<PickQuery>>> _picks;
     QHash<unsigned int, PickQuery::PickType> _typeMap;
     // 0 = invalid
     const unsigned int FIRST_PICK_ID { 1 };
     unsigned int _nextPickID { FIRST_PICK_ID };
->>>>>>> 657a0fb0
 
     PickCacheOptimizer<PickRay> _rayPickCacheOptimizer;
 };
