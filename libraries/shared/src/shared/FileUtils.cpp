//
//  FileUtils.cpp
//  interface/src
//
//  Created by Stojce Slavkovski on 12/23/13.
//  Copyright 2013 High Fidelity, Inc.
//
//  Distributed under the Apache License, Version 2.0.
//  See the accompanying file LICENSE or http://www.apache.org/licenses/LICENSE-2.0.html
//


#include "FileUtils.h"

#include <mutex>

#include <QtCore/QDateTime>
#include <QtCore/QDir>
#include <QtCore/QFileInfo>
#include <QtCore/QProcess>
#include <QtCore/QUrl>
#include <QtCore/QTextStream>
#include <QtCore/QRegularExpression>
#include <QtGui/QDesktopServices>


#include "../SharedLogging.h"

const QStringList& FileUtils::getFileSelectors() {
    static std::once_flag once;
    static QStringList extraSelectors;
    std::call_once(once, [] {

#if defined(Q_OS_ANDROID)
        //extraSelectors << "android_" HIFI_ANDROID_APP;
#endif

#if defined(USE_GLES)
        extraSelectors << "gles";
#endif
<<<<<<< HEAD
#if defined(Q_OS_ANDROID)
        extraSelectors << HIFI_ANDROID_APP;
=======

#ifndef Q_OS_ANDROID
        extraSelectors << "webengine";
>>>>>>> 3ee412fa
#endif
    });
    return extraSelectors;

}

QString FileUtils::selectFile(const QString& path) {
    QFileSelector fileSelector;
    fileSelector.setExtraSelectors(FileUtils::getFileSelectors());
    QString result = fileSelector.select(path);
    if (path != result) {
        qDebug() << "Using" << result << "instead of" << path;
    }
    return result;
}


QString FileUtils::readFile(const QString& filename) {
    QFile file(filename);
    file.open(QFile::Text | QFile::ReadOnly);
    QString result;
    result.append(QTextStream(&file).readAll());
    return result;
}

QStringList FileUtils::readLines(const QString& filename, QString::SplitBehavior splitBehavior) {
    return readFile(filename).split(QRegularExpression("[\\r\\n]"), QString::SkipEmptyParts);
}

void FileUtils::locateFile(const QString& filePath) {

    // adapted from
    // http://stackoverflow.com/questions/3490336/how-to-reveal-in-finder-or-show-in-explorer-with-qt
    // and
    // http://lynxline.com/show-in-finder-show-in-explorer/

    QFileInfo fileInfo(filePath);
    if (!fileInfo.exists()) {
        return;
    }

    bool success = false;
#ifdef Q_OS_MAC
    QStringList args;
    args << "-e";
    args << "tell application \"Finder\"";
    args << "-e";
    args << "activate";
    args << "-e";
    args << "select POSIX file \"" + fileInfo.absoluteFilePath().toUtf8() + "\"";
    args << "-e";
    args << "end tell";
    success = QProcess::startDetached("osascript", args);
#endif

#ifdef Q_OS_WIN

    QStringList args;
    // don't send `select` command switch if `filePath` is folder
    if (!fileInfo.isDir()) {
        args << "/select,";
    }
    args += QDir::toNativeSeparators(fileInfo.absoluteFilePath().toUtf8());
    success = QProcess::startDetached("explorer", args);

#endif

    // fallback, open enclosing folder
    if (!success) {
        const QString folder = fileInfo.path();
        QDesktopServices::openUrl(QUrl::fromLocalFile(folder));
    }
}

QString FileUtils::standardPath(QString subfolder) {
    // standard path
    // Mac: ~/Library/Application Support/Interface
#ifdef Q_OS_ANDROID
    QString path = QStandardPaths::writableLocation(QStandardPaths::CacheLocation);
#else
    QString path = QStandardPaths::writableLocation(QStandardPaths::DataLocation);
#endif
    if (!subfolder.startsWith("/")) {
        subfolder.prepend("/");
    }
    if (!subfolder.endsWith("/")) {
        subfolder.append("/");
    }
    path.append(subfolder);
    QDir logDir(path);
    if (!logDir.exists(path)) {
        logDir.mkpath(path);
    }
    return path;
}

QString FileUtils::replaceDateTimeTokens(const QString& originalPath) {
    // Filter for specific tokens potentially present in the path:
    auto now = QDateTime::currentDateTime();
    QString path = originalPath;
    path.replace("{DATE}", now.date().toString("yyyyMMdd"));
    path.replace("{TIME}", now.time().toString("HHmm"));
    return path;
}


QString FileUtils::computeDocumentPath(const QString& originalPath) {
    // If the filename is relative, turn it into an absolute path relative to the document directory.
    QString path = originalPath;
    QFileInfo originalFileInfo(originalPath);
    if (originalFileInfo.isRelative()) {
        QString docsLocation = QStandardPaths::writableLocation(QStandardPaths::DocumentsLocation);
        path = docsLocation + "/" + originalPath;
    }
    return path;
}

bool FileUtils::canCreateFile(const QString& fullPath) {
    // If the file exists and we can't remove it, fail early
    QFileInfo fileInfo(fullPath);
    if (fileInfo.exists() && !QFile::remove(fullPath)) {
        qDebug(shared) << "unable to overwrite file '" << fullPath << "'";
        return false;
    }

    QString absolutePath = fileInfo.absolutePath();
    QDir dir(absolutePath);
    if (!dir.exists()) {
        if (!dir.mkpath(absolutePath)) {
            qDebug(shared) << "unable to create dir '" << absolutePath << "'";
            return false;
        }
    }
    return true;
}<|MERGE_RESOLUTION|>--- conflicted
+++ resolved
@@ -38,14 +38,9 @@
 #if defined(USE_GLES)
         extraSelectors << "gles";
 #endif
-<<<<<<< HEAD
-#if defined(Q_OS_ANDROID)
-        extraSelectors << HIFI_ANDROID_APP;
-=======
 
 #ifndef Q_OS_ANDROID
         extraSelectors << "webengine";
->>>>>>> 3ee412fa
 #endif
     });
     return extraSelectors;
