--- conflicted
+++ resolved
@@ -29,13 +29,9 @@
 
     //glm::vec3 _point;
     //glm::vec3 _normal;
-<<<<<<< HEAD
-    glm::vec3 _penetration; // depth that bodyA penetrates bodyB
-=======
     float _damping;
     float _elasticity;
     glm::vec3 _penetration; // depth that bodyA is penetrates bodyB
->>>>>>> 2c08254b
     glm::vec3 _addedVelocity;
 };
 
