//
//  NodeList.cpp
//  hifi
//
//  Created by Stephen Birarda on 2/15/13.
//  Copyright (c) 2013 High Fidelity, Inc. All rights reserved.
//

#include <pthread.h>
#include <cstring>
#include <cstdlib>
#include <cstdio>

#include <QtCore/QDebug>
#include <QtNetwork/QHostInfo>

#include "Assignment.h"
#include "HifiSockAddr.h"
#include "Logging.h"
#include "NodeList.h"
#include "NodeTypes.h"
#include "PacketHeaders.h"
#include "SharedUtil.h"
#include "UUID.h"

const char SOLO_NODE_TYPES[2] = {
    NODE_TYPE_AVATAR_MIXER,
    NODE_TYPE_AUDIO_MIXER
};

const QString DEFAULT_DOMAIN_HOSTNAME = "root.highfidelity.io";
const unsigned short DEFAULT_DOMAIN_SERVER_PORT = 40102;

NodeList* NodeList::_sharedInstance = NULL;

NodeList* NodeList::createInstance(char ownerType, unsigned short int socketListenPort) {
    if (!_sharedInstance) {
        _sharedInstance = new NodeList(ownerType, socketListenPort);
        
        // register the SharedNodePointer meta-type for signals/slots
        qRegisterMetaType<SharedNodePointer>();
    } else {
        qDebug("NodeList createInstance called with existing instance.");
    }
    
    return _sharedInstance;
}

NodeList* NodeList::getInstance() {
    if (!_sharedInstance) {
        qDebug("NodeList getInstance called before call to createInstance. Returning NULL pointer.");
    }
    
    return _sharedInstance;
}

NodeList::NodeList(char newOwnerType, unsigned short int newSocketListenPort) :
    _nodeHash(),
    _domainHostname(DEFAULT_DOMAIN_HOSTNAME),
    _domainSockAddr(HifiSockAddr(QHostAddress::Null, DEFAULT_DOMAIN_SERVER_PORT)),
    _nodeSocket(),
    _ownerType(newOwnerType),
    _nodeTypesOfInterest(NULL),
    _ownerUUID(QUuid::createUuid()),
    _numNoReplyDomainCheckIns(0),
    _assignmentServerSocket(),
    _publicSockAddr(),
    _hasCompletedInitialSTUNFailure(false),
    _stunRequestsSinceSuccess(0)
{
    _nodeSocket.bind(QHostAddress::AnyIPv4, newSocketListenPort);
    qDebug() << "NodeList socket is listening on" << _nodeSocket.localPort() << "\n";
}

NodeList::~NodeList() {
    delete _nodeTypesOfInterest;
    
    clear();
}

void NodeList::setDomainHostname(const QString& domainHostname) {
    
    if (domainHostname != _domainHostname) {
        int colonIndex = domainHostname.indexOf(':');
        
        if (colonIndex > 0) {
            // the user has included a custom DS port with the hostname
            
            // the new hostname is everything up to the colon
            _domainHostname = domainHostname.left(colonIndex);
            
            // grab the port by reading the string after the colon
            _domainSockAddr.setPort(atoi(domainHostname.mid(colonIndex + 1, domainHostname.size()).toLocal8Bit().constData()));
            
            qDebug() << "Updated hostname to" << _domainHostname << "and port to" << _domainSockAddr.getPort() << "\n";
            
        } else {
            // no port included with the hostname, simply set the member variable and reset the domain server port to default
            _domainHostname = domainHostname;
            _domainSockAddr.setPort(DEFAULT_DOMAIN_SERVER_PORT);
        }
        
        // clear the NodeList so nodes from this domain are killed
        clear();
        
        // reset our _domainIP to the null address so that a lookup happens on next check in
        _domainSockAddr.setAddress(QHostAddress::Null);
        emit domainChanged(_domainHostname);
    }
}

void NodeList::timePingReply(const HifiSockAddr& nodeAddress, unsigned char *packetData) {
    foreach (const SharedNodePointer& node, _nodeHash) {
        if (node->getPublicSocket() == nodeAddress ||
            node->getLocalSocket() == nodeAddress) {
            
            unsigned char* dataAt = packetData + numBytesForPacketHeader(packetData);
            uint64_t ourOriginalTime = *(uint64_t*)(dataAt);
            dataAt += sizeof(ourOriginalTime);
            uint64_t othersReplyTime = *(uint64_t*)(dataAt);
            uint64_t now = usecTimestampNow();
            int pingTime = now - ourOriginalTime;
            int oneWayFlightTime = pingTime / 2; // half of the ping is our one way flight
            
            // The other node's expected time should be our original time plus the one way flight time
            // anything other than that is clock skew
            uint64_t othersExprectedReply = ourOriginalTime + oneWayFlightTime;
            int clockSkew = othersReplyTime - othersExprectedReply;
            
            node->setPingMs(pingTime / 1000);
            node->setClockSkewUsec(clockSkew);
            
            const bool wantDebug = false;
            if (wantDebug) {
                qDebug() << "PING_REPLY from node " << *node << "\n" <<
                "                     now: " << now << "\n" <<
                "                 ourTime: " << ourOriginalTime << "\n" <<
                "                pingTime: " << pingTime << "\n" <<
                "        oneWayFlightTime: " << oneWayFlightTime << "\n" <<
                "         othersReplyTime: " << othersReplyTime << "\n" <<
                "    othersExprectedReply: " << othersExprectedReply << "\n" <<
                "               clockSkew: " << clockSkew << "\n";
            }
            break;
        }
    }
}

void NodeList::processNodeData(const HifiSockAddr& senderSockAddr, unsigned char* packetData, size_t dataBytes) {
    switch (packetData[0]) {
        case PACKET_TYPE_DOMAIN: {
            // only process the DS if this is our current domain server
            if (_domainSockAddr == senderSockAddr) {
                processDomainServerList(packetData, dataBytes);
            }
            
            break;
        }
        case PACKET_TYPE_PING: {
            // send back a reply
            unsigned char replyPacket[MAX_PACKET_SIZE];
            int replyPacketLength = fillPingReplyPacket(packetData, replyPacket);
            _nodeSocket.writeDatagram((char*)replyPacket, replyPacketLength, 
                            senderSockAddr.getAddress(), senderSockAddr.getPort());
            break;
        }
        case PACKET_TYPE_PING_REPLY: {
            // activate the appropriate socket for this node, if not yet updated
            activateSocketFromNodeCommunication(senderSockAddr);
            
            // set the ping time for this node for stat collection
            timePingReply(senderSockAddr, packetData);
            break;
        }
        case PACKET_TYPE_STUN_RESPONSE: {
            // a STUN packet begins with 00, we've checked the second zero with packetVersionMatch
            // pass it along so it can be processed into our public address and port
            processSTUNResponse(packetData, dataBytes);
            break;
        }
        case PACKET_TYPE_KILL_NODE: {
            processKillNode(packetData, dataBytes);
            break;
        }
    }
}

void NodeList::processBulkNodeData(const HifiSockAddr& senderAddress, unsigned char *packetData, int numTotalBytes) {
    SharedNodePointer bulkSendNode = nodeWithAddress(senderAddress);
    
    // find the avatar mixer in our node list and update the lastRecvTime from it
    if (bulkSendNode) {
        
        bulkSendNode->setLastHeardMicrostamp(usecTimestampNow());
        bulkSendNode->recordBytesReceived(numTotalBytes);
        
        int numBytesPacketHeader = numBytesForPacketHeader(packetData);
        
        unsigned char* startPosition = packetData;
        unsigned char* currentPosition = startPosition + numBytesPacketHeader;
        unsigned char packetHolder[numTotalBytes];
        
        // we've already verified packet version for the bulk packet, so all head data in the packet is also up to date
        populateTypeAndVersion(packetHolder, PACKET_TYPE_HEAD_DATA);
        
        while ((currentPosition - startPosition) < numTotalBytes) {
            
            memcpy(packetHolder + numBytesPacketHeader,
                   currentPosition,
                   numTotalBytes - (currentPosition - startPosition));
            
            QUuid nodeUUID = QUuid::fromRfc4122(QByteArray((char*)currentPosition, NUM_BYTES_RFC4122_UUID));
            SharedNodePointer matchingNode = nodeWithUUID(nodeUUID);
            
            if (!matchingNode) {
                // we're missing this node, we need to add it to the list
                matchingNode = addOrUpdateNode(nodeUUID, NODE_TYPE_AGENT, HifiSockAddr(), HifiSockAddr());
            }
            
            currentPosition += updateNodeWithData(matchingNode.data(),
                                                  HifiSockAddr(),
                                                  packetHolder,
                                                  numTotalBytes - (currentPosition - startPosition));
            
        }
    }    
}

int NodeList::updateNodeWithData(Node *node, const HifiSockAddr& senderSockAddr, unsigned char *packetData, int dataBytes) {
    QMutexLocker(&node->getMutex());
    
    node->setLastHeardMicrostamp(usecTimestampNow());
    
    if (!senderSockAddr.isNull()) {
        activateSocketFromNodeCommunication(senderSockAddr);
    }
    
    if (node->getActiveSocket() || senderSockAddr.isNull()) {
        node->recordBytesReceived(dataBytes);
        
        if (!node->getLinkedData() && linkedDataCreateCallback) {
            linkedDataCreateCallback(node);
        }
        
        int numParsedBytes = node->getLinkedData()->parseData(packetData, dataBytes);
        
        return numParsedBytes;
    } else {
        // we weren't able to match the sender address to the address we have for this node, unlock and don't parse
        return 0;
    }
}

SharedNodePointer NodeList::nodeWithAddress(const HifiSockAddr &senderSockAddr) {
    // naively returns the first node that has a matching active HifiSockAddr
    // note that there can be multiple nodes that have a matching active socket, so this isn't a good way to uniquely identify
    foreach (const SharedNodePointer& node, _nodeHash) {
        if (node->getActiveSocket() && *node->getActiveSocket() == senderSockAddr) {
            return node;
        }
    }
    
    return SharedNodePointer();
}

SharedNodePointer NodeList::nodeWithUUID(const QUuid& nodeUUID) {
    QHash<QUuid, QSharedPointer<Node> >::const_iterator foundIterator = _nodeHash.find(nodeUUID);
    if (foundIterator != _nodeHash.end()) {
        return foundIterator.value();
    } else {
        return SharedNodePointer();
    }
}

void NodeList::clear() {
    qDebug() << "Clearing the NodeList. Deleting all nodes in list.\n";
    
    NodeHash::iterator nodeItem = _nodeHash.begin();
    
    // iterate the nodes in the list
    while (nodeItem != _nodeHash.end()) {
        nodeItem = killNodeAtHashIterator(nodeItem);
    }
}

void NodeList::reset() {
    clear();
    _numNoReplyDomainCheckIns = 0;
    
    delete _nodeTypesOfInterest;
    _nodeTypesOfInterest = NULL;
    
    // refresh the owner UUID
    _ownerUUID = QUuid::createUuid();
}

void NodeList::setNodeTypesOfInterest(const char* nodeTypesOfInterest, int numNodeTypesOfInterest) {
    delete _nodeTypesOfInterest;
    
    _nodeTypesOfInterest = new char[numNodeTypesOfInterest + sizeof(char)];
    memcpy(_nodeTypesOfInterest, nodeTypesOfInterest, numNodeTypesOfInterest);
    _nodeTypesOfInterest[numNodeTypesOfInterest] = '\0';
}

const uint32_t RFC_5389_MAGIC_COOKIE = 0x2112A442;
const int NUM_BYTES_STUN_HEADER = 20;
const int NUM_STUN_REQUESTS_BEFORE_FALLBACK = 5;

void NodeList::sendSTUNRequest() {
    const char STUN_SERVER_HOSTNAME[] = "stun.highfidelity.io";
    const unsigned short STUN_SERVER_PORT = 3478;
    
    unsigned char stunRequestPacket[NUM_BYTES_STUN_HEADER];
    
    int packetIndex = 0;
    
    const uint32_t RFC_5389_MAGIC_COOKIE_NETWORK_ORDER = htonl(RFC_5389_MAGIC_COOKIE);
    
    // leading zeros + message type
    const uint16_t REQUEST_MESSAGE_TYPE = htons(0x0001);
    memcpy(stunRequestPacket + packetIndex, &REQUEST_MESSAGE_TYPE, sizeof(REQUEST_MESSAGE_TYPE));
    packetIndex += sizeof(REQUEST_MESSAGE_TYPE);
    
    // message length (no additional attributes are included)
    uint16_t messageLength = 0;
    memcpy(stunRequestPacket + packetIndex, &messageLength, sizeof(messageLength));
    packetIndex += sizeof(messageLength);
    
    memcpy(stunRequestPacket + packetIndex, &RFC_5389_MAGIC_COOKIE_NETWORK_ORDER, sizeof(RFC_5389_MAGIC_COOKIE_NETWORK_ORDER));
    packetIndex += sizeof(RFC_5389_MAGIC_COOKIE_NETWORK_ORDER);
    
    // transaction ID (random 12-byte unsigned integer)
    const uint NUM_TRANSACTION_ID_BYTES = 12;
    unsigned char transactionID[NUM_TRANSACTION_ID_BYTES];
    loadRandomIdentifier(transactionID, NUM_TRANSACTION_ID_BYTES);
    memcpy(stunRequestPacket + packetIndex, &transactionID, sizeof(transactionID));
    
    // lookup the IP for the STUN server
    static HifiSockAddr stunSockAddr(STUN_SERVER_HOSTNAME, STUN_SERVER_PORT);
    
    if (!_hasCompletedInitialSTUNFailure) {
        qDebug("Sending intial stun request to %s\n", stunSockAddr.getAddress().toString().toLocal8Bit().constData());
    }
    
    _nodeSocket.writeDatagram((char*) stunRequestPacket, sizeof(stunRequestPacket),
                              stunSockAddr.getAddress(), stunSockAddr.getPort());
    
    _stunRequestsSinceSuccess++;
    
    if (_stunRequestsSinceSuccess >= NUM_STUN_REQUESTS_BEFORE_FALLBACK) {
        if (!_hasCompletedInitialSTUNFailure) {
            // if we're here this was the last failed STUN request
            // use our DS as our stun server
            qDebug("Failed to lookup public address via STUN server at %s:%hu. Using DS for STUN.\n",
                   STUN_SERVER_HOSTNAME, STUN_SERVER_PORT);
            
            _hasCompletedInitialSTUNFailure = true;
        }
        
        // reset the public address and port
        // use 0 so the DS knows to act as out STUN server
        _publicSockAddr = HifiSockAddr(QHostAddress(), _nodeSocket.localPort());
    }
}

void NodeList::processSTUNResponse(unsigned char* packetData, size_t dataBytes) {
    // check the cookie to make sure this is actually a STUN response
    // and read the first attribute and make sure it is a XOR_MAPPED_ADDRESS
    const int NUM_BYTES_MESSAGE_TYPE_AND_LENGTH = 4;
    const uint16_t XOR_MAPPED_ADDRESS_TYPE = htons(0x0020);
    
    const uint32_t RFC_5389_MAGIC_COOKIE_NETWORK_ORDER = htonl(RFC_5389_MAGIC_COOKIE);
    
    int attributeStartIndex = NUM_BYTES_STUN_HEADER;
    
    if (memcmp(packetData + NUM_BYTES_MESSAGE_TYPE_AND_LENGTH,
               &RFC_5389_MAGIC_COOKIE_NETWORK_ORDER,
               sizeof(RFC_5389_MAGIC_COOKIE_NETWORK_ORDER)) == 0) {
        
        // enumerate the attributes to find XOR_MAPPED_ADDRESS_TYPE
        while (attributeStartIndex < dataBytes) {
            if (memcmp(packetData + attributeStartIndex, &XOR_MAPPED_ADDRESS_TYPE, sizeof(XOR_MAPPED_ADDRESS_TYPE)) == 0) {
                const int NUM_BYTES_STUN_ATTR_TYPE_AND_LENGTH = 4;
                const int NUM_BYTES_FAMILY_ALIGN = 1;
                const uint8_t IPV4_FAMILY_NETWORK_ORDER = htons(0x01) >> 8;
                
                // reset the number of failed STUN requests since last success
                _stunRequestsSinceSuccess = 0;
                
                int byteIndex = attributeStartIndex +  NUM_BYTES_STUN_ATTR_TYPE_AND_LENGTH + NUM_BYTES_FAMILY_ALIGN;
                
                uint8_t addressFamily = 0;
                memcpy(&addressFamily, packetData + byteIndex, sizeof(addressFamily));
                
                byteIndex += sizeof(addressFamily);
                
                if (addressFamily == IPV4_FAMILY_NETWORK_ORDER) {
                    // grab the X-Port
                    uint16_t xorMappedPort = 0;
                    memcpy(&xorMappedPort, packetData + byteIndex, sizeof(xorMappedPort));
                    
                    uint16_t newPublicPort = ntohs(xorMappedPort) ^ (ntohl(RFC_5389_MAGIC_COOKIE_NETWORK_ORDER) >> 16);
                    
                    byteIndex += sizeof(xorMappedPort);
                    
                    // grab the X-Address
                    uint32_t xorMappedAddress = 0;
                    memcpy(&xorMappedAddress, packetData + byteIndex, sizeof(xorMappedAddress));
                    
                    uint32_t stunAddress = ntohl(xorMappedAddress) ^ ntohl(RFC_5389_MAGIC_COOKIE_NETWORK_ORDER);
                    
                    QHostAddress newPublicAddress = QHostAddress(stunAddress);
                    
                    if (newPublicAddress != _publicSockAddr.getAddress() || newPublicPort != _publicSockAddr.getPort()) {
                        _publicSockAddr = HifiSockAddr(newPublicAddress, newPublicPort);
                        
                        qDebug("New public socket received from STUN server is %s:%hu\n",
                               _publicSockAddr.getAddress().toString().toLocal8Bit().constData(),
                               _publicSockAddr.getPort());
                        
                    }
                    
                    _hasCompletedInitialSTUNFailure = true;
                
                    break;
                }
            } else {
                // push forward attributeStartIndex by the length of this attribute
                const int NUM_BYTES_ATTRIBUTE_TYPE = 2;
                
                uint16_t attributeLength = 0;
                memcpy(&attributeLength, packetData + attributeStartIndex + NUM_BYTES_ATTRIBUTE_TYPE, sizeof(attributeLength));
                attributeLength = ntohs(attributeLength);
                
                attributeStartIndex += NUM_BYTES_MESSAGE_TYPE_AND_LENGTH + attributeLength;
            }
        }
    }
}

void NodeList::killNodeWithUUID(const QUuid& nodeUUID) {
    NodeHash::iterator nodeItemToKill = _nodeHash.find(nodeUUID);
    if (nodeItemToKill != _nodeHash.end()) {
        killNodeAtHashIterator(nodeItemToKill);
    }
}

NodeHash::iterator NodeList::killNodeAtHashIterator(NodeHash::iterator& nodeItemToKill) {
    qDebug() << "Killed" << *nodeItemToKill.value() << "\n";
    emit nodeKilled(nodeItemToKill.value());
    
    return _nodeHash.erase(nodeItemToKill);
}


void NodeList::sendKillNode(const char* nodeTypes, int numNodeTypes) {
    unsigned char packet[MAX_PACKET_SIZE];
    unsigned char* packetPosition = packet;
    
    packetPosition += populateTypeAndVersion(packetPosition, PACKET_TYPE_KILL_NODE);
    
    QByteArray rfcUUID = _ownerUUID.toRfc4122();
    memcpy(packetPosition, rfcUUID.constData(), rfcUUID.size());
    packetPosition += rfcUUID.size();
    
    broadcastToNodes(packet, packetPosition - packet, nodeTypes, numNodeTypes);
}

void NodeList::processKillNode(unsigned char* packetData, size_t dataBytes) {
    // skip the header
    int numBytesPacketHeader = numBytesForPacketHeader(packetData);
    packetData += numBytesPacketHeader;
    dataBytes -= numBytesPacketHeader;
    
    // read the node id
    QUuid nodeUUID = QUuid::fromRfc4122(QByteArray((char*)packetData, NUM_BYTES_RFC4122_UUID));
    
    packetData += NUM_BYTES_RFC4122_UUID;
    dataBytes -= NUM_BYTES_RFC4122_UUID;
    
    // kill the node with this UUID, if it exists
    killNodeWithUUID(nodeUUID);
}

void NodeList::sendDomainServerCheckIn() {
    static bool printedDomainServerIP = false;
    
    //  Lookup the IP address of the domain server if we need to
    if (_domainSockAddr.getAddress().isNull()) {
        qDebug("Looking up DS hostname %s.\n", _domainHostname.toLocal8Bit().constData());
        
        QHostInfo domainServerHostInfo = QHostInfo::fromName(_domainHostname);
        
        for (int i = 0; i < domainServerHostInfo.addresses().size(); i++) {
            if (domainServerHostInfo.addresses()[i].protocol() == QAbstractSocket::IPv4Protocol) {
                _domainSockAddr.setAddress(domainServerHostInfo.addresses()[i]);
                
                qDebug("DS at %s is at %s\n", _domainHostname.toLocal8Bit().constData(),
                       _domainSockAddr.getAddress().toString().toLocal8Bit().constData());
                
                printedDomainServerIP = true;
                
                break;
            }
            
            // if we got here without a break out of the for loop then we failed to lookup the address
            if (i == domainServerHostInfo.addresses().size() - 1) {
                qDebug("Failed domain server lookup\n");
            }
        }
    } else if (!printedDomainServerIP) {
        qDebug("Domain Server IP: %s\n", _domainSockAddr.getAddress().toString().toLocal8Bit().constData());
        printedDomainServerIP = true;
    }
    
    if (_publicSockAddr.isNull() && !_hasCompletedInitialSTUNFailure) {
        // we don't know our public socket and we need to send it to the domain server
        // send a STUN request to figure it out
        sendSTUNRequest();
    } else {
        // construct the DS check in packet if we need to
        int numBytesNodesOfInterest = _nodeTypesOfInterest ? strlen((char*) _nodeTypesOfInterest) : 0;
        
        const int IP_ADDRESS_BYTES = 4;
        
        // check in packet has header, optional UUID, node type, port, IP, node types of interest, null termination
        int numPacketBytes = sizeof(PACKET_TYPE) + sizeof(PACKET_VERSION) + sizeof(NODE_TYPE) +
            NUM_BYTES_RFC4122_UUID + (2 * (sizeof(uint16_t) + IP_ADDRESS_BYTES)) +
            numBytesNodesOfInterest + sizeof(unsigned char);
        
        unsigned char checkInPacket[numPacketBytes];
        unsigned char* packetPosition = checkInPacket;
        
        PACKET_TYPE nodePacketType = (memchr(SOLO_NODE_TYPES, _ownerType, sizeof(SOLO_NODE_TYPES)))
            ? PACKET_TYPE_DOMAIN_REPORT_FOR_DUTY
            : PACKET_TYPE_DOMAIN_LIST_REQUEST;
        
        packetPosition += populateTypeAndVersion(packetPosition, nodePacketType);
        
        *(packetPosition++) = _ownerType;
        
        // send our owner UUID or the null one
        QByteArray rfcOwnerUUID = _ownerUUID.toRfc4122();
        memcpy(packetPosition, rfcOwnerUUID.constData(), rfcOwnerUUID.size());
        packetPosition += rfcOwnerUUID.size();
        
        // pack our public address to send to domain-server
        packetPosition += HifiSockAddr::packSockAddr(checkInPacket + (packetPosition - checkInPacket), _publicSockAddr);
        
        // pack our local address to send to domain-server
        packetPosition += HifiSockAddr::packSockAddr(checkInPacket + (packetPosition - checkInPacket),
                                                     HifiSockAddr(QHostAddress(getHostOrderLocalAddress()),
                                                                  _nodeSocket.localPort()));
        
        // add the number of bytes for node types of interest
        *(packetPosition++) = numBytesNodesOfInterest;
        
        // copy over the bytes for node types of interest, if required
        if (numBytesNodesOfInterest > 0) {
            memcpy(packetPosition,
                   _nodeTypesOfInterest,
                   numBytesNodesOfInterest);
            packetPosition += numBytesNodesOfInterest;
        }
        
        _nodeSocket.writeDatagram((char*) checkInPacket, packetPosition - checkInPacket,
                                  _domainSockAddr.getAddress(), _domainSockAddr.getPort());
        const int NUM_DOMAIN_SERVER_CHECKINS_PER_STUN_REQUEST = 5;
        static unsigned int numDomainCheckins = 0;
        
        // send a STUN request every Nth domain server check in so we update our public socket, if required
        if (numDomainCheckins++ % NUM_DOMAIN_SERVER_CHECKINS_PER_STUN_REQUEST == 0) {
            sendSTUNRequest();
        }
        
        // increment the count of un-replied check-ins
        _numNoReplyDomainCheckIns++;
    }
}

int NodeList::processDomainServerList(unsigned char* packetData, size_t dataBytes) {
    // this is a packet from the domain server, reset the count of un-replied check-ins
    _numNoReplyDomainCheckIns = 0;
    
    int readNodes = 0;

    char nodeType;
    
    // assumes only IPv4 addresses
    HifiSockAddr nodePublicSocket;
    HifiSockAddr nodeLocalSocket;
    
    unsigned char* readPtr = packetData + numBytesForPacketHeader(packetData);
    unsigned char* startPtr = packetData;
    
    while((readPtr - startPtr) < dataBytes - sizeof(uint16_t)) {
        nodeType = *readPtr++;
        QUuid nodeUUID = QUuid::fromRfc4122(QByteArray((char*) readPtr, NUM_BYTES_RFC4122_UUID));
        readPtr += NUM_BYTES_RFC4122_UUID;
    
        readPtr += HifiSockAddr::unpackSockAddr(readPtr, nodePublicSocket);
        readPtr += HifiSockAddr::unpackSockAddr(readPtr, nodeLocalSocket);
        
        // if the public socket address is 0 then it's reachable at the same IP
        // as the domain server
        if (nodePublicSocket.getAddress().isNull()) {
            nodePublicSocket.setAddress(_domainSockAddr.getAddress());
        }
        
        addOrUpdateNode(nodeUUID, nodeType, nodePublicSocket, nodeLocalSocket);
    }
    

    return readNodes;
}

void NodeList::sendAssignment(Assignment& assignment) {
    unsigned char assignmentPacket[MAX_PACKET_SIZE];
    
    PACKET_TYPE assignmentPacketType = assignment.getCommand() == Assignment::CreateCommand
        ? PACKET_TYPE_CREATE_ASSIGNMENT
        : PACKET_TYPE_REQUEST_ASSIGNMENT;
    
    int numHeaderBytes = populateTypeAndVersion(assignmentPacket, assignmentPacketType);
    int numAssignmentBytes = assignment.packToBuffer(assignmentPacket + numHeaderBytes);
    
    static HifiSockAddr DEFAULT_ASSIGNMENT_SOCKET(DEFAULT_ASSIGNMENT_SERVER_HOSTNAME, DEFAULT_DOMAIN_SERVER_PORT);
    
    const HifiSockAddr* assignmentServerSocket = _assignmentServerSocket.isNull()
        ? &DEFAULT_ASSIGNMENT_SOCKET
        : &_assignmentServerSocket;
    
    _nodeSocket.writeDatagram((char*) assignmentPacket, numHeaderBytes + numAssignmentBytes,
                              assignmentServerSocket->getAddress(),
                              assignmentServerSocket->getPort());
}

int NodeList::fillPingPacket(unsigned char* buffer) {
    int numHeaderBytes = populateTypeAndVersion(buffer, PACKET_TYPE_PING);
    uint64_t currentTime = usecTimestampNow();
    memcpy(buffer + numHeaderBytes, &currentTime, sizeof(currentTime));
    return numHeaderBytes + sizeof(currentTime);
}

int NodeList::fillPingReplyPacket(unsigned char* pingBuffer, unsigned char* replyBuffer) {
    int numHeaderBytesOriginal = numBytesForPacketHeader(pingBuffer);
    uint64_t timeFromOriginalPing = *(uint64_t*)(pingBuffer + numHeaderBytesOriginal);

    int numHeaderBytesReply = populateTypeAndVersion(replyBuffer, PACKET_TYPE_PING_REPLY);
    int length = numHeaderBytesReply;
    uint64_t ourReplyTime = usecTimestampNow();

    unsigned char* dataAt = replyBuffer + numHeaderBytesReply;
    memcpy(dataAt, &timeFromOriginalPing, sizeof(timeFromOriginalPing));
    dataAt += sizeof(timeFromOriginalPing);
    length += sizeof(timeFromOriginalPing);

    memcpy(dataAt, &ourReplyTime, sizeof(ourReplyTime));
    dataAt += sizeof(ourReplyTime);
    length += sizeof(ourReplyTime);
    
    return length;
}


void NodeList::pingPublicAndLocalSocketsForInactiveNode(Node* node) {
    unsigned char pingPacket[MAX_PACKET_SIZE];
    int pingPacketLength = fillPingPacket(pingPacket);
    
    // send the ping packet to the local and public sockets for this node
    _nodeSocket.writeDatagram((char*) pingPacket, pingPacketLength,
                              node->getLocalSocket().getAddress(), node->getLocalSocket().getPort());
    _nodeSocket.writeDatagram((char*) pingPacket, pingPacketLength,
                              node->getPublicSocket().getAddress(), node->getPublicSocket().getPort());
}

SharedNodePointer NodeList::addOrUpdateNode(const QUuid& uuid, char nodeType,
                                const HifiSockAddr& publicSocket, const HifiSockAddr& localSocket) {
    NodeHash::iterator matchingNodeItem = _nodeHash.find(uuid);
    
    if (matchingNodeItem == _nodeHash.end()) {
        // we didn't have this node, so add them
        Node* newNode = new Node(uuid, nodeType, publicSocket, localSocket);
        SharedNodePointer newNodeSharedPointer(newNode, &QObject::deleteLater);
        
        _nodeHash.insert(newNode->getUUID(), newNodeSharedPointer);
        
        qDebug() << "Added" << *newNode << "\n";
        
        emit nodeAdded(newNodeSharedPointer);
        
        return newNodeSharedPointer;
    } else {
        SharedNodePointer node = matchingNodeItem.value();
        QMutexLocker(&node->getMutex());
        
        if (node->getType() == NODE_TYPE_AUDIO_MIXER ||
            node->getType() == NODE_TYPE_VOXEL_SERVER ||
            node->getType() == NODE_TYPE_METAVOXEL_SERVER) {
            // until the Audio class also uses our nodeList, we need to update
            // the lastRecvTimeUsecs for the audio mixer so it doesn't get killed and re-added continously
            node->setLastHeardMicrostamp(usecTimestampNow());
        }
        
        // check if we need to change this node's public or local sockets
        if (publicSocket != node->getPublicSocket()) {
            node->setPublicSocket(publicSocket);
            qDebug() << "Public socket change for node" << *node << "\n";
        }
        
        if (localSocket != node->getLocalSocket()) {
            node->setLocalSocket(localSocket);
            qDebug() << "Local socket change for node" << *node << "\n";
        }
        
        // we had this node already, do nothing for now
        return node;
    }    
}

unsigned NodeList::broadcastToNodes(unsigned char* broadcastData, size_t dataBytes, const char* nodeTypes, int numNodeTypes) {
    unsigned n = 0;
    
    foreach (const SharedNodePointer& node, _nodeHash) {
        // only send to the NodeTypes we are asked to send to.
        if (memchr(nodeTypes, node->getType(), numNodeTypes)) {
            if (getNodeActiveSocketOrPing(node.data())) {
                // we know which socket is good for this node, send there
                _nodeSocket.writeDatagram((char*) broadcastData, dataBytes,
                                          node->getActiveSocket()->getAddress(), node->getActiveSocket()->getPort());
                ++n;
            }
        }
    }
    
    return n;
}

void NodeList::pingInactiveNodes() {
    foreach (const SharedNodePointer& node, _nodeHash) {
        if (!node->getActiveSocket()) {
            // we don't have an active link to this node, ping it to set that up
            pingPublicAndLocalSocketsForInactiveNode(node.data());
        }
    }
}

const HifiSockAddr* NodeList::getNodeActiveSocketOrPing(Node* node) {
    if (node->getActiveSocket()) {
        return node->getActiveSocket();
    } else {
        pingPublicAndLocalSocketsForInactiveNode(node);
        return NULL;
    }
}

void NodeList::activateSocketFromNodeCommunication(const HifiSockAddr& nodeAddress) {
    
    foreach (const SharedNodePointer& node, _nodeHash) {
        if (!node->getActiveSocket()) {
            // check both the public and local addresses for each node to see if we find a match
            // prioritize the private address so that we prune erroneous local matches
            if (node->getPublicSocket() ==  nodeAddress) {
                node->activatePublicSocket();
                break;
            } else if (node->getLocalSocket() == nodeAddress) {
                node->activateLocalSocket();
                break;
            }
        }
    }
}

SharedNodePointer NodeList::soloNodeOfType(char nodeType) {
    
    if (memchr(SOLO_NODE_TYPES, nodeType, sizeof(SOLO_NODE_TYPES)) != NULL) {
        foreach (const SharedNodePointer& node, _nodeHash) {
            if (node->getType() == nodeType) {
                return node;
            }
        }
    }
    
    return SharedNodePointer();
}

void NodeList::removeSilentNodes() {
    
    NodeHash::iterator nodeItem = _nodeHash.begin();
    
    while (nodeItem != _nodeHash.end()) {
        SharedNodePointer node = nodeItem.value();
        
        QMutexLocker(&node->getMutex());
        
        if ((usecTimestampNow() - node->getLastHeardMicrostamp()) > NODE_SILENCE_THRESHOLD_USECS) {
            // call our private method to kill this node (removes it and emits the right signal)
            nodeItem = killNodeAtHashIterator(nodeItem);
        } else {
            // we didn't kill this node, push the iterator forwards
            ++nodeItem;
        }
    }
}

const QString QSETTINGS_GROUP_NAME = "NodeList";
const QString DOMAIN_SERVER_SETTING_KEY = "domainServerHostname";

void NodeList::loadData(QSettings *settings) {
    settings->beginGroup(DOMAIN_SERVER_SETTING_KEY);
    
    QString domainServerHostname = settings->value(DOMAIN_SERVER_SETTING_KEY).toString();
    
    if (domainServerHostname.size() > 0) {
        _domainHostname = domainServerHostname;
        emit domainChanged(_domainHostname);
    }
    
    settings->endGroup();
}

void NodeList::saveData(QSettings* settings) {
    settings->beginGroup(DOMAIN_SERVER_SETTING_KEY);
    
    if (_domainHostname != DEFAULT_DOMAIN_HOSTNAME) {
        // the user is using a different hostname, store it
        settings->setValue(DOMAIN_SERVER_SETTING_KEY, QVariant(_domainHostname));
    } else {
        // the user has switched back to default, remove the current setting
        settings->remove(DOMAIN_SERVER_SETTING_KEY);
    }
    
    settings->endGroup();
}

<<<<<<< HEAD
NodeList::iterator NodeList::begin() const {
    Node** nodeBucket = NULL;
    
    for (int i = 0; i < _numNodes; i++) {
        if (i % NODES_PER_BUCKET == 0) {
            nodeBucket =  _nodeBuckets[i / NODES_PER_BUCKET];
        }
        
        if (nodeBucket[i % NODES_PER_BUCKET]->isAlive()) {
            return NodeListIterator(this, i);
        }
    }
    
    // there's no alive node to start from - return the end
    return end();
}

NodeList::iterator NodeList::end() const {
    return NodeListIterator(this, _numNodes);
}

NodeListIterator::NodeListIterator(const NodeList* nodeList, int nodeIndex) :
    _nodeIndex(nodeIndex) {
    _nodeList = nodeList;
}

NodeListIterator& NodeListIterator::operator=(const NodeListIterator& otherValue) {
    _nodeList = otherValue._nodeList;
    _nodeIndex = otherValue._nodeIndex;
    return *this;
}

bool NodeListIterator::operator==(const NodeListIterator &otherValue) {
    return _nodeIndex == otherValue._nodeIndex;
}

bool NodeListIterator::operator!=(const NodeListIterator &otherValue) {
    return !(*this == otherValue);
}

Node& NodeListIterator::operator*() {
    Node** nodeBucket = _nodeList->_nodeBuckets[_nodeIndex / NODES_PER_BUCKET];
    return *nodeBucket[_nodeIndex % NODES_PER_BUCKET];
}

Node* NodeListIterator::operator->() {
    Node** nodeBucket = _nodeList->_nodeBuckets[_nodeIndex / NODES_PER_BUCKET];
    return nodeBucket[_nodeIndex % NODES_PER_BUCKET];
}

NodeListIterator& NodeListIterator::operator++() {
    skipDeadAndStopIncrement();
    return *this;
}

NodeList::iterator NodeListIterator::operator++(int) {
    NodeListIterator newIterator = NodeListIterator(*this);
    skipDeadAndStopIncrement();
    return newIterator;
}

void NodeListIterator::skipDeadAndStopIncrement() {
    while (_nodeIndex != _nodeList->_numNodes) {
        ++_nodeIndex;
        
        if (_nodeIndex == _nodeList->_numNodes) {
            break;
        } else if ((*(*this)).isAlive()) {
            // skip over the dead nodes
            break;
        }
    }
}

void NodeList::addHook(NodeListHook* hook) {
    _hooks.push_back(hook);
}

void NodeList::removeHook(NodeListHook* hook) {
    for (int i = 0; i < _hooks.size(); i++) {
        if (_hooks[i] == hook) {
            _hooks.erase(_hooks.begin() + i);
=======
void NodeList::addDomainListener(DomainChangeListener* listener) {
    _domainListeners.push_back(listener);
    QString domain = _domainHostname.isEmpty() ? _domainSockAddr.getAddress().toString() : _domainHostname;
    listener->domainChanged(domain);
}

void NodeList::removeDomainListener(DomainChangeListener* listener) {
    for (int i = 0; i < _domainListeners.size(); i++) {
        if (_domainListeners[i] == listener) {
            _domainListeners.erase(_domainListeners.begin() + i);
>>>>>>> bd6418d4
            return;
        }
    }
}

<<<<<<< HEAD
void NodeList::notifyHooksOfAddedNode(Node* node) {
    for (int i = 0; i < _hooks.size(); i++) {
        //printf("NodeList::notifyHooksOfAddedNode() i=%d\n", i);
        _hooks[i]->nodeAdded(node);
    }
}

void NodeList::notifyHooksOfKilledNode(Node* node) {
    for (int i = 0; i < _hooks.size(); i++) {
        //printf("NodeList::notifyHooksOfKilledNode() i=%d\n", i);
        _hooks[i]->nodeKilled(node);
=======
void NodeList::notifyDomainChanged() {
    for (int i = 0; i < _domainListeners.size(); i++) {
        _domainListeners[i]->domainChanged(_domainHostname);
>>>>>>> bd6418d4
    }
}<|MERGE_RESOLUTION|>--- conflicted
+++ resolved
@@ -831,124 +831,4 @@
     }
     
     settings->endGroup();
-}
-
-<<<<<<< HEAD
-NodeList::iterator NodeList::begin() const {
-    Node** nodeBucket = NULL;
-    
-    for (int i = 0; i < _numNodes; i++) {
-        if (i % NODES_PER_BUCKET == 0) {
-            nodeBucket =  _nodeBuckets[i / NODES_PER_BUCKET];
-        }
-        
-        if (nodeBucket[i % NODES_PER_BUCKET]->isAlive()) {
-            return NodeListIterator(this, i);
-        }
-    }
-    
-    // there's no alive node to start from - return the end
-    return end();
-}
-
-NodeList::iterator NodeList::end() const {
-    return NodeListIterator(this, _numNodes);
-}
-
-NodeListIterator::NodeListIterator(const NodeList* nodeList, int nodeIndex) :
-    _nodeIndex(nodeIndex) {
-    _nodeList = nodeList;
-}
-
-NodeListIterator& NodeListIterator::operator=(const NodeListIterator& otherValue) {
-    _nodeList = otherValue._nodeList;
-    _nodeIndex = otherValue._nodeIndex;
-    return *this;
-}
-
-bool NodeListIterator::operator==(const NodeListIterator &otherValue) {
-    return _nodeIndex == otherValue._nodeIndex;
-}
-
-bool NodeListIterator::operator!=(const NodeListIterator &otherValue) {
-    return !(*this == otherValue);
-}
-
-Node& NodeListIterator::operator*() {
-    Node** nodeBucket = _nodeList->_nodeBuckets[_nodeIndex / NODES_PER_BUCKET];
-    return *nodeBucket[_nodeIndex % NODES_PER_BUCKET];
-}
-
-Node* NodeListIterator::operator->() {
-    Node** nodeBucket = _nodeList->_nodeBuckets[_nodeIndex / NODES_PER_BUCKET];
-    return nodeBucket[_nodeIndex % NODES_PER_BUCKET];
-}
-
-NodeListIterator& NodeListIterator::operator++() {
-    skipDeadAndStopIncrement();
-    return *this;
-}
-
-NodeList::iterator NodeListIterator::operator++(int) {
-    NodeListIterator newIterator = NodeListIterator(*this);
-    skipDeadAndStopIncrement();
-    return newIterator;
-}
-
-void NodeListIterator::skipDeadAndStopIncrement() {
-    while (_nodeIndex != _nodeList->_numNodes) {
-        ++_nodeIndex;
-        
-        if (_nodeIndex == _nodeList->_numNodes) {
-            break;
-        } else if ((*(*this)).isAlive()) {
-            // skip over the dead nodes
-            break;
-        }
-    }
-}
-
-void NodeList::addHook(NodeListHook* hook) {
-    _hooks.push_back(hook);
-}
-
-void NodeList::removeHook(NodeListHook* hook) {
-    for (int i = 0; i < _hooks.size(); i++) {
-        if (_hooks[i] == hook) {
-            _hooks.erase(_hooks.begin() + i);
-=======
-void NodeList::addDomainListener(DomainChangeListener* listener) {
-    _domainListeners.push_back(listener);
-    QString domain = _domainHostname.isEmpty() ? _domainSockAddr.getAddress().toString() : _domainHostname;
-    listener->domainChanged(domain);
-}
-
-void NodeList::removeDomainListener(DomainChangeListener* listener) {
-    for (int i = 0; i < _domainListeners.size(); i++) {
-        if (_domainListeners[i] == listener) {
-            _domainListeners.erase(_domainListeners.begin() + i);
->>>>>>> bd6418d4
-            return;
-        }
-    }
-}
-
-<<<<<<< HEAD
-void NodeList::notifyHooksOfAddedNode(Node* node) {
-    for (int i = 0; i < _hooks.size(); i++) {
-        //printf("NodeList::notifyHooksOfAddedNode() i=%d\n", i);
-        _hooks[i]->nodeAdded(node);
-    }
-}
-
-void NodeList::notifyHooksOfKilledNode(Node* node) {
-    for (int i = 0; i < _hooks.size(); i++) {
-        //printf("NodeList::notifyHooksOfKilledNode() i=%d\n", i);
-        _hooks[i]->nodeKilled(node);
-=======
-void NodeList::notifyDomainChanged() {
-    for (int i = 0; i < _domainListeners.size(); i++) {
-        _domainListeners[i]->domainChanged(_domainHostname);
->>>>>>> bd6418d4
-    }
 }