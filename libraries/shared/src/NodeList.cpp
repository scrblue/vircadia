--- conflicted
+++ resolved
@@ -500,7 +500,6 @@
         // we don't know our public socket and we need to send it to the domain server
         // send a STUN request to figure it out
         sendSTUNRequest();
-<<<<<<< HEAD
     } else if (!_domainInfo.getIP().isNull()) {
         if (_domainInfo.getRootAuthenticationURL().isEmpty()
             || !_sessionUUID.isNull()
@@ -512,7 +511,7 @@
             QUuid packetUUID = (domainPacketType == PacketTypeDomainListRequest)
                 ? _sessionUUID : _domainInfo.getAssignmentUUID();
             
-            QByteArray domainServerPacket = byteArrayWithPopluatedHeader(domainPacketType, packetUUID);
+            QByteArray domainServerPacket = byteArrayWithPopulatedHeader(domainPacketType, packetUUID);
             QDataStream packetStream(&domainServerPacket, QIODevice::Append);
             
             if (domainPacketType == PacketTypeDomainConnectRequest) {
@@ -550,32 +549,6 @@
             // we have an access token we can use for the authentication server the domain-server requested
             // so ask that server to provide us with information to connect to the domain-server
             requestAuthForDomainServer();
-=======
-    } else if (!_domainSockAddr.getAddress().isNull()) {
-        // construct the DS check in packet if we can
-
-        // check in packet has header, optional UUID, node type, port, IP, node types of interest, null termination
-        QByteArray domainServerPacket = byteArrayWithPopulatedHeader(PacketTypeDomainListRequest);
-        QDataStream packetStream(&domainServerPacket, QIODevice::Append);
-
-        // pack our data to send to the domain-server
-        packetStream << _ownerType << _publicSockAddr
-            << HifiSockAddr(QHostAddress(getHostOrderLocalAddress()), _nodeSocket.localPort())
-            << (quint8) _nodeTypesOfInterest.size();
-        
-        // copy over the bytes for node types of interest, if required
-        foreach (NodeType_t nodeTypeOfInterest, _nodeTypesOfInterest) {
-            packetStream << nodeTypeOfInterest;
-        }
-        
-        _nodeSocket.writeDatagram(domainServerPacket, _domainSockAddr.getAddress(), _domainSockAddr.getPort());
-        const int NUM_DOMAIN_SERVER_CHECKINS_PER_STUN_REQUEST = 5;
-        static unsigned int numDomainCheckins = 0;
-
-        // send a STUN request every Nth domain server check in so we update our public socket, if required
-        if (numDomainCheckins++ % NUM_DOMAIN_SERVER_CHECKINS_PER_STUN_REQUEST == 0) {
-            sendSTUNRequest();
->>>>>>> a12e1ef1
         }
     }
 }
