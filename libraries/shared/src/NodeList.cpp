--- conflicted
+++ resolved
@@ -29,15 +29,9 @@
     NODE_TYPE_VOXEL_SERVER
 };
 
-<<<<<<< HEAD
-char DOMAIN_HOSTNAME[] = "highfidelity.below92.com";
-char DOMAIN_IP[100] = "192.168.1.47";    //  IP Address will be re-set by lookup on startup
-const int DOMAINSERVER_PORT = 40102;
-=======
 const char DEFAULT_DOMAIN_HOSTNAME[MAX_HOSTNAME_BYTES] = "root.highfidelity.io";
 const char DEFAULT_DOMAIN_IP[INET_ADDRSTRLEN] = "";    //  IP Address will be re-set by lookup on startup
 const int DEFAULT_DOMAINSERVER_PORT = 40102;
->>>>>>> d38955aa
 
 bool silentNodeThreadStopFlag = false;
 bool pingUnknownNodeThreadStopFlag = false;
@@ -78,10 +72,6 @@
 NodeList::~NodeList() {
     delete _nodeTypesOfInterest;
     
-<<<<<<< HEAD
-    // delete the nodes in our list
-=======
->>>>>>> d38955aa
     clear();
     
     // stop the spawned threads, if they were started
@@ -256,13 +246,9 @@
         Node** nodeBucket = _nodeBuckets[i / NODES_PER_BUCKET];
         Node* node = nodeBucket[i % NODES_PER_BUCKET];
         
-<<<<<<< HEAD
-        delete node;
-=======
         node->lock();
         delete node;
         
->>>>>>> d38955aa
         node = NULL;
     }
     
