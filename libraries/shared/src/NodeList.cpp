//
//  NodeList.cpp
//  hifi
//
//  Created by Stephen Birarda on 2/15/13.
//  Copyright (c) 2013 High Fidelity, Inc. All rights reserved.
//

#include <pthread.h>
#include <cstring>
#include <cstdlib>
#include <cstdio>

#include <QtCore/QDebug>
#include <QtNetwork/QHostInfo>

#include "Assignment.h"
#include "HifiSockAddr.h"
#include "Logging.h"
#include "NodeList.h"
#include "NodeTypes.h"
#include "PacketHeaders.h"
#include "SharedUtil.h"
#include "UUID.h"

const char SOLO_NODE_TYPES[2] = {
    NODE_TYPE_AVATAR_MIXER,
    NODE_TYPE_AUDIO_MIXER
};

const QString DEFAULT_DOMAIN_HOSTNAME = "root.highfidelity.io";
const unsigned short DEFAULT_DOMAIN_SERVER_PORT = 40102;

NodeList* NodeList::_sharedInstance = NULL;

NodeList* NodeList::createInstance(char ownerType, unsigned short int socketListenPort) {
    if (!_sharedInstance) {
        _sharedInstance = new NodeList(ownerType, socketListenPort);
        
        // register the SharedNodePointer meta-type for signals/slots
        qRegisterMetaType<SharedNodePointer>();
    } else {
        qDebug("NodeList createInstance called with existing instance.");
    }

    return _sharedInstance;
}

NodeList* NodeList::getInstance() {
    if (!_sharedInstance) {
        qDebug("NodeList getInstance called before call to createInstance. Returning NULL pointer.");
    }

    return _sharedInstance;
}

#ifdef WIN32
//warning C4351: new behavior: elements of array 'NodeList::_nodeBuckets' will be default initialized 
// We're disabling this warning because the new behavior which is to initialize the array with 0 is acceptable to us.
#pragma warning(disable:4351) 
#endif


NodeList::NodeList(char newOwnerType, unsigned short int newSocketListenPort) :
    _nodeHash(),
    _domainHostname(DEFAULT_DOMAIN_HOSTNAME),
    _domainSockAddr(HifiSockAddr(QHostAddress::Null, DEFAULT_DOMAIN_SERVER_PORT)),
    _nodeSocket(),
    _ownerType(newOwnerType),
    _nodeTypesOfInterest(NULL),
    _ownerUUID(QUuid::createUuid()),
    _numNoReplyDomainCheckIns(0),
    _assignmentServerSocket(),
    _publicSockAddr(),
    _hasCompletedInitialSTUNFailure(false),
    _stunRequestsSinceSuccess(0)
{
    _nodeSocket.bind(QHostAddress::AnyIPv4, newSocketListenPort);
    qDebug() << "NodeList socket is listening on" << _nodeSocket.localPort();
}

#ifdef WIN32
//warning C4351: new behavior: elements of array 'NodeList::_nodeBuckets' will be default initialized 
#pragma warning(default:4351) 
#endif


NodeList::~NodeList() {
    delete _nodeTypesOfInterest;

    clear();
}

void NodeList::setDomainHostname(const QString& domainHostname) {

    if (domainHostname != _domainHostname) {
        int colonIndex = domainHostname.indexOf(':');

        if (colonIndex > 0) {
            // the user has included a custom DS port with the hostname

            // the new hostname is everything up to the colon
            _domainHostname = domainHostname.left(colonIndex);

            // grab the port by reading the string after the colon
            _domainSockAddr.setPort(atoi(domainHostname.mid(colonIndex + 1, domainHostname.size()).toLocal8Bit().constData()));
<<<<<<< HEAD

            qDebug() << "Updated hostname to" << _domainHostname << "and port to" << _domainSockAddr.getPort() << "\n";

=======
            
            qDebug() << "Updated hostname to" << _domainHostname << "and port to" << _domainSockAddr.getPort();
            
>>>>>>> 83257539
        } else {
            // no port included with the hostname, simply set the member variable and reset the domain server port to default
            _domainHostname = domainHostname;
            _domainSockAddr.setPort(DEFAULT_DOMAIN_SERVER_PORT);
        }

        // clear the NodeList so nodes from this domain are killed
        clear();

        // reset our _domainIP to the null address so that a lookup happens on next check in
        _domainSockAddr.setAddress(QHostAddress::Null);
        emit domainChanged(_domainHostname);
    }
}

void NodeList::timePingReply(const HifiSockAddr& nodeAddress, unsigned char *packetData) {
    foreach (const SharedNodePointer& node, _nodeHash) {
        if (node->getPublicSocket() == nodeAddress ||
            node->getLocalSocket() == nodeAddress) {
            
            unsigned char* dataAt = packetData + numBytesForPacketHeader(packetData);
            uint64_t ourOriginalTime = *(uint64_t*)(dataAt);
            dataAt += sizeof(ourOriginalTime);
            uint64_t othersReplyTime = *(uint64_t*)(dataAt);
            uint64_t now = usecTimestampNow();
            int pingTime = now - ourOriginalTime;
            int oneWayFlightTime = pingTime / 2; // half of the ping is our one way flight

            // The other node's expected time should be our original time plus the one way flight time
            // anything other than that is clock skew
            uint64_t othersExprectedReply = ourOriginalTime + oneWayFlightTime;
            int clockSkew = othersReplyTime - othersExprectedReply;

            node->setPingMs(pingTime / 1000);
            node->setClockSkewUsec(clockSkew);

            const bool wantDebug = false;
            if (wantDebug) {
                qDebug() << "PING_REPLY from node " << *node << "\n" <<
                    "                     now: " << now << "\n" <<
                    "                 ourTime: " << ourOriginalTime << "\n" <<
                    "                pingTime: " << pingTime << "\n" <<
                    "        oneWayFlightTime: " << oneWayFlightTime << "\n" <<
                    "         othersReplyTime: " << othersReplyTime << "\n" <<
                    "    othersExprectedReply: " << othersExprectedReply << "\n" <<
                    "               clockSkew: " << clockSkew;
            }
            break;
        }
    }
}

void NodeList::processNodeData(const HifiSockAddr& senderSockAddr, unsigned char* packetData, size_t dataBytes) {
    switch (packetData[0]) {
        case PACKET_TYPE_DOMAIN: {
            // only process the DS if this is our current domain server
            if (_domainSockAddr == senderSockAddr) {
                processDomainServerList(packetData, dataBytes);
            }

            break;
        }
        case PACKET_TYPE_PING: {
            // send back a reply
            unsigned char replyPacket[MAX_PACKET_SIZE];
            int replyPacketLength = fillPingReplyPacket(packetData, replyPacket);
            _nodeSocket.writeDatagram((char*)replyPacket, replyPacketLength,
                            senderSockAddr.getAddress(), senderSockAddr.getPort());
            break;
        }
        case PACKET_TYPE_PING_REPLY: {
            // activate the appropriate socket for this node, if not yet updated
            activateSocketFromNodeCommunication(senderSockAddr);

            // set the ping time for this node for stat collection
            timePingReply(senderSockAddr, packetData);
            break;
        }
        case PACKET_TYPE_STUN_RESPONSE: {
            // a STUN packet begins with 00, we've checked the second zero with packetVersionMatch
            // pass it along so it can be processed into our public address and port
            processSTUNResponse(packetData, dataBytes);
            break;
        }
        case PACKET_TYPE_KILL_NODE: {
            processKillNode(packetData, dataBytes);
            break;
        }
    }
}

void NodeList::processBulkNodeData(const HifiSockAddr& senderAddress, unsigned char *packetData, int numTotalBytes) {
<<<<<<< HEAD

=======
    SharedNodePointer bulkSendNode = nodeWithAddress(senderAddress);
    
>>>>>>> 83257539
    // find the avatar mixer in our node list and update the lastRecvTime from it
    if (bulkSendNode) {

        bulkSendNode->setLastHeardMicrostamp(usecTimestampNow());
        bulkSendNode->recordBytesReceived(numTotalBytes);

        int numBytesPacketHeader = numBytesForPacketHeader(packetData);

        unsigned char* startPosition = packetData;
        unsigned char* currentPosition = startPosition + numBytesPacketHeader;
        unsigned char* packetHolder = new unsigned char[numTotalBytes];

        // we've already verified packet version for the bulk packet, so all head data in the packet is also up to date
        populateTypeAndVersion(packetHolder, PACKET_TYPE_HEAD_DATA);

        while ((currentPosition - startPosition) < numTotalBytes) {

            memcpy(packetHolder + numBytesPacketHeader,
                   currentPosition,
                   numTotalBytes - (currentPosition - startPosition));

            QUuid nodeUUID = QUuid::fromRfc4122(QByteArray((char*)currentPosition, NUM_BYTES_RFC4122_UUID));
<<<<<<< HEAD
            Node* matchingNode = nodeWithUUID(nodeUUID);

=======
            SharedNodePointer matchingNode = nodeWithUUID(nodeUUID);
            
>>>>>>> 83257539
            if (!matchingNode) {
                // we're missing this node, we need to add it to the list
                matchingNode = addOrUpdateNode(nodeUUID, NODE_TYPE_AGENT, HifiSockAddr(), HifiSockAddr());
            }
<<<<<<< HEAD

            currentPosition += updateNodeWithData(matchingNode,
=======
            
            currentPosition += updateNodeWithData(matchingNode.data(),
>>>>>>> 83257539
                                                  HifiSockAddr(),
                                                  packetHolder,
                                                  numTotalBytes - (currentPosition - startPosition));

        }

        delete[] packetHolder;
    }
}

int NodeList::updateNodeWithData(Node *node, const HifiSockAddr& senderSockAddr, unsigned char *packetData, int dataBytes) {
<<<<<<< HEAD
    node->lock();

=======
    QMutexLocker(&node->getMutex());
    
>>>>>>> 83257539
    node->setLastHeardMicrostamp(usecTimestampNow());

    if (!senderSockAddr.isNull()) {
        activateSocketFromNodeCommunication(senderSockAddr);
    }

    if (node->getActiveSocket() || senderSockAddr.isNull()) {
        node->recordBytesReceived(dataBytes);

        if (!node->getLinkedData() && linkedDataCreateCallback) {
            linkedDataCreateCallback(node);
        }

        int numParsedBytes = node->getLinkedData()->parseData(packetData, dataBytes);
<<<<<<< HEAD

        node->unlock();

=======
        
>>>>>>> 83257539
        return numParsedBytes;
    } else {
        // we weren't able to match the sender address to the address we have for this node, unlock and don't parse
        return 0;
    }
}

SharedNodePointer NodeList::nodeWithAddress(const HifiSockAddr &senderSockAddr) {
    // naively returns the first node that has a matching active HifiSockAddr
    // note that there can be multiple nodes that have a matching active socket, so this isn't a good way to uniquely identify
    foreach (const SharedNodePointer& node, _nodeHash) {
        if (node->getActiveSocket() && *node->getActiveSocket() == senderSockAddr) {
            return node;
        }
    }
<<<<<<< HEAD

    return NULL;
}

Node* NodeList::nodeWithUUID(const QUuid& nodeUUID) {
    for(NodeList::iterator node = begin(); node != end(); node++) {
        if (node->getUUID() == nodeUUID) {
            return &(*node);
        }
    }

    return NULL;
}

int NodeList::getNumAliveNodes() const {
    int numAliveNodes = 0;

    for (NodeList::iterator node = begin(); node != end(); node++) {
        if (node->isAlive()) {
            ++numAliveNodes;
        }
    }

    return numAliveNodes;
}

void NodeList::clear() {
    qDebug() << "Clearing the NodeList. Deleting all nodes in list.\n";

    // delete all of the nodes in the list, set the pointers back to NULL and the number of nodes to 0
    for (int i = 0; i < _numNodes; i++) {
        Node** nodeBucket = _nodeBuckets[i / NODES_PER_BUCKET];
        Node* node = nodeBucket[i % NODES_PER_BUCKET];

        node->lock();
        notifyHooksOfKilledNode(&*node);

        delete node;
    }

    _numNodes = 0;
=======
    
    return SharedNodePointer();
}

SharedNodePointer NodeList::nodeWithUUID(const QUuid& nodeUUID) {
    QHash<QUuid, QSharedPointer<Node> >::const_iterator foundIterator = _nodeHash.find(nodeUUID);
    if (foundIterator != _nodeHash.end()) {
        return foundIterator.value();
    } else {
        return SharedNodePointer();
    }
}

void NodeList::clear() {
    qDebug() << "Clearing the NodeList. Deleting all nodes in list.";
    
    NodeHash::iterator nodeItem = _nodeHash.begin();
    
    // iterate the nodes in the list
    while (nodeItem != _nodeHash.end()) {
        nodeItem = killNodeAtHashIterator(nodeItem);
    }
>>>>>>> 83257539
}

void NodeList::reset() {
    clear();
    _numNoReplyDomainCheckIns = 0;

    delete _nodeTypesOfInterest;
    _nodeTypesOfInterest = NULL;

    // refresh the owner UUID
    _ownerUUID = QUuid::createUuid();
}

void NodeList::setNodeTypesOfInterest(const char* nodeTypesOfInterest, int numNodeTypesOfInterest) {
    delete _nodeTypesOfInterest;

    _nodeTypesOfInterest = new char[numNodeTypesOfInterest + sizeof(char)];
    memcpy(_nodeTypesOfInterest, nodeTypesOfInterest, numNodeTypesOfInterest);
    _nodeTypesOfInterest[numNodeTypesOfInterest] = '\0';
}

const uint32_t RFC_5389_MAGIC_COOKIE = 0x2112A442;
const int NUM_BYTES_STUN_HEADER = 20;
const int NUM_STUN_REQUESTS_BEFORE_FALLBACK = 5;

void NodeList::sendSTUNRequest() {
    const char STUN_SERVER_HOSTNAME[] = "stun.highfidelity.io";
    const unsigned short STUN_SERVER_PORT = 3478;

    unsigned char stunRequestPacket[NUM_BYTES_STUN_HEADER];

    int packetIndex = 0;

    const uint32_t RFC_5389_MAGIC_COOKIE_NETWORK_ORDER = htonl(RFC_5389_MAGIC_COOKIE);

    // leading zeros + message type
    const uint16_t REQUEST_MESSAGE_TYPE = htons(0x0001);
    memcpy(stunRequestPacket + packetIndex, &REQUEST_MESSAGE_TYPE, sizeof(REQUEST_MESSAGE_TYPE));
    packetIndex += sizeof(REQUEST_MESSAGE_TYPE);

    // message length (no additional attributes are included)
    uint16_t messageLength = 0;
    memcpy(stunRequestPacket + packetIndex, &messageLength, sizeof(messageLength));
    packetIndex += sizeof(messageLength);

    memcpy(stunRequestPacket + packetIndex, &RFC_5389_MAGIC_COOKIE_NETWORK_ORDER, sizeof(RFC_5389_MAGIC_COOKIE_NETWORK_ORDER));
    packetIndex += sizeof(RFC_5389_MAGIC_COOKIE_NETWORK_ORDER);

    // transaction ID (random 12-byte unsigned integer)
    const uint NUM_TRANSACTION_ID_BYTES = 12;
    unsigned char transactionID[NUM_TRANSACTION_ID_BYTES];
    loadRandomIdentifier(transactionID, NUM_TRANSACTION_ID_BYTES);
    memcpy(stunRequestPacket + packetIndex, &transactionID, sizeof(transactionID));

    // lookup the IP for the STUN server
    static HifiSockAddr stunSockAddr(STUN_SERVER_HOSTNAME, STUN_SERVER_PORT);

    if (!_hasCompletedInitialSTUNFailure) {
        qDebug("Sending intial stun request to %s", stunSockAddr.getAddress().toString().toLocal8Bit().constData());
    }

    _nodeSocket.writeDatagram((char*) stunRequestPacket, sizeof(stunRequestPacket),
                              stunSockAddr.getAddress(), stunSockAddr.getPort());

    _stunRequestsSinceSuccess++;

    if (_stunRequestsSinceSuccess >= NUM_STUN_REQUESTS_BEFORE_FALLBACK) {
        if (!_hasCompletedInitialSTUNFailure) {
            // if we're here this was the last failed STUN request
            // use our DS as our stun server
            qDebug("Failed to lookup public address via STUN server at %s:%hu. Using DS for STUN.",
                   STUN_SERVER_HOSTNAME, STUN_SERVER_PORT);

            _hasCompletedInitialSTUNFailure = true;
        }

        // reset the public address and port
        // use 0 so the DS knows to act as out STUN server
        _publicSockAddr = HifiSockAddr(QHostAddress(), _nodeSocket.localPort());
    }
}

void NodeList::processSTUNResponse(unsigned char* packetData, size_t dataBytes) {
    // check the cookie to make sure this is actually a STUN response
    // and read the first attribute and make sure it is a XOR_MAPPED_ADDRESS
    const int NUM_BYTES_MESSAGE_TYPE_AND_LENGTH = 4;
    const uint16_t XOR_MAPPED_ADDRESS_TYPE = htons(0x0020);

    const uint32_t RFC_5389_MAGIC_COOKIE_NETWORK_ORDER = htonl(RFC_5389_MAGIC_COOKIE);

    size_t attributeStartIndex = NUM_BYTES_STUN_HEADER;

    if (memcmp(packetData + NUM_BYTES_MESSAGE_TYPE_AND_LENGTH,
               &RFC_5389_MAGIC_COOKIE_NETWORK_ORDER,
               sizeof(RFC_5389_MAGIC_COOKIE_NETWORK_ORDER)) == 0) {

        // enumerate the attributes to find XOR_MAPPED_ADDRESS_TYPE
        while (attributeStartIndex < dataBytes) {
            if (memcmp(packetData + attributeStartIndex, &XOR_MAPPED_ADDRESS_TYPE, sizeof(XOR_MAPPED_ADDRESS_TYPE)) == 0) {
                const int NUM_BYTES_STUN_ATTR_TYPE_AND_LENGTH = 4;
                const int NUM_BYTES_FAMILY_ALIGN = 1;
                const uint8_t IPV4_FAMILY_NETWORK_ORDER = htons(0x01) >> 8;

                // reset the number of failed STUN requests since last success
                _stunRequestsSinceSuccess = 0;

                int byteIndex = attributeStartIndex +  NUM_BYTES_STUN_ATTR_TYPE_AND_LENGTH + NUM_BYTES_FAMILY_ALIGN;

                uint8_t addressFamily = 0;
                memcpy(&addressFamily, packetData + byteIndex, sizeof(addressFamily));

                byteIndex += sizeof(addressFamily);

                if (addressFamily == IPV4_FAMILY_NETWORK_ORDER) {
                    // grab the X-Port
                    uint16_t xorMappedPort = 0;
                    memcpy(&xorMappedPort, packetData + byteIndex, sizeof(xorMappedPort));

                    uint16_t newPublicPort = ntohs(xorMappedPort) ^ (ntohl(RFC_5389_MAGIC_COOKIE_NETWORK_ORDER) >> 16);

                    byteIndex += sizeof(xorMappedPort);

                    // grab the X-Address
                    uint32_t xorMappedAddress = 0;
                    memcpy(&xorMappedAddress, packetData + byteIndex, sizeof(xorMappedAddress));

                    uint32_t stunAddress = ntohl(xorMappedAddress) ^ ntohl(RFC_5389_MAGIC_COOKIE_NETWORK_ORDER);

                    QHostAddress newPublicAddress = QHostAddress(stunAddress);

                    if (newPublicAddress != _publicSockAddr.getAddress() || newPublicPort != _publicSockAddr.getPort()) {
                        _publicSockAddr = HifiSockAddr(newPublicAddress, newPublicPort);
<<<<<<< HEAD

                        qDebug("New public socket received from STUN server is %s:%hu\n",
=======
                        
                        qDebug("New public socket received from STUN server is %s:%hu",
>>>>>>> 83257539
                               _publicSockAddr.getAddress().toString().toLocal8Bit().constData(),
                               _publicSockAddr.getPort());

                    }

                    _hasCompletedInitialSTUNFailure = true;

                    break;
                }
            } else {
                // push forward attributeStartIndex by the length of this attribute
                const int NUM_BYTES_ATTRIBUTE_TYPE = 2;

                uint16_t attributeLength = 0;
                memcpy(&attributeLength, packetData + attributeStartIndex + NUM_BYTES_ATTRIBUTE_TYPE, sizeof(attributeLength));
                attributeLength = ntohs(attributeLength);

                attributeStartIndex += NUM_BYTES_MESSAGE_TYPE_AND_LENGTH + attributeLength;
            }
        }
    }
}

void NodeList::killNodeWithUUID(const QUuid& nodeUUID) {
    NodeHash::iterator nodeItemToKill = _nodeHash.find(nodeUUID);
    if (nodeItemToKill != _nodeHash.end()) {
        killNodeAtHashIterator(nodeItemToKill);
    }
}

NodeHash::iterator NodeList::killNodeAtHashIterator(NodeHash::iterator& nodeItemToKill) {
    qDebug() << "Killed" << *nodeItemToKill.value();
    emit nodeKilled(nodeItemToKill.value());
    
    return _nodeHash.erase(nodeItemToKill);
}


void NodeList::sendKillNode(const char* nodeTypes, int numNodeTypes) {
    unsigned char packet[MAX_PACKET_SIZE];
    unsigned char* packetPosition = packet;

    packetPosition += populateTypeAndVersion(packetPosition, PACKET_TYPE_KILL_NODE);

    QByteArray rfcUUID = _ownerUUID.toRfc4122();
    memcpy(packetPosition, rfcUUID.constData(), rfcUUID.size());
    packetPosition += rfcUUID.size();

    broadcastToNodes(packet, packetPosition - packet, nodeTypes, numNodeTypes);
}

void NodeList::processKillNode(unsigned char* packetData, size_t dataBytes) {
    // skip the header
    int numBytesPacketHeader = numBytesForPacketHeader(packetData);
    packetData += numBytesPacketHeader;
    dataBytes -= numBytesPacketHeader;

    // read the node id
    QUuid nodeUUID = QUuid::fromRfc4122(QByteArray((char*)packetData, NUM_BYTES_RFC4122_UUID));

    packetData += NUM_BYTES_RFC4122_UUID;
    dataBytes -= NUM_BYTES_RFC4122_UUID;
<<<<<<< HEAD

    // make sure the node exists
    Node* node = nodeWithUUID(nodeUUID);
    if (node) {
        killNode(node, true);
    }
=======
    
    // kill the node with this UUID, if it exists
    killNodeWithUUID(nodeUUID);
>>>>>>> 83257539
}

void NodeList::sendDomainServerCheckIn() {
    static bool printedDomainServerIP = false;

    //  Lookup the IP address of the domain server if we need to
    if (_domainSockAddr.getAddress().isNull()) {
<<<<<<< HEAD
        qDebug("Looking up DS hostname %s.\n", _domainHostname.toLocal8Bit().constData());

=======
        qDebug("Looking up DS hostname %s.", _domainHostname.toLocal8Bit().constData());
        
>>>>>>> 83257539
        QHostInfo domainServerHostInfo = QHostInfo::fromName(_domainHostname);

        for (int i = 0; i < domainServerHostInfo.addresses().size(); i++) {
            if (domainServerHostInfo.addresses()[i].protocol() == QAbstractSocket::IPv4Protocol) {
                _domainSockAddr.setAddress(domainServerHostInfo.addresses()[i]);
<<<<<<< HEAD

                qDebug("DS at %s is at %s\n", _domainHostname.toLocal8Bit().constData(),
=======
                
                qDebug("DS at %s is at %s", _domainHostname.toLocal8Bit().constData(),
>>>>>>> 83257539
                       _domainSockAddr.getAddress().toString().toLocal8Bit().constData());

                printedDomainServerIP = true;

                break;
            }

            // if we got here without a break out of the for loop then we failed to lookup the address
            if (i == domainServerHostInfo.addresses().size() - 1) {
                qDebug("Failed domain server lookup");
            }
        }
    } else if (!printedDomainServerIP) {
        qDebug("Domain Server IP: %s", _domainSockAddr.getAddress().toString().toLocal8Bit().constData());
        printedDomainServerIP = true;
    }

    if (_publicSockAddr.isNull() && !_hasCompletedInitialSTUNFailure) {
        // we don't know our public socket and we need to send it to the domain server
        // send a STUN request to figure it out
        sendSTUNRequest();
    } else {
        // construct the DS check in packet if we need to
        int numBytesNodesOfInterest = _nodeTypesOfInterest ? strlen((char*) _nodeTypesOfInterest) : 0;

        const int IP_ADDRESS_BYTES = 4;

        // check in packet has header, optional UUID, node type, port, IP, node types of interest, null termination
        #ifdef _WIN32
        const int numPacketBytes = MAX_PACKET_SIZE;
        #else
        int numPacketBytes = sizeof(PACKET_TYPE) + sizeof(PACKET_VERSION) + sizeof(NODE_TYPE) +
            NUM_BYTES_RFC4122_UUID + (2 * (sizeof(uint16_t) + IP_ADDRESS_BYTES)) +
            numBytesNodesOfInterest + sizeof(unsigned char);
        #endif

        unsigned char checkInPacket[numPacketBytes];
        unsigned char* packetPosition = checkInPacket;

        PACKET_TYPE nodePacketType = (memchr(SOLO_NODE_TYPES, _ownerType, sizeof(SOLO_NODE_TYPES)))
            ? PACKET_TYPE_DOMAIN_REPORT_FOR_DUTY
            : PACKET_TYPE_DOMAIN_LIST_REQUEST;

        packetPosition += populateTypeAndVersion(packetPosition, nodePacketType);

        *(packetPosition++) = _ownerType;

        // send our owner UUID or the null one
        QByteArray rfcOwnerUUID = _ownerUUID.toRfc4122();
        memcpy(packetPosition, rfcOwnerUUID.constData(), rfcOwnerUUID.size());
        packetPosition += rfcOwnerUUID.size();

        // pack our public address to send to domain-server
        packetPosition += HifiSockAddr::packSockAddr(checkInPacket + (packetPosition - checkInPacket), _publicSockAddr);

        // pack our local address to send to domain-server
        packetPosition += HifiSockAddr::packSockAddr(checkInPacket + (packetPosition - checkInPacket),
                                                     HifiSockAddr(QHostAddress(getHostOrderLocalAddress()),
                                                                  _nodeSocket.localPort()));

        // add the number of bytes for node types of interest
        *(packetPosition++) = numBytesNodesOfInterest;

        // copy over the bytes for node types of interest, if required
        if (numBytesNodesOfInterest > 0) {
            memcpy(packetPosition,
                   _nodeTypesOfInterest,
                   numBytesNodesOfInterest);
            packetPosition += numBytesNodesOfInterest;
        }

        _nodeSocket.writeDatagram((char*) checkInPacket, packetPosition - checkInPacket,
                                  _domainSockAddr.getAddress(), _domainSockAddr.getPort());
        const int NUM_DOMAIN_SERVER_CHECKINS_PER_STUN_REQUEST = 5;
        static unsigned int numDomainCheckins = 0;

        // send a STUN request every Nth domain server check in so we update our public socket, if required
        if (numDomainCheckins++ % NUM_DOMAIN_SERVER_CHECKINS_PER_STUN_REQUEST == 0) {
            sendSTUNRequest();
        }

        // increment the count of un-replied check-ins
        _numNoReplyDomainCheckIns++;
    }
}

int NodeList::processDomainServerList(unsigned char* packetData, size_t dataBytes) {
    // this is a packet from the domain server, reset the count of un-replied check-ins
    _numNoReplyDomainCheckIns = 0;

    int readNodes = 0;

    char nodeType;

    // assumes only IPv4 addresses
    HifiSockAddr nodePublicSocket;
    HifiSockAddr nodeLocalSocket;

    unsigned char* readPtr = packetData + numBytesForPacketHeader(packetData);
    unsigned char* startPtr = packetData;

    while((size_t)(readPtr - startPtr) < dataBytes - sizeof(uint16_t)) {
        nodeType = *readPtr++;
        QUuid nodeUUID = QUuid::fromRfc4122(QByteArray((char*) readPtr, NUM_BYTES_RFC4122_UUID));
        readPtr += NUM_BYTES_RFC4122_UUID;

        readPtr += HifiSockAddr::unpackSockAddr(readPtr, nodePublicSocket);
        readPtr += HifiSockAddr::unpackSockAddr(readPtr, nodeLocalSocket);

        // if the public socket address is 0 then it's reachable at the same IP
        // as the domain server
        if (nodePublicSocket.getAddress().isNull()) {
            nodePublicSocket.setAddress(_domainSockAddr.getAddress());
        }

        addOrUpdateNode(nodeUUID, nodeType, nodePublicSocket, nodeLocalSocket);
    }


    return readNodes;
}

void NodeList::sendAssignment(Assignment& assignment) {
    unsigned char assignmentPacket[MAX_PACKET_SIZE];

    PACKET_TYPE assignmentPacketType = assignment.getCommand() == Assignment::CreateCommand
        ? PACKET_TYPE_CREATE_ASSIGNMENT
        : PACKET_TYPE_REQUEST_ASSIGNMENT;

    int numHeaderBytes = populateTypeAndVersion(assignmentPacket, assignmentPacketType);
    int numAssignmentBytes = assignment.packToBuffer(assignmentPacket + numHeaderBytes);

    static HifiSockAddr DEFAULT_ASSIGNMENT_SOCKET(DEFAULT_ASSIGNMENT_SERVER_HOSTNAME, DEFAULT_DOMAIN_SERVER_PORT);

    const HifiSockAddr* assignmentServerSocket = _assignmentServerSocket.isNull()
        ? &DEFAULT_ASSIGNMENT_SOCKET
        : &_assignmentServerSocket;

    _nodeSocket.writeDatagram((char*) assignmentPacket, numHeaderBytes + numAssignmentBytes,
                              assignmentServerSocket->getAddress(),
                              assignmentServerSocket->getPort());
}

int NodeList::fillPingPacket(unsigned char* buffer) {
    int numHeaderBytes = populateTypeAndVersion(buffer, PACKET_TYPE_PING);
    uint64_t currentTime = usecTimestampNow();
    memcpy(buffer + numHeaderBytes, &currentTime, sizeof(currentTime));
    return numHeaderBytes + sizeof(currentTime);
}

int NodeList::fillPingReplyPacket(unsigned char* pingBuffer, unsigned char* replyBuffer) {
    int numHeaderBytesOriginal = numBytesForPacketHeader(pingBuffer);
    uint64_t timeFromOriginalPing = *(uint64_t*)(pingBuffer + numHeaderBytesOriginal);

    int numHeaderBytesReply = populateTypeAndVersion(replyBuffer, PACKET_TYPE_PING_REPLY);
    int length = numHeaderBytesReply;
    uint64_t ourReplyTime = usecTimestampNow();

    unsigned char* dataAt = replyBuffer + numHeaderBytesReply;
    memcpy(dataAt, &timeFromOriginalPing, sizeof(timeFromOriginalPing));
    dataAt += sizeof(timeFromOriginalPing);
    length += sizeof(timeFromOriginalPing);

    memcpy(dataAt, &ourReplyTime, sizeof(ourReplyTime));
    dataAt += sizeof(ourReplyTime);
    length += sizeof(ourReplyTime);

    return length;
}


void NodeList::pingPublicAndLocalSocketsForInactiveNode(Node* node) {
    unsigned char pingPacket[MAX_PACKET_SIZE];
    int pingPacketLength = fillPingPacket(pingPacket);

    // send the ping packet to the local and public sockets for this node
    _nodeSocket.writeDatagram((char*) pingPacket, pingPacketLength,
                              node->getLocalSocket().getAddress(), node->getLocalSocket().getPort());
    _nodeSocket.writeDatagram((char*) pingPacket, pingPacketLength,
                              node->getPublicSocket().getAddress(), node->getPublicSocket().getPort());
}

SharedNodePointer NodeList::addOrUpdateNode(const QUuid& uuid, char nodeType,
                                const HifiSockAddr& publicSocket, const HifiSockAddr& localSocket) {
<<<<<<< HEAD
    NodeList::iterator node = end();

    for (node = begin(); node != end(); node++) {
        if (node->getUUID() == uuid) {
            // we already have this node, stop checking
            break;
        }
    }

    if (node == end()) {
        // we didn't have this node, so add them
        Node* newNode = new Node(uuid, nodeType, publicSocket, localSocket);

        addNodeToList(newNode);

        return newNode;
    } else {
        node->lock();

=======
    NodeHash::iterator matchingNodeItem = _nodeHash.find(uuid);
    
    if (matchingNodeItem == _nodeHash.end()) {
        // we didn't have this node, so add them
        Node* newNode = new Node(uuid, nodeType, publicSocket, localSocket);
        SharedNodePointer newNodeSharedPointer(newNode, &QObject::deleteLater);
        
        _nodeHash.insert(newNode->getUUID(), newNodeSharedPointer);
        
        qDebug() << "Added" << *newNode;
        
        emit nodeAdded(newNodeSharedPointer);
        
        return newNodeSharedPointer;
    } else {
        SharedNodePointer node = matchingNodeItem.value();
        QMutexLocker(&node->getMutex());
        
>>>>>>> 83257539
        if (node->getType() == NODE_TYPE_AUDIO_MIXER ||
            node->getType() == NODE_TYPE_VOXEL_SERVER ||
            node->getType() == NODE_TYPE_METAVOXEL_SERVER) {
            // until the Audio class also uses our nodeList, we need to update
            // the lastRecvTimeUsecs for the audio mixer so it doesn't get killed and re-added continously
            node->setLastHeardMicrostamp(usecTimestampNow());
        }

        // check if we need to change this node's public or local sockets
        if (publicSocket != node->getPublicSocket()) {
            node->setPublicSocket(publicSocket);
            qDebug() << "Public socket change for node" << *node;
        }

        if (localSocket != node->getLocalSocket()) {
            node->setLocalSocket(localSocket);
            qDebug() << "Local socket change for node" << *node;
        }
<<<<<<< HEAD

        node->unlock();

        // we had this node already, do nothing for now
        return &*node;
    }
}

void NodeList::addNodeToList(Node* newNode) {
    // find the correct array to add this node to
    int bucketIndex = _numNodes / NODES_PER_BUCKET;

    if (!_nodeBuckets[bucketIndex]) {
        _nodeBuckets[bucketIndex] = new Node*[NODES_PER_BUCKET]();
    }

    _nodeBuckets[bucketIndex][_numNodes % NODES_PER_BUCKET] = newNode;

    ++_numNodes;

    qDebug() << "Added" << *newNode << "\n";

    notifyHooksOfAddedNode(newNode);
}

=======
        
        // we had this node already, do nothing for now
        return node;
    }    
}

>>>>>>> 83257539
unsigned NodeList::broadcastToNodes(unsigned char* broadcastData, size_t dataBytes, const char* nodeTypes, int numNodeTypes) {
    unsigned n = 0;
    
    foreach (const SharedNodePointer& node, _nodeHash) {
        // only send to the NodeTypes we are asked to send to.
        if (memchr(nodeTypes, node->getType(), numNodeTypes)) {
            if (getNodeActiveSocketOrPing(node.data())) {
                // we know which socket is good for this node, send there
                _nodeSocket.writeDatagram((char*) broadcastData, dataBytes,
                                          node->getActiveSocket()->getAddress(), node->getActiveSocket()->getPort());
                ++n;
            }
        }
    }
    
    return n;
}

void NodeList::pingInactiveNodes() {
    foreach (const SharedNodePointer& node, _nodeHash) {
        if (!node->getActiveSocket()) {
            // we don't have an active link to this node, ping it to set that up
            pingPublicAndLocalSocketsForInactiveNode(node.data());
        }
    }
}

const HifiSockAddr* NodeList::getNodeActiveSocketOrPing(Node* node) {
    if (node->getActiveSocket()) {
        return node->getActiveSocket();
    } else {
        pingPublicAndLocalSocketsForInactiveNode(node);
        return NULL;
    }
}

void NodeList::activateSocketFromNodeCommunication(const HifiSockAddr& nodeAddress) {
    
    foreach (const SharedNodePointer& node, _nodeHash) {
        if (!node->getActiveSocket()) {
            // check both the public and local addresses for each node to see if we find a match
            // prioritize the private address so that we prune erroneous local matches
            if (node->getPublicSocket() ==  nodeAddress) {
                node->activatePublicSocket();
                break;
            } else if (node->getLocalSocket() == nodeAddress) {
                node->activateLocalSocket();
                break;
            }
        }
    }
}

SharedNodePointer NodeList::soloNodeOfType(char nodeType) {
    
    if (memchr(SOLO_NODE_TYPES, nodeType, sizeof(SOLO_NODE_TYPES)) != NULL) {
        foreach (const SharedNodePointer& node, _nodeHash) {
            if (node->getType() == nodeType) {
                return node;
            }
        }
    }
<<<<<<< HEAD

    return NULL;
}

void NodeList::killNode(Node* node, bool mustLockNode) {
    if (mustLockNode) {
        node->lock();
    }

    qDebug() << "Killed " << *node << "\n";

    notifyHooksOfKilledNode(&*node);

    node->setAlive(false);

    if (mustLockNode) {
        node->unlock();
    }
}

void NodeList::removeSilentNodes() {
    NodeList* nodeList = NodeList::getInstance();

    for(NodeList::iterator node = nodeList->begin(); node != nodeList->end(); ++node) {
        node->lock();

=======
    
    return SharedNodePointer();
}

void NodeList::removeSilentNodes() {
    
    NodeHash::iterator nodeItem = _nodeHash.begin();
    
    while (nodeItem != _nodeHash.end()) {
        SharedNodePointer node = nodeItem.value();
        
        QMutexLocker(&node->getMutex());
        
>>>>>>> 83257539
        if ((usecTimestampNow() - node->getLastHeardMicrostamp()) > NODE_SILENCE_THRESHOLD_USECS) {
            // call our private method to kill this node (removes it and emits the right signal)
            nodeItem = killNodeAtHashIterator(nodeItem);
        } else {
            // we didn't kill this node, push the iterator forwards
            ++nodeItem;
        }
<<<<<<< HEAD

        node->unlock();
=======
>>>>>>> 83257539
    }
}

const QString QSETTINGS_GROUP_NAME = "NodeList";
const QString DOMAIN_SERVER_SETTING_KEY = "domainServerHostname";

void NodeList::loadData(QSettings *settings) {
    settings->beginGroup(DOMAIN_SERVER_SETTING_KEY);

    QString domainServerHostname = settings->value(DOMAIN_SERVER_SETTING_KEY).toString();

    if (domainServerHostname.size() > 0) {
        _domainHostname = domainServerHostname;
        emit domainChanged(_domainHostname);
    }

    settings->endGroup();
}

void NodeList::saveData(QSettings* settings) {
    settings->beginGroup(DOMAIN_SERVER_SETTING_KEY);

    if (_domainHostname != DEFAULT_DOMAIN_HOSTNAME) {
        // the user is using a different hostname, store it
        settings->setValue(DOMAIN_SERVER_SETTING_KEY, QVariant(_domainHostname));
    } else {
        // the user has switched back to default, remove the current setting
        settings->remove(DOMAIN_SERVER_SETTING_KEY);
    }

    settings->endGroup();
<<<<<<< HEAD
}

NodeList::iterator NodeList::begin() const {
    Node** nodeBucket = NULL;

    for (int i = 0; i < _numNodes; i++) {
        if (i % NODES_PER_BUCKET == 0) {
            nodeBucket =  _nodeBuckets[i / NODES_PER_BUCKET];
        }

        if (nodeBucket[i % NODES_PER_BUCKET]->isAlive()) {
            return NodeListIterator(this, i);
        }
    }

    // there's no alive node to start from - return the end
    return end();
}

NodeList::iterator NodeList::end() const {
    return NodeListIterator(this, _numNodes);
}

NodeListIterator::NodeListIterator(const NodeList* nodeList, int nodeIndex) :
    _nodeIndex(nodeIndex) {
    _nodeList = nodeList;
}

NodeListIterator& NodeListIterator::operator=(const NodeListIterator& otherValue) {
    _nodeList = otherValue._nodeList;
    _nodeIndex = otherValue._nodeIndex;
    return *this;
}

bool NodeListIterator::operator==(const NodeListIterator &otherValue) {
    return _nodeIndex == otherValue._nodeIndex;
}

bool NodeListIterator::operator!=(const NodeListIterator &otherValue) {
    return !(*this == otherValue);
}

Node& NodeListIterator::operator*() {
    Node** nodeBucket = _nodeList->_nodeBuckets[_nodeIndex / NODES_PER_BUCKET];
    return *nodeBucket[_nodeIndex % NODES_PER_BUCKET];
}

Node* NodeListIterator::operator->() {
    Node** nodeBucket = _nodeList->_nodeBuckets[_nodeIndex / NODES_PER_BUCKET];
    return nodeBucket[_nodeIndex % NODES_PER_BUCKET];
}

NodeListIterator& NodeListIterator::operator++() {
    skipDeadAndStopIncrement();
    return *this;
}

NodeList::iterator NodeListIterator::operator++(int) {
    NodeListIterator newIterator = NodeListIterator(*this);
    skipDeadAndStopIncrement();
    return newIterator;
}

void NodeListIterator::skipDeadAndStopIncrement() {
    while (_nodeIndex != _nodeList->_numNodes) {
        ++_nodeIndex;

        if (_nodeIndex == _nodeList->_numNodes) {
            break;
        } else if ((*(*this)).isAlive()) {
            // skip over the dead nodes
            break;
        }
    }
}

void NodeList::addDomainListener(DomainChangeListener* listener) {
    _domainListeners.push_back(listener);
    QString domain = _domainHostname.isEmpty() ? _domainSockAddr.getAddress().toString() : _domainHostname;
    listener->domainChanged(domain);
}

void NodeList::removeDomainListener(DomainChangeListener* listener) {
    for (size_t i = 0; i < _domainListeners.size(); i++) {
        if (_domainListeners[i] == listener) {
            _domainListeners.erase(_domainListeners.begin() + i);
            return;
        }
    }
}

void NodeList::addHook(NodeListHook* hook) {
    _hooks.push_back(hook);
}

void NodeList::removeHook(NodeListHook* hook) {
    for (size_t i = 0; i < _hooks.size(); i++) {
        if (_hooks[i] == hook) {
            _hooks.erase(_hooks.begin() + i);
            return;
        }
    }
}

void NodeList::notifyHooksOfAddedNode(Node* node) {
    for (size_t i = 0; i < _hooks.size(); i++) {
        //printf("NodeList::notifyHooksOfAddedNode() i=%d\n", i);
        _hooks[i]->nodeAdded(node);
    }
}

void NodeList::notifyHooksOfKilledNode(Node* node) {
    for (size_t i = 0; i < _hooks.size(); i++) {
        //printf("NodeList::notifyHooksOfKilledNode() i=%d\n", i);
        _hooks[i]->nodeKilled(node);
    }
}

void NodeList::notifyDomainChanged() {
    for (size_t i = 0; i < _domainListeners.size(); i++) {
        _domainListeners[i]->domainChanged(_domainHostname);
    }
=======
>>>>>>> 83257539
}<|MERGE_RESOLUTION|>--- conflicted
+++ resolved
@@ -36,7 +36,7 @@
 NodeList* NodeList::createInstance(char ownerType, unsigned short int socketListenPort) {
     if (!_sharedInstance) {
         _sharedInstance = new NodeList(ownerType, socketListenPort);
-        
+
         // register the SharedNodePointer meta-type for signals/slots
         qRegisterMetaType<SharedNodePointer>();
     } else {
@@ -55,9 +55,9 @@
 }
 
 #ifdef WIN32
-//warning C4351: new behavior: elements of array 'NodeList::_nodeBuckets' will be default initialized 
+//warning C4351: new behavior: elements of array 'NodeList::_nodeBuckets' will be default initialized
 // We're disabling this warning because the new behavior which is to initialize the array with 0 is acceptable to us.
-#pragma warning(disable:4351) 
+#pragma warning(disable:4351)
 #endif
 
 
@@ -80,8 +80,8 @@
 }
 
 #ifdef WIN32
-//warning C4351: new behavior: elements of array 'NodeList::_nodeBuckets' will be default initialized 
-#pragma warning(default:4351) 
+//warning C4351: new behavior: elements of array 'NodeList::_nodeBuckets' will be default initialized
+#pragma warning(default:4351)
 #endif
 
 
@@ -104,15 +104,9 @@
 
             // grab the port by reading the string after the colon
             _domainSockAddr.setPort(atoi(domainHostname.mid(colonIndex + 1, domainHostname.size()).toLocal8Bit().constData()));
-<<<<<<< HEAD
-
-            qDebug() << "Updated hostname to" << _domainHostname << "and port to" << _domainSockAddr.getPort() << "\n";
-
-=======
-            
+
             qDebug() << "Updated hostname to" << _domainHostname << "and port to" << _domainSockAddr.getPort();
-            
->>>>>>> 83257539
+
         } else {
             // no port included with the hostname, simply set the member variable and reset the domain server port to default
             _domainHostname = domainHostname;
@@ -132,7 +126,7 @@
     foreach (const SharedNodePointer& node, _nodeHash) {
         if (node->getPublicSocket() == nodeAddress ||
             node->getLocalSocket() == nodeAddress) {
-            
+
             unsigned char* dataAt = packetData + numBytesForPacketHeader(packetData);
             uint64_t ourOriginalTime = *(uint64_t*)(dataAt);
             dataAt += sizeof(ourOriginalTime);
@@ -205,12 +199,8 @@
 }
 
 void NodeList::processBulkNodeData(const HifiSockAddr& senderAddress, unsigned char *packetData, int numTotalBytes) {
-<<<<<<< HEAD
-
-=======
     SharedNodePointer bulkSendNode = nodeWithAddress(senderAddress);
-    
->>>>>>> 83257539
+
     // find the avatar mixer in our node list and update the lastRecvTime from it
     if (bulkSendNode) {
 
@@ -233,24 +223,14 @@
                    numTotalBytes - (currentPosition - startPosition));
 
             QUuid nodeUUID = QUuid::fromRfc4122(QByteArray((char*)currentPosition, NUM_BYTES_RFC4122_UUID));
-<<<<<<< HEAD
-            Node* matchingNode = nodeWithUUID(nodeUUID);
-
-=======
             SharedNodePointer matchingNode = nodeWithUUID(nodeUUID);
-            
->>>>>>> 83257539
+
             if (!matchingNode) {
                 // we're missing this node, we need to add it to the list
                 matchingNode = addOrUpdateNode(nodeUUID, NODE_TYPE_AGENT, HifiSockAddr(), HifiSockAddr());
             }
-<<<<<<< HEAD
-
-            currentPosition += updateNodeWithData(matchingNode,
-=======
-            
+
             currentPosition += updateNodeWithData(matchingNode.data(),
->>>>>>> 83257539
                                                   HifiSockAddr(),
                                                   packetHolder,
                                                   numTotalBytes - (currentPosition - startPosition));
@@ -262,13 +242,8 @@
 }
 
 int NodeList::updateNodeWithData(Node *node, const HifiSockAddr& senderSockAddr, unsigned char *packetData, int dataBytes) {
-<<<<<<< HEAD
-    node->lock();
-
-=======
     QMutexLocker(&node->getMutex());
-    
->>>>>>> 83257539
+
     node->setLastHeardMicrostamp(usecTimestampNow());
 
     if (!senderSockAddr.isNull()) {
@@ -283,13 +258,6 @@
         }
 
         int numParsedBytes = node->getLinkedData()->parseData(packetData, dataBytes);
-<<<<<<< HEAD
-
-        node->unlock();
-
-=======
-        
->>>>>>> 83257539
         return numParsedBytes;
     } else {
         // we weren't able to match the sender address to the address we have for this node, unlock and don't parse
@@ -305,50 +273,7 @@
             return node;
         }
     }
-<<<<<<< HEAD
-
-    return NULL;
-}
-
-Node* NodeList::nodeWithUUID(const QUuid& nodeUUID) {
-    for(NodeList::iterator node = begin(); node != end(); node++) {
-        if (node->getUUID() == nodeUUID) {
-            return &(*node);
-        }
-    }
-
-    return NULL;
-}
-
-int NodeList::getNumAliveNodes() const {
-    int numAliveNodes = 0;
-
-    for (NodeList::iterator node = begin(); node != end(); node++) {
-        if (node->isAlive()) {
-            ++numAliveNodes;
-        }
-    }
-
-    return numAliveNodes;
-}
-
-void NodeList::clear() {
-    qDebug() << "Clearing the NodeList. Deleting all nodes in list.\n";
-
-    // delete all of the nodes in the list, set the pointers back to NULL and the number of nodes to 0
-    for (int i = 0; i < _numNodes; i++) {
-        Node** nodeBucket = _nodeBuckets[i / NODES_PER_BUCKET];
-        Node* node = nodeBucket[i % NODES_PER_BUCKET];
-
-        node->lock();
-        notifyHooksOfKilledNode(&*node);
-
-        delete node;
-    }
-
-    _numNodes = 0;
-=======
-    
+
     return SharedNodePointer();
 }
 
@@ -363,14 +288,13 @@
 
 void NodeList::clear() {
     qDebug() << "Clearing the NodeList. Deleting all nodes in list.";
-    
+
     NodeHash::iterator nodeItem = _nodeHash.begin();
-    
+
     // iterate the nodes in the list
     while (nodeItem != _nodeHash.end()) {
         nodeItem = killNodeAtHashIterator(nodeItem);
     }
->>>>>>> 83257539
 }
 
 void NodeList::reset() {
@@ -503,13 +427,8 @@
 
                     if (newPublicAddress != _publicSockAddr.getAddress() || newPublicPort != _publicSockAddr.getPort()) {
                         _publicSockAddr = HifiSockAddr(newPublicAddress, newPublicPort);
-<<<<<<< HEAD
-
-                        qDebug("New public socket received from STUN server is %s:%hu\n",
-=======
-                        
+
                         qDebug("New public socket received from STUN server is %s:%hu",
->>>>>>> 83257539
                                _publicSockAddr.getAddress().toString().toLocal8Bit().constData(),
                                _publicSockAddr.getPort());
 
@@ -543,7 +462,7 @@
 NodeHash::iterator NodeList::killNodeAtHashIterator(NodeHash::iterator& nodeItemToKill) {
     qDebug() << "Killed" << *nodeItemToKill.value();
     emit nodeKilled(nodeItemToKill.value());
-    
+
     return _nodeHash.erase(nodeItemToKill);
 }
 
@@ -572,18 +491,8 @@
 
     packetData += NUM_BYTES_RFC4122_UUID;
     dataBytes -= NUM_BYTES_RFC4122_UUID;
-<<<<<<< HEAD
-
-    // make sure the node exists
-    Node* node = nodeWithUUID(nodeUUID);
-    if (node) {
-        killNode(node, true);
-    }
-=======
-    
     // kill the node with this UUID, if it exists
     killNodeWithUUID(nodeUUID);
->>>>>>> 83257539
 }
 
 void NodeList::sendDomainServerCheckIn() {
@@ -591,25 +500,13 @@
 
     //  Lookup the IP address of the domain server if we need to
     if (_domainSockAddr.getAddress().isNull()) {
-<<<<<<< HEAD
-        qDebug("Looking up DS hostname %s.\n", _domainHostname.toLocal8Bit().constData());
-
-=======
         qDebug("Looking up DS hostname %s.", _domainHostname.toLocal8Bit().constData());
-        
->>>>>>> 83257539
         QHostInfo domainServerHostInfo = QHostInfo::fromName(_domainHostname);
 
         for (int i = 0; i < domainServerHostInfo.addresses().size(); i++) {
             if (domainServerHostInfo.addresses()[i].protocol() == QAbstractSocket::IPv4Protocol) {
                 _domainSockAddr.setAddress(domainServerHostInfo.addresses()[i]);
-<<<<<<< HEAD
-
-                qDebug("DS at %s is at %s\n", _domainHostname.toLocal8Bit().constData(),
-=======
-                
                 qDebug("DS at %s is at %s", _domainHostname.toLocal8Bit().constData(),
->>>>>>> 83257539
                        _domainSockAddr.getAddress().toString().toLocal8Bit().constData());
 
                 printedDomainServerIP = true;
@@ -794,46 +691,24 @@
 
 SharedNodePointer NodeList::addOrUpdateNode(const QUuid& uuid, char nodeType,
                                 const HifiSockAddr& publicSocket, const HifiSockAddr& localSocket) {
-<<<<<<< HEAD
-    NodeList::iterator node = end();
-
-    for (node = begin(); node != end(); node++) {
-        if (node->getUUID() == uuid) {
-            // we already have this node, stop checking
-            break;
-        }
-    }
-
-    if (node == end()) {
-        // we didn't have this node, so add them
-        Node* newNode = new Node(uuid, nodeType, publicSocket, localSocket);
-
-        addNodeToList(newNode);
-
-        return newNode;
-    } else {
-        node->lock();
-
-=======
     NodeHash::iterator matchingNodeItem = _nodeHash.find(uuid);
-    
+
     if (matchingNodeItem == _nodeHash.end()) {
         // we didn't have this node, so add them
         Node* newNode = new Node(uuid, nodeType, publicSocket, localSocket);
         SharedNodePointer newNodeSharedPointer(newNode, &QObject::deleteLater);
-        
+
         _nodeHash.insert(newNode->getUUID(), newNodeSharedPointer);
-        
+
         qDebug() << "Added" << *newNode;
-        
+
         emit nodeAdded(newNodeSharedPointer);
-        
+
         return newNodeSharedPointer;
     } else {
         SharedNodePointer node = matchingNodeItem.value();
         QMutexLocker(&node->getMutex());
-        
->>>>>>> 83257539
+
         if (node->getType() == NODE_TYPE_AUDIO_MIXER ||
             node->getType() == NODE_TYPE_VOXEL_SERVER ||
             node->getType() == NODE_TYPE_METAVOXEL_SERVER) {
@@ -852,43 +727,14 @@
             node->setLocalSocket(localSocket);
             qDebug() << "Local socket change for node" << *node;
         }
-<<<<<<< HEAD
-
-        node->unlock();
-
-        // we had this node already, do nothing for now
-        return &*node;
-    }
-}
-
-void NodeList::addNodeToList(Node* newNode) {
-    // find the correct array to add this node to
-    int bucketIndex = _numNodes / NODES_PER_BUCKET;
-
-    if (!_nodeBuckets[bucketIndex]) {
-        _nodeBuckets[bucketIndex] = new Node*[NODES_PER_BUCKET]();
-    }
-
-    _nodeBuckets[bucketIndex][_numNodes % NODES_PER_BUCKET] = newNode;
-
-    ++_numNodes;
-
-    qDebug() << "Added" << *newNode << "\n";
-
-    notifyHooksOfAddedNode(newNode);
-}
-
-=======
-        
         // we had this node already, do nothing for now
         return node;
-    }    
-}
-
->>>>>>> 83257539
+    }
+}
+
 unsigned NodeList::broadcastToNodes(unsigned char* broadcastData, size_t dataBytes, const char* nodeTypes, int numNodeTypes) {
     unsigned n = 0;
-    
+
     foreach (const SharedNodePointer& node, _nodeHash) {
         // only send to the NodeTypes we are asked to send to.
         if (memchr(nodeTypes, node->getType(), numNodeTypes)) {
@@ -900,7 +746,7 @@
             }
         }
     }
-    
+
     return n;
 }
 
@@ -923,7 +769,7 @@
 }
 
 void NodeList::activateSocketFromNodeCommunication(const HifiSockAddr& nodeAddress) {
-    
+
     foreach (const SharedNodePointer& node, _nodeHash) {
         if (!node->getActiveSocket()) {
             // check both the public and local addresses for each node to see if we find a match
@@ -940,7 +786,7 @@
 }
 
 SharedNodePointer NodeList::soloNodeOfType(char nodeType) {
-    
+
     if (memchr(SOLO_NODE_TYPES, nodeType, sizeof(SOLO_NODE_TYPES)) != NULL) {
         foreach (const SharedNodePointer& node, _nodeHash) {
             if (node->getType() == nodeType) {
@@ -948,48 +794,18 @@
             }
         }
     }
-<<<<<<< HEAD
-
-    return NULL;
-}
-
-void NodeList::killNode(Node* node, bool mustLockNode) {
-    if (mustLockNode) {
-        node->lock();
-    }
-
-    qDebug() << "Killed " << *node << "\n";
-
-    notifyHooksOfKilledNode(&*node);
-
-    node->setAlive(false);
-
-    if (mustLockNode) {
-        node->unlock();
-    }
+    return SharedNodePointer();
 }
 
 void NodeList::removeSilentNodes() {
-    NodeList* nodeList = NodeList::getInstance();
-
-    for(NodeList::iterator node = nodeList->begin(); node != nodeList->end(); ++node) {
-        node->lock();
-
-=======
-    
-    return SharedNodePointer();
-}
-
-void NodeList::removeSilentNodes() {
-    
+
     NodeHash::iterator nodeItem = _nodeHash.begin();
-    
+
     while (nodeItem != _nodeHash.end()) {
         SharedNodePointer node = nodeItem.value();
-        
+
         QMutexLocker(&node->getMutex());
-        
->>>>>>> 83257539
+
         if ((usecTimestampNow() - node->getLastHeardMicrostamp()) > NODE_SILENCE_THRESHOLD_USECS) {
             // call our private method to kill this node (removes it and emits the right signal)
             nodeItem = killNodeAtHashIterator(nodeItem);
@@ -997,11 +813,6 @@
             // we didn't kill this node, push the iterator forwards
             ++nodeItem;
         }
-<<<<<<< HEAD
-
-        node->unlock();
-=======
->>>>>>> 83257539
     }
 }
 
@@ -1033,129 +844,4 @@
     }
 
     settings->endGroup();
-<<<<<<< HEAD
-}
-
-NodeList::iterator NodeList::begin() const {
-    Node** nodeBucket = NULL;
-
-    for (int i = 0; i < _numNodes; i++) {
-        if (i % NODES_PER_BUCKET == 0) {
-            nodeBucket =  _nodeBuckets[i / NODES_PER_BUCKET];
-        }
-
-        if (nodeBucket[i % NODES_PER_BUCKET]->isAlive()) {
-            return NodeListIterator(this, i);
-        }
-    }
-
-    // there's no alive node to start from - return the end
-    return end();
-}
-
-NodeList::iterator NodeList::end() const {
-    return NodeListIterator(this, _numNodes);
-}
-
-NodeListIterator::NodeListIterator(const NodeList* nodeList, int nodeIndex) :
-    _nodeIndex(nodeIndex) {
-    _nodeList = nodeList;
-}
-
-NodeListIterator& NodeListIterator::operator=(const NodeListIterator& otherValue) {
-    _nodeList = otherValue._nodeList;
-    _nodeIndex = otherValue._nodeIndex;
-    return *this;
-}
-
-bool NodeListIterator::operator==(const NodeListIterator &otherValue) {
-    return _nodeIndex == otherValue._nodeIndex;
-}
-
-bool NodeListIterator::operator!=(const NodeListIterator &otherValue) {
-    return !(*this == otherValue);
-}
-
-Node& NodeListIterator::operator*() {
-    Node** nodeBucket = _nodeList->_nodeBuckets[_nodeIndex / NODES_PER_BUCKET];
-    return *nodeBucket[_nodeIndex % NODES_PER_BUCKET];
-}
-
-Node* NodeListIterator::operator->() {
-    Node** nodeBucket = _nodeList->_nodeBuckets[_nodeIndex / NODES_PER_BUCKET];
-    return nodeBucket[_nodeIndex % NODES_PER_BUCKET];
-}
-
-NodeListIterator& NodeListIterator::operator++() {
-    skipDeadAndStopIncrement();
-    return *this;
-}
-
-NodeList::iterator NodeListIterator::operator++(int) {
-    NodeListIterator newIterator = NodeListIterator(*this);
-    skipDeadAndStopIncrement();
-    return newIterator;
-}
-
-void NodeListIterator::skipDeadAndStopIncrement() {
-    while (_nodeIndex != _nodeList->_numNodes) {
-        ++_nodeIndex;
-
-        if (_nodeIndex == _nodeList->_numNodes) {
-            break;
-        } else if ((*(*this)).isAlive()) {
-            // skip over the dead nodes
-            break;
-        }
-    }
-}
-
-void NodeList::addDomainListener(DomainChangeListener* listener) {
-    _domainListeners.push_back(listener);
-    QString domain = _domainHostname.isEmpty() ? _domainSockAddr.getAddress().toString() : _domainHostname;
-    listener->domainChanged(domain);
-}
-
-void NodeList::removeDomainListener(DomainChangeListener* listener) {
-    for (size_t i = 0; i < _domainListeners.size(); i++) {
-        if (_domainListeners[i] == listener) {
-            _domainListeners.erase(_domainListeners.begin() + i);
-            return;
-        }
-    }
-}
-
-void NodeList::addHook(NodeListHook* hook) {
-    _hooks.push_back(hook);
-}
-
-void NodeList::removeHook(NodeListHook* hook) {
-    for (size_t i = 0; i < _hooks.size(); i++) {
-        if (_hooks[i] == hook) {
-            _hooks.erase(_hooks.begin() + i);
-            return;
-        }
-    }
-}
-
-void NodeList::notifyHooksOfAddedNode(Node* node) {
-    for (size_t i = 0; i < _hooks.size(); i++) {
-        //printf("NodeList::notifyHooksOfAddedNode() i=%d\n", i);
-        _hooks[i]->nodeAdded(node);
-    }
-}
-
-void NodeList::notifyHooksOfKilledNode(Node* node) {
-    for (size_t i = 0; i < _hooks.size(); i++) {
-        //printf("NodeList::notifyHooksOfKilledNode() i=%d\n", i);
-        _hooks[i]->nodeKilled(node);
-    }
-}
-
-void NodeList::notifyDomainChanged() {
-    for (size_t i = 0; i < _domainListeners.size(); i++) {
-        _domainListeners[i]->domainChanged(_domainHostname);
-    }
-=======
->>>>>>> 83257539
 }