//
//  NodeList.h
//  hifi
//
//  Created by Stephen Birarda on 2/15/13.
//  Copyright (c) 2013 High Fidelity, Inc. All rights reserved.
//

#ifndef __hifi__NodeList__
#define __hifi__NodeList__

#ifdef _WIN32
#include "Syssocket.h"
#else
#include <netinet/in.h>
#endif
#include <stdint.h>
#include <iterator>

//#include <unistd.h> // not on windows, not needed for mac or windows

#include <QtCore/QSettings>
#include <QtCore/QSharedPointer>
#include <QtNetwork/QHostAddress>
#include <QtNetwork/QUdpSocket>

#include "Node.h"
#include "NodeTypes.h"

const int MAX_NUM_NODES = 10000;
const int NODES_PER_BUCKET = 100;

const int MAX_PACKET_SIZE = 1500;

const uint64_t NODE_SILENCE_THRESHOLD_USECS = 2 * 1000 * 1000;
const uint64_t DOMAIN_SERVER_CHECK_IN_USECS = 1 * 1000000;
const uint64_t PING_INACTIVE_NODE_INTERVAL_USECS = 1 * 1000 * 1000;

extern const char SOLO_NODE_TYPES[2];

const int MAX_HOSTNAME_BYTES = 256;

extern const QString DEFAULT_DOMAIN_HOSTNAME;
extern const unsigned short DEFAULT_DOMAIN_SERVER_PORT;

const char DEFAULT_ASSIGNMENT_SERVER_HOSTNAME[] = "localhost";

const int MAX_SILENT_DOMAIN_SERVER_CHECK_INS = 5;

class Assignment;
class HifiSockAddr;

typedef QSharedPointer<Node> SharedNodePointer;
typedef QHash<QUuid, SharedNodePointer> NodeHash;
Q_DECLARE_METATYPE(SharedNodePointer)

class NodeList : public QObject {
    Q_OBJECT
public:
    static NodeList* createInstance(char ownerType, unsigned short int socketListenPort = 0);
    static NodeList* getInstance();
    NODE_TYPE getOwnerType() const { return _ownerType; }
    void setOwnerType(NODE_TYPE ownerType) { _ownerType = ownerType; }

    const QString& getDomainHostname() const { return _domainHostname; }
    void setDomainHostname(const QString& domainHostname);

    const QHostAddress& getDomainIP() const { return _domainSockAddr.getAddress(); }
    void setDomainIPToLocalhost() { _domainSockAddr.setAddress(QHostAddress(INADDR_LOOPBACK)); }

    void setDomainSockAddr(const HifiSockAddr& domainSockAddr) { _domainSockAddr = domainSockAddr; }

    unsigned short getDomainPort() const { return _domainSockAddr.getPort(); }

    const QUuid& getOwnerUUID() const { return _ownerUUID; }
    void setOwnerUUID(const QUuid& ownerUUID) { _ownerUUID = ownerUUID; }

    QUdpSocket& getNodeSocket() { return _nodeSocket; }

    void(*linkedDataCreateCallback)(Node *);

    const NodeHash& getNodeHash() { return _nodeHash; }
    int size() const { return _nodeHash.size(); }

    int getNumNoReplyDomainCheckIns() const { return _numNoReplyDomainCheckIns; }

    void clear();
    void reset();

    void setNodeTypesOfInterest(const char* nodeTypesOfInterest, int numNodeTypesOfInterest);

    int processDomainServerList(unsigned char *packetData, size_t dataBytes);

    void setAssignmentServerSocket(const HifiSockAddr& serverSocket) { _assignmentServerSocket = serverSocket; }
    void sendAssignment(Assignment& assignment);

    int fillPingPacket(unsigned char* buffer);
    int fillPingReplyPacket(unsigned char* pingBuffer, unsigned char* replyBuffer);
    void pingPublicAndLocalSocketsForInactiveNode(Node* node);
    void killNodeWithUUID(const QUuid& nodeUUID);
    void sendKillNode(const char* nodeTypes, int numNodeTypes);

    SharedNodePointer nodeWithAddress(const HifiSockAddr& senderSockAddr);
    SharedNodePointer nodeWithUUID(const QUuid& nodeUUID);

    SharedNodePointer addOrUpdateNode(const QUuid& uuid, char nodeType, const HifiSockAddr& publicSocket, const HifiSockAddr& localSocket);

    void processNodeData(const HifiSockAddr& senderSockAddr, unsigned char *packetData, size_t dataBytes);
    void processBulkNodeData(const HifiSockAddr& senderSockAddr, unsigned char *packetData, int numTotalBytes);

    int updateNodeWithData(Node *node, const HifiSockAddr& senderSockAddr, unsigned char *packetData, int dataBytes);

    unsigned broadcastToNodes(unsigned char *broadcastData, size_t dataBytes, const char* nodeTypes, int numNodeTypes);
    SharedNodePointer soloNodeOfType(char nodeType);

    void loadData(QSettings* settings);
    void saveData(QSettings* settings);

    const HifiSockAddr* getNodeActiveSocketOrPing(Node* node);
public slots:
    void sendDomainServerCheckIn();
    void pingInactiveNodes();
    void removeSilentNodes();
signals:
    void domainChanged(const QString& domainHostname);
    void nodeAdded(SharedNodePointer);
    void nodeKilled(SharedNodePointer);
private:
    static NodeList* _sharedInstance;

    NodeList(char ownerType, unsigned short int socketListenPort);
    ~NodeList();
    NodeList(NodeList const&); // Don't implement, needed to avoid copies of singleton
    void operator=(NodeList const&); // Don't implement, needed to avoid copies of singleton
    void sendSTUNRequest();
    void processSTUNResponse(unsigned char* packetData, size_t dataBytes);

    void processKillNode(unsigned char* packetData, size_t dataBytes);
<<<<<<< HEAD
    NodeHash::iterator killNodeAtHashIterator(NodeHash::iterator& nodeItemToKill);

=======
    
    void killNodeAtHashIterator(NodeHash::iterator& nodeItemToKill);
    
>>>>>>> 106c8f9f
    NodeHash _nodeHash;
    QString _domainHostname;
    HifiSockAddr _domainSockAddr;
    QUdpSocket _nodeSocket;
    char _ownerType;
    char* _nodeTypesOfInterest;
    QUuid _ownerUUID;
    int _numNoReplyDomainCheckIns;
    HifiSockAddr _assignmentServerSocket;
    HifiSockAddr _publicSockAddr;
    bool _hasCompletedInitialSTUNFailure;
    unsigned int _stunRequestsSinceSuccess;

    void activateSocketFromNodeCommunication(const HifiSockAddr& nodeSockAddr);
    void timePingReply(const HifiSockAddr& nodeAddress, unsigned char *packetData);
    void resetDomainData(char domainField[], const char* domainData);
    void domainLookup();
};

#endif /* defined(__hifi__NodeList__) */<|MERGE_RESOLUTION|>--- conflicted
+++ resolved
@@ -136,14 +136,8 @@
     void processSTUNResponse(unsigned char* packetData, size_t dataBytes);
 
     void processKillNode(unsigned char* packetData, size_t dataBytes);
-<<<<<<< HEAD
-    NodeHash::iterator killNodeAtHashIterator(NodeHash::iterator& nodeItemToKill);
+    void killNodeAtHashIterator(NodeHash::iterator& nodeItemToKill);
 
-=======
-    
-    void killNodeAtHashIterator(NodeHash::iterator& nodeItemToKill);
-    
->>>>>>> 106c8f9f
     NodeHash _nodeHash;
     QString _domainHostname;
     HifiSockAddr _domainSockAddr;
