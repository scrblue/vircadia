--- conflicted
+++ resolved
@@ -102,15 +102,10 @@
 
     // this object's frame
     virtual const Transform getAbsoluteJointTransformInObjectFrame(int jointIndex) const;
-<<<<<<< HEAD
-    virtual glm::quat getAbsoluteJointRotationInObjectFrame(int index) const { assert(false); return glm::quat(); }
-    virtual glm::vec3 getAbsoluteJointTranslationInObjectFrame(int index) const { assert(false); return glm::vec3(); }
-    virtual bool setAbsoluteJointRotationInObjectFrame(int index, const glm::quat& rotation) { assert(false); return false; }
-    virtual bool setAbsoluteJointTranslationInObjectFrame(int index, const glm::vec3& translation) { assert(false); return false; }
-=======
     virtual glm::quat getAbsoluteJointRotationInObjectFrame(int index) const = 0;
     virtual glm::vec3 getAbsoluteJointTranslationInObjectFrame(int index) const = 0;
->>>>>>> 0473891e
+    virtual bool setAbsoluteJointRotationInObjectFrame(int index, const glm::quat& rotation) = 0;
+    virtual bool setAbsoluteJointTranslationInObjectFrame(int index, const glm::vec3& translation) = 0;
 
     SpatiallyNestablePointer getThisPointer() const;
 
