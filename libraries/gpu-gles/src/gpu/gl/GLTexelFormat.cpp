--- conflicted
+++ resolved
@@ -12,9 +12,6 @@
 using namespace gpu::gl;
 
 bool GLTexelFormat::isCompressed() const {
-<<<<<<< HEAD
-    return false;
-=======
     switch (internalFormat) {
         case GL_COMPRESSED_R11_EAC:
         case GL_COMPRESSED_SIGNED_R11_EAC:
@@ -58,7 +55,6 @@
         default:
             return false;
     }
->>>>>>> c126e4fa
 }
 
 GLenum GLTexelFormat::evalGLTexelFormatInternal(const gpu::Element& dstFormat) {
@@ -249,13 +245,7 @@
                         case gpu::NINT8:
                             result = GL_RGBA8_SNORM;
                             break;
-<<<<<<< HEAD
-                        case gpu::NUINT2:
-                        case gpu::NINT16:
-                        case gpu::NUINT16:
-=======
                         case gpu::NINT2_10_10_10:
->>>>>>> c126e4fa
                         case gpu::NUINT32:
                         case gpu::NINT32:
                         case gpu::COMPRESSED:
@@ -274,40 +264,6 @@
             }
             break;
         }
-<<<<<<< HEAD
-        // TODO: implement compression formats supported by android (ASTC, ETC2)
-        /*
-         case gpu::TILE4x4: {
-            switch (dstFormat.getSemantic()) {
-                case gpu::COMPRESSED_BC4_RED:
-                    result = GL_COMPRESSED_RED_RGTC1;
-                    break;
-                case gpu::COMPRESSED_BC1_SRGB:
-                    result = GL_COMPRESSED_SRGB_S3TC_DXT1_EXT;
-                    break;
-                case gpu::COMPRESSED_BC1_SRGBA:
-                    result = GL_COMPRESSED_SRGB_ALPHA_S3TC_DXT1_EXT;
-                    break;
-                case gpu::COMPRESSED_BC3_SRGBA:
-                    result = GL_COMPRESSED_SRGB_ALPHA_S3TC_DXT5_EXT;
-                    break;
-                case gpu::COMPRESSED_BC5_XY:
-                    result = GL_COMPRESSED_RG_RGTC2;
-                    break;
-                case gpu::COMPRESSED_BC6_RGB:
-                    result = GL_COMPRESSED_RGB_BPTC_UNSIGNED_FLOAT;
-                    break;
-                case gpu::COMPRESSED_BC7_SRGBA:
-                    result = GL_COMPRESSED_SRGB_ALPHA_BPTC_UNORM;
-                    break;
-
-                default:
-                    qCWarning(gpugllogging) << "Unknown combination of texel format";
-            }
-            break;
-        */
-=======
->>>>>>> c126e4fa
         default:
             qCDebug(gpugllogging) << "Unknown combination of texel format";
     }
@@ -335,11 +291,7 @@
 
             case gpu::DEPTH:
                 texel.format = GL_DEPTH_COMPONENT;
-<<<<<<< HEAD
-                texel.internalFormat = GL_DEPTH_COMPONENT32_OES;
-=======
                 texel.internalFormat = GL_DEPTH_COMPONENT32F;
->>>>>>> c126e4fa
                 break;
             case gpu::DEPTH_STENCIL:
                 texel.type = GL_UNSIGNED_INT_24_8;
