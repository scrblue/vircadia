--- conflicted
+++ resolved
@@ -22,10 +22,6 @@
 }
 
 bool GLFramebuffer::checkStatus() const {
-<<<<<<< HEAD
-    bool result = false;
-=======
->>>>>>> c126e4fa
     switch (_status) {
     case GL_FRAMEBUFFER_COMPLETE:
         // Success !
