//
//  RenderableModelEntityItem.h
//  interface/src/entities
//
//  Created by Brad Hefta-Gaub on 8/6/14.
//  Copyright 2014 High Fidelity, Inc.
//
//  Distributed under the Apache License, Version 2.0.
//  See the accompanying file LICENSE or http://www.apache.org/licenses/LICENSE-2.0.html
//

#ifndef hifi_RenderableModelEntityItem_h
#define hifi_RenderableModelEntityItem_h

#include <QString>
#include <QStringList>

#include <ModelEntityItem.h>

class Model;
class EntityTreeRenderer;

class RenderableModelEntityItem : public ModelEntityItem {
public:
    static EntityItemPointer factory(const EntityItemID& entityID, const EntityItemProperties& properties);

    RenderableModelEntityItem(const EntityItemID& entityItemID, bool dimensionsInitialized);

    virtual ~RenderableModelEntityItem();

    virtual void setDimensions(const glm::vec3 value) override;
    
    virtual EntityItemProperties getProperties(EntityPropertyFlags desiredProperties = EntityPropertyFlags()) const override;
    virtual bool setProperties(const EntityItemProperties& properties) override;
    virtual int readEntitySubclassDataFromBuffer(const unsigned char* data, int bytesLeftToRead, 
                                                ReadBitstreamToTreeParams& args,
                                                EntityPropertyFlags& propertyFlags, bool overwriteLocalData,
                                                bool& somethingChanged) override;
                                                
    virtual void somethingChangedNotification() override {
        // FIX ME: this is overly aggressive. We only really need to simulate() if something about
        // the world space transform has changed and/or if some animation is occurring.
        _needsInitialSimulation = true;  
    }

    virtual bool readyToAddToScene(RenderArgs* renderArgs = nullptr);
    virtual bool addToScene(EntityItemPointer self, std::shared_ptr<render::Scene> scene, render::PendingChanges& pendingChanges) override;
    virtual void removeFromScene(EntityItemPointer self, std::shared_ptr<render::Scene> scene, render::PendingChanges& pendingChanges) override;


    virtual void render(RenderArgs* args) override;
    virtual bool supportsDetailedRayIntersection() const override { return true; }
    virtual bool findDetailedRayIntersection(const glm::vec3& origin, const glm::vec3& direction,
                        bool& keepSearching, OctreeElementPointer& element, float& distance, 
                        BoxFace& face, glm::vec3& surfaceNormal,
                        void** intersectedObject, bool precisionPicking) const override;

    Model* getModel(EntityTreeRenderer* renderer);
    
    virtual bool needsToCallUpdate() const override;
    virtual void update(const quint64& now) override;

    virtual void setCompoundShapeURL(const QString& url) override;

    virtual bool isReadyToComputeShape() override;
    virtual void computeShapeInfo(ShapeInfo& info) override;
    
<<<<<<< HEAD
    virtual bool contains(const glm::vec3& point) const;
    
    virtual glm::vec3 getJointPosition(int jointIndex) const override;
    virtual glm::quat getJointRotation(int jointIndex) const override;
=======
    virtual bool contains(const glm::vec3& point) const override;

    // these are in the frame of this object
    virtual glm::quat getJointRotation(int index) const;
    virtual glm::vec3 getJointTranslation(int index) const;
>>>>>>> 06c8235b

private:
    void remapTextures();
    
    Model* _model = nullptr;
    bool _needsInitialSimulation = true;
    bool _needsModelReload = true;
    EntityTreeRenderer* _myRenderer = nullptr;
    QString _currentTextures;
    QStringList _originalTextures;
    bool _originalTexturesRead = false;
    QVector<QVector<glm::vec3>> _points;
    bool _dimensionsInitialized = true;
    
    render::ItemID _myMetaItem;

    bool _showCollisionHull = false;
};

#endif // hifi_RenderableModelEntityItem_h<|MERGE_RESOLUTION|>--- conflicted
+++ resolved
@@ -65,18 +65,11 @@
     virtual bool isReadyToComputeShape() override;
     virtual void computeShapeInfo(ShapeInfo& info) override;
     
-<<<<<<< HEAD
-    virtual bool contains(const glm::vec3& point) const;
-    
-    virtual glm::vec3 getJointPosition(int jointIndex) const override;
-    virtual glm::quat getJointRotation(int jointIndex) const override;
-=======
     virtual bool contains(const glm::vec3& point) const override;
 
     // these are in the frame of this object
     virtual glm::quat getJointRotation(int index) const;
     virtual glm::vec3 getJointTranslation(int index) const;
->>>>>>> 06c8235b
 
 private:
     void remapTextures();
