//
//  RenderablePolyVoxEntityItem.h
//  libraries/entities-renderer/src/
//
//  Created by Seth Alves on 5/19/15.
//  Copyright 2015 High Fidelity, Inc.
//
//  Distributed under the Apache License, Version 2.0.
//  See the accompanying file LICENSE or http://www.apache.org/licenses/LICENSE-2.0.html
//

#ifndef hifi_RenderablePolyVoxEntityItem_h
#define hifi_RenderablePolyVoxEntityItem_h

#include <QSemaphore>
#include <atomic>

#include <PolyVoxCore/SimpleVolume.h>
#include <PolyVoxCore/Raycast.h>

#include <TextureCache.h>

#include "PolyVoxEntityItem.h"
#include "RenderableEntityItem.h"
#include "gpu/Context.h"

class PolyVoxPayload {
public:
    PolyVoxPayload(EntityItemPointer owner) : _owner(owner), _bounds(AABox()) { }
    typedef render::Payload<PolyVoxPayload> Payload;
    typedef Payload::DataPointer Pointer;

    EntityItemPointer _owner;
    AABox _bounds;
};

namespace render {
   template <> const ItemKey payloadGetKey(const PolyVoxPayload::Pointer& payload);
   template <> const Item::Bound payloadGetBound(const PolyVoxPayload::Pointer& payload);
   template <> void payloadRender(const PolyVoxPayload::Pointer& payload, RenderArgs* args);
}


class RenderablePolyVoxEntityItem : public PolyVoxEntityItem {
public:
    static EntityItemPointer factory(const EntityItemID& entityID, const EntityItemProperties& properties);
    RenderablePolyVoxEntityItem(const EntityItemID& entityItemID);

    virtual ~RenderablePolyVoxEntityItem();

    void initializePolyVox();

    virtual void somethingChangedNotification() override {
        // This gets called from EnityItem::readEntityDataFromBuffer every time a packet describing
        // this entity comes from the entity-server.  It gets called even if nothing has actually changed
        // (see the comment in EntityItem.cpp).  If that gets fixed, this could be used to know if we
        // need to redo the voxel data.
        // _needsModelReload = true;
    }

    virtual uint8_t getVoxel(int x, int y, int z) override;
    virtual bool setVoxel(int x, int y, int z, uint8_t toValue) override;

    void render(RenderArgs* args) override;
    virtual bool supportsDetailedRayIntersection() const override { return true; }
    virtual bool findDetailedRayIntersection(const glm::vec3& origin, const glm::vec3& direction,
                        bool& keepSearching, OctreeElementPointer& element, float& distance, 
                        BoxFace& face, glm::vec3& surfaceNormal,
                        void** intersectedObject, bool precisionPicking) const override;

    virtual void setVoxelData(QByteArray voxelData) override;
    virtual void setVoxelVolumeSize(glm::vec3 voxelVolumeSize) override;
    virtual void setVoxelSurfaceStyle(PolyVoxSurfaceStyle voxelSurfaceStyle) override;

    glm::vec3 getSurfacePositionAdjustment() const;
    glm::mat4 voxelToWorldMatrix() const;
    glm::mat4 worldToVoxelMatrix() const;
    glm::mat4 voxelToLocalMatrix() const;
    glm::mat4 localToVoxelMatrix() const;

    virtual ShapeType getShapeType() const override;
    virtual bool shouldBePhysical() const override { return !isDead(); }
    virtual bool isReadyToComputeShape() override;
    virtual void computeShapeInfo(ShapeInfo& info) override;

    virtual glm::vec3 voxelCoordsToWorldCoords(glm::vec3& voxelCoords) const override;
    virtual glm::vec3 worldCoordsToVoxelCoords(glm::vec3& worldCoords) const override;
    virtual glm::vec3 voxelCoordsToLocalCoords(glm::vec3& voxelCoords) const override;
    virtual glm::vec3 localCoordsToVoxelCoords(glm::vec3& localCoords) const override;

    // coords are in voxel-volume space
    virtual bool setSphereInVolume(glm::vec3 center, float radius, uint8_t toValue) override;
    virtual bool setVoxelInVolume(glm::vec3 position, uint8_t toValue) override;

    // coords are in world-space
    virtual bool setSphere(glm::vec3 center, float radius, uint8_t toValue) override;
    virtual bool setCapsule(glm::vec3 startWorldCoords, glm::vec3 endWorldCoords,
                            float radiusWorldCoords, uint8_t toValue) override;
    virtual bool setAll(uint8_t toValue) override;
    virtual bool setCuboid(const glm::vec3& lowPosition, const glm::vec3& cuboidSize, int toValue) override;

    virtual void setXTextureURL(QString xTextureURL) override;
    virtual void setYTextureURL(QString yTextureURL) override;
    virtual void setZTextureURL(QString zTextureURL) override;

    virtual bool addToScene(EntityItemPointer self,
                            std::shared_ptr<render::Scene> scene,
                            render::PendingChanges& pendingChanges) override;
    virtual void removeFromScene(EntityItemPointer self,
                                 std::shared_ptr<render::Scene> scene,
                                 render::PendingChanges& pendingChanges) override;

    virtual void setXNNeighborID(const EntityItemID& xNNeighborID) override;
    virtual void setYNNeighborID(const EntityItemID& yNNeighborID) override;
    virtual void setZNNeighborID(const EntityItemID& zNNeighborID) override;

    virtual void setXPNeighborID(const EntityItemID& xPNeighborID) override;
    virtual void setYPNeighborID(const EntityItemID& yPNeighborID) override;
    virtual void setZPNeighborID(const EntityItemID& zPNeighborID) override;

    std::shared_ptr<RenderablePolyVoxEntityItem> getXNNeighbor();
    std::shared_ptr<RenderablePolyVoxEntityItem> getYNNeighbor();
    std::shared_ptr<RenderablePolyVoxEntityItem> getZNNeighbor();
    std::shared_ptr<RenderablePolyVoxEntityItem> getXPNeighbor();
    std::shared_ptr<RenderablePolyVoxEntityItem> getYPNeighbor();
    std::shared_ptr<RenderablePolyVoxEntityItem> getZPNeighbor();

    virtual void updateRegistrationPoint(const glm::vec3& value) override;

    void setVoxelsFromData(QByteArray uncompressedData, quint16 voxelXSize, quint16 voxelYSize, quint16 voxelZSize);
    void forEachVoxelValue(quint16 voxelXSize, quint16 voxelYSize, quint16 voxelZSize,
                           std::function<void(int, int, int, uint8_t)> thunk);
    QByteArray volDataToArray(quint16 voxelXSize, quint16 voxelYSize, quint16 voxelZSize) const;

    void setMesh(model::MeshPointer mesh);
<<<<<<< HEAD
    bool getMeshAsScriptValue(QScriptEngine *engine, QScriptValue& result) override;
=======
    bool getMeshAsScriptValue(QScriptEngine *engine, QScriptValue& result) const override;
>>>>>>> e1a0984f
    void setCollisionPoints(ShapeInfo::PointCollection points, AABox box);
    PolyVox::SimpleVolume<uint8_t>* getVolData() { return _volData; }

    uint8_t getVoxelInternal(int x, int y, int z) const;
    bool setVoxelInternal(int x, int y, int z, uint8_t toValue);

    void setVolDataDirty() { withWriteLock([&] { _volDataDirty = true; }); }

    // Transparent polyvox didn't seem to be working so disable for now
    bool isTransparent() override { return false; }

protected:
    virtual void locationChanged(bool tellPhysics = true) override;

private:
    // The PolyVoxEntityItem class has _voxelData which contains dimensions and compressed voxel data.  The dimensions
    // may not match _voxelVolumeSize.

    model::MeshPointer _mesh;
    gpu::Stream::FormatPointer _vertexFormat;
    bool _meshDirty { true }; // does collision-shape need to be recomputed?
    bool _meshInitialized { false };

    NetworkTexturePointer _xTexture;
    NetworkTexturePointer _yTexture;
    NetworkTexturePointer _zTexture;

    const int MATERIAL_GPU_SLOT = 3;
    render::ItemID _myItem{ render::Item::INVALID_ITEM_ID };
    static gpu::PipelinePointer _pipeline;
    static gpu::PipelinePointer _wireframePipeline;

    ShapeInfo _shapeInfo;

    PolyVox::SimpleVolume<uint8_t>* _volData = nullptr;
    bool _volDataDirty = false; // does recomputeMesh need to be called?
    int _onCount; // how many non-zero voxels are in _volData

    bool _neighborsNeedUpdate { false };

    bool updateOnCount(int x, int y, int z, uint8_t toValue);
    PolyVox::RaycastResult doRayCast(glm::vec4 originInVoxel, glm::vec4 farInVoxel, glm::vec4& result) const;

    // these are run off the main thread
    void decompressVolumeData();
    void compressVolumeDataAndSendEditPacket();
    virtual void recomputeMesh() override; // recompute mesh
    void computeShapeInfoWorker();

    // these are cached lookups of _xNNeighborID, _yNNeighborID, _zNNeighborID, _xPNeighborID, _yPNeighborID, _zPNeighborID
    EntityItemWeakPointer _xNNeighbor; // neighbor found by going along negative X axis
    EntityItemWeakPointer _yNNeighbor;
    EntityItemWeakPointer _zNNeighbor;
    EntityItemWeakPointer _xPNeighbor; // neighbor found by going along positive X axis
    EntityItemWeakPointer _yPNeighbor;
    EntityItemWeakPointer _zPNeighbor;
    void cacheNeighbors();
    void copyUpperEdgesFromNeighbors();
    void bonkNeighbors();
    bool updateDependents();
};

bool inUserBounds(const PolyVox::SimpleVolume<uint8_t>* vol, PolyVoxEntityItem::PolyVoxSurfaceStyle surfaceStyle,
                  int x, int y, int z);

#endif // hifi_RenderablePolyVoxEntityItem_h<|MERGE_RESOLUTION|>--- conflicted
+++ resolved
@@ -133,11 +133,7 @@
     QByteArray volDataToArray(quint16 voxelXSize, quint16 voxelYSize, quint16 voxelZSize) const;
 
     void setMesh(model::MeshPointer mesh);
-<<<<<<< HEAD
     bool getMeshAsScriptValue(QScriptEngine *engine, QScriptValue& result) override;
-=======
-    bool getMeshAsScriptValue(QScriptEngine *engine, QScriptValue& result) const override;
->>>>>>> e1a0984f
     void setCollisionPoints(ShapeInfo::PointCollection points, AABox box);
     PolyVox::SimpleVolume<uint8_t>* getVolData() { return _volData; }
 
