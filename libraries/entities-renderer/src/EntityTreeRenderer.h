--- conflicted
+++ resolved
@@ -43,15 +43,9 @@
     virtual ~EntityTreeRenderer();
 
     virtual char getMyNodeType() const { return NodeType::EntityServer; }
-<<<<<<< HEAD
-    virtual PacketType::Value getMyQueryMessageType() const { return PacketType::EntityQuery; }
-    virtual PacketType::Value getExpectedPacketType() const { return PacketType::EntityData; }
-    virtual void renderElement(OctreeElementPointer element, RenderArgs* args);
-=======
     virtual PacketType getMyQueryMessageType() const { return PacketType::EntityQuery; }
     virtual PacketType getExpectedPacketType() const { return PacketType::EntityData; }
-    virtual void renderElement(OctreeElement* element, RenderArgs* args);
->>>>>>> e06461ea
+    virtual void renderElement(OctreeElementPointer element, RenderArgs* args);
     virtual float getSizeScale() const;
     virtual int getBoundaryLevelAdjust() const;
     virtual void setTree(OctreePointer newTree);
