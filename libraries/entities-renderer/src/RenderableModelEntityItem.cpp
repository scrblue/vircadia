--- conflicted
+++ resolved
@@ -113,25 +113,16 @@
         return _originalTextures;
     }
 
-<<<<<<< HEAD
-    // TODO: Remove this line and enforce passing a texturemap as stringified JSON
-    QString jsonTextures = "{\"" + textures.replace(":\"", "\":\"").replace(",\n", ",\"") + "}";
-=======
     // Legacy: a ,\n-delimited list of filename:"texturepath"
     if (*textures.cbegin() != '{') {
         textures = "{\"" + textures.replace(":\"", "\":\"").replace(",\n", ",\"") + "}";
     }
 
->>>>>>> 2a85170a
     QJsonParseError error;
     QJsonDocument texturesJson = QJsonDocument::fromJson(textures.toUtf8(), &error);
     if (error.error != QJsonParseError::NoError) {
         qCWarning(entitiesrenderer) << "Could not evaluate textures property value:" << _textures;
-<<<<<<< HEAD
         return _originalTextures;
-=======
-        return _originalTexturesMap;
->>>>>>> 2a85170a
     }
     return texturesJson.object().toVariantMap();
 }
