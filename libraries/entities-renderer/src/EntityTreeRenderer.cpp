//
//  EntityTreeRenderer.cpp
//  interface/src
//
//  Created by Brad Hefta-Gaub on 12/6/13.
//  Copyright 2013 High Fidelity, Inc.
//
//  Distributed under the Apache License, Version 2.0.
//  See the accompanying file LICENSE or http://www.apache.org/licenses/LICENSE-2.0.html
//

#include <gpu/GPUConfig.h>
#include <gpu/GLBackend.h>

#include <glm/gtx/quaternion.hpp>

#include <QEventLoop>
#include <QScriptSyntaxCheckResult>

#include <AbstractScriptingServicesInterface.h>
#include <AbstractViewStateInterface.h>
#include <DeferredLightingEffect.h>
#include <GlowEffect.h>
#include <Model.h>
#include <NetworkAccessManager.h>
#include <PerfStat.h>
#include <SceneScriptingInterface.h>
#include <ScriptEngine.h>
#include <TextureCache.h>
#include <SoundCache.h>

#include "EntityTreeRenderer.h"

#include "RenderableBoxEntityItem.h"
#include "RenderableLightEntityItem.h"
#include "RenderableModelEntityItem.h"
#include "RenderableParticleEffectEntityItem.h"
#include "RenderableSphereEntityItem.h"
#include "RenderableTextEntityItem.h"
#include "RenderableWebEntityItem.h"
#include "RenderableZoneEntityItem.h"
#include "RenderableLineEntityItem.h"
#include "EntitiesRendererLogging.h"

EntityTreeRenderer::EntityTreeRenderer(bool wantScripts, AbstractViewStateInterface* viewState, 
                                            AbstractScriptingServicesInterface* scriptingServices) :
    OctreeRenderer(),
    _wantScripts(wantScripts),
    _entitiesScriptEngine(NULL),
    _sandboxScriptEngine(NULL),
    _localAudioInterface(NULL),
    _lastMouseEventValid(false),
    _viewState(viewState),
    _scriptingServices(scriptingServices),
    _displayElementChildProxies(false),
    _displayModelBounds(false),
    _displayModelElementProxy(false),
    _dontDoPrecisionPicking(false)
{
    REGISTER_ENTITY_TYPE_WITH_FACTORY(Model, RenderableModelEntityItem::factory)
    REGISTER_ENTITY_TYPE_WITH_FACTORY(Box, RenderableBoxEntityItem::factory)
    REGISTER_ENTITY_TYPE_WITH_FACTORY(Sphere, RenderableSphereEntityItem::factory)
    REGISTER_ENTITY_TYPE_WITH_FACTORY(Light, RenderableLightEntityItem::factory)
    REGISTER_ENTITY_TYPE_WITH_FACTORY(Text, RenderableTextEntityItem::factory)
    REGISTER_ENTITY_TYPE_WITH_FACTORY(Web, RenderableWebEntityItem::factory)
    REGISTER_ENTITY_TYPE_WITH_FACTORY(ParticleEffect, RenderableParticleEffectEntityItem::factory)
    REGISTER_ENTITY_TYPE_WITH_FACTORY(Zone, RenderableZoneEntityItem::factory)
    REGISTER_ENTITY_TYPE_WITH_FACTORY(Line, RenderableLineEntityItem::factory)
    
    _currentHoverOverEntityID = UNKNOWN_ENTITY_ID;
    _currentClickingOnEntityID = UNKNOWN_ENTITY_ID;
}

EntityTreeRenderer::~EntityTreeRenderer() {
    // NOTE: we don't need to delete _entitiesScriptEngine because it is registered with the application and has a 
    // signal tied to call it's deleteLater on doneRunning
    if (_sandboxScriptEngine) {
        // TODO: consider reworking how _sandboxScriptEngine is managed. It's treated differently than _entitiesScriptEngine
        // because we don't call registerScriptEngineWithApplicationServices() for it. This implementation is confusing and 
        // potentially error prone because it's not a full fledged ScriptEngine that has been fully connected to the 
        // application. We did this so that scripts that were ill-formed could be evaluated but not execute against the 
        // application services. But this means it's shutdown behavior is different from other ScriptEngines
        delete _sandboxScriptEngine;
        _sandboxScriptEngine = NULL;
    }
}

void EntityTreeRenderer::clear() {
    leaveAllEntities();
    foreach (const EntityItemID& entityID, _entityScripts.keys()) {
        checkAndCallUnload(entityID);
    }
    OctreeRenderer::clear();
    _entityScripts.clear();
}

void EntityTreeRenderer::init() {
    OctreeRenderer::init();
    EntityTree* entityTree = static_cast<EntityTree*>(_tree);
    entityTree->setFBXService(this);

    if (_wantScripts) {
        _entitiesScriptEngine = new ScriptEngine(NO_SCRIPT, "Entities",
                                        _scriptingServices->getControllerScriptingInterface());
        _scriptingServices->registerScriptEngineWithApplicationServices(_entitiesScriptEngine);

        _sandboxScriptEngine = new ScriptEngine(NO_SCRIPT, "Entities Sandbox", NULL);
    }

    // make sure our "last avatar position" is something other than our current position, so that on our
    // first chance, we'll check for enter/leave entity events.    
    _lastAvatarPosition = _viewState->getAvatarPosition() + glm::vec3((float)TREE_SCALE);
    
    connect(entityTree, &EntityTree::deletingEntity, this, &EntityTreeRenderer::deletingEntity);
    connect(entityTree, &EntityTree::addingEntity, this, &EntityTreeRenderer::addingEntity);
    connect(entityTree, &EntityTree::entityScriptChanging, this, &EntityTreeRenderer::entitySciptChanging);
    connect(entityTree, &EntityTree::changingEntityID, this, &EntityTreeRenderer::changingEntityID);
}

void EntityTreeRenderer::shutdown() {
    _entitiesScriptEngine->disconnect(); // disconnect all slots/signals from the script engine
    _shuttingDown = true;
}

void EntityTreeRenderer::scriptContentsAvailable(const QUrl& url, const QString& scriptContents) {
    if (_waitingOnPreload.contains(url)) {
        QList<EntityItemID> entityIDs = _waitingOnPreload.values(url);
        _waitingOnPreload.remove(url);
        foreach(EntityItemID entityID, entityIDs) {
            checkAndCallPreload(entityID);
        } 
    }
}

void EntityTreeRenderer::errorInLoadingScript(const QUrl& url) {
    if (_waitingOnPreload.contains(url)) {
        _waitingOnPreload.remove(url);
    }
}

QScriptValue EntityTreeRenderer::loadEntityScript(const EntityItemID& entityItemID, bool isPreload) {
    EntityItem* entity = static_cast<EntityTree*>(_tree)->findEntityByEntityItemID(entityItemID);
    return loadEntityScript(entity, isPreload);
}


QString EntityTreeRenderer::loadScriptContents(const QString& scriptMaybeURLorText, bool& isURL, bool& isPending, QUrl& urlOut) {
    isPending = false;
    QUrl url(scriptMaybeURLorText);
    
    // If the url is not valid, this must be script text...
    // We document "direct injection" scripts as starting with "(function...", and that would never be a valid url.
    // But QUrl thinks it is.
    if (!url.isValid() || scriptMaybeURLorText.startsWith("(")) {
        isURL = false;
        return scriptMaybeURLorText;
    }
    isURL = true;
    urlOut = url;

    QString scriptContents; // assume empty
    
    // if the scheme length is one or lower, maybe they typed in a file, let's try
    const int WINDOWS_DRIVE_LETTER_SIZE = 1;
    if (url.scheme().size() <= WINDOWS_DRIVE_LETTER_SIZE) {
        url = QUrl::fromLocalFile(scriptMaybeURLorText);
    }

    // ok, let's see if it's valid... and if so, load it
    if (url.isValid()) {
        if (url.scheme() == "file") {
            QString fileName = url.toLocalFile();
            QFile scriptFile(fileName);
            if (scriptFile.open(QFile::ReadOnly | QFile::Text)) {
                qCDebug(entitiesrenderer) << "Loading file:" << fileName;
                QTextStream in(&scriptFile);
                scriptContents = in.readAll();
            } else {
                qCDebug(entitiesrenderer) << "ERROR Loading file:" << fileName;
            }
        } else {
            auto scriptCache = DependencyManager::get<ScriptCache>();
            
            if (!scriptCache->isInBadScriptList(url)) {
                scriptContents = scriptCache->getScript(url, this, isPending);
            }
        }
    }
    
    return scriptContents;
}


QScriptValue EntityTreeRenderer::loadEntityScript(EntityItem* entity, bool isPreload) {
    if (_shuttingDown) {
        return QScriptValue(); // since we're shutting down, we don't load any more scripts
    }
    
    if (!entity) {
        return QScriptValue(); // no entity...
    }
    
    // NOTE: we keep local variables for the entityID and the script because
    // below in loadScriptContents() it's possible for us to execute the
    // application event loop, which may cause our entity to be deleted on
    // us. We don't really need access the entity after this point, can
    // can accomplish all we need to here with just the script "text" and the ID.
    EntityItemID entityID = entity->getEntityItemID();
    QString entityScript = entity->getScript();

    if (_entityScripts.contains(entityID)) {
        EntityScriptDetails details = _entityScripts[entityID];
        
        // check to make sure our script text hasn't changed on us since we last loaded it
        if (details.scriptText == entityScript) {
            return details.scriptObject; // previously loaded
        }
        
        // if we got here, then we previously loaded a script, but the entity's script value
        // has changed and so we need to reload it.
        _entityScripts.remove(entityID);
    }
    if (entityScript.isEmpty()) {
        return QScriptValue(); // no script
    }
    
    bool isURL = false; // loadScriptContents() will tell us if this is a URL or just text.
    bool isPending = false;
    QUrl url;
    QString scriptContents = loadScriptContents(entityScript, isURL, isPending, url);
    
    if (isPending && isPreload && isURL) {
        _waitingOnPreload.insert(url, entityID);
    }

    auto scriptCache = DependencyManager::get<ScriptCache>();

    if (isURL && scriptCache->isInBadScriptList(url)) {
        return QScriptValue(); // no script contents...
    }
    
    if (scriptContents.isEmpty()) {
        return QScriptValue(); // no script contents...
    }
    
    QScriptSyntaxCheckResult syntaxCheck = QScriptEngine::checkSyntax(scriptContents);
    if (syntaxCheck.state() != QScriptSyntaxCheckResult::Valid) {
        qCDebug(entitiesrenderer) << "EntityTreeRenderer::loadEntityScript() entity:" << entityID;
        qCDebug(entitiesrenderer) << "   " << syntaxCheck.errorMessage() << ":"
                          << syntaxCheck.errorLineNumber() << syntaxCheck.errorColumnNumber();
        qCDebug(entitiesrenderer) << "    SCRIPT:" << entityScript;

        scriptCache->addScriptToBadScriptList(url);
        
        return QScriptValue(); // invalid script
    }
    
    if (isURL) {
        _entitiesScriptEngine->setParentURL(entity->getScript());
    }
    QScriptValue entityScriptConstructor = _sandboxScriptEngine->evaluate(scriptContents);
    
    if (!entityScriptConstructor.isFunction()) {
        qCDebug(entitiesrenderer) << "EntityTreeRenderer::loadEntityScript() entity:" << entityID;
        qCDebug(entitiesrenderer) << "    NOT CONSTRUCTOR";
        qCDebug(entitiesrenderer) << "    SCRIPT:" << entityScript;

        scriptCache->addScriptToBadScriptList(url);

        return QScriptValue(); // invalid script
    } else {
        entityScriptConstructor = _entitiesScriptEngine->evaluate(scriptContents);
    }

    QScriptValue entityScriptObject = entityScriptConstructor.construct();
    EntityScriptDetails newDetails = { entityScript, entityScriptObject };
    _entityScripts[entityID] = newDetails;

    if (isURL) {
        _entitiesScriptEngine->setParentURL("");
    }

    return entityScriptObject; // newly constructed
}

QScriptValue EntityTreeRenderer::getPreviouslyLoadedEntityScript(const EntityItemID& entityID) {
    if (_entityScripts.contains(entityID)) {
        EntityScriptDetails details = _entityScripts[entityID];
        return details.scriptObject; // previously loaded
    }
    return QScriptValue(); // no script
}

void EntityTreeRenderer::setTree(Octree* newTree) {
    OctreeRenderer::setTree(newTree);
    static_cast<EntityTree*>(_tree)->setFBXService(this);
}

void EntityTreeRenderer::update() {
    if (_tree && !_shuttingDown) {
        EntityTree* tree = static_cast<EntityTree*>(_tree);
        tree->update();
        
        // check to see if the avatar has moved and if we need to handle enter/leave entity logic
        checkEnterLeaveEntities();

        // Even if we're not moving the mouse, if we started clicking on an entity and we have
        // not yet released the hold then this is still considered a holdingClickOnEntity event
        // and we want to simulate this message here as well as in mouse move
        if (_lastMouseEventValid && !_currentClickingOnEntityID.isInvalidID()) {
            emit holdingClickOnEntity(_currentClickingOnEntityID, _lastMouseEvent);
            QScriptValueList currentClickingEntityArgs = createMouseEventArgs(_currentClickingOnEntityID, _lastMouseEvent);
            QScriptValue currentClickingEntity = loadEntityScript(_currentClickingOnEntityID);
            if (currentClickingEntity.property("holdingClickOnEntity").isValid()) {
                currentClickingEntity.property("holdingClickOnEntity").call(currentClickingEntity, currentClickingEntityArgs);
            }
        }

    }
}

void EntityTreeRenderer::checkEnterLeaveEntities() {
    if (_tree && !_shuttingDown) {
        glm::vec3 avatarPosition = _viewState->getAvatarPosition();
        
        if (avatarPosition != _lastAvatarPosition) {
            float radius = 1.0f; // for now, assume 1 meter radius
            QVector<const EntityItem*> foundEntities;
            QVector<EntityItemID> entitiesContainingAvatar;
            
            // find the entities near us
            _tree->lockForRead(); // don't let someone else change our tree while we search
            static_cast<EntityTree*>(_tree)->findEntities(avatarPosition, radius, foundEntities);

            // create a list of entities that actually contain the avatar's position
            foreach(const EntityItem* entity, foundEntities) {
                if (entity->contains(avatarPosition)) {
                    entitiesContainingAvatar << entity->getEntityItemID();
                }
            }
            _tree->unlock();
            
            // Note: at this point we don't need to worry about the tree being locked, because we only deal with
            // EntityItemIDs from here. The loadEntityScript() method is robust against attempting to load scripts
            // for entity IDs that no longer exist. 

            // for all of our previous containing entities, if they are no longer containing then send them a leave event
            foreach(const EntityItemID& entityID, _currentEntitiesInside) {
                if (!entitiesContainingAvatar.contains(entityID)) {
                    emit leaveEntity(entityID);
                    QScriptValueList entityArgs = createEntityArgs(entityID);
                    QScriptValue entityScript = loadEntityScript(entityID);
                    if (entityScript.property("leaveEntity").isValid()) {
                        entityScript.property("leaveEntity").call(entityScript, entityArgs);
                    }

                }
            }

            // for all of our new containing entities, if they weren't previously containing then send them an enter event
            foreach(const EntityItemID& entityID, entitiesContainingAvatar) {
                if (!_currentEntitiesInside.contains(entityID)) {
                    emit enterEntity(entityID);
                    QScriptValueList entityArgs = createEntityArgs(entityID);
                    QScriptValue entityScript = loadEntityScript(entityID);
                    if (entityScript.property("enterEntity").isValid()) {
                        entityScript.property("enterEntity").call(entityScript, entityArgs);
                    }
                }
            }
            _currentEntitiesInside = entitiesContainingAvatar;
            _lastAvatarPosition = avatarPosition;
        }
    }
}

void EntityTreeRenderer::leaveAllEntities() {
    if (_tree && !_shuttingDown) {

        // for all of our previous containing entities, if they are no longer containing then send them a leave event
        foreach(const EntityItemID& entityID, _currentEntitiesInside) {
            emit leaveEntity(entityID);
            QScriptValueList entityArgs = createEntityArgs(entityID);
            QScriptValue entityScript = loadEntityScript(entityID);
            if (entityScript.property("leaveEntity").isValid()) {
                entityScript.property("leaveEntity").call(entityScript, entityArgs);
            }
        }
        _currentEntitiesInside.clear();
        
        // make sure our "last avatar position" is something other than our current position, so that on our
        // first chance, we'll check for enter/leave entity events.    
        _lastAvatarPosition = _viewState->getAvatarPosition() + glm::vec3((float)TREE_SCALE);
    }
}

void EntityTreeRenderer::applyZonePropertiesToScene(const ZoneEntityItem* zone) {
    QSharedPointer<SceneScriptingInterface> scene = DependencyManager::get<SceneScriptingInterface>();
    if (zone) {
        if (!_hasPreviousZone) {
            _previousKeyLightColor = scene->getKeyLightColor();
            _previousKeyLightIntensity = scene->getKeyLightIntensity();
            _previousKeyLightAmbientIntensity = scene->getKeyLightAmbientIntensity();
            _previousKeyLightDirection = scene->getKeyLightDirection();
            _previousStageSunModelEnabled = scene->isStageSunModelEnabled();
            _previousStageLongitude = scene->getStageLocationLongitude();
            _previousStageLatitude = scene->getStageLocationLatitude();
            _previousStageAltitude = scene->getStageLocationAltitude();
            _previousStageHour = scene->getStageDayTime();
            _previousStageDay = scene->getStageYearTime();
            _hasPreviousZone = true;
        }
        scene->setKeyLightColor(zone->getKeyLightColorVec3());
        scene->setKeyLightIntensity(zone->getKeyLightIntensity());
        scene->setKeyLightAmbientIntensity(zone->getKeyLightAmbientIntensity());
        scene->setKeyLightDirection(zone->getKeyLightDirection());
        scene->setStageSunModelEnable(zone->getStageProperties().getSunModelEnabled());
        scene->setStageLocation(zone->getStageProperties().getLongitude(), zone->getStageProperties().getLatitude(),
                                zone->getStageProperties().getAltitude());
        scene->setStageDayTime(zone->getStageProperties().calculateHour());
        scene->setStageYearTime(zone->getStageProperties().calculateDay());
        
        if (zone->getBackgroundMode() == BACKGROUND_MODE_ATMOSPHERE) {
            EnvironmentData data = zone->getEnvironmentData();
            glm::vec3 keyLightDirection = scene->getKeyLightDirection();
            glm::vec3 inverseKeyLightDirection = keyLightDirection * -1.0f;
            
            // NOTE: is this right? It seems like the "sun" should be based on the center of the
            //       atmosphere, not where the camera is.
            glm::vec3 keyLightLocation = _viewState->getAvatarPosition()
            + (inverseKeyLightDirection * data.getAtmosphereOuterRadius());
            
            data.setSunLocation(keyLightLocation);
            
            const float KEY_LIGHT_INTENSITY_TO_SUN_BRIGHTNESS_RATIO = 20.0f;
            float sunBrightness = scene->getKeyLightIntensity() * KEY_LIGHT_INTENSITY_TO_SUN_BRIGHTNESS_RATIO;
            data.setSunBrightness(sunBrightness);
            
            _viewState->overrideEnvironmentData(data);
            scene->getSkyStage()->setBackgroundMode(model::SunSkyStage::SKY_DOME);
            
        } else {
            _viewState->endOverrideEnvironmentData();
            auto stage = scene->getSkyStage();
            if (zone->getBackgroundMode() == BACKGROUND_MODE_SKYBOX) {
                stage->getSkybox()->setColor(zone->getSkyboxProperties().getColorVec3());
                if (zone->getSkyboxProperties().getURL().isEmpty()) {
                    stage->getSkybox()->setCubemap(gpu::TexturePointer());
                } else {
                    // Update the Texture of the Skybox with the one pointed by this zone
                    auto cubeMap = DependencyManager::get<TextureCache>()->getTexture(zone->getSkyboxProperties().getURL(), CUBE_TEXTURE);
                    stage->getSkybox()->setCubemap(cubeMap->getGPUTexture());
                }
                stage->setBackgroundMode(model::SunSkyStage::SKY_BOX);
            } else {
                stage->setBackgroundMode(model::SunSkyStage::SKY_DOME); // let the application atmosphere through
            }
        }
    } else {
        if (_hasPreviousZone) {
            scene->setKeyLightColor(_previousKeyLightColor);
            scene->setKeyLightIntensity(_previousKeyLightIntensity);
            scene->setKeyLightAmbientIntensity(_previousKeyLightAmbientIntensity);
            scene->setKeyLightDirection(_previousKeyLightDirection);
            scene->setStageSunModelEnable(_previousStageSunModelEnabled);
            scene->setStageLocation(_previousStageLongitude, _previousStageLatitude,
                                    _previousStageAltitude);
            scene->setStageDayTime(_previousStageHour);
            scene->setStageYearTime(_previousStageDay);
            _hasPreviousZone = false;
        }
        _viewState->endOverrideEnvironmentData();
        scene->getSkyStage()->setBackgroundMode(model::SunSkyStage::SKY_DOME);  // let the application atmosphere through
    }
}

void EntityTreeRenderer::render(RenderArgs* renderArgs) {
    if (_tree && !_shuttingDown) {
        Model::startScene(renderArgs->_renderSide);

        ViewFrustum* frustum = (renderArgs->_renderMode == RenderArgs::SHADOW_RENDER_MODE) ?
            _viewState->getShadowViewFrustum() : _viewState->getCurrentViewFrustum();
        
        // Setup batch transform matrices
        gpu::Batch batch;
        glm::mat4 projMat;
        Transform viewMat;
        frustum->evalProjectionMatrix(projMat);
        frustum->evalViewTransform(viewMat);
        batch.setProjectionTransform(projMat);
        batch.setViewTransform(viewMat);
        
        renderArgs->_renderer = this;
        renderArgs->_batch = &batch;

        _tree->lockForRead();

        // Whenever you're in an intersection between zones, we will always choose the smallest zone.
        _bestZone = NULL;
        _bestZoneVolume = std::numeric_limits<float>::max();
        _tree->recurseTreeWithOperation(renderOperation, renderArgs);

        applyZonePropertiesToScene(_bestZone);

        // we must call endScene while we still have the tree locked so that no one deletes a model
        // on us while rendering the scene    
        Model::endScene(renderArgs->_renderMode, renderArgs);
        _tree->unlock();
        
        glPushMatrix();
<<<<<<< HEAD
        renderArgs->_context->enqueueBatch(batch);
=======
        gpu::GLBackend::renderBatch(batch, true);
>>>>>>> ce613d49
        glPopMatrix();
        
        // stats...
        _meshesConsidered = renderArgs->_meshesConsidered;
        _meshesRendered = renderArgs->_meshesRendered;
        _meshesOutOfView = renderArgs->_meshesOutOfView;
        _meshesTooSmall = renderArgs->_meshesTooSmall;

        _elementsTouched = renderArgs->_elementsTouched;
        _itemsRendered = renderArgs->_itemsRendered;
        _itemsOutOfView = renderArgs->_itemsOutOfView;
        _itemsTooSmall = renderArgs->_itemsTooSmall;

        _materialSwitches = renderArgs->_materialSwitches;
        _trianglesRendered = renderArgs->_trianglesRendered;
        _quadsRendered = renderArgs->_quadsRendered;

        _translucentMeshPartsRendered = renderArgs->_translucentMeshPartsRendered;
        _opaqueMeshPartsRendered = renderArgs->_opaqueMeshPartsRendered;
    }
    deleteReleasedModels(); // seems like as good as any other place to do some memory cleanup
}

const FBXGeometry* EntityTreeRenderer::getGeometryForEntity(const EntityItem* entityItem) {
    const FBXGeometry* result = NULL;
    
    if (entityItem->getType() == EntityTypes::Model) {
        const RenderableModelEntityItem* constModelEntityItem = dynamic_cast<const RenderableModelEntityItem*>(entityItem);
        RenderableModelEntityItem* modelEntityItem = const_cast<RenderableModelEntityItem*>(constModelEntityItem);
        assert(modelEntityItem); // we need this!!!
        Model* model = modelEntityItem->getModel(this);
        if (model) {
            result = &model->getGeometry()->getFBXGeometry();
        }
    }
    return result;
}

const Model* EntityTreeRenderer::getModelForEntityItem(const EntityItem* entityItem) {
    const Model* result = NULL;
    if (entityItem->getType() == EntityTypes::Model) {
        const RenderableModelEntityItem* constModelEntityItem = dynamic_cast<const RenderableModelEntityItem*>(entityItem);
        RenderableModelEntityItem* modelEntityItem = const_cast<RenderableModelEntityItem*>(constModelEntityItem);
        result = modelEntityItem->getModel(this);
    }
    return result;
}

const FBXGeometry* EntityTreeRenderer::getCollisionGeometryForEntity(const EntityItem* entityItem) {
    const FBXGeometry* result = NULL;
    
    if (entityItem->getType() == EntityTypes::Model) {
        const RenderableModelEntityItem* constModelEntityItem = dynamic_cast<const RenderableModelEntityItem*>(entityItem);
        if (constModelEntityItem->hasCompoundShapeURL()) {
            RenderableModelEntityItem* modelEntityItem = const_cast<RenderableModelEntityItem*>(constModelEntityItem);
            Model* model = modelEntityItem->getModel(this);
            if (model) {
                const QSharedPointer<NetworkGeometry> collisionNetworkGeometry = model->getCollisionGeometry();
                if (!collisionNetworkGeometry.isNull()) {
                    result = &collisionNetworkGeometry->getFBXGeometry();
                }
            }
        }
    }
    return result;
}

void EntityTreeRenderer::renderElementProxy(EntityTreeElement* entityTreeElement, RenderArgs* args) {
    auto deferredLighting = DependencyManager::get<DeferredLightingEffect>();
    Q_ASSERT(args->_batch);
    gpu::Batch& batch = *args->_batch;
    Transform transform;
    
    glm::vec3 elementCenter = entityTreeElement->getAACube().calcCenter();
    float elementSize = entityTreeElement->getScale();
    
    auto drawWireCube = [&](glm::vec3 offset, float size, glm::vec4 color) {
        transform.setTranslation(elementCenter + offset);
        batch.setModelTransform(transform);
        deferredLighting->renderWireCube(batch, size, color);
    };
    
    drawWireCube(glm::vec3(), elementSize, glm::vec4(1.0f, 0.0f, 0.0f, 1.0f));

    if (_displayElementChildProxies) {
        // draw the children
        float halfSize = elementSize / 2.0f;
        float quarterSize = elementSize / 4.0f;
        
        drawWireCube(glm::vec3(-quarterSize, -quarterSize, -quarterSize), halfSize, glm::vec4(1.0f, 1.0f, 0.0f, 1.0f));
        drawWireCube(glm::vec3(quarterSize, -quarterSize, -quarterSize), halfSize, glm::vec4(1.0f, 0.0f, 1.0f, 1.0f));
        drawWireCube(glm::vec3(-quarterSize, quarterSize, -quarterSize), halfSize, glm::vec4(0.0f, 1.0f, 0.0f, 1.0f));
        drawWireCube(glm::vec3(-quarterSize, -quarterSize, quarterSize), halfSize, glm::vec4(0.0f, 0.0f, 1.0f, 1.0f));
        drawWireCube(glm::vec3(quarterSize, quarterSize, quarterSize), halfSize, glm::vec4(1.0f, 1.0f, 1.0f, 1.0f));
        drawWireCube(glm::vec3(-quarterSize, quarterSize, quarterSize), halfSize, glm::vec4(0.0f, 0.5f, 0.5f, 1.0f));
        drawWireCube(glm::vec3(quarterSize, -quarterSize, quarterSize), halfSize, glm::vec4(0.5f, 0.0f, 0.0f, 1.0f));
        drawWireCube(glm::vec3(quarterSize, quarterSize, -quarterSize), halfSize, glm::vec4(0.0f, 0.5f, 0.0f, 1.0f));
    }
}

void EntityTreeRenderer::renderProxies(const EntityItem* entity, RenderArgs* args) {
    bool isShadowMode = args->_renderMode == RenderArgs::SHADOW_RENDER_MODE;
    if (!isShadowMode && _displayModelBounds) {
        PerformanceTimer perfTimer("renderProxies");

        AACube maxCube = entity->getMaximumAACube();
        AACube minCube = entity->getMinimumAACube();
        AABox entityBox = entity->getAABox();

        glm::vec3 maxCenter = maxCube.calcCenter();
        glm::vec3 minCenter = minCube.calcCenter();
        glm::vec3 entityBoxCenter = entityBox.calcCenter();
        glm::vec3 entityBoxScale = entityBox.getScale();
        
        auto deferredLighting = DependencyManager::get<DeferredLightingEffect>();
        Q_ASSERT(args->_batch);
        gpu::Batch& batch = *args->_batch;
        Transform transform;

        // draw the max bounding cube
        transform.setTranslation(maxCenter);
        batch.setModelTransform(transform);
        deferredLighting->renderWireCube(batch, maxCube.getScale(), glm::vec4(1.0f, 1.0f, 0.0f, 1.0f));

        // draw the min bounding cube
        transform.setTranslation(minCenter);
        batch.setModelTransform(transform);
        deferredLighting->renderWireCube(batch, minCube.getScale(), glm::vec4(0.0f, 1.0f, 0.0f, 1.0f));
        
        // draw the entityBox bounding box
        transform.setTranslation(entityBoxCenter);
        transform.setScale(entityBoxScale);
        batch.setModelTransform(transform);
        deferredLighting->renderWireCube(batch, 1.0f, glm::vec4(0.0f, 0.0f, 1.0f, 1.0f));

        // Rotated bounding box
        batch.setModelTransform(entity->getTransformToCenter());
        deferredLighting->renderWireCube(batch, 1.0f, glm::vec4(1.0f, 0.0f, 1.0f, 1.0f));
    }
}

void EntityTreeRenderer::renderElement(OctreeElement* element, RenderArgs* args) {
    args->_elementsTouched++;
    // actually render it here...
    // we need to iterate the actual entityItems of the element
    EntityTreeElement* entityTreeElement = static_cast<EntityTreeElement*>(element);

    QList<EntityItem*>& entityItems = entityTreeElement->getEntities();
    

    uint16_t numberOfEntities = entityItems.size();

    bool isShadowMode = args->_renderMode == RenderArgs::SHADOW_RENDER_MODE;

    if (!isShadowMode && _displayModelElementProxy && numberOfEntities > 0) {
        renderElementProxy(entityTreeElement, args);
    }
    
    for (uint16_t i = 0; i < numberOfEntities; i++) {
        EntityItem* entityItem = entityItems[i];
        
        if (entityItem->isVisible()) {

            // NOTE: Zone Entities are a special case we handle here...
            if (entityItem->getType() == EntityTypes::Zone) {
                if (entityItem->contains(_viewState->getAvatarPosition())) {
                    float entityVolumeEstimate = entityItem->getVolumeEstimate();
                    if (entityVolumeEstimate < _bestZoneVolume) {
                        _bestZoneVolume = entityVolumeEstimate;
                        _bestZone = dynamic_cast<const ZoneEntityItem*>(entityItem);
                    } else if (entityVolumeEstimate == _bestZoneVolume) {
                        if (!_bestZone) {
                            _bestZoneVolume = entityVolumeEstimate;
                            _bestZone = dynamic_cast<const ZoneEntityItem*>(entityItem);
                        } else {
                            // in the case of the volume being equal, we will use the
                            // EntityItemID to deterministically pick one entity over the other
                            if (entityItem->getEntityItemID() < _bestZone->getEntityItemID()) {
                                _bestZoneVolume = entityVolumeEstimate;
                                _bestZone = dynamic_cast<const ZoneEntityItem*>(entityItem);
                            }
                        }
                    }
                }
            }
            
            // render entityItem
            AABox entityBox = entityItem->getAABox();
            
            // TODO: some entity types (like lights) might want to be rendered even
            // when they are outside of the view frustum...
            float distance = args->_viewFrustum->distanceToCamera(entityBox.calcCenter());
            
            bool outOfView = args->_viewFrustum->boxInFrustum(entityBox) == ViewFrustum::OUTSIDE;
            if (!outOfView) {
                bool bigEnoughToRender = _viewState->shouldRenderMesh(entityBox.getLargestDimension(), distance);
                
                if (bigEnoughToRender) {
                    renderProxies(entityItem, args);
                    
                    Glower* glower = NULL;
                    if (entityItem->getGlowLevel() > 0.0f) {
                        glower = new Glower(args, entityItem->getGlowLevel());
                    }
                    entityItem->render(args);
                    args->_itemsRendered++;
                    if (glower) {
                        delete glower;
                    }
                } else {
                    args->_itemsTooSmall++;
                }
            } else {
                args->_itemsOutOfView++;
            }
        }
    }
}

float EntityTreeRenderer::getSizeScale() const {
    return _viewState->getSizeScale();
}

int EntityTreeRenderer::getBoundaryLevelAdjust() const { 
    return _viewState->getBoundaryLevelAdjust();
}


void EntityTreeRenderer::processEraseMessage(const QByteArray& dataByteArray, const SharedNodePointer& sourceNode) {
    static_cast<EntityTree*>(_tree)->processEraseMessage(dataByteArray, sourceNode);
}

Model* EntityTreeRenderer::allocateModel(const QString& url, const QString& collisionUrl) {
    Model* model = NULL;
    // Make sure we only create and delete models on the thread that owns the EntityTreeRenderer
    if (QThread::currentThread() != thread()) {
        QMetaObject::invokeMethod(this, "allocateModel", Qt::BlockingQueuedConnection, 
                Q_RETURN_ARG(Model*, model),
                Q_ARG(const QString&, url));

        return model;
    }
    model = new Model();
    model->init();
    model->setURL(QUrl(url));
    model->setCollisionModelURL(QUrl(collisionUrl));
    return model;
}

Model* EntityTreeRenderer::updateModel(Model* original, const QString& newUrl, const QString& collisionUrl) {
    Model* model = NULL;

    // The caller shouldn't call us if the URL doesn't need to change. But if they
    // do, we just return their original back to them.
    if (!original || (QUrl(newUrl) == original->getURL())) {
        return original;
    }

    // Before we do any creating or deleting, make sure we're on our renderer thread
    if (QThread::currentThread() != thread()) {
        QMetaObject::invokeMethod(this, "updateModel", Qt::BlockingQueuedConnection, 
                Q_RETURN_ARG(Model*, model),
                Q_ARG(Model*, original),
                Q_ARG(const QString&, newUrl));

        return model;
    }

    // at this point we know we need to replace the model, and we know we're on the
    // correct thread, so we can do all our work.
    if (original) {
        delete original; // delete the old model...
    }

    // create the model and correctly initialize it with the new url
    model = new Model();
    model->init();
    model->setURL(QUrl(newUrl));
    model->setCollisionModelURL(QUrl(collisionUrl));
        
    return model;
}

void EntityTreeRenderer::releaseModel(Model* model) {
    // If we're not on the renderer's thread, then remember this model to be deleted later
    if (QThread::currentThread() != thread()) {
        _releasedModels << model;
    } else { // otherwise just delete it right away
        delete model;
    }
}

void EntityTreeRenderer::deleteReleasedModels() {
    if (_releasedModels.size() > 0) {
        foreach(Model* model, _releasedModels) {
            delete model;
        }
        _releasedModels.clear();
    }
}

RayToEntityIntersectionResult EntityTreeRenderer::findRayIntersectionWorker(const PickRay& ray, Octree::lockType lockType, 
                                                                                    bool precisionPicking) {
    RayToEntityIntersectionResult result;
    if (_tree) {
        EntityTree* entityTree = static_cast<EntityTree*>(_tree);

        OctreeElement* element;
        EntityItem* intersectedEntity = NULL;
        result.intersects = entityTree->findRayIntersection(ray.origin, ray.direction, element, result.distance, result.face, 
                                                                (void**)&intersectedEntity, lockType, &result.accurate, 
                                                                precisionPicking);
        if (result.intersects && intersectedEntity) {
            result.entityID = intersectedEntity->getEntityItemID();
            result.properties = intersectedEntity->getProperties();
            result.intersection = ray.origin + (ray.direction * result.distance);
            result.entity = intersectedEntity;
        }
    }
    return result;
}

void EntityTreeRenderer::connectSignalsToSlots(EntityScriptingInterface* entityScriptingInterface) {
    connect(this, &EntityTreeRenderer::mousePressOnEntity, entityScriptingInterface, 
        [=](const RayToEntityIntersectionResult& intersection, const QMouseEvent* event, unsigned int deviceId){
        entityScriptingInterface->mousePressOnEntity(intersection.entityID, MouseEvent(*event, deviceId));
    });
    connect(this, &EntityTreeRenderer::mouseMoveOnEntity, entityScriptingInterface, 
        [=](const RayToEntityIntersectionResult& intersection, const QMouseEvent* event, unsigned int deviceId) {
        entityScriptingInterface->mouseMoveOnEntity(intersection.entityID, MouseEvent(*event, deviceId));
    });
    connect(this, &EntityTreeRenderer::mouseReleaseOnEntity, entityScriptingInterface, 
        [=](const RayToEntityIntersectionResult& intersection, const QMouseEvent* event, unsigned int deviceId) {
        entityScriptingInterface->mouseReleaseOnEntity(intersection.entityID, MouseEvent(*event, deviceId));
    });

    connect(this, &EntityTreeRenderer::clickDownOnEntity, entityScriptingInterface, &EntityScriptingInterface::clickDownOnEntity);
    connect(this, &EntityTreeRenderer::holdingClickOnEntity, entityScriptingInterface, &EntityScriptingInterface::holdingClickOnEntity);
    connect(this, &EntityTreeRenderer::clickReleaseOnEntity, entityScriptingInterface, &EntityScriptingInterface::clickReleaseOnEntity);

    connect(this, &EntityTreeRenderer::hoverEnterEntity, entityScriptingInterface, &EntityScriptingInterface::hoverEnterEntity);
    connect(this, &EntityTreeRenderer::hoverOverEntity, entityScriptingInterface, &EntityScriptingInterface::hoverOverEntity);
    connect(this, &EntityTreeRenderer::hoverLeaveEntity, entityScriptingInterface, &EntityScriptingInterface::hoverLeaveEntity);

    connect(this, &EntityTreeRenderer::enterEntity, entityScriptingInterface, &EntityScriptingInterface::enterEntity);
    connect(this, &EntityTreeRenderer::leaveEntity, entityScriptingInterface, &EntityScriptingInterface::leaveEntity);
}

QScriptValueList EntityTreeRenderer::createMouseEventArgs(const EntityItemID& entityID, QMouseEvent* event, unsigned int deviceID) {
    QScriptValueList args;
    args << entityID.toScriptValue(_entitiesScriptEngine);
    args << MouseEvent(*event, deviceID).toScriptValue(_entitiesScriptEngine);
    return args;
}

QScriptValueList EntityTreeRenderer::createMouseEventArgs(const EntityItemID& entityID, const MouseEvent& mouseEvent) {
    QScriptValueList args;
    args << entityID.toScriptValue(_entitiesScriptEngine);
    args << mouseEvent.toScriptValue(_entitiesScriptEngine);
    return args;
}


QScriptValueList EntityTreeRenderer::createEntityArgs(const EntityItemID& entityID) {
    QScriptValueList args;
    args << entityID.toScriptValue(_entitiesScriptEngine);
    return args;
}

void EntityTreeRenderer::mousePressEvent(QMouseEvent* event, unsigned int deviceID) {
    // If we don't have a tree, or we're in the process of shutting down, then don't
    // process these events.
    if (!_tree || _shuttingDown) {
        return;
    }
    PerformanceTimer perfTimer("EntityTreeRenderer::mousePressEvent");
    PickRay ray = _viewState->computePickRay(event->x(), event->y());

    bool precisionPicking = !_dontDoPrecisionPicking;
    RayToEntityIntersectionResult rayPickResult = findRayIntersectionWorker(ray, Octree::Lock, precisionPicking);
    if (rayPickResult.intersects) {
        //qCDebug(entitiesrenderer) << "mousePressEvent over entity:" << rayPickResult.entityID;
        emit mousePressOnEntity(rayPickResult, event, deviceID);

        QScriptValueList entityScriptArgs = createMouseEventArgs(rayPickResult.entityID, event, deviceID);
        QScriptValue entityScript = loadEntityScript(rayPickResult.entity);
        if (entityScript.property("mousePressOnEntity").isValid()) {
            entityScript.property("mousePressOnEntity").call(entityScript, entityScriptArgs);
        }
    
        _currentClickingOnEntityID = rayPickResult.entityID;
        emit clickDownOnEntity(_currentClickingOnEntityID, MouseEvent(*event, deviceID));
        if (entityScript.property("clickDownOnEntity").isValid()) {
            entityScript.property("clickDownOnEntity").call(entityScript, entityScriptArgs);
        }
    }
    _lastMouseEvent = MouseEvent(*event, deviceID);
    _lastMouseEventValid = true;
}

void EntityTreeRenderer::mouseReleaseEvent(QMouseEvent* event, unsigned int deviceID) {
    // If we don't have a tree, or we're in the process of shutting down, then don't
    // process these events.
    if (!_tree || _shuttingDown) {
        return;
    }
    PerformanceTimer perfTimer("EntityTreeRenderer::mouseReleaseEvent");
    PickRay ray = _viewState->computePickRay(event->x(), event->y());
    bool precisionPicking = !_dontDoPrecisionPicking;
    RayToEntityIntersectionResult rayPickResult = findRayIntersectionWorker(ray, Octree::Lock, precisionPicking);
    if (rayPickResult.intersects) {
        //qCDebug(entitiesrenderer) << "mouseReleaseEvent over entity:" << rayPickResult.entityID;
        emit mouseReleaseOnEntity(rayPickResult, event, deviceID);

        QScriptValueList entityScriptArgs = createMouseEventArgs(rayPickResult.entityID, event, deviceID);
        QScriptValue entityScript = loadEntityScript(rayPickResult.entity);
        if (entityScript.property("mouseReleaseOnEntity").isValid()) {
            entityScript.property("mouseReleaseOnEntity").call(entityScript, entityScriptArgs);
        }
    }

    // Even if we're no longer intersecting with an entity, if we started clicking on it, and now
    // we're releasing the button, then this is considered a clickOn event
    if (!_currentClickingOnEntityID.isInvalidID()) {
        emit clickReleaseOnEntity(_currentClickingOnEntityID, MouseEvent(*event, deviceID));

        QScriptValueList currentClickingEntityArgs = createMouseEventArgs(_currentClickingOnEntityID, event, deviceID);
        QScriptValue currentClickingEntity = loadEntityScript(_currentClickingOnEntityID);
        if (currentClickingEntity.property("clickReleaseOnEntity").isValid()) {
            currentClickingEntity.property("clickReleaseOnEntity").call(currentClickingEntity, currentClickingEntityArgs);
        }
    }

    // makes it the unknown ID, we just released so we can't be clicking on anything
    _currentClickingOnEntityID = UNKNOWN_ENTITY_ID;
    _lastMouseEvent = MouseEvent(*event, deviceID);
    _lastMouseEventValid = true;
}

void EntityTreeRenderer::mouseMoveEvent(QMouseEvent* event, unsigned int deviceID) {
    // If we don't have a tree, or we're in the process of shutting down, then don't
    // process these events.
    if (!_tree || _shuttingDown) {
        return;
    }
    PerformanceTimer perfTimer("EntityTreeRenderer::mouseMoveEvent");

    PickRay ray = _viewState->computePickRay(event->x(), event->y());

    bool precisionPicking = false; // for mouse moves we do not do precision picking
    RayToEntityIntersectionResult rayPickResult = findRayIntersectionWorker(ray, Octree::TryLock, precisionPicking);
    if (rayPickResult.intersects) {
        QScriptValueList entityScriptArgs = createMouseEventArgs(rayPickResult.entityID, event, deviceID);

        // load the entity script if needed...
        QScriptValue entityScript = loadEntityScript(rayPickResult.entity);
        if (entityScript.property("mouseMoveEvent").isValid()) {
            entityScript.property("mouseMoveEvent").call(entityScript, entityScriptArgs);
        }

        //qCDebug(entitiesrenderer) << "mouseMoveEvent over entity:" << rayPickResult.entityID;
        emit mouseMoveOnEntity(rayPickResult, event, deviceID);
        if (entityScript.property("mouseMoveOnEntity").isValid()) {
            entityScript.property("mouseMoveOnEntity").call(entityScript, entityScriptArgs);
        }
    
        // handle the hover logic...
    
        // if we were previously hovering over an entity, and this new entity is not the same as our previous entity
        // then we need to send the hover leave.
        if (!_currentHoverOverEntityID.isInvalidID() && rayPickResult.entityID != _currentHoverOverEntityID) {
            emit hoverLeaveEntity(_currentHoverOverEntityID, MouseEvent(*event, deviceID));

            QScriptValueList currentHoverEntityArgs = createMouseEventArgs(_currentHoverOverEntityID, event, deviceID);

            QScriptValue currentHoverEntity = loadEntityScript(_currentHoverOverEntityID);
            if (currentHoverEntity.property("hoverLeaveEntity").isValid()) {
                currentHoverEntity.property("hoverLeaveEntity").call(currentHoverEntity, currentHoverEntityArgs);
            }
        }

        // If the new hover entity does not match the previous hover entity then we are entering the new one
        // this is true if the _currentHoverOverEntityID is known or unknown
        if (rayPickResult.entityID != _currentHoverOverEntityID) {
            emit hoverEnterEntity(rayPickResult.entityID, MouseEvent(*event, deviceID));
            if (entityScript.property("hoverEnterEntity").isValid()) {
                entityScript.property("hoverEnterEntity").call(entityScript, entityScriptArgs);
            }
        }

        // and finally, no matter what, if we're intersecting an entity then we're definitely hovering over it, and
        // we should send our hover over event
        emit hoverOverEntity(rayPickResult.entityID, MouseEvent(*event, deviceID));
        if (entityScript.property("hoverOverEntity").isValid()) {
            entityScript.property("hoverOverEntity").call(entityScript, entityScriptArgs);
        }

        // remember what we're hovering over
        _currentHoverOverEntityID = rayPickResult.entityID;

    } else {
        // handle the hover logic...
        // if we were previously hovering over an entity, and we're no longer hovering over any entity then we need to 
        // send the hover leave for our previous entity
        if (!_currentHoverOverEntityID.isInvalidID()) {
            emit hoverLeaveEntity(_currentHoverOverEntityID, MouseEvent(*event, deviceID));

            QScriptValueList currentHoverEntityArgs = createMouseEventArgs(_currentHoverOverEntityID, event, deviceID);

            QScriptValue currentHoverEntity = loadEntityScript(_currentHoverOverEntityID);
            if (currentHoverEntity.property("hoverLeaveEntity").isValid()) {
                currentHoverEntity.property("hoverLeaveEntity").call(currentHoverEntity, currentHoverEntityArgs);
            }

            _currentHoverOverEntityID = UNKNOWN_ENTITY_ID; // makes it the unknown ID
        }
    }

    // Even if we're no longer intersecting with an entity, if we started clicking on an entity and we have
    // not yet released the hold then this is still considered a holdingClickOnEntity event
    if (!_currentClickingOnEntityID.isInvalidID()) {
        emit holdingClickOnEntity(_currentClickingOnEntityID, MouseEvent(*event, deviceID));

        QScriptValueList currentClickingEntityArgs = createMouseEventArgs(_currentClickingOnEntityID, event, deviceID);

        QScriptValue currentClickingEntity = loadEntityScript(_currentClickingOnEntityID);
        if (currentClickingEntity.property("holdingClickOnEntity").isValid()) {
            currentClickingEntity.property("holdingClickOnEntity").call(currentClickingEntity, currentClickingEntityArgs);
        }
    }
    _lastMouseEvent = MouseEvent(*event, deviceID);
    _lastMouseEventValid = true;
}

void EntityTreeRenderer::deletingEntity(const EntityItemID& entityID) {
    if (_tree && !_shuttingDown) {
        checkAndCallUnload(entityID);
    }
    _entityScripts.remove(entityID);
}

void EntityTreeRenderer::addingEntity(const EntityItemID& entityID) {
    checkAndCallPreload(entityID);
}

void EntityTreeRenderer::entitySciptChanging(const EntityItemID& entityID) {
    if (_tree && !_shuttingDown) {
        checkAndCallUnload(entityID);
        checkAndCallPreload(entityID);
    }
}

void EntityTreeRenderer::checkAndCallPreload(const EntityItemID& entityID) {
    if (_tree && !_shuttingDown) {
        // load the entity script if needed...
        QScriptValue entityScript = loadEntityScript(entityID, true); // is preload!
        if (entityScript.property("preload").isValid()) {
            QScriptValueList entityArgs = createEntityArgs(entityID);
            entityScript.property("preload").call(entityScript, entityArgs);
        }
    }
}

void EntityTreeRenderer::checkAndCallUnload(const EntityItemID& entityID) {
    if (_tree && !_shuttingDown) {
        QScriptValue entityScript = getPreviouslyLoadedEntityScript(entityID);
        if (entityScript.property("unload").isValid()) {
            QScriptValueList entityArgs = createEntityArgs(entityID);
            entityScript.property("unload").call(entityScript, entityArgs);
        }
    }
}


void EntityTreeRenderer::changingEntityID(const EntityItemID& oldEntityID, const EntityItemID& newEntityID) {
    if (_entityScripts.contains(oldEntityID)) {
        EntityScriptDetails details = _entityScripts[oldEntityID];
        _entityScripts.remove(oldEntityID);
        _entityScripts[newEntityID] = details;
    }
}

void EntityTreeRenderer::playEntityCollisionSound(const QUuid& myNodeID, EntityTree* entityTree, const EntityItemID& id, const Collision& collision) {
    EntityItem* entity = entityTree->findEntityByEntityItemID(id);
    if (!entity) {
        return;
    }
    QUuid simulatorID = entity->getSimulatorID();
    if (simulatorID.isNull() || (simulatorID != myNodeID)) {
        return; // Only one injector per simulation, please.
    }
    const QString& collisionSoundURL = entity->getCollisionSoundURL();
    if (collisionSoundURL.isEmpty()) {
        return;
    }
    const float mass = entity->computeMass();
    const float COLLISION_PENTRATION_TO_VELOCITY = 50; // as a subsitute for RELATIVE entity->getVelocity()
    const float linearVelocity = glm::length(collision.penetration) * COLLISION_PENTRATION_TO_VELOCITY;
    const float energy = mass * linearVelocity * linearVelocity / 2.0f;
    const glm::vec3 position = collision.contactPoint;
    const float COLLISION_ENERGY_AT_FULL_VOLUME = 0.5f;
    const float COLLISION_MINIMUM_VOLUME = 0.001f;
    const float energyFactorOfFull = fmin(1.0f, energy / COLLISION_ENERGY_AT_FULL_VOLUME);
    if (energyFactorOfFull < COLLISION_MINIMUM_VOLUME) {
        return;
    }

    auto soundCache = DependencyManager::get<SoundCache>();
    if (soundCache.isNull()) {
        return;
    }
    SharedSoundPointer sound = soundCache.data()->getSound(QUrl(collisionSoundURL));
    if (sound.isNull() || !sound->isReady()) {
        return;
    }

    // This is a hack. Quiet sound aren't really heard at all, so we compress everything to the range [1-c, 1], if we play it all.
    const float COLLISION_SOUND_COMPRESSION_RANGE = 0.7f;
    float volume = energyFactorOfFull;
    volume = (volume * COLLISION_SOUND_COMPRESSION_RANGE) + (1.0f - COLLISION_SOUND_COMPRESSION_RANGE);
    
    // This is quite similar to AudioScriptingInterface::playSound() and should probably be refactored.
    AudioInjectorOptions options;
    options.stereo = sound->isStereo();
    options.position = position;
    options.volume = volume;
    AudioInjector* injector = new AudioInjector(sound.data(), options);
    injector->setLocalAudioInterface(_localAudioInterface);
    injector->triggerDeleteAfterFinish();
    QThread* injectorThread = new QThread();
    injectorThread->setObjectName("Audio Injector Thread");
    injector->moveToThread(injectorThread);
    // start injecting when the injector thread starts
    connect(injectorThread, &QThread::started, injector, &AudioInjector::injectAudio);
    // connect the right slots and signals for AudioInjector and thread cleanup
    connect(injector, &AudioInjector::destroyed, injectorThread, &QThread::quit);
    connect(injectorThread, &QThread::finished, injectorThread, &QThread::deleteLater);
    injectorThread->start();
}

void EntityTreeRenderer::entityCollisionWithEntity(const EntityItemID& idA, const EntityItemID& idB,
                                                    const Collision& collision) {
    // If we don't have a tree, or we're in the process of shutting down, then don't
    // process these events.
    if (!_tree || _shuttingDown) {
        return;
    }
    // Don't respond to small continuous contacts.
    const float COLLISION_MINUMUM_PENETRATION = 0.005f;
    if ((collision.type != CONTACT_EVENT_TYPE_START) && (glm::length(collision.penetration) < COLLISION_MINUMUM_PENETRATION)) {
        return;
    }

    // See if we should play sounds
    EntityTree* entityTree = static_cast<EntityTree*>(_tree);
    const QUuid& myNodeID = DependencyManager::get<NodeList>()->getSessionUUID();
    playEntityCollisionSound(myNodeID, entityTree, idA, collision);
    playEntityCollisionSound(myNodeID, entityTree, idB, collision);

    // And now the entity scripts
    QScriptValue entityScriptA = loadEntityScript(idA);
    if (entityScriptA.property("collisionWithEntity").isValid()) {
        QScriptValueList args;
        args << idA.toScriptValue(_entitiesScriptEngine);
        args << idB.toScriptValue(_entitiesScriptEngine);
        args << collisionToScriptValue(_entitiesScriptEngine, collision);
        entityScriptA.property("collisionWithEntity").call(entityScriptA, args);
    }

    QScriptValue entityScriptB = loadEntityScript(idB);
    if (entityScriptB.property("collisionWithEntity").isValid()) {
        QScriptValueList args;
        args << idB.toScriptValue(_entitiesScriptEngine);
        args << idA.toScriptValue(_entitiesScriptEngine);
        args << collisionToScriptValue(_entitiesScriptEngine, collision);
        entityScriptB.property("collisionWithEntity").call(entityScriptA, args);
    }
}
<|MERGE_RESOLUTION|>--- conflicted
+++ resolved
@@ -508,11 +508,7 @@
         _tree->unlock();
         
         glPushMatrix();
-<<<<<<< HEAD
         renderArgs->_context->enqueueBatch(batch);
-=======
-        gpu::GLBackend::renderBatch(batch, true);
->>>>>>> ce613d49
         glPopMatrix();
         
         // stats...
