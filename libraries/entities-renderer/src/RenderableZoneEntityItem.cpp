//
//  RenderableZoneEntityItem.cpp
//
//
//  Created by Clement on 4/22/15.
//  Copyright 2015 High Fidelity, Inc.
//
//  Distributed under the Apache License, Version 2.0.
//  See the accompanying file LICENSE or http://www.apache.org/licenses/LICENSE-2.0.html
//

#include "RenderableZoneEntityItem.h"

#include <gpu/Batch.h>

#include <graphics/Stage.h>

#include <DependencyManager.h>
#include <GeometryCache.h>
#include <PerfStat.h>
#include <procedural/ProceduralSkybox.h>
#include <LightPayload.h>
#include <DeferredLightingEffect.h>

#include "EntityTreeRenderer.h"

// Sphere entities should fit inside a cube entity of the same size, so a sphere that has dimensions 1x1x1
// is a half unit sphere.  However, the geometry cache renders a UNIT sphere, so we need to scale down.
static const float SPHERE_ENTITY_SCALE = 0.5f;
static const unsigned int SUN_SHADOW_CASCADE_COUNT{ 4 };
static const float SUN_SHADOW_MAX_DISTANCE{ 40.0f };

using namespace render;
using namespace render::entities;

ZoneEntityRenderer::ZoneEntityRenderer(const EntityItemPointer& entity)
    : Parent(entity) {
    _background->setSkybox(std::make_shared<ProceduralSkybox>());
}

void ZoneEntityRenderer::onRemoveFromSceneTyped(const TypedEntityPointer& entity) {
    if (_stage) {
        if (!LightStage::isIndexInvalid(_sunIndex)) {
            _stage->removeLight(_sunIndex);
            _sunIndex = INVALID_INDEX;
            _shadowIndex = INVALID_INDEX;
        }
        if (!LightStage::isIndexInvalid(_ambientIndex)) {
            _stage->removeLight(_ambientIndex);
            _ambientIndex = INVALID_INDEX;
        }
    }

    if (_backgroundStage) {
        if (!BackgroundStage::isIndexInvalid(_backgroundIndex)) {
            _backgroundStage->removeBackground(_backgroundIndex);
            _backgroundIndex = INVALID_INDEX;
        }
    }

    if (_hazeStage) {
        if (!HazeStage::isIndexInvalid(_hazeIndex)) {
            _hazeStage->removeHaze(_hazeIndex);
            _hazeIndex = INVALID_INDEX;
        }
    }

    if (_bloomStage) {
        if (!BloomStage::isIndexInvalid(_bloomIndex)) {
            _bloomStage->removeBloom(_bloomIndex);
            _bloomIndex = INVALID_INDEX;
        }
    }
}

void ZoneEntityRenderer::doRender(RenderArgs* args) {
#if 0
    if (ZoneEntityItem::getDrawZoneBoundaries()) {
        switch (_entity->getShapeType()) {
            case SHAPE_TYPE_BOX:
            case SHAPE_TYPE_SPHERE:
                {
                    PerformanceTimer perfTimer("zone->renderPrimitive");
                    static const glm::vec4 DEFAULT_COLOR(1.0f, 1.0f, 1.0f, 1.0f);
                    if (!updateModelTransform()) {
                        break;
                    }
                    auto geometryCache = DependencyManager::get<GeometryCache>();
                    gpu::Batch& batch = *args->_batch;
                    batch.setModelTransform(_modelTransform);
                    if (_entity->getShapeType() == SHAPE_TYPE_SPHERE) {
                        geometryCache->renderWireSphereInstance(args, batch, DEFAULT_COLOR);
                    } else {
                        geometryCache->renderWireCubeInstance(args, batch, DEFAULT_COLOR);
                    }
                }
                break;

            // Compund shapes are handled by the _model member
            case SHAPE_TYPE_COMPOUND:
            default:
                // Not handled
                break;
        }
    }
#endif
    if (!_stage) {
        _stage = args->_scene->getStage<LightStage>();
        assert(_stage);
    }

    if (!_backgroundStage) {
        _backgroundStage = args->_scene->getStage<BackgroundStage>();
        assert(_backgroundStage);
    }

    if (!_hazeStage) {
        _hazeStage = args->_scene->getStage<HazeStage>();
        assert(_hazeStage);
    }

    if (!_bloomStage) {
        _bloomStage = args->_scene->getStage<BloomStage>();
        assert(_bloomStage);
    }

    { // Sun 
      // Need an update ?
        if (_needSunUpdate) {
            // Do we need to allocate the light in the stage ?
            if (LightStage::isIndexInvalid(_sunIndex)) {
                _sunIndex = _stage->addLight(_sunLight);
                _shadowIndex = _stage->addShadow(_sunIndex, SUN_SHADOW_MAX_DISTANCE, SUN_SHADOW_CASCADE_COUNT);
            } else {
                _stage->updateLightArrayBuffer(_sunIndex);
            }
            _needSunUpdate = false;
        }
    }

    { // Ambient
        updateAmbientMap();

        // Need an update ?
        if (_needAmbientUpdate) {
            // Do we need to allocate the light in the stage ?
            if (LightStage::isIndexInvalid(_ambientIndex)) {
                _ambientIndex = _stage->addLight(_ambientLight);
            } else {
                _stage->updateLightArrayBuffer(_ambientIndex);
            }
            _needAmbientUpdate = false;
        }
    }

    { // Skybox
        updateSkyboxMap();

        if (_needBackgroundUpdate) {
            if (_skyboxMode == COMPONENT_MODE_ENABLED && BackgroundStage::isIndexInvalid(_backgroundIndex)) {
                _backgroundIndex = _backgroundStage->addBackground(_background);
            }
            _needBackgroundUpdate = false;
        }
    }

    {
        if (_needHazeUpdate) {
            if (HazeStage::isIndexInvalid(_hazeIndex)) {
                _hazeIndex = _hazeStage->addHaze(_haze);
            }
            _needHazeUpdate = false;
        }
    }

    {
        if (_needBloomUpdate) {
            if (BloomStage::isIndexInvalid(_bloomIndex)) {
                _bloomIndex = _bloomStage->addBloom(_bloom);
            }
            _needBloomUpdate = false;
        }
    }

    if (_visible) {
        // Finally, push the lights visible in the frame
        //
        // If component is disabled then push component off state
        // else if component is enabled then push current state
        // (else mode is inherit, the value from the parent zone will be used
        //
        if (_keyLightMode == COMPONENT_MODE_DISABLED) {
            _stage->_currentFrame.pushSunLight(_stage->getSunOffLight());
        } else if (_keyLightMode == COMPONENT_MODE_ENABLED) {
            _stage->_currentFrame.pushSunLight(_sunIndex);
        }

        if (_skyboxMode == COMPONENT_MODE_DISABLED) {
            _backgroundStage->_currentFrame.pushBackground(INVALID_INDEX);
        } else if (_skyboxMode == COMPONENT_MODE_ENABLED) {
            _backgroundStage->_currentFrame.pushBackground(_backgroundIndex);
        }

        if (_ambientLightMode == COMPONENT_MODE_DISABLED) {
            _stage->_currentFrame.pushAmbientLight(_stage->getAmbientOffLight());
        } else if (_ambientLightMode == COMPONENT_MODE_ENABLED) {
            _stage->_currentFrame.pushAmbientLight(_ambientIndex);
        }

        // Haze only if the mode is not inherit, as the model deals with on/off
        if (_hazeMode != COMPONENT_MODE_INHERIT) {
            _hazeStage->_currentFrame.pushHaze(_hazeIndex);
        }

        if (_bloomMode == COMPONENT_MODE_DISABLED) {
            _bloomStage->_currentFrame.pushBloom(INVALID_INDEX);
<<<<<<< HEAD
        } else if (_ambientLightMode == COMPONENT_MODE_ENABLED) {
=======
        } else if (_bloomMode == COMPONENT_MODE_ENABLED) {
>>>>>>> a0c3c09b
            _bloomStage->_currentFrame.pushBloom(_bloomIndex);
        }
    }
}

void ZoneEntityRenderer::removeFromScene(const ScenePointer& scene, Transaction& transaction) {
#if 0
    if (_model) {
        _model->removeFromScene(scene, transaction);
    }
#endif
    Parent::removeFromScene(scene, transaction);
}

void ZoneEntityRenderer::doRenderUpdateSynchronousTyped(const ScenePointer& scene, Transaction& transaction, const TypedEntityPointer& entity) {
    DependencyManager::get<EntityTreeRenderer>()->updateZone(entity->getID());

    // FIXME one of the bools here could become true between being fetched and being reset, 
    // resulting in a lost update
    bool keyLightChanged = entity->keyLightPropertiesChanged();
    bool ambientLightChanged = entity->ambientLightPropertiesChanged();
    bool skyboxChanged = entity->skyboxPropertiesChanged();
    bool hazeChanged = entity->hazePropertiesChanged();
    bool bloomChanged = entity->bloomPropertiesChanged();

    entity->resetRenderingPropertiesChanged();
    _lastPosition = entity->getWorldPosition();
    _lastRotation = entity->getWorldOrientation();
    _lastDimensions = entity->getScaledDimensions();

    _keyLightProperties = entity->getKeyLightProperties();
    _ambientLightProperties = entity->getAmbientLightProperties();
    _skyboxProperties = entity->getSkyboxProperties();
    _hazeProperties = entity->getHazeProperties();
    _bloomProperties = entity->getBloomProperties();

#if 0
    if (_lastShapeURL != _typedEntity->getCompoundShapeURL()) {
        _lastShapeURL = _typedEntity->getCompoundShapeURL();
        _model.reset();
        _model = std::make_shared<Model>();
        _model->setIsWireframe(true);
        _model->init();
        _model->setURL(_lastShapeURL);
    }

    if (_model && _model->isActive()) {
        _model->setScaleToFit(true, _lastDimensions);
        _model->setSnapModelToRegistrationPoint(true, _entity->getRegistrationPoint());
        _model->setRotation(_lastRotation);
        _model->setTranslation(_lastPosition);
        _model->simulate(0.0f);
    }
#endif

    updateKeyZoneItemFromEntity(entity);

    if (keyLightChanged) {
        updateKeySunFromEntity(entity);
    }

    if (ambientLightChanged) {
        updateAmbientLightFromEntity(entity);
    }

    if (skyboxChanged || _proceduralUserData != entity->getUserData()) {
        updateKeyBackgroundFromEntity(entity);
    }

    if (hazeChanged) {
        updateHazeFromEntity(entity);
    }

    if (bloomChanged) {
        updateBloomFromEntity(entity);
    }
}

void ZoneEntityRenderer::doRenderUpdateAsynchronousTyped(const TypedEntityPointer& entity) {
    if (entity->getShapeType() == SHAPE_TYPE_SPHERE) {
        _renderTransform = getModelTransform();
        _renderTransform.postScale(SPHERE_ENTITY_SCALE);
    }
}


ItemKey ZoneEntityRenderer::getKey() {
    return ItemKey::Builder().withTypeMeta().withTagBits(getTagMask()).build();
}

bool ZoneEntityRenderer::needsRenderUpdateFromTypedEntity(const TypedEntityPointer& entity) const {
    if (entity->keyLightPropertiesChanged() ||
        entity->ambientLightPropertiesChanged() ||
        entity->hazePropertiesChanged() ||
        entity->bloomPropertiesChanged() ||
        entity->skyboxPropertiesChanged()) {

        return true;
    }

    if (_skyboxTextureURL != entity->getSkyboxProperties().getURL()) {
        return true;
    }

    if (entity->getWorldPosition() != _lastPosition) {
        return true;
    }
    if (entity->getScaledDimensions() != _lastDimensions) {
        return true;
    }
    if (entity->getWorldOrientation() != _lastRotation) {
        return true;
    }

    if (entity->getUserData() != _proceduralUserData) {
        return true;
    }

#if 0
    if (_typedEntity->getCompoundShapeURL() != _lastShapeURL) {
        return true;
    }

    if (_model) {
        if (!_model->needsFixupInScene() && (!ZoneEntityItem::getDrawZoneBoundaries() || _entity->getShapeType() != SHAPE_TYPE_COMPOUND)) {
            return true;
        }

        if (_model->needsFixupInScene() && (ZoneEntityItem::getDrawZoneBoundaries() || _entity->getShapeType() == SHAPE_TYPE_COMPOUND)) {
            return true;
        }

        if (_lastModelActive != _model->isActive()) {
            return true;
        }
    }
#endif

    return false;
}

void ZoneEntityRenderer::updateKeySunFromEntity(const TypedEntityPointer& entity) {
    setKeyLightMode((ComponentMode)entity->getKeyLightMode());

    const auto& sunLight = editSunLight();
    sunLight->setType(graphics::Light::SUN);
    sunLight->setPosition(_lastPosition);
    sunLight->setOrientation(_lastRotation);

    // Set the keylight
    sunLight->setColor(ColorUtils::toVec3(_keyLightProperties.getColor()));
    sunLight->setIntensity(_keyLightProperties.getIntensity());
    sunLight->setDirection(entity->getTransform().getRotation() * _keyLightProperties.getDirection());
    sunLight->setCastShadows(_keyLightProperties.getCastShadows());
}

void ZoneEntityRenderer::updateAmbientLightFromEntity(const TypedEntityPointer& entity) {
    setAmbientLightMode((ComponentMode)entity->getAmbientLightMode());

    const auto& ambientLight = editAmbientLight();
    ambientLight->setType(graphics::Light::AMBIENT);
    ambientLight->setPosition(_lastPosition);
    ambientLight->setOrientation(_lastRotation);


    // Set the ambient light
    ambientLight->setAmbientIntensity(_ambientLightProperties.getAmbientIntensity());

    if (_ambientLightProperties.getAmbientURL().isEmpty()) {
        setAmbientURL(_skyboxProperties.getURL());
    } else {
        setAmbientURL(_ambientLightProperties.getAmbientURL());
    }

    ambientLight->setTransform(entity->getTransform().getInverseMatrix());
}

void ZoneEntityRenderer::updateHazeFromEntity(const TypedEntityPointer& entity) {
    setHazeMode((ComponentMode)entity->getHazeMode());

    const auto& haze = editHaze();

    const uint32_t hazeMode = entity->getHazeMode();
    haze->setHazeActive(hazeMode == COMPONENT_MODE_ENABLED);
    haze->setAltitudeBased(_hazeProperties.getHazeAltitudeEffect());

    haze->setHazeRangeFactor(graphics::Haze::convertHazeRangeToHazeRangeFactor(_hazeProperties.getHazeRange()));
    xColor hazeColor = _hazeProperties.getHazeColor();
    haze->setHazeColor(glm::vec3(hazeColor.red / 255.0, hazeColor.green / 255.0, hazeColor.blue / 255.0));
    xColor hazeGlareColor = _hazeProperties.getHazeGlareColor();
    haze->setHazeGlareColor(glm::vec3(hazeGlareColor.red / 255.0, hazeGlareColor.green / 255.0, hazeGlareColor.blue / 255.0));
    haze->setHazeEnableGlare(_hazeProperties.getHazeEnableGlare());
    haze->setHazeGlareBlend(graphics::Haze::convertGlareAngleToPower(_hazeProperties.getHazeGlareAngle()));

    float hazeAltitude = _hazeProperties.getHazeCeiling() - _hazeProperties.getHazeBaseRef();
    haze->setHazeAltitudeFactor(graphics::Haze::convertHazeAltitudeToHazeAltitudeFactor(hazeAltitude));
    haze->setHazeBaseReference(_hazeProperties.getHazeBaseRef());

    haze->setHazeBackgroundBlend(_hazeProperties.getHazeBackgroundBlend());

    haze->setHazeAttenuateKeyLight(_hazeProperties.getHazeAttenuateKeyLight());
    haze->setHazeKeyLightRangeFactor(graphics::Haze::convertHazeRangeToHazeRangeFactor(_hazeProperties.getHazeKeyLightRange()));
    haze->setHazeKeyLightAltitudeFactor(graphics::Haze::convertHazeAltitudeToHazeAltitudeFactor(_hazeProperties.getHazeKeyLightAltitude()));

    haze->setTransform(entity->getTransform().getMatrix());
}

void ZoneEntityRenderer::updateBloomFromEntity(const TypedEntityPointer& entity) {
    setBloomMode((ComponentMode)entity->getBloomMode());

    const auto& bloom = editBloom();

<<<<<<< HEAD
    const uint32_t bloomMode = entity->getBloomMode();
    bloom->setBloomActive(bloomMode == COMPONENT_MODE_ENABLED);
=======
>>>>>>> a0c3c09b
    bloom->setBloomIntensity(_bloomProperties.getBloomIntensity());
    bloom->setBloomThreshold(_bloomProperties.getBloomThreshold());
    bloom->setBloomSize(_bloomProperties.getBloomSize());
}

void ZoneEntityRenderer::updateKeyBackgroundFromEntity(const TypedEntityPointer& entity) {
    setSkyboxMode((ComponentMode)entity->getSkyboxMode());

    editBackground();
    setSkyboxColor(_skyboxProperties.getColorVec3());
    setProceduralUserData(entity->getUserData());
    setSkyboxURL(_skyboxProperties.getURL());
}

void ZoneEntityRenderer::updateKeyZoneItemFromEntity(const TypedEntityPointer& entity) {
    // Update rotation values
    editSkybox()->setOrientation(entity->getTransform().getRotation());

    /* TODO: Implement the sun model behavior / Keep this code here for reference, this is how we
    {
    // Set the stage
    bool isSunModelEnabled = this->getStageProperties().getSunModelEnabled();
    sceneStage->setSunModelEnable(isSunModelEnabled);
    if (isSunModelEnabled) {
    sceneStage->setLocation(this->getStageProperties().getLongitude(),
    this->getStageProperties().getLatitude(),
    this->getStageProperties().getAltitude());

    auto sceneTime = sceneStage->getTime();
    sceneTime->setHour(this->getStageProperties().calculateHour());
    sceneTime->setDay(this->getStageProperties().calculateDay());
    }
    }*/
}

void ZoneEntityRenderer::setAmbientURL(const QString& ambientUrl) {
    // nothing change if nothing change
    if (_ambientTextureURL == ambientUrl) {
        return;
    }
    _ambientTextureURL = ambientUrl;

    if (_ambientTextureURL.isEmpty()) {
        _pendingAmbientTexture = false;
        _ambientTexture.clear();

        _ambientLight->setAmbientMap(nullptr);
        _ambientLight->setAmbientSpherePreset(gpu::SphericalHarmonics::BREEZEWAY);
    } else {
        _pendingAmbientTexture = true;
        auto textureCache = DependencyManager::get<TextureCache>();
        _ambientTexture = textureCache->getTexture(_ambientTextureURL, image::TextureUsage::CUBE_TEXTURE);

        // keep whatever is assigned on the ambient map/sphere until texture is loaded
    }
}

void ZoneEntityRenderer::updateAmbientMap() {
    if (_pendingAmbientTexture) {
        if (_ambientTexture && _ambientTexture->isLoaded()) {
            _pendingAmbientTexture = false;

            auto texture = _ambientTexture->getGPUTexture();
            if (texture) {
                if (texture->getIrradiance()) {
                    _ambientLight->setAmbientSphere(*texture->getIrradiance());
                } else {
                    _ambientLight->setAmbientSpherePreset(gpu::SphericalHarmonics::BREEZEWAY);
                }
                editAmbientLight()->setAmbientMap(texture);
            } else {
                qCDebug(entitiesrenderer) << "Failed to load ambient texture:" << _ambientTexture->getURL();
            }
        }
    }
}

void ZoneEntityRenderer::setSkyboxURL(const QString& skyboxUrl) {
    // nothing change if nothing change
    if (_skyboxTextureURL == skyboxUrl) {
        return;
    }
    _skyboxTextureURL = skyboxUrl;

    if (_skyboxTextureURL.isEmpty()) {
        _pendingSkyboxTexture = false;
        _skyboxTexture.clear();

        editSkybox()->setCubemap(nullptr);
    } else {
        _pendingSkyboxTexture = true;
        auto textureCache = DependencyManager::get<TextureCache>();
        _skyboxTexture = textureCache->getTexture(_skyboxTextureURL, image::TextureUsage::CUBE_TEXTURE);
    }
}

void ZoneEntityRenderer::updateSkyboxMap() {
    if (_pendingSkyboxTexture) {
        if (_skyboxTexture && _skyboxTexture->isLoaded()) {
            _pendingSkyboxTexture = false;

            auto texture = _skyboxTexture->getGPUTexture();
            if (texture) {
                editSkybox()->setCubemap(texture);
            } else {
                qCDebug(entitiesrenderer) << "Failed to load Skybox texture:" << _skyboxTexture->getURL();
            }
        }
    }
}

void ZoneEntityRenderer::setHazeMode(ComponentMode mode) {
    _hazeMode = mode;
}

void ZoneEntityRenderer::setKeyLightMode(ComponentMode mode) {
    _keyLightMode = mode;
}

void ZoneEntityRenderer::setAmbientLightMode(ComponentMode mode) {
    _ambientLightMode = mode;
}

void ZoneEntityRenderer::setSkyboxMode(ComponentMode mode) {
    _skyboxMode = mode;
}

void ZoneEntityRenderer::setBloomMode(ComponentMode mode) {
    _bloomMode = mode;
}

void ZoneEntityRenderer::setSkyboxColor(const glm::vec3& color) {
    editSkybox()->setColor(color);
}

void ZoneEntityRenderer::setProceduralUserData(const QString& userData) {
    if (_proceduralUserData != userData) {
        _proceduralUserData = userData;
        std::dynamic_pointer_cast<ProceduralSkybox>(editSkybox())->parse(_proceduralUserData);
    }
}

#if 0
bool RenderableZoneEntityItem::contains(const glm::vec3& point) const {
    if (getShapeType() != SHAPE_TYPE_COMPOUND) {
        return EntityItem::contains(point);
    }
    const_cast<RenderableZoneEntityItem*>(this)->updateGeometry();

    if (_model && _model->isActive() && EntityItem::contains(point)) {
        return _model->convexHullContains(point);
    }

    return false;
}

void RenderableZoneEntityItem::notifyBoundChanged() {
    notifyChangedRenderItem();
}

#endif<|MERGE_RESOLUTION|>--- conflicted
+++ resolved
@@ -214,11 +214,7 @@
 
         if (_bloomMode == COMPONENT_MODE_DISABLED) {
             _bloomStage->_currentFrame.pushBloom(INVALID_INDEX);
-<<<<<<< HEAD
-        } else if (_ambientLightMode == COMPONENT_MODE_ENABLED) {
-=======
         } else if (_bloomMode == COMPONENT_MODE_ENABLED) {
->>>>>>> a0c3c09b
             _bloomStage->_currentFrame.pushBloom(_bloomIndex);
         }
     }
@@ -431,11 +427,6 @@
 
     const auto& bloom = editBloom();
 
-<<<<<<< HEAD
-    const uint32_t bloomMode = entity->getBloomMode();
-    bloom->setBloomActive(bloomMode == COMPONENT_MODE_ENABLED);
-=======
->>>>>>> a0c3c09b
     bloom->setBloomIntensity(_bloomProperties.getBloomIntensity());
     bloom->setBloomThreshold(_bloomProperties.getBloomThreshold());
     bloom->setBloomSize(_bloomProperties.getBloomSize());
