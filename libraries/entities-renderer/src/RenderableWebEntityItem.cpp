--- conflicted
+++ resolved
@@ -182,11 +182,10 @@
     float fadeRatio = _isFading ? Interpolate::calculateFadeRatio(_fadeStartTime) : 1.0f;
     batch._glColor4f(1.0f, 1.0f, 1.0f, fadeRatio);
 
-    const bool IS_AA = true;
     if (fadeRatio < OPAQUE_ALPHA_THRESHOLD) {
-        DependencyManager::get<GeometryCache>()->bindTransparentWebBrowserProgram(batch, IS_AA);
+        DependencyManager::get<GeometryCache>()->bindWebBrowserProgram(batch, true);
     } else {
-        DependencyManager::get<GeometryCache>()->bindOpaqueWebBrowserProgram(batch, IS_AA);
+        DependencyManager::get<GeometryCache>()->bindWebBrowserProgram(batch);
     }
     DependencyManager::get<GeometryCache>()->renderQuad(batch, topLeft, bottomRight, texMin, texMax, glm::vec4(1.0f, 1.0f, 1.0f, fadeRatio), _geometryId);
 }
@@ -288,64 +287,6 @@
             tabletScriptingInterface->setQmlTabletRoot("com.highfidelity.interface.tablet.system", nullptr);
         }
 
-<<<<<<< HEAD
-    glm::vec2 windowSize = getWindowSize();
-
-    // The offscreen surface is idempotent for resizes (bails early
-    // if it's a no-op), so it's safe to just call resize every frame
-    // without worrying about excessive overhead.
-    _webSurface->resize(QSize(windowSize.x, windowSize.y));
-
-    if (!_texture) {
-        auto webSurface = _webSurface;
-        _texture = gpu::Texture::createExternal(OffscreenQmlSurface::getDiscardLambda());
-        _texture->setSource(__FUNCTION__);
-    }
-    OffscreenQmlSurface::TextureAndFence newTextureAndFence;
-    bool newTextureAvailable = _webSurface->fetchTexture(newTextureAndFence);
-    if (newTextureAvailable) {
-        _texture->setExternalTexture(newTextureAndFence.first, newTextureAndFence.second);
-    }
-
-    PerformanceTimer perfTimer("RenderableWebEntityItem::render");
-    Q_ASSERT(getType() == EntityTypes::Web);
-    static const glm::vec2 texMin(0.0f), texMax(1.0f), topLeft(-0.5f), bottomRight(0.5f);
-
-    Q_ASSERT(args->_batch);
-    gpu::Batch& batch = *args->_batch;
-
-    bool success;
-    batch.setModelTransform(getTransformToCenter(success));
-    if (!success) {
-        return;
-    }
-    batch.setResourceTexture(0, _texture);
-
-    float fadeRatio = _isFading ? Interpolate::calculateFadeRatio(_fadeStartTime) : 1.0f;
-
-    batch._glColor4f(1.0f, 1.0f, 1.0f, fadeRatio);
-
-    if (fadeRatio < OPAQUE_ALPHA_THRESHOLD) {
-        DependencyManager::get<GeometryCache>()->bindWebBrowserProgram(batch, true);
-    } else {
-        DependencyManager::get<GeometryCache>()->bindWebBrowserProgram(batch);
-    }
-    DependencyManager::get<GeometryCache>()->renderQuad(batch, topLeft, bottomRight, texMin, texMax, glm::vec4(1.0f, 1.0f, 1.0f, fadeRatio), _geometryId);
-}
-
-void RenderableWebEntityItem::loadSourceURL() {
-    QUrl sourceUrl(_sourceUrl);
-    if (sourceUrl.scheme() == "http" || sourceUrl.scheme() == "https" ||
-        _sourceUrl.toLower().endsWith(".htm") || _sourceUrl.toLower().endsWith(".html")) {
-        _contentType = htmlContent;
-        _webSurface->setBaseUrl(QUrl::fromLocalFile(PathUtils::resourcesPath() + "qml/controls/"));
-
-        // We special case YouTube URLs since we know they are videos that we should play with at least 30 FPS.
-        if (sourceUrl.host().endsWith("youtube.com", Qt::CaseInsensitive)) {
-            _webSurface->setMaxFps(YOUTUBE_MAX_FPS);
-        } else {
-            _webSurface->setMaxFps(DEFAULT_MAX_FPS);
-=======
         // Fix for crash in QtWebEngineCore when rapidly switching domains
         // Call stop on the QWebEngineView before destroying OffscreenQMLSurface.
         if (rootItem) {
@@ -354,7 +295,6 @@
                 // stop loading
                 QMetaObject::invokeMethod(obj, "stop");
             }
->>>>>>> c5fbd5a2
         }
 
         webSurface->pause();
