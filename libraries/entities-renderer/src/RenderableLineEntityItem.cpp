--- conflicted
+++ resolved
@@ -12,11 +12,8 @@
 #include <glm/gtx/quaternion.hpp>
 
 #include <gpu/GPUConfig.h>
-<<<<<<< HEAD
 #include <gpu/Batch.h>
-=======
 #include <GeometryCache.h>
->>>>>>> 66aa7c1a
 
 #include <DeferredLightingEffect.h>
 #include <PerfStat.h>
@@ -33,29 +30,26 @@
     glm::vec3 p1 = ENTITY_ITEM_ZERO_VEC3;
     glm::vec3 p2 = getDimensions();
     glm::vec4 lineColor(toGlm(getXColor()), getLocalRenderAlpha());
-<<<<<<< HEAD
+
     Q_ASSERT(args->_batch);
     gpu::Batch& batch = *args->_batch;
     batch.setModelTransform(getTransformToCenter());
-    DependencyManager::get<DeferredLightingEffect>()->renderLine(batch, p1, p2, lineColor, lineColor);
-=======
-    glPushMatrix();
-        glLineWidth(getLineWidth());
-        auto geometryCache = DependencyManager::get<GeometryCache>();
-        if (_lineVerticesID == GeometryCache::UNKNOWN_ID) {
-            _lineVerticesID = geometryCache ->allocateID();
-        }
-         //TODO: Figure out clean , efficient way to do relative line positioning. For now we'll just use absolute positioning.
-        //glTranslatef(position.x, position.y, position.z);
-        glm::vec3 axis = glm::axis(rotation);
-        glRotatef(glm::degrees(glm::angle(rotation)), axis.x, axis.y, axis.z);
-        if (_pointsChanged) {
-          geometryCache->updateVertices(_lineVerticesID, getLinePoints(), lineColor);
-            _pointsChanged = false;
-        }
-        geometryCache->renderVertices(gpu::LINE_STRIP, _lineVerticesID);
-    glPopMatrix();
->>>>>>> 66aa7c1a
+
+    glLineWidth(getLineWidth());
+    auto geometryCache = DependencyManager::get<GeometryCache>();
+    if (_lineVerticesID == GeometryCache::UNKNOWN_ID) {
+        _lineVerticesID = geometryCache ->allocateID();
+    }
+
+    //TODO: Figure out clean , efficient way to do relative line positioning. For now we'll just use absolute positioning.
+    //glTranslatef(position.x, position.y, position.z);
+    //glm::vec3 axis = glm::axis(rotation);
+    //glRotatef(glm::degrees(glm::angle(rotation)), axis.x, axis.y, axis.z);
+    if (_pointsChanged) {
+      geometryCache->updateVertices(_lineVerticesID, getLinePoints(), lineColor);
+        _pointsChanged = false;
+    }
+    geometryCache->renderVertices(gpu::LINE_STRIP, _lineVerticesID);
     
     RenderableDebugableEntityItem::render(this, args);
 };