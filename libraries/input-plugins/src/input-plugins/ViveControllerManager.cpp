//
//  ViveControllerManager.cpp
//  input-plugins/src/input-plugins
//
//  Created by Sam Gondelman on 6/29/15.
//  Copyright 2013 High Fidelity, Inc.
//
//  Distributed under the Apache License, Version 2.0.
//  See the accompanying file LICENSE or http://www.apache.org/licenses/LICENSE-2.0.html
//

#include "ViveControllerManager.h"

#include <PerfStat.h>
#include <PathUtils.h>
#include <GeometryCache.h>
#include <gpu/Batch.h>
#include <gpu/Context.h>
#include <DeferredLightingEffect.h>
#include <display-plugins/openvr/OpenVrHelpers.h>
#include <NumericalConstants.h>
#include <plugins/PluginContainer.h>
#include <UserActivityLogger.h>

#include <controllers/UserInputMapper.h>

#include <controllers/StandardControls.h>

#ifdef Q_OS_WIN
extern vr::IVRSystem* _hmd;
extern int hmdRefCount;
extern vr::TrackedDevicePose_t _trackedDevicePose[vr::k_unMaxTrackedDeviceCount];
extern mat4 _trackedDevicePoseMat4[vr::k_unMaxTrackedDeviceCount];
#endif


const float CONTROLLER_LENGTH_OFFSET = 0.0762f;  // three inches
const QString CONTROLLER_MODEL_STRING = "vr_controller_05_wireless_b";

const QString ViveControllerManager::NAME = "OpenVR";

const QString MENU_PARENT = "Avatar";
const QString MENU_NAME = "Vive Controllers";
const QString MENU_PATH = MENU_PARENT + ">" + MENU_NAME;
const QString RENDER_CONTROLLERS = "Render Hand Controllers";

static std::shared_ptr<ViveControllerManager> instance;

ViveControllerManager::ViveControllerManager() :
        InputDevice("Vive"),
    _trackedControllers(0),
    _modelLoaded(false),
    _leftHandRenderID(0),
    _rightHandRenderID(0),
    _renderControllers(false)
{
    instance = std::shared_ptr<ViveControllerManager>(this);
}

bool ViveControllerManager::isSupported() const {
#ifdef Q_OS_WIN
    bool success = vr::VR_IsHmdPresent();
    if (success) {
        vr::HmdError eError = vr::HmdError_None;
        auto hmd = vr::VR_Init(&eError);
        success = (hmd != nullptr);
        vr::VR_Shutdown();
    }
    return success;
#else 
    return false;
#endif
}

void ViveControllerManager::activate() {
    InputPlugin::activate();
#ifdef Q_OS_WIN
    _container->addMenu(MENU_PATH);
    _container->addMenuItem(MENU_PATH, RENDER_CONTROLLERS,
        [this] (bool clicked) { this->setRenderControllers(clicked); },
        true, true);

    hmdRefCount++;
    if (!_hmd) {
        vr::HmdError eError = vr::HmdError_None;
        _hmd = vr::VR_Init(&eError);
        Q_ASSERT(eError == vr::HmdError_None);
    }
    Q_ASSERT(_hmd);

    vr::RenderModel_t model;
    if (!_hmd->LoadRenderModel(CONTROLLER_MODEL_STRING.toStdString().c_str(), &model)) {
        qDebug() << QString("Unable to load render model %1\n").arg(CONTROLLER_MODEL_STRING);
    } else {
        model::Mesh* mesh = new model::Mesh();
        model::MeshPointer meshPtr(mesh);
        _modelGeometry.setMesh(meshPtr);

        auto indexBuffer = new gpu::Buffer(3 * model.unTriangleCount * sizeof(uint16_t), (gpu::Byte*)model.rIndexData);
        auto indexBufferPtr = gpu::BufferPointer(indexBuffer);
        auto indexBufferView = new gpu::BufferView(indexBufferPtr, gpu::Element(gpu::SCALAR, gpu::UINT16, gpu::RAW));
        mesh->setIndexBuffer(*indexBufferView);

        auto vertexBuffer = new gpu::Buffer(model.unVertexCount * sizeof(vr::RenderModel_Vertex_t),
            (gpu::Byte*)model.rVertexData);
        auto vertexBufferPtr = gpu::BufferPointer(vertexBuffer);
        auto vertexBufferView = new gpu::BufferView(vertexBufferPtr,
            0,
            vertexBufferPtr->getSize() - sizeof(float) * 3,
            sizeof(vr::RenderModel_Vertex_t),
            gpu::Element(gpu::VEC3, gpu::FLOAT, gpu::RAW));
        mesh->setVertexBuffer(*vertexBufferView);
        mesh->addAttribute(gpu::Stream::NORMAL,
            gpu::BufferView(vertexBufferPtr,
            sizeof(float) * 3,
            vertexBufferPtr->getSize() - sizeof(float) * 3,
            sizeof(vr::RenderModel_Vertex_t),
            gpu::Element(gpu::VEC3, gpu::FLOAT, gpu::RAW)));
        //mesh->addAttribute(gpu::Stream::TEXCOORD,
        //    gpu::BufferView(vertexBufferPtr,
        //    2 * sizeof(float) * 3,
        //    vertexBufferPtr->getSize() - sizeof(float) * 2,
        //    sizeof(vr::RenderModel_Vertex_t),
        //    gpu::Element(gpu::VEC2, gpu::FLOAT, gpu::RAW)));
        
        gpu::Element formatGPU = gpu::Element(gpu::VEC4, gpu::UINT8, gpu::RGBA);
        gpu::Element formatMip = gpu::Element(gpu::VEC4, gpu::UINT8, gpu::RGBA);
        _texture = gpu::TexturePointer(
            gpu::Texture::create2D(formatGPU, model.diffuseTexture.unWidth, model.diffuseTexture.unHeight,
            gpu::Sampler(gpu::Sampler::FILTER_MIN_MAG_MIP_LINEAR)));
        _texture->assignStoredMip(0, formatMip, model.diffuseTexture.unWidth * model.diffuseTexture.unHeight * 4 * sizeof(uint8_t), model.diffuseTexture.rubTextureMapData);
        _texture->autoGenerateMips(-1);

        _modelLoaded = true;
        _renderControllers = true;
    }
#endif

    // unregister with UserInputMapper
    auto userInputMapper = DependencyManager::get<controller::UserInputMapper>();
    userInputMapper->registerDevice(instance);
    _registeredWithInputMapper = true;
}

void ViveControllerManager::deactivate() {
    InputPlugin::deactivate();

#ifdef Q_OS_WIN
    _container->removeMenuItem(MENU_NAME, RENDER_CONTROLLERS);
    _container->removeMenu(MENU_PATH);

    hmdRefCount--;

    if (hmdRefCount == 0 && _hmd) {
        vr::VR_Shutdown();
        _hmd = nullptr;
    }
    _poseStateMap.clear();
#endif

    // unregister with UserInputMapper
    auto userInputMapper = DependencyManager::get<controller::UserInputMapper>();
    userInputMapper->removeDevice(_deviceID);
    _registeredWithInputMapper = false;
}

void ViveControllerManager::updateRendering(RenderArgs* args, render::ScenePointer scene, render::PendingChanges pendingChanges) {
    PerformanceTimer perfTimer("ViveControllerManager::updateRendering");

    if (_modelLoaded) {
        //auto controllerPayload = new render::Payload<ViveControllerManager>(this);
        //auto controllerPayloadPointer = ViveControllerManager::PayloadPointer(controllerPayload);
        //if (_leftHandRenderID == 0) {
        //    _leftHandRenderID = scene->allocateID();
        //    pendingChanges.resetItem(_leftHandRenderID, controllerPayloadPointer);
        //}
        //pendingChanges.updateItem(_leftHandRenderID, );


        controller::Pose leftHand = _poseStateMap[controller::StandardPoseChannel::LEFT_HAND];
        controller::Pose rightHand = _poseStateMap[controller::StandardPoseChannel::RIGHT_HAND];

        gpu::doInBatch(args->_context, [=](gpu::Batch& batch) {
            auto geometryCache = DependencyManager::get<GeometryCache>();
            geometryCache->useSimpleDrawPipeline(batch);
            DependencyManager::get<DeferredLightingEffect>()->bindSimpleProgram(batch, true);

            auto mesh = _modelGeometry.getMesh();
            batch.setInputFormat(mesh->getVertexFormat());
            //batch._glBindTexture(GL_TEXTURE_2D, _uexture);

            if (leftHand.isValid()) {
                renderHand(leftHand, batch, 1);
            }
            if (rightHand.isValid()) {
                renderHand(rightHand, batch, -1);
            }
        });
    }
}

void ViveControllerManager::renderHand(const controller::Pose& pose, gpu::Batch& batch, int sign) {
    auto userInputMapper = DependencyManager::get<controller::UserInputMapper>();
    Transform transform(userInputMapper->getSensorToWorldMat());
    transform.postTranslate(pose.getTranslation() + pose.getRotation() * glm::vec3(0, 0, CONTROLLER_LENGTH_OFFSET));

    glm::quat rotation = pose.getRotation() * glm::angleAxis(PI, glm::vec3(1.0f, 0.0f, 0.0f)) * glm::angleAxis(sign * PI_OVER_TWO, glm::vec3(0.0f, 0.0f, 1.0f));
    transform.postRotate(rotation);

    batch.setModelTransform(transform);

    auto mesh = _modelGeometry.getMesh();
    batch.setInputBuffer(gpu::Stream::POSITION, mesh->getVertexBuffer());
    batch.setInputBuffer(gpu::Stream::NORMAL,
        mesh->getVertexBuffer()._buffer,
        sizeof(float) * 3,
        mesh->getVertexBuffer()._stride);
    //batch.setInputBuffer(gpu::Stream::TEXCOORD,
    //    mesh->getVertexBuffer()._buffer,
    //    2 * 3 * sizeof(float),
    //    mesh->getVertexBuffer()._stride);
    batch.setIndexBuffer(gpu::UINT16, mesh->getIndexBuffer()._buffer, 0);
    batch.drawIndexed(gpu::TRIANGLES, mesh->getNumIndices(), 0);
}

#ifdef Q_OS_WIN
glm::vec3 ViveControllerManager::getPosition(int hand) const {
	const mat4& mat = _trackedDevicePoseMat4[hand ? 3 : 4];
	return extractTranslation(mat);
}
glm::quat ViveControllerManager::getRotation(int hand) const {
	const mat4& mat = _trackedDevicePoseMat4[hand ? 3 : 4];
	return glm::quat_cast(mat);
}
#endif

void ViveControllerManager::update(float deltaTime, bool jointsCaptured) {
#ifdef Q_OS_WIN
    _poseStateMap.clear();

    // TODO: This shouldn't be necessary
    if (!_hmd) {
        return;
    }

    _buttonPressedMap.clear();

    PerformanceTimer perfTimer("ViveControllerManager::update");

    int numTrackedControllers = 0;

    for (vr::TrackedDeviceIndex_t device = vr::k_unTrackedDeviceIndex_Hmd + 1;
            device < vr::k_unMaxTrackedDeviceCount && numTrackedControllers < 2; ++device) {
            
        if (!_hmd->IsTrackedDeviceConnected(device)) {
            continue;
        }
            
        if(_hmd->GetTrackedDeviceClass(device) != vr::TrackedDeviceClass_Controller) {
            continue;
        }

        if (!_trackedDevicePose[device].bPoseIsValid) {
            continue;
        }
            
        numTrackedControllers++;
        bool left = numTrackedControllers == 2;
            
        const mat4& mat = _trackedDevicePoseMat4[device];
		
        if (!jointsCaptured) {
            handlePoseEvent(mat, numTrackedControllers - 1);
        }
            
        // handle inputs
        vr::VRControllerState_t controllerState = vr::VRControllerState_t();
        if (_hmd->GetControllerState(device, &controllerState)) {
            //qDebug() << (numTrackedControllers == 1 ? "Left: " : "Right: ");
            //qDebug() << "Trackpad: " << controllerState.rAxis[0].x << " " << controllerState.rAxis[0].y;
            //qDebug() << "Trigger: " << controllerState.rAxis[1].x << " " << controllerState.rAxis[1].y;
            for (uint32_t i = 0; i < vr::k_EButton_Max; ++i) {
                auto mask = vr::ButtonMaskFromId((vr::EVRButtonId)i);
                bool pressed = 0 != (controllerState.ulButtonPressed & mask);
                handleButtonEvent(i, pressed, left);
            }
            for (uint32_t i = 0; i < vr::k_unControllerStateAxisCount; i++) {
                auto mask = vr::ButtonMaskFromId((vr::EVRButtonId)(i + vr::k_EButton_Axis0));
                bool pressed = 0 != (controllerState.ulButtonPressed & mask);
                if (pressed || true) {
                    handleAxisEvent(i, controllerState.rAxis[i].x, controllerState.rAxis[i].y, left);
                } else {
                    handleAxisEvent(i, 0.0f, 0.0f, left);
                }
            }
        }
    }
    
    auto userInputMapper = DependencyManager::get<controller::UserInputMapper>();
        
    if (numTrackedControllers == 0) {
        if (_registeredWithInputMapper) {
            userInputMapper->removeDevice(_deviceID);
            _registeredWithInputMapper = false;
            _poseStateMap.clear();
        }
    }
        
    if (_trackedControllers == 0 && numTrackedControllers > 0) {
        userInputMapper->registerDevice(instance);
        _registeredWithInputMapper = true;
        UserActivityLogger::getInstance().connectedDevice("spatial_controller", "steamVR");
    }
        
    _trackedControllers = numTrackedControllers;
#endif
}

void ViveControllerManager::focusOutEvent() {
    _axisStateMap.clear();
    _buttonPressedMap.clear();
};

// These functions do translation from the Steam IDs to the standard controller IDs
void ViveControllerManager::handleAxisEvent(uint32_t axis, float x, float y, bool left) {
#ifdef Q_OS_WIN
    //FIX ME? It enters here every frame: probably we want to enter only if an event occurs
    axis += vr::k_EButton_Axis0;
    using namespace controller;
    if (axis == vr::k_EButton_SteamVR_Touchpad) {
        _axisStateMap[left ? LX : RX] = x;
        _axisStateMap[left ? LY : RY] = y;
    } else if (axis == vr::k_EButton_SteamVR_Trigger) {
        _axisStateMap[left ? LT : RT] = x;
    }
#endif
}

// These functions do translation from the Steam IDs to the standard controller IDs
void ViveControllerManager::handleButtonEvent(uint32_t button, bool pressed, bool left) {
#ifdef Q_OS_WIN
    if (!pressed) {
        return;
    }

    if (button == vr::k_EButton_ApplicationMenu) {
        _buttonPressedMap.insert(left ? controller::LEFT_PRIMARY_THUMB : controller::RIGHT_PRIMARY_THUMB);
    } else if (button == vr::k_EButton_Grip) {
        // Tony says these are harder to reach, so make them the meta buttons
        _buttonPressedMap.insert(left ? controller::LB : controller::RB);
    } else if (button == vr::k_EButton_SteamVR_Trigger) {
        _buttonPressedMap.insert(left ? controller::LT : controller::RT);
    } else if (button == vr::k_EButton_SteamVR_Touchpad) {
        _buttonPressedMap.insert(left ? controller::LS : controller::RS);
    } else if (button == vr::k_EButton_System) {
        //FIX ME: not able to ovrewrite the behaviour of this button
        _buttonPressedMap.insert(left ? controller::LEFT_SECONDARY_THUMB : controller::RIGHT_SECONDARY_THUMB);
    }
#endif
}

void ViveControllerManager::handlePoseEvent(const mat4& mat, bool left) {
    glm::vec3 position = extractTranslation(mat);
    glm::quat rotation = glm::quat_cast(mat);

    // When the sensor-to-world rotation is identity the coordinate axes look like this:
    //
    //                       user
    //                      forward
    //                         z
    //                         |
    //                        y|      user
    //      y                  o----x right
    //       o-----x         user
    //       |                up
    //       |
    //       z
    //
    //     Vive
    //

    // From ABOVE the hand canonical axes looks like this:
    //
    //      | | | |          y        | | | |
    //      | | | |          |        | | | |
    //      |     |          |        |     |
    //      |left | /  x---- +      \ |right|
    //      |     _/          z      \_     |
    //       |   |                     |   |
    //       |   |                     |   |
    //

    // So when the user is standing in Vive space facing the -zAxis with hands outstretched and palms down 
    // the rotation to align the Vive axes with those of the hands is:
    //
    //    QviveToHand = halfTurnAboutY * quaterTurnAboutX
   
    // Due to how the Vive controllers fit into the palm there is an offset that is different for each hand.
    // You can think of this offset as the inverse of the measured rotation when the hands are posed, such that
    // the combination (measurement * offset) is identity at this orientation.
    //
    //    Qoffset = glm::inverse(deltaRotation when hand is posed fingers forward, palm down)
    //
    // An approximate offset for the Vive can be obtained by inspection:
    //
    //    Qoffset = glm::inverse(glm::angleAxis(sign * PI/4.0f, zAxis) * glm::angleAxis(PI/2.0f, xAxis))
    //
    // So the full equation is:
    //
    //    Q = combinedMeasurement * viveToHand
    //
    //    Q = (deltaQ * QOffset) * (yFlip * quarterTurnAboutX)
    //
    //    Q = (deltaQ * inverse(deltaQForAlignedHand)) * (yFlip * quarterTurnAboutX)
    
    float sign = left ? -1.0f : 1.0f;
    
    const glm::quat quarterX = glm::angleAxis(PI / 2.0f, glm::vec3(1.0f, 0.0f, 0.0f));
    const glm::quat yFlip = glm::angleAxis(PI, glm::vec3(0.0f, 1.0f, 0.0f));
    const glm::quat signedQuaterZ = glm::angleAxis(sign * PI / 2.0f, glm::vec3(0.0f, 0.0f, 1.0f));
    const glm::quat eighthX = glm::angleAxis(PI / 4.0f, glm::vec3(1.0f, 0.0f, 0.0f));
    
    
    const glm::quat rotationOffset = glm::inverse(signedQuaterZ * eighthX) * yFlip * quarterX;
    const glm::vec3 translationOffset = glm::vec3(sign * CONTROLLER_LENGTH_OFFSET / 2.0f,
                                                  CONTROLLER_LENGTH_OFFSET / 2.0f,
                                                  2.0f * CONTROLLER_LENGTH_OFFSET);
    
    position += rotation * translationOffset;
    rotation = rotation * rotationOffset;
<<<<<<< HEAD
    //{quat, x = 0.653281, y = -0.270598, z = 0.653281, w = 0.270598}{vec3, x = 0.0381, y = -0.0381, z = -0.1524}
=======
>>>>>>> 05080911
    
    _poseStateMap[left ? controller::LEFT_HAND : controller::RIGHT_HAND] = controller::Pose(position, rotation);
}

controller::Input::NamedVector ViveControllerManager::getAvailableInputs() const {
    using namespace controller;
    QVector<Input::NamedPair> availableInputs{
        // Trackpad analogs
        makePair(LX, "LX"),
        makePair(LY, "LY"),
        makePair(RX, "RX"),
        makePair(RY, "RY"),
        // trigger analogs
        makePair(LT, "LT"),
        makePair(RT, "RT"),

        makePair(LB, "LB"),
        makePair(RB, "RB"),

        makePair(LS, "LS"),
        makePair(RS, "RS"),
        makePair(LEFT_HAND, "LeftHand"),
        makePair(RIGHT_HAND, "RightHand"),

        makePair(LEFT_PRIMARY_THUMB, "LeftPrimaryThumb"),
        makePair(LEFT_SECONDARY_THUMB, "LeftSecondaryThumb"),
        makePair(RIGHT_PRIMARY_THUMB, "RightPrimaryThumb"),
        makePair(RIGHT_SECONDARY_THUMB, "RightSecondaryThumb"),
    };

    //availableInputs.append(Input::NamedPair(makeInput(BUTTON_A, 0), "Left Button A"));
    //availableInputs.append(Input::NamedPair(makeInput(GRIP_BUTTON, 0), "Left Grip Button"));
    //availableInputs.append(Input::NamedPair(makeInput(TRACKPAD_BUTTON, 0), "Left Trackpad Button"));
    //availableInputs.append(Input::NamedPair(makeInput(TRIGGER_BUTTON, 0), "Left Trigger Button"));
    //availableInputs.append(Input::NamedPair(makeInput(BACK_TRIGGER, 0), "Left Back Trigger"));
    //availableInputs.append(Input::NamedPair(makeInput(RIGHT_HAND), "Right Hand"));
    //availableInputs.append(Input::NamedPair(makeInput(BUTTON_A, 1), "Right Button A"));
    //availableInputs.append(Input::NamedPair(makeInput(GRIP_BUTTON, 1), "Right Grip Button"));
    //availableInputs.append(Input::NamedPair(makeInput(TRACKPAD_BUTTON, 1), "Right Trackpad Button"));
    //availableInputs.append(Input::NamedPair(makeInput(TRIGGER_BUTTON, 1), "Right Trigger Button"));
    //availableInputs.append(Input::NamedPair(makeInput(BACK_TRIGGER, 1), "Right Back Trigger"));

    return availableInputs;
}

QString ViveControllerManager::getDefaultMappingConfig() const {
    static const QString MAPPING_JSON = PathUtils::resourcesPath() + "/controllers/vive.json";
    return MAPPING_JSON;
}

//void ViveControllerManager::assignDefaultInputMapping(UserInputMapper& mapper) {
//    const float JOYSTICK_MOVE_SPEED = 1.0f;
//    
//    // Left Trackpad: Movement, strafing
//    mapper.addInputChannel(UserInputMapper::LONGITUDINAL_FORWARD, makeInput(AXIS_Y_POS, 0), makeInput(TRACKPAD_BUTTON, 0), JOYSTICK_MOVE_SPEED);
//    mapper.addInputChannel(UserInputMapper::LONGITUDINAL_BACKWARD, makeInput(AXIS_Y_NEG, 0), makeInput(TRACKPAD_BUTTON, 0), JOYSTICK_MOVE_SPEED);
//    mapper.addInputChannel(UserInputMapper::LATERAL_RIGHT, makeInput(AXIS_X_POS, 0), makeInput(TRACKPAD_BUTTON, 0), JOYSTICK_MOVE_SPEED);
//    mapper.addInputChannel(UserInputMapper::LATERAL_LEFT, makeInput(AXIS_X_NEG, 0), makeInput(TRACKPAD_BUTTON, 0), JOYSTICK_MOVE_SPEED);
//
//    // Right Trackpad: Vertical movement, zooming
//    mapper.addInputChannel(UserInputMapper::VERTICAL_UP, makeInput(AXIS_Y_POS, 1), makeInput(TRACKPAD_BUTTON, 1), JOYSTICK_MOVE_SPEED);
//    mapper.addInputChannel(UserInputMapper::VERTICAL_DOWN, makeInput(AXIS_Y_NEG, 1), makeInput(TRACKPAD_BUTTON, 1), JOYSTICK_MOVE_SPEED);
//    
//    // Buttons
//    mapper.addInputChannel(UserInputMapper::SHIFT, makeInput(BUTTON_A, 0));
//    mapper.addInputChannel(UserInputMapper::SHIFT, makeInput(BUTTON_A, 1));
//    
//    mapper.addInputChannel(UserInputMapper::ACTION1, makeInput(GRIP_BUTTON, 0));
//    mapper.addInputChannel(UserInputMapper::ACTION2, makeInput(GRIP_BUTTON, 1));
//
//    mapper.addInputChannel(UserInputMapper::LEFT_HAND_CLICK, makeInput(BACK_TRIGGER, 0));
//    mapper.addInputChannel(UserInputMapper::RIGHT_HAND_CLICK, makeInput(BACK_TRIGGER, 1));
//    
//    // Hands
//    mapper.addInputChannel(UserInputMapper::LEFT_HAND, makeInput(LEFT_HAND));
//    mapper.addInputChannel(UserInputMapper::RIGHT_HAND, makeInput(RIGHT_HAND));
//}<|MERGE_RESOLUTION|>--- conflicted
+++ resolved
@@ -428,10 +428,6 @@
     
     position += rotation * translationOffset;
     rotation = rotation * rotationOffset;
-<<<<<<< HEAD
-    //{quat, x = 0.653281, y = -0.270598, z = 0.653281, w = 0.270598}{vec3, x = 0.0381, y = -0.0381, z = -0.1524}
-=======
->>>>>>> 05080911
     
     _poseStateMap[left ? controller::LEFT_HAND : controller::RIGHT_HAND] = controller::Pose(position, rotation);
 }
