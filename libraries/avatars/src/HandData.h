--- conflicted
+++ resolved
@@ -44,11 +44,7 @@
 class HandData {
 public:
     HandData(AvatarData* owningAvatar);
-<<<<<<< HEAD
-    virtual ~HandData();
-=======
     virtual ~HandData() {}
->>>>>>> cc8c92c4
     
     // These methods return the positions in Leap-relative space.
     // To convert to world coordinates, use Hand::leapPositionToWorldPosition.
