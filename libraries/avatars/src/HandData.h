//
//  HandData.h
//  hifi
//
//  Created by Eric Johnston on 6/26/13.
//  Copyright (c) 2013 High Fidelity, Inc. All rights reserved.
//

#ifndef __hifi__HandData__
#define __hifi__HandData__

#include <iostream>
#include <vector>

#include <glm/glm.hpp>
#include <glm/gtc/quaternion.hpp>

class AvatarData;
class FingerData;
class PalmData;

const int NUM_HANDS = 2;
const int NUM_FINGERS_PER_HAND = 5;
const int NUM_FINGERS = NUM_HANDS * NUM_FINGERS_PER_HAND;

const int LEAPID_INVALID = -1;
const int SIXENSEID_INVALID = -1;

const int BUTTON_0 = 1; // the skinny button between 1 and 2
const int BUTTON_1 = 32;
const int BUTTON_2 = 64;
const int BUTTON_3 = 8;
const int BUTTON_4 = 16;
const int BUTTON_FWD = 128;

const float LEAP_UNIT_SCALE = 0.001f; ///< convert mm to meters

class HandData {
public:
    HandData(AvatarData* owningAvatar);
    virtual ~HandData() {}
    
    // These methods return the positions in Leap-relative space.
    // To convert to world coordinates, use Hand::leapPositionToWorldPosition.

    // position conversion
    glm::vec3 leapPositionToWorldPosition(const glm::vec3& leapPosition) {
        return _basePosition + _baseOrientation * (leapPosition * LEAP_UNIT_SCALE);
    }
    glm::vec3 leapDirectionToWorldDirection(const glm::vec3& leapDirection) {
        return glm::normalize(_baseOrientation * leapDirection);
    }
    glm::vec3 worldPositionToLeapPosition(const glm::vec3& worldPosition) const;
    glm::vec3 worldVectorToLeapVector(const glm::vec3& worldVector) const;

    std::vector<PalmData>& getPalms() { return _palms; }
    const std::vector<PalmData>& getPalms() const { return _palms; }
    size_t getNumPalms() { return _palms.size(); }
    PalmData& addNewPalm();

    /// Finds the indices of the left and right palms according to their locations, or -1 if either or
    /// both is not found.
    void getLeftRightPalmIndices(int& leftPalmIndex, int& rightPalmIndex) const;

    void setFingerTrailLength(unsigned int length);
    void updateFingerTrails();

    // Use these for sending and receiving hand data
    int encodeRemoteData(unsigned char* destinationBuffer);
    int decodeRemoteData(unsigned char* sourceBuffer);

    /// Checks for penetration between the described sphere and the hand.
    /// \param penetratorCenter the center of the penetration test sphere
    /// \param penetratorRadius the radius of the penetration test sphere
    /// \param penetration[out] the vector in which to store the penetration
    /// \param collidingPalm[out] a const PalmData* to the palm that was collided with
    /// \return whether or not the sphere penetrated
    bool findSpherePenetration(const glm::vec3& penetratorCenter, float penetratorRadius, glm::vec3& penetration, 
        const PalmData*& collidingPalm) const;

    friend class AvatarData;
protected:
    glm::vec3              _basePosition;      // Hands are placed relative to this
    glm::quat              _baseOrientation;   // Hands are placed relative to this
    AvatarData* _owningAvatarData;
    std::vector<PalmData>  _palms;
private:
    // privatize copy ctor and assignment operator so copies of this object cannot be made
    HandData(const HandData&);
    HandData& operator= (const HandData&);
};

class FingerData {
public:
    FingerData(PalmData* owningPalmData, HandData* owningHandData);

    glm::vec3        getTipPosition()     const { return _owningHandData->leapPositionToWorldPosition(_tipRawPosition); }
    glm::vec3        getRootPosition()    const { return _owningHandData->leapPositionToWorldPosition(_rootRawPosition); }
    const glm::vec3& getTipRawPosition()  const { return _tipRawPosition; }
    const glm::vec3& getRootRawPosition() const { return _rootRawPosition; }
    bool             isActive()           const { return _isActive; }
    int              getLeapID()          const { return _leapID; }

    void setActive(bool active)                   { _isActive = active; }
    void setLeapID(int id)                        { _leapID = id; }
    void setRawTipPosition(const glm::vec3& pos)  { _tipRawPosition = pos; }
    void setRawRootPosition(const glm::vec3& pos) { _rootRawPosition = pos; }

    void setTrailLength(unsigned int length);
    void updateTrail();

    int              getTrailNumPositions();
    const glm::vec3& getTrailPosition(int index);

    void incrementFramesWithoutData()          { _numFramesWithoutData++; }
    void resetFramesWithoutData()              { _numFramesWithoutData = 0; }
    int  getFramesWithoutData()          const { return _numFramesWithoutData; }
    
private:
    glm::vec3 _tipRawPosition;
    glm::vec3 _rootRawPosition;
    bool      _isActive;            // This has current valid data
    int       _leapID;              // the Leap's serial id for this tracked object
    int       _numFramesWithoutData; // after too many frames without data, this tracked object assumed lost.
    std::vector<glm::vec3> _tipTrailPositions;
    int                    _tipTrailCurrentStartIndex;
    int                    _tipTrailCurrentValidLength;
    PalmData* _owningPalmData;
    HandData* _owningHandData;
};

class PalmData {
public:
    PalmData(HandData* owningHandData);
    glm::vec3 getPosition() const { return _owningHandData->leapPositionToWorldPosition(_rawPosition); }
    glm::vec3 getNormal() const { return _owningHandData->leapDirectionToWorldDirection(_rawNormal); }
    glm::vec3 getVelocity() const { return _owningHandData->leapDirectionToWorldDirection(_rawVelocity); }

    const glm::vec3& getRawPosition() const { return _rawPosition; }
    const glm::vec3& getRawNormal()   const { return _rawNormal; }
    bool isActive() const { return _isActive; }
    int getLeapID() const { return _leapID; }
    int getSixenseID() const { return _sixenseID; }


    std::vector<FingerData>& getFingers() { return _fingers; }
    const std::vector<FingerData>& getFingers() const { return _fingers; }
    size_t getNumFingers() const { return _fingers.size(); }

    void setActive(bool active) { _isActive = active; }
    void setLeapID(int id) { _leapID = id; }
    void setSixenseID(int id) { _sixenseID = id; }

    void setRawRotation(const glm::quat rawRotation) { _rawRotation = rawRotation; };
    glm::quat getRawRotation() const { return _rawRotation; }
    void setRawPosition(const glm::vec3& pos)  { _rawPosition = pos; }
    void setRawNormal(const glm::vec3& normal) { _rawNormal = normal; }
    void setRawVelocity(const glm::vec3& velocity) { _rawVelocity = velocity; }
    const glm::vec3& getRawVelocity()  const { return _rawVelocity; }
    void addToPosition(const glm::vec3& delta);
    
    void setTipPosition(const glm::vec3& position) { _tipPosition = position; }
    const glm::vec3 getTipPosition() const { return _owningHandData->leapPositionToWorldPosition(_tipPosition); }
    const glm::vec3 getTipRawPosition() const { return _tipPosition; }

    const glm::vec3& getTipVelocity() const { return _tipVelocity; }
    void setTipVelocity(const glm::vec3& velocity) { _tipVelocity = velocity; }
    
    void incrementFramesWithoutData() { _numFramesWithoutData++; }
    void resetFramesWithoutData() { _numFramesWithoutData = 0; }
    int  getFramesWithoutData() const { return _numFramesWithoutData; }
    
    // Controller buttons
    void setControllerButtons(int controllerButtons) { _controllerButtons = controllerButtons; }
    void setLastControllerButtons(int controllerButtons) { _lastControllerButtons = controllerButtons; }

    int getControllerButtons() const { return _controllerButtons; }
    int getLastControllerButtons() const { return _lastControllerButtons; }
    
    void setTrigger(float trigger) { _trigger = trigger; }
    float getTrigger() const { return _trigger; }
    void setJoystick(float joystickX, float joystickY) { _joystickX = joystickX; _joystickY = joystickY; }
    float getJoystickX() const { return _joystickX; }
    float getJoystickY() const { return _joystickY; }
    
    bool getIsCollidingWithVoxel() const { return _isCollidingWithVoxel; }
    void setIsCollidingWithVoxel(bool isCollidingWithVoxel) { _isCollidingWithVoxel = isCollidingWithVoxel; }

<<<<<<< HEAD
    bool getIsCollidingWithPalm() const { return _isCollidingWithPalm; }
    void setIsCollidingWithPalm(bool isCollidingWithPalm) { _isCollidingWithPalm = isCollidingWithPalm; }
=======
    bool getIsCollidingWithPalm() { return _isCollidingWithPalm; }
    void setIsCollidingWithPalm(bool isCollidingWithPalm) { _isCollidingWithPalm = isCollidingWithPalm; }

>>>>>>> 82f035c0
private:
    std::vector<FingerData> _fingers;
    glm::quat _rawRotation;
    glm::vec3 _rawPosition;
    glm::vec3 _rawNormal;
    glm::vec3 _rawVelocity;
    glm::vec3 _rotationalVelocity;
    glm::quat _lastRotation;
    
    glm::vec3 _tipPosition;
    glm::vec3 _tipVelocity;
    int _controllerButtons;
    int _lastControllerButtons;
    float _trigger;
    float _joystickX, _joystickY;
    
    bool      _isActive;             // This has current valid data
    int       _leapID;               // the Leap's serial id for this tracked object
    int       _sixenseID;            // Sixense controller ID for this palm
    int       _numFramesWithoutData; // after too many frames without data, this tracked object assumed lost.
    HandData* _owningHandData;
    
    bool      _isCollidingWithVoxel;  /// Whether the finger of this palm is inside a leaf voxel
    bool      _isCollidingWithPalm;
    
};

#endif /* defined(__hifi__HandData__) */<|MERGE_RESOLUTION|>--- conflicted
+++ resolved
@@ -186,14 +186,9 @@
     bool getIsCollidingWithVoxel() const { return _isCollidingWithVoxel; }
     void setIsCollidingWithVoxel(bool isCollidingWithVoxel) { _isCollidingWithVoxel = isCollidingWithVoxel; }
 
-<<<<<<< HEAD
     bool getIsCollidingWithPalm() const { return _isCollidingWithPalm; }
     void setIsCollidingWithPalm(bool isCollidingWithPalm) { _isCollidingWithPalm = isCollidingWithPalm; }
-=======
-    bool getIsCollidingWithPalm() { return _isCollidingWithPalm; }
-    void setIsCollidingWithPalm(bool isCollidingWithPalm) { _isCollidingWithPalm = isCollidingWithPalm; }
-
->>>>>>> 82f035c0
+
 private:
     std::vector<FingerData> _fingers;
     glm::quat _rawRotation;
