--- conflicted
+++ resolved
@@ -28,7 +28,6 @@
 
 class AvatarData : public AgentData {
 public:
-<<<<<<< HEAD
     AvatarData() :
     _handPosition(0,0,0),
     _lookatPosition(0,0,0),
@@ -61,13 +60,6 @@
     void setPosition      (const glm::vec3 position      ) { _position       = position;       }
     void setHandPosition  (const glm::vec3 handPosition  ) { _handPosition   = handPosition;   }
     void setLookatPosition(const glm::vec3 lookatPosition) { _lookatPosition = lookatPosition; }
-=======
-    AvatarData();
-    
-    const glm::vec3& getPosition() const { return _position; }
-    void setPosition(const glm::vec3 position) { _position = position; }
-    void setHandPosition(const glm::vec3 handPosition) { _handPosition = handPosition; }    
->>>>>>> 21f8a05b
     
     int getBroadcastData(unsigned char* destinationBuffer);
     int parseData(unsigned char* sourceBuffer, int numBytes);
