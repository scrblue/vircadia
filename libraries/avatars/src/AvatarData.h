//
//  AvatarData.h
//  libraries/avatars/src
//
//  Created by Stephen Birarda on 4/9/13.
//  Copyright 2013 High Fidelity, Inc.
//
//  Distributed under the Apache License, Version 2.0.
//  See the accompanying file LICENSE or http://www.apache.org/licenses/LICENSE-2.0.html
//

#ifndef hifi_AvatarData_h
#define hifi_AvatarData_h

#include <string>
#include <memory>
/* VS2010 defines stdint.h, but not inttypes.h */
#if defined(_MSC_VER)
typedef signed char  int8_t;
typedef signed short int16_t;
typedef signed int   int32_t;
typedef unsigned char  uint8_t;
typedef unsigned short uint16_t;
typedef unsigned int   uint32_t;
typedef signed long long   int64_t;
typedef unsigned long long quint64;
#define PRId64 "I64d"
#else
#include <inttypes.h>
#endif
#include <vector>

#include <glm/glm.hpp>
#include <glm/gtc/quaternion.hpp>

#include <QByteArray>
#include <QElapsedTimer>
#include <QHash>
#include <QObject>
#include <QRect>
#include <QStringList>
#include <QUrl>
#include <QUuid>
#include <QVariantMap>
#include <QVector>
#include <QtScript/QScriptable>
#include <QReadWriteLock>

#include <NLPacket.h>
#include <Node.h>
#include <RegisteredMetaTypes.h>
#include <SimpleMovingAverage.h>

#include "AABox.h"
#include "HandData.h"
#include "HeadData.h"
#include "PathUtils.h"
#include "Referential.h"

using AvatarSharedPointer = std::shared_ptr<AvatarData>;
using AvatarWeakPointer = std::weak_ptr<AvatarData>;
using AvatarHash = QHash<QUuid, AvatarSharedPointer>;

using AvatarDataSequenceNumber = uint16_t;

// avatar motion behaviors
const quint32 AVATAR_MOTION_KEYBOARD_MOTOR_ENABLED = 1U << 0;
const quint32 AVATAR_MOTION_SCRIPTED_MOTOR_ENABLED = 1U << 1;

const quint32 AVATAR_MOTION_DEFAULTS =
        AVATAR_MOTION_KEYBOARD_MOTOR_ENABLED |
        AVATAR_MOTION_SCRIPTED_MOTOR_ENABLED;

// these bits will be expanded as features are exposed
const quint32 AVATAR_MOTION_SCRIPTABLE_BITS =
        AVATAR_MOTION_SCRIPTED_MOTOR_ENABLED;

const qint64 AVATAR_SILENCE_THRESHOLD_USECS = 5 * USECS_PER_SECOND;

// Bitset of state flags - we store the key state, hand state, Faceshift, eye tracking, and existence of
// referential data in this bit set. The hand state is an octal, but is split into two sections to maintain
// backward compatibility. The bits are ordered as such (0-7 left to right).
//     +-----+-----+-+-+-+--+
//     |K0,K1|H0,H1|F|E|R|H2|
//     +-----+-----+-+-+-+--+
// Key state - K0,K1 is found in the 1st and 2nd bits
// Hand state - H0,H1,H2 is found in the 3rd, 4th, and 8th bits
// Faceshift - F is found in the 5th bit
// Eye tracker - E is found in the 6th bit
// Referential Data - R is found in the 7th bit
const int KEY_STATE_START_BIT = 0; // 1st and 2nd bits
const int HAND_STATE_START_BIT = 2; // 3rd and 4th bits
const int IS_FACESHIFT_CONNECTED = 4; // 5th bit
const int IS_EYE_TRACKER_CONNECTED = 5; // 6th bit (was CHAT_CIRCLING)
const int HAS_REFERENTIAL = 6; // 7th bit
const int HAND_STATE_FINGER_POINTING_BIT = 7; // 8th bit

const char HAND_STATE_NULL = 0;
const char LEFT_HAND_POINTING_FLAG = 1;
const char RIGHT_HAND_POINTING_FLAG = 2;
const char IS_FINGER_POINTING_FLAG = 4;

static const float MAX_AVATAR_SCALE = 1000.0f;
static const float MIN_AVATAR_SCALE = .005f;

const float MAX_AUDIO_LOUDNESS = 1000.0f; // close enough for mouth animation

const int AVATAR_IDENTITY_PACKET_SEND_INTERVAL_MSECS = 1000;
const int AVATAR_BILLBOARD_PACKET_SEND_INTERVAL_MSECS = 5000;

// See also static AvatarData::defaultFullAvatarModelUrl().
const QString DEFAULT_FULL_AVATAR_MODEL_NAME = QString("Default");

// how often should we send a full report about joint rotations, even if they haven't changed?
const float AVATAR_SEND_FULL_UPDATE_RATIO = 0.02f;
// this controls how large a change in joint-rotation must be before the interface sends it to the avatar mixer
const float AVATAR_MIN_ROTATION_DOT = 0.9999999f;
const float AVATAR_MIN_TRANSLATION = 0.0001f;


// Where one's own Avatar begins in the world (will be overwritten if avatar data file is found).
// This is the start location in the Sandbox (xyz: 6270, 211, 6000).
const glm::vec3 START_LOCATION(6270, 211, 6000);

enum KeyState {
    NO_KEY_DOWN = 0,
    INSERT_KEY_DOWN,
    DELETE_KEY_DOWN
};

class QDataStream;

class AttachmentData;
class JointData;
class Transform;
using TransformPointer = std::shared_ptr<Transform>;

class AvatarData : public QObject {
    Q_OBJECT

    Q_PROPERTY(glm::vec3 position READ getPosition WRITE setPosition)
    Q_PROPERTY(float scale READ getTargetScale WRITE setTargetScale)
    Q_PROPERTY(glm::vec3 handPosition READ getHandPosition WRITE setHandPosition)
    Q_PROPERTY(float bodyYaw READ getBodyYaw WRITE setBodyYaw)
    Q_PROPERTY(float bodyPitch READ getBodyPitch WRITE setBodyPitch)
    Q_PROPERTY(float bodyRoll READ getBodyRoll WRITE setBodyRoll)

    Q_PROPERTY(glm::quat orientation READ getOrientation WRITE setOrientation)
    Q_PROPERTY(glm::quat headOrientation READ getHeadOrientation WRITE setHeadOrientation)
    Q_PROPERTY(float headPitch READ getHeadPitch WRITE setHeadPitch)
    Q_PROPERTY(float headYaw READ getHeadYaw WRITE setHeadYaw)
    Q_PROPERTY(float headRoll READ getHeadRoll WRITE setHeadRoll)

    Q_PROPERTY(float audioLoudness READ getAudioLoudness WRITE setAudioLoudness)
    Q_PROPERTY(float audioAverageLoudness READ getAudioAverageLoudness WRITE setAudioAverageLoudness)

    Q_PROPERTY(QString displayName READ getDisplayName WRITE setDisplayName)
    Q_PROPERTY(QString faceModelURL READ getFaceModelURLFromScript WRITE setFaceModelURLFromScript)
    Q_PROPERTY(QString skeletonModelURL READ getSkeletonModelURLFromScript WRITE setSkeletonModelURLFromScript)
    Q_PROPERTY(QVector<AttachmentData> attachmentData READ getAttachmentData WRITE setAttachmentData)
    Q_PROPERTY(QString billboardURL READ getBillboardURL WRITE setBillboardFromURL)

    Q_PROPERTY(QStringList jointNames READ getJointNames)

    Q_PROPERTY(QUuid sessionUUID READ getSessionUUID)

public:
    static const QString FRAME_NAME;

    static void fromFrame(const QByteArray& frameData, AvatarData& avatar);
    static QByteArray toFrame(const AvatarData& avatar);

    AvatarData();
    virtual ~AvatarData();
    
    static const QUrl& defaultFullAvatarModelUrl();

    virtual bool isMyAvatar() const { return false; }

    const QUuid& getSessionUUID() const { return _sessionUUID; }

    const glm::vec3& getPosition() const;
    virtual void setPosition(const glm::vec3 position, bool overideReferential = false);

    glm::vec3 getHandPosition() const;
    void setHandPosition(const glm::vec3& handPosition);

    virtual QByteArray toByteArray(bool cullSmallChanges, bool sendAll);
    virtual void doneEncoding(bool cullSmallChanges);

    /// \return true if an error should be logged
    bool shouldLogError(const quint64& now);

    /// \param packet byte array of data
    /// \param offset number of bytes into packet where data starts
    /// \return number of bytes parsed
    virtual int parseDataFromBuffer(const QByteArray& buffer);

    //  Body Rotation (degrees)
    float getBodyYaw() const { return _bodyYaw; }
    void setBodyYaw(float bodyYaw) { _bodyYaw = bodyYaw; }
    float getBodyPitch() const { return _bodyPitch; }
    void setBodyPitch(float bodyPitch) { _bodyPitch = bodyPitch; }
    float getBodyRoll() const { return _bodyRoll; }
    void setBodyRoll(float bodyRoll) { _bodyRoll = bodyRoll; }

    glm::quat getOrientation() const;
    virtual void setOrientation(const glm::quat& orientation, bool overideReferential = false);

    void nextAttitude(glm::vec3 position, glm::quat orientation); // Can be safely called at any time.
    void startCapture();    // start/end of the period in which the latest values are about to be captured for camera, etc.
    void endCapture();
    void startUpdate();     // start/end of update iteration
    void endUpdate();
    void startRender();     // start/end of rendering of this object
    void startRenderRun();  // start/end of entire scene.
    void endRenderRun();
    void endRender();
    virtual void updateAttitude() {} // Tell skeleton mesh about changes

    glm::quat getHeadOrientation() const { return _headData->getOrientation(); }
    void setHeadOrientation(const glm::quat& orientation) { _headData->setOrientation(orientation); }

    // access to Head().set/getMousePitch (degrees)
    float getHeadPitch() const { return _headData->getBasePitch(); }
    void setHeadPitch(float value) { _headData->setBasePitch(value); }

    float getHeadYaw() const { return _headData->getBaseYaw(); }
    void setHeadYaw(float value) { _headData->setBaseYaw(value); }

    float getHeadRoll() const { return _headData->getBaseRoll(); }
    void setHeadRoll(float value) { _headData->setBaseRoll(value); }

    // access to Head().set/getAverageLoudness
    float getAudioLoudness() const { return _headData->getAudioLoudness(); }
    void setAudioLoudness(float value) { _headData->setAudioLoudness(value); }
    float getAudioAverageLoudness() const { return _headData->getAudioAverageLoudness(); }
    void setAudioAverageLoudness(float value) { _headData->setAudioAverageLoudness(value); }

    //  Scale
    float getTargetScale() const;
    void setTargetScale(float targetScale, bool overideReferential = false);
    void setClampedTargetScale(float targetScale, bool overideReferential = false);

    //  Hand State
    Q_INVOKABLE void setHandState(char s) { _handState = s; }
    Q_INVOKABLE char getHandState() const { return _handState; }

    const QVector<JointData>& getRawJointData() const { return _jointData; }
    void setRawJointData(QVector<JointData> data)  { _jointData = data; }

    Q_INVOKABLE virtual void setJointData(int index, const glm::quat& rotation, const glm::vec3& translation);
    Q_INVOKABLE virtual void setJointRotation(int index, const glm::quat& rotation);
    Q_INVOKABLE virtual void setJointTranslation(int index, const glm::vec3& translation);
    Q_INVOKABLE virtual void clearJointData(int index);
    Q_INVOKABLE bool isJointDataValid(int index) const;
    Q_INVOKABLE virtual glm::quat getJointRotation(int index) const;
    Q_INVOKABLE virtual glm::vec3 getJointTranslation(int index) const;

    Q_INVOKABLE void setJointData(const QString& name, const glm::quat& rotation, const glm::vec3& translation);
    Q_INVOKABLE void setJointRotation(const QString& name, const glm::quat& rotation);
    Q_INVOKABLE void setJointTranslation(const QString& name, const glm::vec3& translation);
    Q_INVOKABLE void clearJointData(const QString& name);
    Q_INVOKABLE bool isJointDataValid(const QString& name) const;
    Q_INVOKABLE glm::quat getJointRotation(const QString& name) const;
    Q_INVOKABLE glm::vec3 getJointTranslation(const QString& name) const;
    
    Q_INVOKABLE virtual QVector<glm::quat> getJointRotations() const;
    Q_INVOKABLE virtual void setJointRotations(QVector<glm::quat> jointRotations);
    Q_INVOKABLE virtual void setJointTranslations(QVector<glm::vec3> jointTranslations);
    
    Q_INVOKABLE virtual void clearJointsData();
    
    /// Returns the index of the joint with the specified name, or -1 if not found/unknown.
    Q_INVOKABLE virtual int getJointIndex(const QString& name) const { return _jointIndices.value(name) - 1; }

    Q_INVOKABLE virtual QStringList getJointNames() const { return _jointNames; }

    Q_INVOKABLE void setBlendshape(QString name, float val) { _headData->setBlendshape(name, val); }

    void setForceFaceTrackerConnected(bool connected) { _forceFaceTrackerConnected = connected; }

    // key state
    void setKeyState(KeyState s) { _keyState = s; }
    KeyState keyState() const { return _keyState; }

    const HeadData* getHeadData() const { return _headData; }
    const HandData* getHandData() const { return _handData; }

    bool hasIdentityChangedAfterParsing(NLPacket& packet);
    QByteArray identityByteArray();
    
    bool hasBillboardChangedAfterParsing(NLPacket& packet);
    
    const QUrl& getFaceModelURL() const { return _faceModelURL; }
    QString getFaceModelURLString() const { return _faceModelURL.toString(); }
    const QUrl& getSkeletonModelURL() const { return _skeletonModelURL; }
    const QString& getDisplayName() const { return _displayName; }
    virtual void setFaceModelURL(const QUrl& faceModelURL);
    virtual void setSkeletonModelURL(const QUrl& skeletonModelURL);
    
    virtual void setDisplayName(const QString& displayName);
    
    Q_INVOKABLE QVector<AttachmentData> getAttachmentData() const;
    Q_INVOKABLE virtual void setAttachmentData(const QVector<AttachmentData>& attachmentData);
    
    Q_INVOKABLE virtual void attach(const QString& modelURL, const QString& jointName = QString(),
        const glm::vec3& translation = glm::vec3(), const glm::quat& rotation = glm::quat(), float scale = 1.0f,
        bool allowDuplicates = false, bool useSaved = true);
    
    Q_INVOKABLE void detachOne(const QString& modelURL, const QString& jointName = QString());
    Q_INVOKABLE void detachAll(const QString& modelURL, const QString& jointName = QString());
    
    virtual void setBillboard(const QByteArray& billboard);
    const QByteArray& getBillboard() const { return _billboard; }
    
    void setBillboardFromURL(const QString& billboardURL);
    const QString& getBillboardURL() { return _billboardURL; }
    
    QString getFaceModelURLFromScript() const { return _faceModelURL.toString(); }
    void setFaceModelURLFromScript(const QString& faceModelString) { setFaceModelURL(faceModelString); }
    
    QString getSkeletonModelURLFromScript() const { return _skeletonModelURL.toString(); }
    void setSkeletonModelURLFromScript(const QString& skeletonModelString) { setSkeletonModelURL(QUrl(skeletonModelString)); }
    
    void setOwningAvatarMixer(const QWeakPointer<Node>& owningAvatarMixer) { _owningAvatarMixer = owningAvatarMixer; }
    
    const AABox& getLocalAABox() const { return _localAABox; }
    const Referential* getReferential() const { return _referential; }

    int getUsecsSinceLastUpdate() const { return _averageBytesReceived.getUsecsSinceLastEvent(); }
    int getAverageBytesReceivedPerSecond() const;
    int getReceiveRate() const;

    void setVelocity(const glm::vec3 velocity) { _velocity = velocity; }
    Q_INVOKABLE glm::vec3 getVelocity() const { return _velocity; }
    const glm::vec3& getTargetVelocity() const { return _targetVelocity; }

    bool shouldDie() const { return _owningAvatarMixer.isNull() || getUsecsSinceLastUpdate() > AVATAR_SILENCE_THRESHOLD_USECS; }

    Transform getTransform() const;
    void clearRecordingBasis();
    TransformPointer getRecordingBasis() const;
    void setRecordingBasis(TransformPointer recordingBasis = TransformPointer());

public slots:
    void sendAvatarDataPacket();
    void sendIdentityPacket();
    void sendBillboardPacket();
    
    void setBillboardFromNetworkReply();
    void setJointMappingsFromNetworkReply();
    void setSessionUUID(const QUuid& sessionUUID) { _sessionUUID = sessionUUID; }
    bool hasReferential();

protected:
    QUuid _sessionUUID;
    glm::vec3 _position = START_LOCATION;
    glm::vec3 _handPosition;
    
    Referential* _referential;

    //  Body rotation
    float _bodyYaw;     // degrees
    float _bodyPitch;   // degrees
    float _bodyRoll;    // degrees

    glm::vec3 _nextPosition {};
    glm::quat _nextOrientation {};
    bool _nextAllowed {true};

    // Body scale
    float _targetScale;

    //  Hand state (are we grabbing something or not)
    char _handState;

    QVector<JointData> _jointData; ///< the state of the skeleton joints
    QVector<JointData> _lastSentJointData; ///< the state of the skeleton joints last time we transmitted

    // key state
    KeyState _keyState;

    bool _forceFaceTrackerConnected;
    bool _hasNewJointRotations; // set in AvatarData, cleared in Avatar
    bool _hasNewJointTranslations; // set in AvatarData, cleared in Avatar

    HeadData* _headData;
    HandData* _handData;

    QUrl _faceModelURL; // These need to be empty so that on first time setting them they will not short circuit
    QUrl _skeletonModelURL; // These need to be empty so that on first time setting them they will not short circuit
    QVector<AttachmentData> _attachmentData;
    QString _displayName;

    float _displayNameTargetAlpha;
    float _displayNameAlpha;

    QByteArray _billboard;
    QString _billboardURL;
    
    QHash<QString, int> _jointIndices; ///< 1-based, since zero is returned for missing keys
    QStringList _jointNames; ///< in order of depth-first traversal

    quint64 _errorLogExpiry; ///< time in future when to log an error
    
    QWeakPointer<Node> _owningAvatarMixer;
    
    /// Loads the joint indices, names from the FST file (if any)
    virtual void updateJointMappings();
    void changeReferential(Referential* ref);

    glm::vec3 _velocity;
    glm::vec3 _targetVelocity;

    AABox _localAABox;

    SimpleMovingAverage _averageBytesReceived;

    QMutex avatarLock; // Name is redundant, but it aids searches.
    
    // During recording, this holds the starting position, orientation & scale of the recorded avatar
<<<<<<< HEAD
    // During playback, it holds the 
=======
    // During playback, it holds the origin from which to play the relative positions in the clip
>>>>>>> 225909f8
    TransformPointer _recordingBasis;

private:
    friend void avatarStateFromFrame(const QByteArray& frameData, AvatarData* _avatar);
    static QUrl _defaultFullAvatarModelUrl;
    // privatize the copy constructor and assignment operator so they cannot be called
    AvatarData(const AvatarData&);
    AvatarData& operator= (const AvatarData&);
};
Q_DECLARE_METATYPE(AvatarData*)

class JointData {
public:
    glm::quat rotation;
    bool rotationSet = false;
    glm::vec3 translation;
    bool translationSet = false;
};

QJsonValue toJsonValue(const JointData& joint);
JointData jointDataFromJsonValue(const QJsonValue& q);

class AttachmentData {
public:
    QUrl modelURL;
    QString jointName;
    glm::vec3 translation;
    glm::quat rotation;
    float scale;
    
    AttachmentData();
    
    bool isValid() const { return modelURL.isValid(); }
    
    bool operator==(const AttachmentData& other) const;
};

QDataStream& operator<<(QDataStream& out, const AttachmentData& attachment);
QDataStream& operator>>(QDataStream& in, AttachmentData& attachment);

Q_DECLARE_METATYPE(AttachmentData)
Q_DECLARE_METATYPE(QVector<AttachmentData>)

/// Scriptable wrapper for attachments.
class AttachmentDataObject : public QObject, protected QScriptable {
    Q_OBJECT
    Q_PROPERTY(QString modelURL READ getModelURL WRITE setModelURL)
    Q_PROPERTY(QString jointName READ getJointName WRITE setJointName)
    Q_PROPERTY(glm::vec3 translation READ getTranslation WRITE setTranslation)
    Q_PROPERTY(glm::quat rotation READ getRotation WRITE setRotation)
    Q_PROPERTY(float scale READ getScale WRITE setScale)

public:
    
    Q_INVOKABLE void setModelURL(const QString& modelURL) const;
    Q_INVOKABLE QString getModelURL() const;
    
    Q_INVOKABLE void setJointName(const QString& jointName) const;
    Q_INVOKABLE QString getJointName() const;
    
    Q_INVOKABLE void setTranslation(const glm::vec3& translation) const;
    Q_INVOKABLE glm::vec3 getTranslation() const;
    
    Q_INVOKABLE void setRotation(const glm::quat& rotation) const;
    Q_INVOKABLE glm::quat getRotation() const;
    
    Q_INVOKABLE void setScale(float scale) const;
    Q_INVOKABLE float getScale() const;
};

void registerAvatarTypes(QScriptEngine* engine);

#endif // hifi_AvatarData_h<|MERGE_RESOLUTION|>--- conflicted
+++ resolved
@@ -420,11 +420,7 @@
     QMutex avatarLock; // Name is redundant, but it aids searches.
     
     // During recording, this holds the starting position, orientation & scale of the recorded avatar
-<<<<<<< HEAD
-    // During playback, it holds the 
-=======
     // During playback, it holds the origin from which to play the relative positions in the clip
->>>>>>> 225909f8
     TransformPointer _recordingBasis;
 
 private:
