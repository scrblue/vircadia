--- conflicted
+++ resolved
@@ -50,14 +50,10 @@
 #endif
 }
 
-<<<<<<< HEAD
-bool LauncherState::shouldDownloadContentCache() const {
-    return !_contentCacheURL.isEmpty() && !QFile::exists(getContentCachePath());
-=======
+
 QString LauncherState::getConfigFilePath() const {
     QDir clientDirectory = getClientDirectory();
     return clientDirectory.absoluteFilePath("config.json");
->>>>>>> fccc7d3c
 }
 
 QString LauncherState::getLauncherFilePath() const {
@@ -69,7 +65,7 @@
 }
 
 bool LauncherState::shouldDownloadContentCache() const {
-    return !_contentCacheURL.isNull() && !QFile::exists(getContentCachePath());
+    return !_contentCacheURL.isEmpty() && !QFile::exists(getContentCachePath());
 }
 
 static const std::array<QString, LauncherState::UIState::UI_STATE_NUM> QML_FILE_FOR_UI_STATE =
@@ -176,19 +172,12 @@
         _latestBuilds = request->getLatestBuilds();
 
         if (shouldDownloadLauncher()) {
-            //downloadLauncher();
+            downloadLauncher();
         }
         getCurrentClientVersion();
     });
 
-<<<<<<< HEAD
-    if (shouldDownloadLauncher()) {
-        downloadLauncher();
-    }
-    getCurrentClientVersion();
-=======
     request->send(_networkAccessManager);
->>>>>>> fccc7d3c
 }
 
 bool LauncherState::shouldDownloadLauncher() {
@@ -369,12 +358,7 @@
     connect(request, &UserSettingsRequest::finished, this, [this, request]() {
         auto userSettings = request->getUserSettings();
         if (userSettings.homeLocation.isEmpty()) {
-<<<<<<< HEAD
-            qDebug() << "UserSettings is empty";
-            _homeLocation = "hifi://hq";
-=======
             _config.homeLocation = "hifi://hq";
->>>>>>> fccc7d3c
             _contentCacheURL = "";
         } else {
             _config.homeLocation = userSettings.homeLocation;
