--- conflicted
+++ resolved
@@ -59,16 +59,7 @@
     QString name { "High Fidelity" };
     QCoreApplication::setAttribute(Qt::AA_EnableHighDpiScaling);
     QCoreApplication::setOrganizationName(name);
-<<<<<<< HEAD
 
-
-#ifdef Q_OS_WIN
-    //QSharedMemory sharedMemory{ applicationName };
-    //instanceMightBeRunning = !sharedMemory.create(1, QSharedMemory::ReadOnly);
-#endif
-
-=======
->>>>>>> 13e8dc03
     Launcher launcher(argc, argv);
 
     return launcher.exec();
