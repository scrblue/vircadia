// root.qml

import QtQuick 2.3
import QtQuick.Controls 2.1
import HQLauncher 1.0
import "HFControls"
<<<<<<< HEAD
Item {
=======

Image {
>>>>>>> a78be7a4
    id: root
    width: 515
    height: 390
    //source: "../images/hifi_window@2x.png"

    Loader {
        anchors.fill: parent
        id: loader
    }

    Component.onCompleted: {
        loader.source = LauncherState.getCurrentUISource();
        LauncherState.updateSourceUrl.connect(function(url) {
            loader.source = url;
        });
    }

    Text {
        font.pixelSize: 12

        anchors.right: root.right
        anchors.bottom: root.bottom

        color: "#FFFFFF"
        text: LauncherState.uiState.toString() + " - " + LauncherState.applicationState
    }
}<|MERGE_RESOLUTION|>--- conflicted
+++ resolved
@@ -4,12 +4,8 @@
 import QtQuick.Controls 2.1
 import HQLauncher 1.0
 import "HFControls"
-<<<<<<< HEAD
+
 Item {
-=======
-
-Image {
->>>>>>> a78be7a4
     id: root
     width: 515
     height: 390
