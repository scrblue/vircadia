# General Build Information

<<<<<<< HEAD
*Last Updated on August 24, 2020*
=======
*Last Updated on August 26, 2020*
>>>>>>> f2cc30d6

### OS Specific Build Guides

* [Build Windows](BUILD_WIN.md) - complete instructions for Windows.
* [Build Linux](BUILD_LINUX.md) - additional instructions for Linux.
* [Build OSX](BUILD_OSX.md) - additional instructions for OS X.
* [Build Android](BUILD_ANDROID.md) - additional instructions for Android.

### Dependencies
- [git](https://git-scm.com/downloads): >= 1.6  
- [cmake](https://cmake.org/download/):  3.9
- [Python](https://www.python.org/downloads/): 3.6 or higher
- [Node.JS](https://nodejs.org/en/): >= 12.13.1 LTS
    - Used to build the Screen Sharing executable.

### CMake External Project Dependencies

These dependencies need not be installed manually. They are automatically downloaded on the platforms where they are required.
- [Bullet Physics Engine](https://github.com/bulletphysics/bullet3/releases):  2.83  
- [glm](https://glm.g-truc.net/0.9.8/index.html):  0.9.8  
- [Oculus SDK](https://developer.oculus.com/downloads/):   1.11 (Windows) / 0.5 (Mac)  
- [OpenVR](https://github.com/ValveSoftware/openvr):   1.11.11 (Windows, Linux)  
- [Polyvox](http://www.volumesoffun.com/):   0.2.1  
- [QuaZip](https://sourceforge.net/projects/quazip/files/quazip/):   0.7.3  
- [SDL2](https://www.libsdl.org/download-2.0.php):   2.0.3  
- [Intel Threading Building Blocks](https://www.threadingbuildingblocks.org/):   4.3  
- [vcpkg](https://github.com/hifi-archive/vcpkg):  
- [VHACD](https://github.com/virneo/v-hacd)  
- [zlib](http://www.zlib.net/):   1.28 (Win32 only)  
- [nvtt](https://github.com/hifi-archive/nvidia-texture-tools):   2.1.1 (customized)  

The above dependencies will be downloaded, built, linked and included automatically by CMake where we require them. The CMakeLists files that handle grabbing each of the following external dependencies can be found in the [cmake/externals folder](cmake/externals). The resulting downloads, source files and binaries will be placed in the `build/ext` folder in each of the subfolders for each external project.

These are not placed in your normal build tree when doing an out of source build so that they do not need to be re-downloaded and re-compiled every time the CMake build folder is cleared. Should you want to force a re-download and re-compile of a specific external, you can simply remove that directory from the appropriate subfolder in `build/ext`. Should you want to force a re-download and re-compile of all externals, just remove the `build/ext` folder.

#### CMake

Vircadia uses CMake to generate build files and project files for your platform.

#### Qt
CMake will download Qt 5.12.3 using vcpkg.  

To override this (i.e. use an installed Qt configuration - you will need to set a QT_CMAKE_PREFIX_PATH environment variable pointing to your Qt **lib/cmake** folder.  
This can either be entered directly into your shell session before you build or in your shell profile (e.g.: ~/.bash_profile, ~/.bashrc, ~/.zshrc - this depends on your shell and environment).  The path it needs to be set to will depend on where and how Qt5 was installed. e.g.

    export QT_CMAKE_PREFIX_PATH=/usr/local/Qt5.12.3/gcc_64/lib/cmake
    export QT_CMAKE_PREFIX_PATH=/usr/local/qt/5.12.3/clang_64/lib/cmake/
    export QT_CMAKE_PREFIX_PATH=/usr/local/Cellar/qt5/5.12.3/lib/cmake
    export QT_CMAKE_PREFIX_PATH=/usr/local/opt/qt5/lib/cmake

#### VCPKG

Vircadia uses vcpkg to download and build dependencies.
You do not need to install vcpkg.

Building the dependencies can be lengthy and the resulting files will be stored in your OS temp directory.
However, those files can potentially get cleaned up by the OS, so in order to avoid this and having to redo the lengthy build step, you can set the following environment variable:

export HIFI_VCPKG_BASE=/path/to/directory

Where /path/to/directory is the path to a directory where you wish the build files to get stored.

#### Generating Build Files

##### Possible Environment Variables

    // The URL to post the dump to.
    CMAKE_BACKTRACE_URL
    // The identifying tag of the release.
    CMAKE_BACKTRACE_TOKEN
    
    // The release version.
    RELEASE_NUMBER
    // The build commit.
    BUILD_NUMBER

    // The type of release.
    RELEASE_TYPE=PRODUCTION|PR|DEV
    
<<<<<<< HEAD
    // The Interface will have a custom default home and startup location.
    INITIAL_STARTUP_LOCATION=Location/IP/URL
    
    // Code-signing environment variables must be set at runtime AND globally when the signing takes place.
    HF_PFX_FILE=Path to certificate
    HF_PFX_PASSPHRASE=Passphrase for certificate
    
    // TODO: What do these do?
=======
    // Determine the build type
>>>>>>> f2cc30d6
    PRODUCTION_BUILD=0|1
    PR_BUILD=0|1
    STABLE_BUILD=0|1
    
    // Determine if to utilize testing or stable Metaverse URLs
    USE_STABLE_GLOBAL_SERVICES=1
    BUILD_GLOBAL_SERVICES=STABLE
    
##### Generate Files

Create a build directory in the root of your checkout and then run the CMake build from there. This will keep the rest of the directory clean.

    mkdir build
    cd build
    cmake ..

If CMake gives you the same error message repeatedly after the build fails, try removing `CMakeCache.txt`.

##### Generating a release/debug only vcpkg build

In order to generate a release or debug only vcpkg package, you could use the use the `VCPKG_BUILD_TYPE` define in your cmake generate command. Building a release only vcpkg can drastically decrease the total build time.

For release only vcpkg:

`cmake .. -DVCPKG_BUILD_TYPE=release`

For debug only vcpkg:

`cmake .. -DVCPKG_BUILD_TYPE=debug`

#### Variables

Any variables that need to be set for CMake to find dependencies can be set as ENV variables in your shell profile, or passed directly to CMake with a `-D` flag appended to the `cmake ..` command.

For example, to pass the QT_CMAKE_PREFIX_PATH variable (if not using the vcpkg'ed version) during build file generation:

    cmake .. -DQT_CMAKE_PREFIX_PATH=/usr/local/qt/5.12.3/lib/cmake

#### Finding Dependencies

The following applies for dependencies we do not grab via CMake ExternalProject (OpenSSL is an example), or for dependencies you have opted not to grab as a CMake ExternalProject (via -DUSE_LOCAL_$NAME=0). The list of dependencies we grab by default as external projects can be found in [the CMake External Project Dependencies section](#cmake-external-project-dependencies).

You can point our [CMake find modules](cmake/modules/) to the correct version of dependencies by setting one of the three following variables to the location of the correct version of the dependency.

In the examples below the variable $NAME would be replaced by the name of the dependency in uppercase, and $name would be replaced by the name of the dependency in lowercase (ex: OPENSSL_ROOT_DIR, openssl).

* $NAME_ROOT_DIR - pass this variable to Cmake with the -DNAME_ROOT_DIR= flag when running Cmake to generate build files
* $NAME_ROOT_DIR - set this variable in your ENV
* HIFI_LIB_DIR - set this variable in your ENV to your Vircadia lib folder, should contain a folder '$name'

### Optional Components

#### Build Options

The following build options can be used when running CMake

* BUILD_CLIENT
* BUILD_SERVER
* BUILD_TESTS
* BUILD_TOOLS
* CLIENT_ONLY // Will package only the Interface
* SERVER_ONLY // Will package only the Server

#### Developer Build Options

* USE_GLES
* DISABLE_UI

#### Devices

You can support external input/output devices such as Leap Motion, MIDI, and more by adding each individual SDK in the visible building path. Refer to the readme file available in each device folder in [interface/external/](interface/external) for the detailed explanation of the requirements to use the device.
 <|MERGE_RESOLUTION|>--- conflicted
+++ resolved
@@ -1,10 +1,6 @@
 # General Build Information
 
-<<<<<<< HEAD
-*Last Updated on August 24, 2020*
-=======
 *Last Updated on August 26, 2020*
->>>>>>> f2cc30d6
 
 ### OS Specific Build Guides
 
@@ -84,7 +80,6 @@
     // The type of release.
     RELEASE_TYPE=PRODUCTION|PR|DEV
     
-<<<<<<< HEAD
     // The Interface will have a custom default home and startup location.
     INITIAL_STARTUP_LOCATION=Location/IP/URL
     
@@ -92,10 +87,7 @@
     HF_PFX_FILE=Path to certificate
     HF_PFX_PASSPHRASE=Passphrase for certificate
     
-    // TODO: What do these do?
-=======
     // Determine the build type
->>>>>>> f2cc30d6
     PRODUCTION_BUILD=0|1
     PR_BUILD=0|1
     STABLE_BUILD=0|1
