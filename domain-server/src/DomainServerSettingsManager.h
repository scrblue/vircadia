//
//  DomainServerSettingsManager.h
//  domain-server/src
//
//  Created by Stephen Birarda on 2014-06-24.
//  Copyright 2014 High Fidelity, Inc.
//
//  Distributed under the Apache License, Version 2.0.
//  See the accompanying file LICENSE or http://www.apache.org/licenses/LICENSE-2.0.html
//

#ifndef hifi_DomainServerSettingsManager_h
#define hifi_DomainServerSettingsManager_h

#include <QtCore/QJsonArray>
#include <QtCore/QJsonDocument>

#include <HifiConfigVariantMap.h>
#include <HTTPManager.h>

#include <ReceivedMessage.h>
#include "NodePermissions.h"

const QString SETTINGS_PATHS_KEY = "paths";

const QString SETTINGS_PATH = "/settings";
const QString SETTINGS_PATH_JSON = SETTINGS_PATH + ".json";
const QString AGENT_STANDARD_PERMISSIONS_KEYPATH = "security.standard_permissions";
const QString AGENT_PERMISSIONS_KEYPATH = "security.permissions";
const QString GROUP_PERMISSIONS_KEYPATH = "security.group_permissions";

class DomainServerSettingsManager : public QObject {
    Q_OBJECT
public:
    DomainServerSettingsManager();
    bool handlePublicHTTPRequest(HTTPConnection* connection, const QUrl& url);
    bool handleAuthenticatedHTTPRequest(HTTPConnection* connection, const QUrl& url);

    void setupConfigMap(const QStringList& argumentList);
    QVariant valueOrDefaultValueForKeyPath(const QString& keyPath);

    QVariantMap& getUserSettingsMap() { return _configMap.getUserConfig(); }
    QVariantMap& getSettingsMap() { return _configMap.getMergedConfig(); }

    bool haveStandardPermissionsForName(const QString& name) const { return _standardAgentPermissions.contains(name); }
    bool havePermissionsForName(const QString& name) const { return _agentPermissions.contains(name); }
    NodePermissions getStandardPermissionsForName(const QString& name) const;
    NodePermissions getPermissionsForName(const QString& name) const;
    QStringList getAllNames() { return _agentPermissions.keys(); }

signals:
    void updateNodePermissions();

public slots:
    void getGroupIDJSONCallback(QNetworkReply& requestReply);
    void getGroupIDErrorCallback(QNetworkReply& requestReply);

private slots:
    void processSettingsRequestPacket(QSharedPointer<ReceivedMessage> message);

private:
    QStringList _argumentList;

    QJsonObject responseObjectForType(const QString& typeValue, bool isAuthenticated = false);
    bool recurseJSONObjectAndOverwriteSettings(const QJsonObject& postedObject);

    void updateSetting(const QString& key, const QJsonValue& newValue, QVariantMap& settingMap,
                       const QJsonObject& settingDescription);
    QJsonObject settingDescriptionFromGroup(const QJsonObject& groupObject, const QString& settingName);
    void sortPermissions();
    void persistToFile();

    double _descriptionVersion;
    QJsonArray _descriptionArray;
    HifiConfigVariantMap _configMap;

    friend class DomainServer;

<<<<<<< HEAD
    void requestMissingGroupIDs();
    void getGroupID(const QString& groupname);

    void packPermissionsForMap(QString mapName, QHash<QString, NodePermissionsPointer> agentPermissions, QString keyPath);
    void packPermissions();
    void unpackPermissions();
    QHash<QString, NodePermissionsPointer> _standardAgentPermissions; // anonymous, logged-in, localhost
    QHash<QString, NodePermissionsPointer> _agentPermissions; // specific account-names
    QHash<QString, NodePermissionsPointer> _groupPermissions; // groups
=======
    void packPermissionsForMap(QString mapName, NodePermissionsMap& agentPermissions, QString keyPath);
    void packPermissions();
    void unpackPermissions();
    NodePermissionsMap _standardAgentPermissions; // anonymous, logged-in, localhost
    NodePermissionsMap _agentPermissions; // specific account-names
>>>>>>> d8a67850
};

#endif // hifi_DomainServerSettingsManager_h<|MERGE_RESOLUTION|>--- conflicted
+++ resolved
@@ -76,23 +76,14 @@
 
     friend class DomainServer;
 
-<<<<<<< HEAD
     void requestMissingGroupIDs();
     void getGroupID(const QString& groupname);
 
-    void packPermissionsForMap(QString mapName, QHash<QString, NodePermissionsPointer> agentPermissions, QString keyPath);
-    void packPermissions();
-    void unpackPermissions();
-    QHash<QString, NodePermissionsPointer> _standardAgentPermissions; // anonymous, logged-in, localhost
-    QHash<QString, NodePermissionsPointer> _agentPermissions; // specific account-names
-    QHash<QString, NodePermissionsPointer> _groupPermissions; // groups
-=======
     void packPermissionsForMap(QString mapName, NodePermissionsMap& agentPermissions, QString keyPath);
     void packPermissions();
     void unpackPermissions();
     NodePermissionsMap _standardAgentPermissions; // anonymous, logged-in, localhost
     NodePermissionsMap _agentPermissions; // specific account-names
->>>>>>> d8a67850
 };
 
 #endif // hifi_DomainServerSettingsManager_h