--- conflicted
+++ resolved
@@ -43,12 +43,9 @@
     QVariantMap& getUserSettingsMap() { return _configMap.getUserConfig(); }
     QVariantMap& getSettingsMap() { return _configMap.getMergedConfig(); }
 
-<<<<<<< HEAD
-    // these give access to anonymous/localhost/logged-in settings from the domain-server settings page
-=======
     QVariantMap& getDescriptorsMap();
 
->>>>>>> 925aea16
+    // these give access to anonymous/localhost/logged-in settings from the domain-server settings page
     bool haveStandardPermissionsForName(const QString& name) const { return _standardAgentPermissions.contains(name); }
     NodePermissions getStandardPermissionsForName(const QString& name) const;
 
@@ -102,14 +99,12 @@
 
     friend class DomainServer;
 
-<<<<<<< HEAD
+    void validateDescriptorsMap();
+
     // these cause calls to metaverse's group api
     void requestMissingGroupIDs();
     void getGroupID(const QString& groupname);
     NodePermissionsPointer lookupGroupByID(const QUuid& id);
-=======
-    void validateDescriptorsMap();
->>>>>>> 925aea16
 
     void packPermissionsForMap(QString mapName, NodePermissionsMap& agentPermissions, QString keyPath);
     void packPermissions();
