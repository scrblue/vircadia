//
//  
//  Interface
//   
//  Show a field of objects rendered in 3D, with yaw and pitch of scene driven 
//  by accelerometer data
//  serial port connected to Maple board/arduino. 
//
//  Keyboard Commands: 
//
//  / = toggle stats display
//  n = toggle noise in firing on/off
//  c = clear all cells and synapses to zero
//  s = clear cells to zero but preserve synapse weights
//

#ifdef __APPLE__
#include <GLUT/glut.h>
#include <OpenGL/gl.h>
#include <OpenGL/glext.h>
#else
#include <GL/glut.h>
#endif
#include <iostream>
#include <fstream>
#include <math.h>
#include <string.h>
#include <stdio.h>
#include <stdlib.h>
#include <sys/time.h>

//  These includes are for the serial port reading/writing
#include <unistd.h>
#include <fcntl.h>
#include <termios.h>
#include "tga.h"                //  Texture loader library
#include "glm/glm.hpp"
#include <portaudio.h>

#include "SerialInterface.h"
#include "field.h"
#include "world.h"
#include "util.h"
#include "network.h"
#include "audio.h"
#include "head.h"
#include "hand.h"
#include "particle.h"

#include "texture.h"

//TGAImg Img;

using namespace std;

//   Junk for talking to the Serial Port 
int serial_on = 0;                  //  Is serial connection on/off?  System will try

//  Network Socket Stuff 
//  For testing, add milliseconds of delay for received UDP packets
int UDP_socket;
int delay = 0;         
char* incoming_packet;
timeval ping_start;
int ping_count = 0;
float ping_msecs = 0.0;  
int packetcount = 0;
int packets_per_second = 0; 
int bytes_per_second = 0;
int bytescount = 0;

//  Getting a target location from other machine (or loopback) to display
int target_x, target_y; 
int target_display = 0;

unsigned char last_key = 0; 

double ping = 0; 



//#define WIDTH 1200					//  Width,Height of simulation area in cells
//#define HEIGHT 800
int WIDTH = 1200; 
int HEIGHT = 800; 

#define BOTTOM_MARGIN 0				
#define RIGHT_MARGIN 0

#define HAND_RADIUS 0.25             //  Radius of in-world 'hand' of you
Head myHead;                        //  The rendered head of oneself or others 
Hand myHand(HAND_RADIUS, 
            glm::vec3(0,1,1));      //  My hand (used to manipulate things in world)

glm::vec3 box(WORLD_SIZE,WORLD_SIZE,WORLD_SIZE);
ParticleSystem balls(10, 
                     box, 
                     false,                     // Wrap?
                     0.0,                       // Noise
                     0.3,                        //  Size scale 
                     0.0                       // Gravity 
                     );



//  FIELD INFORMATION 
//  If the simulation 'world' is a box with 10M boundaries, the offset to a field cell is given by:
//  element = [x/10 + (y/10)*10 + (z*/10)*100] 
//
//  The vec(x,y,z) corner of a field cell at element i is:
// 
//  z = (int)( i / 100)
//  y = (int)(i % 100 / 10)
//  x = (int)(i % 10)

#define RENDER_FRAME_MSECS 10
#define SLEEP 0

#define NUM_TRIS 200000  
struct {
    float vertices[NUM_TRIS * 3];
//    float normals [NUM_TRIS * 3];
//    float colors  [NUM_TRIS * 3];
    float vel     [NUM_TRIS * 3];
    glm::vec3 vel1[NUM_TRIS];
    glm::vec3 vel2[NUM_TRIS];
    int element[NUM_TRIS];
}tris;


float yaw =0.f;                         //  The yaw, pitch for the avatar head 
float pitch = 0.f;                      //      
float start_yaw = 90.0;
float render_yaw = start_yaw;
float render_pitch = 0.f;
float render_yaw_rate = 0.f;
float render_pitch_rate = 0.f; 
float lateral_vel = 0.f;

// Manage speed and direction of motion
GLfloat fwd_vec[] = { 0.0, 0.0, 1.0};
GLfloat start_location[] = { WORLD_SIZE*1.5, -WORLD_SIZE/2.0, -WORLD_SIZE/3.0};
GLfloat location[] = {start_location[0], start_location[1], start_location[2]};
float fwd_vel = 0.0f;


#define MAX_FILE_CHARS 100000		//  Biggest file size that can be read to the system

int stats_on = 1;					//  Whether to show onscreen text overlay with stats

int noise_on = 0;					//  Whether to add random noise 
float noise = 1.0;                  //  Overall magnitude scaling for random noise levels 

int step_on = 0;                    
int display_levels = 0;
int display_head = 0;
int display_hand = 0;
int display_field = 0;

int display_head_mouse = 1;              //  Display sample mouse pointer controlled by head movement
int head_mouse_x, head_mouse_y;     

int mouse_x, mouse_y;				//  Where is the mouse 
int mouse_pressed = 0;				//  true if mouse has been pressed (clear when finished)

int accel_x, accel_y;

int speed;

//  
//  Serial I/O channel mapping:
//  
//  0   Head Gyro Pitch 
//  1   Head Gyro Yaw 
//  2   Head Accelerometer X
//  3   Head Accelerometer Z 
//  4   Hand Accelerometer X 
//  5   Hand Accelerometer Y
//  6   Hand Accelerometer Z 
// 

int adc_channels[NUM_CHANNELS];                
float avg_adc_channels[NUM_CHANNELS];
int first_measurement = 1;
int samplecount = 0;

//  Frame rate Measurement

int framecount = 0;                  
float FPS = 120.f;
timeval timer_start, timer_end;
timeval last_frame;
double elapsedTime;

// Particles

// To add a new texture:
// 1. Add to the XCode project in the Resources/images group
//    (ensure "Copy file" is checked
// 2. Add to the "Copy files" build phase in the project
char texture_filename[] = "int-texture256-v4.png";
unsigned int texture_width = 256;
unsigned int texture_height = 256;


float particle_attenuation_quadratic[] =  { 0.0f, 0.0f, 2.0f }; // larger Z = smaller particles
float pointer_attenuation_quadratic[] =  { 1.0f, 0.0f, 0.0f }; // for 2D view



//  Every second, check the frame rates and other stuff
void Timer(int extra)
{
    gettimeofday(&timer_end, NULL);
    FPS = (float)framecount / ((float)diffclock(timer_start,timer_end) / 1000.f);
    packets_per_second = (float)packetcount / ((float)diffclock(timer_start,timer_end) / 1000.f);
    bytes_per_second = (float)bytescount / ((float)diffclock(timer_start,timer_end) / 1000.f);
   	framecount = 0;
    samplecount = 0; 
    packetcount = 0;
    bytescount = 0;
    
	glutTimerFunc(1000,Timer,0);
    gettimeofday(&timer_start, NULL);
}

void display_stats(void)
{
	//  bitmap chars are about 10 pels high 
    char legend[] = "/ - toggle this display, Q - exit, H - show head, M - show hand, T - test audio";
    drawtext(10, 15, 0.10, 0, 1.0, 0, legend);
    
    char stats[200];
    sprintf(stats, "FPS = %3.0f, Ping = %4.1f Packets/Sec = %d, Bytes/sec = %d", 
            FPS, ping_msecs, packets_per_second,  bytes_per_second);
    drawtext(10, 30, 0.10, 0, 1.0, 0, stats); 
    
    /*
    char adc[200];
	sprintf(adc, "pitch_rate = %i, yaw_rate = %i, accel_lat = %i, accel_fwd = %i, loc[0] = %3.1f loc[1] = %3.1f, loc[2] = %3.1f", 
            (int)(adc_channels[0] - avg_adc_channels[0]),
            (int)(adc_channels[1] - avg_adc_channels[1]),
            (int)(adc_channels[2] - avg_adc_channels[2]),
            (int)(adc_channels[3] - avg_adc_channels[3]),
            location[0], location[1], location[2] 
            );
    drawtext(10, 50, 0.10, 0, 1.0, 0, adc);
     */
	
}

void initDisplay(void)
{
    //  Set up blending function so that we can NOT clear the display
    glClear(GL_COLOR_BUFFER_BIT | GL_DEPTH_BUFFER_BIT);
    glEnable(GL_BLEND);
    glBlendFunc(GL_SRC_ALPHA, GL_ONE_MINUS_SRC_ALPHA);
    glShadeModel (GL_SMOOTH);
    glEnable(GL_LIGHTING);
    glEnable(GL_LIGHT0);
    glEnable(GL_DEPTH_TEST);
}

void init(void)
{
    int i, j; 

    Audio::init();
    printf( "Audio started.\n" );

    //  Clear serial channels 
    for (i = i; i < NUM_CHANNELS; i++)
    {
        adc_channels[i] = 0;
        avg_adc_channels[i] = 0.0;
    }

    head_mouse_x = WIDTH/2;
    head_mouse_y = HEIGHT/2; 
    
    //  Initialize Field values 
    field_init();
    printf( "Field Initialized.\n" );

    if (noise_on) 
    {   
        myHand.setNoise(noise);
        myHead.setNoise(noise);
    }
    
    //  Init particles
    float tri_scale, r;
    const float VEL_SCALE = 0.00;
    for (i = 0; i < NUM_TRIS; i++)
    {
        r = randFloat();
        if (r > .999) tri_scale = 0.7; 
        else if (r > 0.90) tri_scale = 0.1;
        else tri_scale = 0.05; 
        

        glm::vec3 pos (randFloat() * WORLD_SIZE,
                       randFloat() * WORLD_SIZE,
                       randFloat() * WORLD_SIZE);
        glm::vec3 verts[3];
        verts[j].x = pos.x + randFloat() * tri_scale - tri_scale/2.f;
        verts[j].y = pos.y + randFloat() * tri_scale - tri_scale/2.f;
        verts[j].z = pos.z + randFloat() * tri_scale - tri_scale/2.f;
        tris.vertices[i*3] = verts[j].x;
        tris.vertices[i*3 + 1] = verts[j].y;
        tris.vertices[i*3 + 2] = verts[j].z;
        
        // reuse pos for the normal
        //glm::normalize((pos += glm::cross(verts[1] - verts[0], verts[2] - verts[0])));
        //tris.normals[i*3] = pos.x;
        //tris.normals[i*3+1] = pos.y;
        //tris.normals[i*3+2] = pos.z;
        
        //  Moving - white
        tris.element[i] = 1;
        //tris.colors[i*3] = 1.0;  tris.colors[i*3+1] = 1.0; tris.colors[i*3+2] = 1.0;
        tris.vel[i*3] = (randFloat() - 0.5)*VEL_SCALE;
        tris.vel[i*3+1] = (randFloat() - 0.5)*VEL_SCALE;
        tris.vel[i*3+2] = (randFloat() - 0.5)*VEL_SCALE;
        
    }
    
    if (serial_on)
    {
        //  Call readsensors for a while to get stable initial values on sensors    
        printf( "Stabilizing sensors... " );
        gettimeofday(&timer_start, NULL);
        read_sensors(1, &avg_adc_channels[0], &adc_channels[0]);
        int done = 0;
        while (!done)
        {
            read_sensors(0, &avg_adc_channels[0], &adc_channels[0]);
            gettimeofday(&timer_end, NULL);
            if (diffclock(timer_start,timer_end) > 1000) done = 1;
        }
        printf( "Done.\n" );

    }
    
    gettimeofday(&timer_start, NULL);
    gettimeofday(&last_frame, NULL);
}

void terminate () {
    // Close serial port
    //close(serial_fd);

    Audio::terminate();
    exit(EXIT_SUCCESS);
}

const float SCALE_SENSORS = 0.3f;
const float SCALE_X = 2.f;
const float SCALE_Y = 1.f;


void update_tris()
{
    int i, j;
    float field_val[3];
    float field_contrib[3];
    for (i = 0; i < NUM_TRIS; i++)
    {
        if (tris.element[i] == 1)          //  If moving object, move and drag
        {
            // Update position
            tris.vertices[i*3+0] += tris.vel[i*3];
            tris.vertices[i*3+1] += tris.vel[i*3+1];
            tris.vertices[i*3+2] += tris.vel[i*3+2];
            
            // Add a little gravity 
            //tris.vel[i*3+1] -= 0.0001;
           
            const float DRAG = 0.99;
            // Drag:  Decay velocity
            tris.vel[i*3] *= DRAG;
            tris.vel[i*3+1] *= DRAG;
            tris.vel[i*3+2] *= DRAG;
        }
                 
        if (tris.element[i] == 1) 
        {
            // Read and add velocity from field 
            field_value(field_val, &tris.vertices[i*3]);
            tris.vel[i*3] += field_val[0];
            tris.vel[i*3+1] += field_val[1];
            tris.vel[i*3+2] += field_val[2];
            
            // Add a tiny bit of energy back to the field
            const float FIELD_COUPLE = 0.0000001;
            field_contrib[0] = tris.vel[i*3]*FIELD_COUPLE;
            field_contrib[1] = tris.vel[i*3+1]*FIELD_COUPLE;
            field_contrib[2] = tris.vel[i*3+2]*FIELD_COUPLE;
            field_add(field_contrib, &tris.vertices[i*3]);
        }

        // bounce at edge of world 
        for (j=0; j < 3; j++) {
            if ((tris.vertices[i*3+j] > WORLD_SIZE) || (tris.vertices[i*3+j] < 0.0)) {
                tris.vertices[i*3+j] = min(WORLD_SIZE, tris.vertices[i*3+j]);
                tris.vertices[i*3+j] = max(0.f, tris.vertices[i*3+j]);
                tris.vel[i*3 + j]*= -1.0;
            }
        }
     }
}

void reset_sensors()
{
    //  
    //   Reset serial I/O sensors 
    // 
    render_yaw = start_yaw;
    yaw = render_yaw_rate = 0; 
    pitch = render_pitch = render_pitch_rate = 0;
    lateral_vel = 0;
    location[0] = start_location[0];
    location[1] = start_location[1];
    location[2] = start_location[2];
    fwd_vel = 0.0;
    head_mouse_x = WIDTH/2;
    head_mouse_y = HEIGHT/2; 
    myHead.reset();
    myHand.reset();
    if (serial_on) read_sensors(1, &avg_adc_channels[0], &adc_channels[0]);
}

void update_pos(float frametime)
//  Using serial data, update avatar/render position and angles
{
    float measured_pitch_rate = adc_channels[0] - avg_adc_channels[0];
    float measured_yaw_rate = adc_channels[1] - avg_adc_channels[1];
    float measured_lateral_accel = adc_channels[2] - avg_adc_channels[2];
    float measured_fwd_accel = avg_adc_channels[3] - adc_channels[3];
    
    //  Update avatar head position based on measured gyro rates
    myHead.addYaw(measured_yaw_rate * 1.20 * frametime);
    myHead.addPitch(measured_pitch_rate * -1.0 * frametime);
    //  Decay avatar head back toward zero
    //pitch *= (1.f - 5.0*frametime); 
    //yaw *= (1.f - 7.0*frametime);

    //  Update head_mouse model 
    const float MIN_MOUSE_RATE = 30.0;
    const float MOUSE_SENSITIVITY = 0.1;
    if (powf(measured_yaw_rate*measured_yaw_rate + 
             measured_pitch_rate*measured_pitch_rate, 0.5) > MIN_MOUSE_RATE)
    {
        head_mouse_x -= measured_yaw_rate*MOUSE_SENSITIVITY;
        head_mouse_y += measured_pitch_rate*MOUSE_SENSITIVITY*(float)HEIGHT/(float)WIDTH; 
    }
    head_mouse_x = max(head_mouse_x, 0);
    head_mouse_x = min(head_mouse_x, WIDTH);
    head_mouse_y = max(head_mouse_y, 0);
    head_mouse_y = min(head_mouse_y, HEIGHT);
    
    //  Update hand/manipulator location for measured forces from serial channel
    const float MIN_HAND_ACCEL = 30.0;
    const float HAND_FORCE_SCALE = 0.5;
    glm::vec3 hand_accel(-(avg_adc_channels[6] - adc_channels[6]),
                         -(avg_adc_channels[7] - adc_channels[7]),
                         -(avg_adc_channels[5] - adc_channels[5]));
    
    if (glm::length(hand_accel) > MIN_HAND_ACCEL)
    {
        myHand.addVel(frametime*hand_accel*HAND_FORCE_SCALE);
    }
                       
    //  Update render direction (pitch/yaw) based on measured gyro rates
    const int MIN_YAW_RATE = 300;
    const float YAW_SENSITIVITY = 0.03;
    const int MIN_PITCH_RATE = 300;
    const float PITCH_SENSITIVITY = 0.04;
    
    if (fabs(measured_yaw_rate) > MIN_YAW_RATE) 
    {   
        if (measured_yaw_rate > 0)
            render_yaw_rate -= (measured_yaw_rate - MIN_YAW_RATE) * YAW_SENSITIVITY * frametime;
        else 
            render_yaw_rate -= (measured_yaw_rate + MIN_YAW_RATE) * YAW_SENSITIVITY * frametime;
    }
    if (fabs(measured_pitch_rate) > MIN_PITCH_RATE) 
    {
        if (measured_pitch_rate > 0)
            render_pitch_rate += (measured_pitch_rate - MIN_PITCH_RATE) * PITCH_SENSITIVITY * frametime;
        else 
            render_pitch_rate += (measured_pitch_rate + MIN_PITCH_RATE) * PITCH_SENSITIVITY * frametime;
    }
    render_yaw += render_yaw_rate;
    render_pitch += render_pitch_rate;
    
    // Decay render_pitch toward zero because we never look constantly up/down 
    render_pitch *= (1.f - 2.0*frametime);

    //  Decay angular rates toward zero 
    render_pitch_rate *= (1.f - 5.0*frametime);
    render_yaw_rate *= (1.f - 7.0*frametime);
    
    //  Update slide left/right based on accelerometer reading
    const int MIN_LATERAL_ACCEL = 20;
    const float LATERAL_SENSITIVITY = 0.001;
    if (fabs(measured_lateral_accel) > MIN_LATERAL_ACCEL) 
    {
        if (measured_lateral_accel > 0)
            lateral_vel += (measured_lateral_accel - MIN_LATERAL_ACCEL) * LATERAL_SENSITIVITY * frametime;
        else 
            lateral_vel += (measured_lateral_accel + MIN_LATERAL_ACCEL) * LATERAL_SENSITIVITY * frametime;
    }
 
    //slide += lateral_vel;
    lateral_vel *= (1.f - 4.0*frametime);
    
    //  Update fwd/back based on accelerometer reading
    const int MIN_FWD_ACCEL = 20;
    const float FWD_SENSITIVITY = 0.001;
    
    if (fabs(measured_fwd_accel) > MIN_FWD_ACCEL) 
    {
        if (measured_fwd_accel > 0)
            fwd_vel += (measured_fwd_accel - MIN_FWD_ACCEL) * FWD_SENSITIVITY * frametime;
        else 
            fwd_vel += (measured_fwd_accel + MIN_FWD_ACCEL) * FWD_SENSITIVITY * frametime;

    }
    //  Decrease forward velocity
    fwd_vel *= (1.f - 4.0*frametime);

    //  Update forward vector based on pitch and yaw 
    fwd_vec[0] = -sinf(render_yaw*PI/180);
    fwd_vec[1] = sinf(render_pitch*PI/180);
    fwd_vec[2] = cosf(render_yaw*PI/180);
    
    //  Advance location forward
    location[0] += fwd_vec[0]*fwd_vel;
    location[1] += fwd_vec[1]*fwd_vel;
    location[2] += fwd_vec[2]*fwd_vel;
    
    //  Slide location sideways
    location[0] += fwd_vec[2]*-lateral_vel;
    location[2] += fwd_vec[0]*lateral_vel;
    
    //  Update head and manipulator objects with object with current location
    myHead.setPos(glm::vec3(location[0], location[1], location[2]));
    balls.updateHand(myHead.getPos() + myHand.getPos(), glm::vec3(0,0,0), myHand.getRadius());
}

void display(void)
{
    
    int i;
    
    glEnable (GL_DEPTH_TEST);
    glEnable(GL_LIGHTING);
    glEnable(GL_LINE_SMOOTH);
    glClear(GL_COLOR_BUFFER_BIT | GL_DEPTH_BUFFER_BIT);
    glMatrixMode(GL_MODELVIEW);
    glPushMatrix();
        glLoadIdentity();
        glEnable(GL_COLOR_MATERIAL);
        glColorMaterial(GL_FRONT_AND_BACK, GL_AMBIENT_AND_DIFFUSE);
        
        GLfloat light_position0[] = { 1.0, 1.0, 0.0, 0.0 };
        glLightfv(GL_LIGHT0, GL_POSITION, light_position0);
        GLfloat ambient_color[] = { 0.125, 0.305, 0.5 };  
        glLightfv(GL_LIGHT0, GL_AMBIENT, ambient_color);
        GLfloat diffuse_color[] = { 0.5, 0.42, 0.33 };
        glLightfv(GL_LIGHT0, GL_DIFFUSE, diffuse_color);
        GLfloat specular_color[] = { 1.0, 1.0, 1.0, 1.0};
        glLightfv(GL_LIGHT0, GL_SPECULAR, specular_color);
        
        glMaterialfv(GL_FRONT, GL_SPECULAR, specular_color);
        glMateriali(GL_FRONT, GL_SHININESS, 96);
           
        //  Rotate, translate to camera location 
        glRotatef(render_pitch, 1, 0, 0);
        glRotatef(render_yaw, 0, 1, 0);
        glTranslatef(location[0], location[1], location[2]);
    
<<<<<<< HEAD
        // Draw Point Sprites
        load_png_as_texture(texture_filename);
            
        /* assuming you have setup a 32-bit RGBA texture with a legal name */
        glActiveTexture(GL_TEXTURE0);
=======
        /* Draw Point Sprites */
        
        //glActiveTexture(GL_TEXTURE0);
>>>>>>> c2c7f25a
        glEnable( GL_TEXTURE_2D );
         
        //glTexEnvi(GL_POINT_SPRITE, GL_COORD_REPLACE, GL_TRUE);
        glTexEnvi(GL_TEXTURE_ENV, GL_TEXTURE_ENV_MODE, GL_REPLACE);
        glPointParameterfvARB( GL_POINT_DISTANCE_ATTENUATION_ARB, particle_attenuation_quadratic );
    
        float maxSize = 0.0f;
        glGetFloatv( GL_POINT_SIZE_MAX_ARB, &maxSize );
        glPointSize( maxSize );
        glPointParameterfARB( GL_POINT_SIZE_MAX_ARB, maxSize );
        glPointParameterfARB( GL_POINT_SIZE_MIN_ARB, 0.001f );
        glTexEnvf( GL_POINT_SPRITE_ARB, GL_COORD_REPLACE_ARB, GL_TRUE );
         
        glEnable( GL_POINT_SPRITE_ARB );
        glBegin( GL_POINTS );
        {
            for (i = 0; i < NUM_TRIS; i++)
            {
                glVertex3f(tris.vertices[i*3],
                           tris.vertices[i*3+1],
                           tris.vertices[i*3+2]);
            }
        }
        glEnd();
            
        glDisable( GL_TEXTURE_2D );
        glDisable( GL_POINT_SPRITE_ARB );
<<<<<<< HEAD

=======
        
    
        //  Show field vectors
>>>>>>> c2c7f25a
        if (display_field) field_render(); 
        
        if (display_head) myHead.render();
        
        if (display_hand) myHand.render();   
     
    
        // balls.render();
            
        //  Render the world box 
        render_world_box();

    glPopMatrix();

    //  Render 2D overlay:  I/O level bar graphs and text  
    glMatrixMode(GL_PROJECTION);
    glPushMatrix();
        glLoadIdentity(); 
        gluOrtho2D(0, WIDTH, HEIGHT, 0);
        glDisable(GL_DEPTH_TEST);
        glDisable(GL_LIGHTING);

        //drawvec3(100, 100, 0.15, 0, 1.0, 0, myHead.getPos(), 0, 1, 0);
    
        if (mouse_pressed == 1)
        {
            glPointParameterfvARB( GL_POINT_DISTANCE_ATTENUATION_ARB, pointer_attenuation_quadratic );
            glPointSize( 10.0f );
            glColor3f(1,1,1);
            //glEnable(GL_POINT_SMOOTH);
            glBegin(GL_POINTS);
            glVertex2f(target_x, target_y);
            glEnd();
            char val[20];
            sprintf(val, "%d,%d", target_x, target_y); 
            drawtext(target_x, target_y-20, 0.08, 0, 1.0, 0, val, 0, 1, 0);
        }
        if (display_head_mouse)
        {
            glPointSize(10.0f);
            glColor4f(1.0, 1.0, 0.0, 0.8);
            glEnable(GL_POINT_SMOOTH);
            glBegin(GL_POINTS);
            glVertex2f(head_mouse_x, head_mouse_y);
            glEnd();
        }
        
        //  Show detected levels from the serial I/O ADC channel sensors
        if (display_levels)
        {
            int i;
            int disp_x = 10;
            const int GAP = 16;
            char val[10];
            for(i = 0; i < NUM_CHANNELS; i++)
            {
                //  Actual value 
                glColor4f(1, 1, 1, 1);
                glBegin(GL_LINES);
                    glVertex2f(disp_x, HEIGHT*0.95);
                    glVertex2f(disp_x, HEIGHT*(0.25 + 0.75f*adc_channels[i]/4096));
                glEnd();
                //  Trailing Average value 
                glColor4f(0, 0, 0.8, 1);
                glBegin(GL_LINES);
                    glVertex2f(disp_x + 2, HEIGHT*0.95);
                    glVertex2f(disp_x + 2, HEIGHT*(0.25 + 0.75f*avg_adc_channels[i]/4096));
                glEnd();

                sprintf(val, "%d", adc_channels[i]); 
                drawtext(disp_x-GAP/2, (HEIGHT*0.95)+2, 0.08, 90, 1.0, 0, val, 0, 1, 0);

                disp_x += GAP;
            }
        }

        if (stats_on) display_stats(); 
    
    glPopMatrix();
    
    glutSwapBuffers();
    framecount++;
}

void key(unsigned char k, int x, int y)
{
	//  Process keypresses 
        
    last_key = k;
	
	if (k == 'q')  ::terminate();
	if (k == '/')  stats_on = !stats_on;		// toggle stats
	if (k == 'n') 
    {
        noise_on = !noise_on;			// Toggle noise 
        if (noise_on)
        {
            myHand.setNoise(noise);
            myHead.setNoise(noise);
        }
        else 
        {
            myHand.setNoise(0);
            myHead.setNoise(0);
        }

    }
    if (k == 'h') display_head = !display_head;
    if (k == 'm') display_hand = !display_hand;
    if (k == 'f') display_field = !display_field;
    if (k == 'l') display_levels = !display_levels;
    
    if (k == 'e') location[1] -= WORLD_SIZE/100.0;
    if (k == 'c') location[1] += WORLD_SIZE/100.0;
    if (k == 'w') fwd_vel += 0.05;
    if (k == 's') fwd_vel -= 0.05;
    if (k == ' ') reset_sensors();
    if (k == 'a') render_yaw_rate -= 0.25;
    if (k == 'd') render_yaw_rate += 0.25;
    if (k == 'p') 
    {
        // Add to field vector 
        float pos[] = {5,5,5};
        float add[] = {0.001, 0.001, 0.001};
        field_add(add, pos);
    }
    if (k == 't') {
        Audio::writeTone(0, 400, 1.0f, 0.5f);
    }
    if (k == '1')
    {
        myHead.SetNewHeadTarget((randFloat()-0.5)*20.0, (randFloat()-0.5)*20.0);
    }
}

void read_network()
{
    //  Receive packets 
    int bytes_recvd = network_receive(UDP_socket, incoming_packet, delay);
    if (bytes_recvd > 0)
    {
        packetcount++;
        bytescount += bytes_recvd;
        //  If packet is a Mouse data packet, copy it over 
        if (incoming_packet[0] == 'M') {
            sscanf(incoming_packet, "M %d %d", &target_x, &target_y);
            target_display = 1;
            printf("X = %d Y = %d\n", target_x, target_y);
        } else if (incoming_packet[0] == 'P') {
        //  Ping packet - check time and record
            timeval check; 
            gettimeofday(&check, NULL);
            ping_msecs = (float)diffclock(ping_start, check);

        }
    }
}

void idle(void)
{
    timeval check;
    gettimeofday(&check, NULL);
    
    //  Check and render display frame 
    if (diffclock(last_frame,check) > RENDER_FRAME_MSECS) 
    {
        //  Simulation
        update_pos(1.f/FPS); 
        update_tris();
        field_simulate(1.f/FPS);
        myHead.simulate(1.f/FPS);
        myHand.simulate(1.f/FPS);
        // balls.simulate(1.f/FPS);

        if (!step_on) glutPostRedisplay();
        last_frame = check;
        
        //  Every 30 frames or so, check ping time 
        ping_count++;
        if (ping_count >= 30) {
            ping_start = network_send_ping(UDP_socket);
            ping_count = 0;
        }
    }
    
    //  Read network packets
    read_network();
    //  Read serial data 
    if (serial_on) samplecount += read_sensors(0, &avg_adc_channels[0], &adc_channels[0]);
    
    if (SLEEP)
    {
        usleep(SLEEP);
    }
}

void reshape(int width, int height)
{
    WIDTH = width;
    HEIGHT = height; 
    
    glViewport(0, 0, width, height);

    glMatrixMode(GL_PROJECTION); //hello
    glLoadIdentity();
    gluPerspective(45, //view angle
                   1.0, //aspect ratio
                   1.0, //near clip
                   200.0);//far clip
    glMatrixMode(GL_MODELVIEW);
    glLoadIdentity();

     
}

void mouseFunc( int button, int state, int x, int y ) 
{
    if( button == GLUT_LEFT_BUTTON && state == GLUT_DOWN )
    {
		mouse_x = x;
		mouse_y = y;
		mouse_pressed = 1;
    }
	if( button == GLUT_LEFT_BUTTON && state == GLUT_UP )
    {
		mouse_x = x;
		mouse_y = y;
		mouse_pressed = 0;
    }
	
}

void motionFunc( int x, int y)
{
	mouse_x = x;
	mouse_y = y;
    if (mouse_pressed == 1)
    {
        //  Send network packet containing mouse location
        char mouse_string[20];
        sprintf(mouse_string, "M %d %d\n", mouse_x, mouse_y);
        network_send(UDP_socket, mouse_string, strlen(mouse_string));
    }
	
}

int main(int argc, char** argv)
{
    //  Create network socket and buffer
    UDP_socket = network_init(); 
    if (UDP_socket) printf( "Created UDP socket.\n" ); 
    incoming_packet = new char[MAX_PACKET_SIZE];

    //  Test network loopback
    char test_data[] = "Test!";
    int bytes_sent = network_send(UDP_socket, test_data, 5);
    if (bytes_sent) printf("%d bytes sent.", bytes_sent);
    int test_recv = network_receive(UDP_socket, incoming_packet, delay);
    printf("Received %i bytes\n", test_recv);
    
       //  Load textures 
    //Img.Load("/Users/philip/Downloads/galaxy1.tga");

    //
    //  Try to connect the serial port I/O
    //
    if(init_port(115200) == -1) {				
        perror("Unable to open serial port\n");
        serial_on = 0;
    } 
    else 
    {
        printf("Serial Port Initialized\n");
        serial_on = 1; 
    }


    glutInit(&argc, argv);
    glutInitDisplayMode(GLUT_RGBA | GLUT_DOUBLE | GLUT_DEPTH);
    glutInitWindowSize(RIGHT_MARGIN + WIDTH, BOTTOM_MARGIN + HEIGHT);
    glutCreateWindow("Interface");
    
    printf( "Created Display Window.\n" );
    
    initDisplay();
    
    glutDisplayFunc(display);
    glutReshapeFunc(reshape);
	glutKeyboardFunc(key);
	glutMotionFunc(motionFunc);
	glutMouseFunc(mouseFunc);
    glutIdleFunc(idle);
	
    printf( "Initialized Display.\n" );

    init();
    
    printf( "Init() complete.\n" );
    
    glutTimerFunc(1000,Timer,0);
    
    glutMainLoop();
    
    ::terminate();
    
    return EXIT_SUCCESS;
}   
<|MERGE_RESOLUTION|>--- conflicted
+++ resolved
@@ -581,17 +581,9 @@
         glRotatef(render_yaw, 0, 1, 0);
         glTranslatef(location[0], location[1], location[2]);
     
-<<<<<<< HEAD
-        // Draw Point Sprites
-        load_png_as_texture(texture_filename);
-            
-        /* assuming you have setup a 32-bit RGBA texture with a legal name */
-        glActiveTexture(GL_TEXTURE0);
-=======
         /* Draw Point Sprites */
         
         //glActiveTexture(GL_TEXTURE0);
->>>>>>> c2c7f25a
         glEnable( GL_TEXTURE_2D );
          
         //glTexEnvi(GL_POINT_SPRITE, GL_COORD_REPLACE, GL_TRUE);
@@ -619,14 +611,9 @@
             
         glDisable( GL_TEXTURE_2D );
         glDisable( GL_POINT_SPRITE_ARB );
-<<<<<<< HEAD
-
-=======
-        
-    
+
         //  Show field vectors
->>>>>>> c2c7f25a
-        if (display_field) field_render(); 
+        if (display_field) field_render();
         
         if (display_head) myHead.render();
         
