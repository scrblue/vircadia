//
//  AvatarMixer.cpp
//  assignment-client/src/avatars
//
//  Created by Stephen Birarda on 9/5/13.
//  Copyright 2013 High Fidelity, Inc.
//
//  Distributed under the Apache License, Version 2.0.
//  See the accompanying file LICENSE or http://www.apache.org/licenses/LICENSE-2.0.html
//

#include <cfloat>
#include <random>

#include <QtCore/QCoreApplication>
#include <QtCore/QDateTime>
#include <QtCore/QJsonObject>
#include <QtCore/QTimer>
#include <QtCore/QThread>

#include <LogHandler.h>
#include <NodeList.h>
#include <PacketHeaders.h>
#include <SharedUtil.h>
#include <UUID.h>
#include <TryLocker.h>

#include "AvatarMixerClientData.h"
#include "AvatarMixer.h"

const QString AVATAR_MIXER_LOGGING_NAME = "avatar-mixer";

const int AVATAR_MIXER_BROADCAST_FRAMES_PER_SECOND = 60; 
const unsigned int AVATAR_DATA_SEND_INTERVAL_MSECS = (1.0f / (float) AVATAR_MIXER_BROADCAST_FRAMES_PER_SECOND) * 1000;

AvatarMixer::AvatarMixer(const QByteArray& packet) :
    ThreadedAssignment(packet),
    _broadcastThread(),
    _lastFrameTimestamp(QDateTime::currentMSecsSinceEpoch()),
    _trailingSleepRatio(1.0f),
    _performanceThrottlingRatio(0.0f),
    _sumListeners(0),
    _numStatFrames(0),
    _sumBillboardPackets(0),
    _sumIdentityPackets(0)
{
    // make sure we hear about node kills so we can tell the other nodes
    connect(DependencyManager::get<NodeList>().data(), &NodeList::nodeKilled, this, &AvatarMixer::nodeKilled);
}

AvatarMixer::~AvatarMixer() {
    if (_broadcastTimer) {
        _broadcastTimer->deleteLater();
    }
    _broadcastThread.quit();
    _broadcastThread.wait();
}

void attachAvatarDataToNode(Node* newNode) {
    if (!newNode->getLinkedData()) {
        // setup the client linked data - default the number of frames since adjustment
        // to our number of frames per second
        newNode->setLinkedData(new AvatarMixerClientData());
    }
}

const float BILLBOARD_AND_IDENTITY_SEND_PROBABILITY = 1.0f / 300.0f;

// NOTE: some additional optimizations to consider.
//    1) use the view frustum to cull those avatars that are out of view. Since avatar data doesn't need to be present
//       if the avatar is not in view or in the keyhole.
void AvatarMixer::broadcastAvatarData() {
    
    int idleTime = QDateTime::currentMSecsSinceEpoch() - _lastFrameTimestamp;
    
    ++_numStatFrames;
    
    const float STRUGGLE_TRIGGER_SLEEP_PERCENTAGE_THRESHOLD = 0.10f;
    const float BACK_OFF_TRIGGER_SLEEP_PERCENTAGE_THRESHOLD = 0.20f;
    
    const float RATIO_BACK_OFF = 0.02f;
    
    const int TRAILING_AVERAGE_FRAMES = 100;
    int framesSinceCutoffEvent = TRAILING_AVERAGE_FRAMES;
    
    const float CURRENT_FRAME_RATIO = 1.0f / TRAILING_AVERAGE_FRAMES;
    const float PREVIOUS_FRAMES_RATIO = 1.0f - CURRENT_FRAME_RATIO;
   
    // NOTE: The following code calculates the _performanceThrottlingRatio based on how much the avatar-mixer was
    // able to sleep. This will eventually be used to ask for an additional avatar-mixer to help out. Currently the value
    // is unused as it is assumed this should not be hit before the avatar-mixer hits the desired bandwidth limit per client.
    // It is reported in the domain-server stats for the avatar-mixer.
     
    _trailingSleepRatio = (PREVIOUS_FRAMES_RATIO * _trailingSleepRatio)
        + (idleTime * CURRENT_FRAME_RATIO / (float) AVATAR_DATA_SEND_INTERVAL_MSECS);
    
    float lastCutoffRatio = _performanceThrottlingRatio;
    bool hasRatioChanged = false;
    
    if (framesSinceCutoffEvent >= TRAILING_AVERAGE_FRAMES) {
        if (_trailingSleepRatio <= STRUGGLE_TRIGGER_SLEEP_PERCENTAGE_THRESHOLD) {
            // we're struggling - change our performance throttling ratio
            _performanceThrottlingRatio = _performanceThrottlingRatio + (0.5f * (1.0f - _performanceThrottlingRatio));
            
            qDebug() << "Mixer is struggling, sleeping" << _trailingSleepRatio * 100 << "% of frame time. Old cutoff was"
                << lastCutoffRatio << "and is now" << _performanceThrottlingRatio;
            hasRatioChanged = true;
        } else if (_trailingSleepRatio >= BACK_OFF_TRIGGER_SLEEP_PERCENTAGE_THRESHOLD && _performanceThrottlingRatio != 0) {
            // we've recovered and can back off the performance throttling
            _performanceThrottlingRatio = _performanceThrottlingRatio - RATIO_BACK_OFF;
            
            if (_performanceThrottlingRatio < 0) {
                _performanceThrottlingRatio = 0;
            }
            
            qDebug() << "Mixer is recovering, sleeping" << _trailingSleepRatio * 100 << "% of frame time. Old cutoff was"
                << lastCutoffRatio << "and is now" << _performanceThrottlingRatio;
            hasRatioChanged = true;
        }
        
        if (hasRatioChanged) {
            framesSinceCutoffEvent = 0;
        }
    }
    
    if (!hasRatioChanged) {
        ++framesSinceCutoffEvent;
    }
    
    static QByteArray mixedAvatarByteArray;
    
    int numPacketHeaderBytes = populatePacketHeader(mixedAvatarByteArray, PacketTypeBulkAvatarData);
    
    auto nodeList = DependencyManager::get<NodeList>();
   
    // setup for distributed random floating point values 
    std::random_device randomDevice;
    std::mt19937 generator(randomDevice());
    std::uniform_real_distribution<float> distribution;
    
    nodeList->eachMatchingNode(
        [&](const SharedNodePointer& node)->bool {
            if (!node->getLinkedData()) {
                return false;
            }
            if (node->getType() != NodeType::Agent) {
                return false;
            }
            if (!node->getActiveSocket()) {
                return false;
            }
            return true;
        },
        [&](const SharedNodePointer& node) {
            AvatarMixerClientData* nodeData = reinterpret_cast<AvatarMixerClientData*>(node->getLinkedData());
            MutexTryLocker lock(nodeData->getMutex());
            if (!lock.isLocked()) {
                return;
            }
            ++_sumListeners;
            
            // reset packet pointers for this node
            mixedAvatarByteArray.resize(numPacketHeaderBytes);
            
            AvatarData& avatar = nodeData->getAvatar();
            glm::vec3 myPosition = avatar.getPosition();

            // reset the internal state for correct random number distribution
            distribution.reset();
            
            // reset the max distance for this frame
            float maxAvatarDistanceThisFrame = 0.0f;
            
            // reset the number of sent avatars
            nodeData->resetNumAvatarsSentLastFrame();

            // keep a counter of the number of considered avatars
            int numOtherAvatars = 0;
            
            // keep track of outbound data rate specifically for avatar data
            int numAvatarDataBytes = 0;
            
            // use the data rate specifically for avatar data for FRD adjustment checks
            float avatarDataRateLastSecond = nodeData->getOutboundAvatarDataKbps();

            // Check if it is time to adjust what we send this client based on the observed
            // bandwidth to this node. We do this once a second, which is also the window for
            // the bandwidth reported by node->getOutboundBandwidth();
            if (nodeData->getNumFramesSinceFRDAdjustment() > AVATAR_MIXER_BROADCAST_FRAMES_PER_SECOND) {
                
                const float FRD_ADJUSTMENT_ACCEPTABLE_RATIO = 0.8f;
                const float HYSTERISIS_GAP = (1 - FRD_ADJUSTMENT_ACCEPTABLE_RATIO);
                const float HYSTERISIS_MIDDLE_PERCENTAGE =  (1 - (HYSTERISIS_GAP * 0.5f));
                const float FRD_RECOVERY_EPSILON = 0.0001;

                // get the current full rate distance so we can work with it
                float currentFullRateDistance = nodeData->getFullRateDistance();

                if (avatarDataRateLastSecond > _maxKbpsPerNode) {

                    // is the FRD greater than the farthest avatar? 
                    // if so, before we calculate anything, set it to that distance
                    currentFullRateDistance = std::min(currentFullRateDistance, nodeData->getMaxAvatarDistance());

                    // we're adjusting the full rate distance to target a bandwidth in the middle
                    // of the hysterisis gap
                    currentFullRateDistance *= (_maxKbpsPerNode * HYSTERISIS_MIDDLE_PERCENTAGE) / avatarDataRateLastSecond; 
                    
                    nodeData->setFullRateDistance(currentFullRateDistance);
                    nodeData->resetNumFramesSinceFRDAdjustment();
                } else if (currentFullRateDistance < nodeData->getMaxAvatarDistance() 
                           && avatarDataRateLastSecond < _maxKbpsPerNode * FRD_ADJUSTMENT_ACCEPTABLE_RATIO) {
                    // we are constrained AND we've recovered to below the acceptable ratio 
                    // lets adjust the full rate distance to target a bandwidth in the middle of the hyterisis gap
                    currentFullRateDistance *= (_maxKbpsPerNode * HYSTERISIS_MIDDLE_PERCENTAGE) / avatarDataRateLastSecond;
                     
                    nodeData->setFullRateDistance(currentFullRateDistance);
                    nodeData->resetNumFramesSinceFRDAdjustment();
                }
            } else {
                nodeData->incrementNumFramesSinceFRDAdjustment();
            }

            // this is an AGENT we have received head data from
            // send back a packet with other active node data to this node
            nodeList->eachMatchingNode(
                [&](const SharedNodePointer& otherNode)->bool {
                    if (!otherNode->getLinkedData()) {
                        return false;
                    }
                    if (otherNode->getUUID() == node->getUUID()) {
                        return false;
                    }

                    return true;
                },
                [&](const SharedNodePointer& otherNode) {
                    ++numOtherAvatars;
                    
                    AvatarMixerClientData* otherNodeData = reinterpret_cast<AvatarMixerClientData*>(otherNode->getLinkedData());
                    MutexTryLocker lock(otherNodeData->getMutex());
                    if (!lock.isLocked()) {
                        return;
                    }
                    
                    AvatarData& otherAvatar = otherNodeData->getAvatar();
                    //  Decide whether to send this avatar's data based on it's distance from us
                    
                    //  The full rate distance is the distance at which EVERY update will be sent for this avatar
                    //  at twice the full rate distance, there will be a 50% chance of sending this avatar's update
                    glm::vec3 otherPosition = otherAvatar.getPosition();
                    float distanceToAvatar = glm::length(myPosition - otherPosition);

                    // potentially update the max full rate distance for this frame
                    maxAvatarDistanceThisFrame = std::max(maxAvatarDistanceThisFrame, distanceToAvatar);

                    if (distanceToAvatar != 0.0f 
                        && distribution(generator) > (nodeData->getFullRateDistance() / distanceToAvatar)) {
                        return;
                    }
                    
                    nodeData->incrementNumAvatarsSentLastFrame();

                    QByteArray avatarByteArray;
                    avatarByteArray.append(otherNode->getUUID().toRfc4122());
                    avatarByteArray.append(otherAvatar.toByteArray());
                    
                    if (avatarByteArray.size() + mixedAvatarByteArray.size() > MAX_PACKET_SIZE) {
                        nodeList->writeDatagram(mixedAvatarByteArray, node);

                        numAvatarDataBytes += mixedAvatarByteArray.size();
                            
                        // reset the packet
                        mixedAvatarByteArray.resize(numPacketHeaderBytes);
                    }
                        
                    // copy the avatar into the mixedAvatarByteArray packet
                    mixedAvatarByteArray.append(avatarByteArray);
                        
                    // if the receiving avatar has just connected make sure we send out the mesh and billboard
                    // for this avatar (assuming they exist)
                    bool forceSend = !nodeData->checkAndSetHasReceivedFirstPackets();
                        
                    // we will also force a send of billboard or identity packet
                    // if either has changed in the last frame
                        
                    if (otherNodeData->getBillboardChangeTimestamp() > 0
                        && (forceSend
                            || otherNodeData->getBillboardChangeTimestamp() > _lastFrameTimestamp
                            || randFloat() < BILLBOARD_AND_IDENTITY_SEND_PROBABILITY)) {
                        QByteArray billboardPacket = byteArrayWithPopulatedHeader(PacketTypeAvatarBillboard);
                        billboardPacket.append(otherNode->getUUID().toRfc4122());
                        billboardPacket.append(otherNodeData->getAvatar().getBillboard());

                        nodeList->writeDatagram(billboardPacket, node);
                            
                        ++_sumBillboardPackets;
                    }
                        
                    if (otherNodeData->getIdentityChangeTimestamp() > 0
                        && (forceSend
                            || otherNodeData->getIdentityChangeTimestamp() > _lastFrameTimestamp
                            || randFloat() < BILLBOARD_AND_IDENTITY_SEND_PROBABILITY)) {
                                
                        QByteArray identityPacket = byteArrayWithPopulatedHeader(PacketTypeAvatarIdentity);
                            
                        QByteArray individualData = otherNodeData->getAvatar().identityByteArray();
                        individualData.replace(0, NUM_BYTES_RFC4122_UUID, otherNode->getUUID().toRfc4122());
                        identityPacket.append(individualData);
                        
                        nodeList->writeDatagram(identityPacket, node);
                                
                        ++_sumIdentityPackets;
                    }
            });
            
            // send the last packet
            nodeList->writeDatagram(mixedAvatarByteArray, node);
            
            // record the bytes sent for other avatar data in the AvatarMixerClientData
            nodeData->recordSentAvatarData(numAvatarDataBytes + mixedAvatarByteArray.size());

            if (numOtherAvatars == 0) {
                // update the full rate distance to FLOAT_MAX since we didn't have any other avatars to send
                nodeData->setMaxAvatarDistance(FLT_MAX);
            } else {
                nodeData->setMaxAvatarDistance(maxAvatarDistanceThisFrame);
            }
        }
    );
    
    _lastFrameTimestamp = QDateTime::currentMSecsSinceEpoch();
}

void AvatarMixer::nodeKilled(SharedNodePointer killedNode) {
    if (killedNode->getType() == NodeType::Agent
        && killedNode->getLinkedData()) {
        // this was an avatar we were sending to other people
        // send a kill packet for it to our other nodes
        QByteArray killPacket = byteArrayWithPopulatedHeader(PacketTypeKillAvatar);
        killPacket += killedNode->getUUID().toRfc4122();
        
        DependencyManager::get<NodeList>()->broadcastToNodes(killPacket,
                                                  NodeSet() << NodeType::Agent);
    }
}

void AvatarMixer::readPendingDatagrams() {
    QByteArray receivedPacket;
    HifiSockAddr senderSockAddr;
    
    auto nodeList = DependencyManager::get<NodeList>();
    
    while (readAvailableDatagram(receivedPacket, senderSockAddr)) {
        if (nodeList->packetVersionAndHashMatch(receivedPacket)) {
            switch (packetTypeForPacket(receivedPacket)) {
                case PacketTypeAvatarData: {
                    nodeList->findNodeAndUpdateWithDataFromPacket(receivedPacket);
                    break;
                }
                case PacketTypeAvatarIdentity: {
                    
                    // check if we have a matching node in our list
                    SharedNodePointer avatarNode = nodeList->sendingNodeForPacket(receivedPacket);
                    
                    if (avatarNode && avatarNode->getLinkedData()) {
                        AvatarMixerClientData* nodeData = reinterpret_cast<AvatarMixerClientData*>(avatarNode->getLinkedData());
                        AvatarData& avatar = nodeData->getAvatar();
                        
                        // parse the identity packet and update the change timestamp if appropriate
                        if (avatar.hasIdentityChangedAfterParsing(receivedPacket)) {
                            QMutexLocker nodeDataLocker(&nodeData->getMutex());
                            nodeData->setIdentityChangeTimestamp(QDateTime::currentMSecsSinceEpoch());
                        }
                    }
                    break;
                }
                case PacketTypeAvatarBillboard: {
                    
                    // check if we have a matching node in our list
                    SharedNodePointer avatarNode = nodeList->sendingNodeForPacket(receivedPacket);
                    
                    if (avatarNode && avatarNode->getLinkedData()) {
                        AvatarMixerClientData* nodeData = static_cast<AvatarMixerClientData*>(avatarNode->getLinkedData());
                        AvatarData& avatar = nodeData->getAvatar();
                        
                        // parse the billboard packet and update the change timestamp if appropriate
                        if (avatar.hasBillboardChangedAfterParsing(receivedPacket)) {
                            QMutexLocker nodeDataLocker(&nodeData->getMutex());
                            nodeData->setBillboardChangeTimestamp(QDateTime::currentMSecsSinceEpoch());
                        }
                        
                    }
                    break;
                }
                case PacketTypeKillAvatar: {
                    nodeList->processKillNode(receivedPacket);
                    break;
                }
                default:
                    // hand this off to the NodeList
                    nodeList->processNodeData(senderSockAddr, receivedPacket);
                    break;
            }
        }
    }
}

void AvatarMixer::sendStatsPacket() {
    QJsonObject statsObject;
    statsObject["average_listeners_last_second"] = (float) _sumListeners / (float) _numStatFrames;
    
    statsObject["average_billboard_packets_per_frame"] = (float) _sumBillboardPackets / (float) _numStatFrames;
    statsObject["average_identity_packets_per_frame"] = (float) _sumIdentityPackets / (float) _numStatFrames;
    
    statsObject["trailing_sleep_percentage"] = _trailingSleepRatio * 100;
    statsObject["performance_throttling_ratio"] = _performanceThrottlingRatio;

    QJsonObject avatarsObject;
    
    auto nodeList = DependencyManager::get<NodeList>();
    // add stats for each listerner
    nodeList->eachNode([&](const SharedNodePointer& node) {
        QJsonObject avatarStats;

        const QString NODE_OUTBOUND_KBPS_STAT_KEY = "outbound_kbps";

        // add the key to ask the domain-server for a username replacement, if it has it
        avatarStats[USERNAME_UUID_REPLACEMENT_STATS_KEY] = uuidStringWithoutCurlyBraces(node->getUUID());
        avatarStats[NODE_OUTBOUND_KBPS_STAT_KEY] = node->getOutboundBandwidth();
        
        AvatarMixerClientData* clientData = static_cast<AvatarMixerClientData*>(node->getLinkedData());
        if (clientData) {
            clientData->loadJSONStats(avatarStats);

            // add the diff between the full outbound bandwidth and the measured bandwidth for AvatarData send only
            avatarStats["delta_full_vs_avatar_data_kbps"] = 
                avatarStats[NODE_OUTBOUND_KBPS_STAT_KEY].toDouble() - avatarStats[OUTBOUND_AVATAR_DATA_STATS_KEY].toDouble(); 
            
        }

        avatarsObject[uuidStringWithoutCurlyBraces(node->getUUID())] = avatarStats;
    });

    statsObject["avatars"] = avatarsObject;
    ThreadedAssignment::addPacketStatsAndSendStatsPacket(statsObject);
     
    _sumListeners = 0;
    _sumBillboardPackets = 0;
    _sumIdentityPackets = 0;
    _numStatFrames = 0;
}

void AvatarMixer::run() {
    ThreadedAssignment::commonInit(AVATAR_MIXER_LOGGING_NAME, NodeType::AvatarMixer);
    
    auto nodeList = DependencyManager::get<NodeList>();
    nodeList->addNodeTypeToInterestSet(NodeType::Agent);
    
    nodeList->linkedDataCreateCallback = attachAvatarDataToNode;
    
    // setup the timer that will be fired on the broadcast thread
    _broadcastTimer = new QTimer();
    _broadcastTimer->setInterval(AVATAR_DATA_SEND_INTERVAL_MSECS);
    _broadcastTimer->moveToThread(&_broadcastThread);
    
    // connect appropriate signals and slots
<<<<<<< HEAD
    connect(broadcastTimer, &QTimer::timeout, this, &AvatarMixer::broadcastAvatarData, Qt::DirectConnection);
    connect(&_broadcastThread, SIGNAL(started()), broadcastTimer, SLOT(start()));

    // wait until we have the domain-server settings, otherwise we bail
    DomainHandler& domainHandler = nodeList->getDomainHandler();
    
    qDebug() << "Waiting for domain settings from domain-server.";
    
    // block until we get the settingsRequestComplete signal
    QEventLoop loop;
    connect(&domainHandler, &DomainHandler::settingsReceived, &loop, &QEventLoop::quit);
    connect(&domainHandler, &DomainHandler::settingsReceiveFail, &loop, &QEventLoop::quit);
    domainHandler.requestDomainSettings();
    loop.exec();
    
    if (domainHandler.getSettingsObject().isEmpty()) {
        qDebug() << "Failed to retreive settings object from domain-server. Bailing on assignment.";
        setFinished(true);
        return;
    }
=======
    connect(_broadcastTimer, &QTimer::timeout, this, &AvatarMixer::broadcastAvatarData, Qt::DirectConnection);
    connect(&_broadcastThread, SIGNAL(started()), _broadcastTimer, SLOT(start()));
>>>>>>> 53906304
    
    // parse the settings to pull out the values we need
    parseDomainServerSettings(domainHandler.getSettingsObject());

    // start the broadcastThread
    _broadcastThread.start();
}

void AvatarMixer::parseDomainServerSettings(const QJsonObject& domainSettings) {
    const QString AVATAR_MIXER_SETTINGS_KEY = "avatar_mixer";
    const QString NODE_SEND_BANDWIDTH_KEY = "max_node_send_bandwidth";
    
    const float DEFAULT_NODE_SEND_BANDWIDTH = 1.0f;
    QJsonValue nodeBandwidthValue = domainSettings[AVATAR_MIXER_SETTINGS_KEY].toObject()[NODE_SEND_BANDWIDTH_KEY];
    if (!nodeBandwidthValue.isDouble()) {
        qDebug() << NODE_SEND_BANDWIDTH_KEY << "is not a double - will continue with default value";
    }
    
    const int KILO_PER_MEGA = 1000;

    _maxKbpsPerNode = nodeBandwidthValue.toDouble(DEFAULT_NODE_SEND_BANDWIDTH) * KILO_PER_MEGA;
    qDebug() << "The maximum send bandwidth per node is" << _maxKbpsPerNode << "kbps."; 
}<|MERGE_RESOLUTION|>--- conflicted
+++ resolved
@@ -465,7 +465,6 @@
     _broadcastTimer->moveToThread(&_broadcastThread);
     
     // connect appropriate signals and slots
-<<<<<<< HEAD
     connect(broadcastTimer, &QTimer::timeout, this, &AvatarMixer::broadcastAvatarData, Qt::DirectConnection);
     connect(&_broadcastThread, SIGNAL(started()), broadcastTimer, SLOT(start()));
 
@@ -486,10 +485,6 @@
         setFinished(true);
         return;
     }
-=======
-    connect(_broadcastTimer, &QTimer::timeout, this, &AvatarMixer::broadcastAvatarData, Qt::DirectConnection);
-    connect(&_broadcastThread, SIGNAL(started()), _broadcastTimer, SLOT(start()));
->>>>>>> 53906304
     
     // parse the settings to pull out the values we need
     parseDomainServerSettings(domainHandler.getSettingsObject());
