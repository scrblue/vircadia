//
//  AssignmentClient.cpp
//  assignment-client/src
//
//  Created by Stephen Birarda on 11/25/2013.
//  Copyright 2013 High Fidelity, Inc.
//  Copyright 2021 Vircadia contributors.
//
//  Distributed under the Apache License, Version 2.0.
//  See the accompanying file LICENSE or http://www.apache.org/licenses/LICENSE-2.0.html
//

#include "AssignmentClient.h"

#include <assert.h>

#include <QProcess>
#include <QSharedMemory>
#include <QThread>
#include <QTimer>

#include <shared/QtHelpers.h>
#include <AccountManager.h>
#include <AddressManager.h>
#include <Assignment.h>
#include <CrashAnnotations.h>
#include <LogHandler.h>
#include <LogUtils.h>
#include <LimitedNodeList.h>
#include <NodeList.h>
#include <udt/PacketHeaders.h>
#include <SharedUtil.h>
#include <ShutdownEventListener.h>

#include <Trace.h>
#include <StatTracker.h>
#include <ThreadHelpers.h>

#include "AssignmentClientLogging.h"
#include "AssignmentFactory.h"
#include "ResourceRequestObserver.h"

const QString ASSIGNMENT_CLIENT_TARGET_NAME = "assignment-client";
const long long ASSIGNMENT_REQUEST_INTERVAL_MSECS = 1 * 1000;

AssignmentClient::AssignmentClient(Assignment::Type requestAssignmentType, QString assignmentPool,
                                   quint16 listenPort, QUuid walletUUID, QString assignmentServerHostname,
                                   quint16 assignmentServerPort, quint16 assignmentMonitorPort,
                                   bool disableDomainPortAutoDiscovery) :
    _assignmentServerHostname(DEFAULT_ASSIGNMENT_SERVER_HOSTNAME)
{
    LogUtils::init();

    DependencyManager::set<tracing::Tracer>();
    DependencyManager::set<StatTracker>();
    DependencyManager::set<AccountManager>();
    DependencyManager::set<ResourceRequestObserver>();

    auto addressManager = DependencyManager::set<AddressManager>();

    // create a NodeList as an unassigned client, must be after addressManager
    auto nodeList = DependencyManager::set<NodeList>(NodeType::Unassigned, listenPort);

    nodeList->startThread();
    // set the logging target to the the CHILD_TARGET_NAME
    LogHandler::getInstance().setTargetName(ASSIGNMENT_CLIENT_TARGET_NAME);

    // make sure we output process IDs for a child AC otherwise it's insane to parse
    LogHandler::getInstance().setShouldOutputProcessID(true);

    // setup our _requestAssignment member variable from the passed arguments
    _requestAssignment = Assignment(Assignment::RequestCommand, requestAssignmentType, assignmentPool);

    // check for a wallet UUID on the command line or in the config
    // this would represent where the user running AC wants funds sent to
    if (!walletUUID.isNull()) {
        qCDebug(assignment_client) << "The destination wallet UUID for credits is" << uuidStringWithoutCurlyBraces(walletUUID);
        _requestAssignment.setWalletUUID(walletUUID);
    }

    // check for an overriden assignment server hostname
    if (assignmentServerHostname != "") {
        // change the hostname for our assignment server
        _assignmentServerHostname = assignmentServerHostname;
    }

    _assignmentServerSocket = SockAddr(_assignmentServerHostname, assignmentServerPort, true);
    if (_assignmentServerSocket.isNull()) {
        qCCritical(assignment_client) << "PAGE: Couldn't resolve domain server address" << _assignmentServerHostname;
    }
    _assignmentServerSocket.setObjectName("AssignmentServer");
    nodeList->setAssignmentServerSocket(_assignmentServerSocket);

    if (disableDomainPortAutoDiscovery == true) {
        _disableDomainPortAutoDiscovery = disableDomainPortAutoDiscovery;
        qCDebug(assignment_client) << "Disabling domain port auto discovery by the assignment client due to parsed command line parameter.";
    }

    nodeList->disableDomainPortAutoDiscovery(_disableDomainPortAutoDiscovery);

    qCDebug(assignment_client) << "Assignment server socket is" << _assignmentServerSocket;

    // call a timer function every ASSIGNMENT_REQUEST_INTERVAL_MSECS to ask for assignment, if required
    qCDebug(assignment_client) << "Waiting for assignment -" << _requestAssignment;

    if (_assignmentServerHostname != "localhost") {
        qCDebug(assignment_client) << "- will attempt to connect to domain-server on" << _assignmentServerSocket.getPort();
    }

    connect(&_requestTimer, SIGNAL(timeout()), SLOT(sendAssignmentRequest()));
    _requestTimer.start(ASSIGNMENT_REQUEST_INTERVAL_MSECS);

    // connections to AccountManager for authentication
    connect(DependencyManager::get<AccountManager>().data(), &AccountManager::authRequired,
            this, &AssignmentClient::handleAuthenticationRequest);

    // Create Singleton objects on main thread
    NetworkAccessManager::getInstance();

    // did we get an assignment-client monitor port?
    if (assignmentMonitorPort > 0) {
        _assignmentClientMonitorSocket = SockAddr(DEFAULT_ASSIGNMENT_CLIENT_MONITOR_HOSTNAME, assignmentMonitorPort);
        _assignmentClientMonitorSocket.setObjectName("AssignmentClientMonitor");

        qCDebug(assignment_client) << "Assignment-client monitor socket is" << _assignmentClientMonitorSocket;

        // Hook up a timer to send this child's status to the Monitor once per second
        setUpStatusToMonitor();
    }
    auto& packetReceiver = DependencyManager::get<NodeList>()->getPacketReceiver();
    packetReceiver.registerListener(PacketType::CreateAssignment,
        PacketReceiver::makeUnsourcedListenerReference<AssignmentClient>(this, &AssignmentClient::handleCreateAssignmentPacket));
    packetReceiver.registerListener(PacketType::StopNode,
        PacketReceiver::makeUnsourcedListenerReference<AssignmentClient>(this, &AssignmentClient::handleStopNodePacket));
}

void AssignmentClient::stopAssignmentClient() {
    qCDebug(assignment_client) << "Forced stop of assignment-client.";

    _requestTimer.stop();
    _statsTimerACM.stop();

    if (_currentAssignment) {
        // grab the thread for the current assignment
        QThread* currentAssignmentThread = _currentAssignment->thread();

        // ask the current assignment to stop
        QMetaObject::invokeMethod(_currentAssignment, "stop");

        auto PROCESS_EVENTS_INTERVAL_MS = 100;
        while (!currentAssignmentThread->wait(PROCESS_EVENTS_INTERVAL_MS)) {
            QCoreApplication::processEvents();
        }
    }
}

AssignmentClient::~AssignmentClient() {
    // remove the NodeList from the DependencyManager
    DependencyManager::destroy<NodeList>();
}

void AssignmentClient::aboutToQuit() {
    crash::annotations::setShutdownState(true);
    stopAssignmentClient();
}

void AssignmentClient::setUpStatusToMonitor() {
    // send a stats packet every 1 seconds
    connect(&_statsTimerACM, &QTimer::timeout, this, &AssignmentClient::sendStatusPacketToACM);
    _statsTimerACM.start(1000);
}

void AssignmentClient::sendStatusPacketToACM() {
    // tell the assignment client monitor what this assignment client is doing (if anything)
    auto nodeList = DependencyManager::get<NodeList>();

    quint8 assignmentType = Assignment::Type::AllTypes;

    if (_currentAssignment) {
        assignmentType = _currentAssignment->getType();
    }

    auto statusPacket = NLPacket::create(PacketType::AssignmentClientStatus, sizeof(assignmentType) + NUM_BYTES_RFC4122_UUID);

    statusPacket->write(_childAssignmentUUID.toRfc4122());
    statusPacket->writePrimitive(assignmentType);

    nodeList->sendPacket(std::move(statusPacket), _assignmentClientMonitorSocket);
}

void AssignmentClient::sendAssignmentRequest() {
    if (!_currentAssignment && !_isAssigned) {
        crash::annotations::setShutdownState(false);

        auto nodeList = DependencyManager::get<NodeList>();

        if (_assignmentServerHostname == "localhost" && !_disableDomainPortAutoDiscovery) {
            // we want to check again for the local domain-server port in case the DS has restarted
            quint16 localAssignmentServerPort;
            if (nodeList->getLocalServerPortFromSharedMemory(DOMAIN_SERVER_LOCAL_PORT_SMEM_KEY, localAssignmentServerPort)) {
                if (localAssignmentServerPort == 0) {
                    qCWarning(assignment_client) << "ALERT: Server port from shared memory is 0";
                } else {
                    if (localAssignmentServerPort != _assignmentServerSocket.getPort()) {
                        qCDebug(assignment_client) << "Port for local assignment server read from shared memory is"
                            << localAssignmentServerPort;

                        _assignmentServerSocket.setPort(localAssignmentServerPort);
                        nodeList->setAssignmentServerSocket(_assignmentServerSocket);
                    }
                }
            } else {
                qCWarning(assignment_client) << "ALERT: Failed to read local assignment server port from shared memory ("
                    << DOMAIN_SERVER_LOCAL_PORT_SMEM_KEY
                    << ")- will send assignment request to previous assignment server socket.";
            }
        }

        nodeList->sendAssignment(_requestAssignment);
    }
}

void AssignmentClient::handleCreateAssignmentPacket(QSharedPointer<ReceivedMessage> message) {
    qCDebug(assignment_client) << "Received a PacketType::CreateAssignment - attempting to unpack.";

    if (_currentAssignment) {
        qCWarning(assignment_client) << "Received a PacketType::CreateAssignment while still running an active assignment. Ignoring.";
        return;
    }

    // construct the deployed assignment from the packet data
    _currentAssignment = AssignmentFactory::unpackAssignment(*message);

    if (_currentAssignment && !_isAssigned) {
        qDebug(assignment_client) << "Received an assignment -" << *_currentAssignment;
        _isAssigned = true;

        auto nodeList = DependencyManager::get<NodeList>();

        // switch our DomainHandler hostname and port to whoever sent us the assignment

        nodeList->getDomainHandler().setSockAddr(message->getSenderSockAddr(), _assignmentServerHostname);
        nodeList->getDomainHandler().setAssignmentUUID(_currentAssignment->getUUID());

        qCDebug(assignment_client) << "Destination IP for assignment is" << nodeList->getDomainHandler().getIP().toString();

        // start the deployed assignment
        QThread* workerThread = new QThread();
        workerThread->setObjectName("ThreadedAssignment Worker");

        connect(workerThread, &QThread::started, _currentAssignment.data(), [this] {
            setThreadName("ThreadedAssignment Worker");
            _currentAssignment->run();
        });

        // Once the ThreadedAssignment says it is finished - we ask it to deleteLater
        // This is a queued connection so that it is put into the event loop to be processed by the worker
        // thread when it is ready.
        connect(_currentAssignment.data(), &ThreadedAssignment::finished, _currentAssignment.data(),
                &ThreadedAssignment::deleteLater, Qt::QueuedConnection);

        // once it is deleted, we quit the worker thread
        connect(_currentAssignment.data(), &ThreadedAssignment::destroyed, workerThread, &QThread::quit);

        // have the worker thread remove itself once it is done
        connect(workerThread, &QThread::finished, workerThread, &QThread::deleteLater);

        // once the worker thread says it is done, we consider the assignment completed
        connect(workerThread, &QThread::destroyed, this, &AssignmentClient::assignmentCompleted);

        _currentAssignment->moveToThread(workerThread);

        // Starts an event loop, and emits workerThread->started()
        workerThread->start();
    } else {
        qCWarning(assignment_client) << "ALERT: Received an assignment that could not be unpacked. Re-requesting.";
    }
}

void AssignmentClient::handleStopNodePacket(QSharedPointer<ReceivedMessage> message) {
<<<<<<< HEAD
    const HifiSockAddr& senderSockAddr = message->getSenderSockAddr();

=======
    const SockAddr& senderSockAddr = message->getSenderSockAddr();
    
>>>>>>> 42ffb570
    if (senderSockAddr.getAddress() == QHostAddress::LocalHost ||
        senderSockAddr.getAddress() == QHostAddress::LocalHostIPv6) {

        qCDebug(assignment_client) << "AssignmentClientMonitor at" << senderSockAddr << "requested stop via PacketType::StopNode.";
        QCoreApplication::quit();
    } else {
        qCWarning(assignment_client) << "Got a stop packet from other than localhost.";
    }
}

void AssignmentClient::handleAuthenticationRequest() {
    const QString DATA_SERVER_USERNAME_ENV = "HIFI_AC_USERNAME";
    const QString DATA_SERVER_PASSWORD_ENV = "HIFI_AC_PASSWORD";

    // this node will be using an authentication server, let's make sure we have a username/password
    QProcessEnvironment sysEnvironment = QProcessEnvironment::systemEnvironment();

    QString username = sysEnvironment.value(DATA_SERVER_USERNAME_ENV);
    QString password = sysEnvironment.value(DATA_SERVER_PASSWORD_ENV);

    auto accountManager = DependencyManager::get<AccountManager>();

    if (!username.isEmpty() && !password.isEmpty()) {
        // ask the account manager to log us in from the env variables
        accountManager->requestAccessToken(username, password);
    } else {
        qCWarning(assignment_client) << "Authentication was requested against" << qPrintable(accountManager->getAuthURL().toString())
            << "but both or one of" << qPrintable(DATA_SERVER_USERNAME_ENV)
            << "/" << qPrintable(DATA_SERVER_PASSWORD_ENV) << "are not set. Unable to authenticate.";

        return;
    }
}

void AssignmentClient::assignmentCompleted() {
    crash::annotations::setShutdownState(true);

    // we expect that to be here the previous assignment has completely cleaned up
    assert(_currentAssignment.isNull());

    // reset our current assignment pointer to null now that it has been deleted
    _currentAssignment = nullptr;

    // reset the logging target to the the CHILD_TARGET_NAME
    LogHandler::getInstance().setTargetName(ASSIGNMENT_CLIENT_TARGET_NAME);

    qCDebug(assignment_client) << "Assignment finished or never started - waiting for new assignment.";

    auto nodeList = DependencyManager::get<NodeList>();

    // tell the packet receiver to stop dropping packets
    nodeList->getPacketReceiver().setShouldDropPackets(false);

    // reset our NodeList by switching back to unassigned and clearing the list
    nodeList->setOwnerType(NodeType::Unassigned);
    nodeList->reset("Assignment completed");
    nodeList->resetNodeInterestSet();

    _isAssigned = false;
}<|MERGE_RESOLUTION|>--- conflicted
+++ resolved
@@ -278,13 +278,8 @@
 }
 
 void AssignmentClient::handleStopNodePacket(QSharedPointer<ReceivedMessage> message) {
-<<<<<<< HEAD
-    const HifiSockAddr& senderSockAddr = message->getSenderSockAddr();
-
-=======
     const SockAddr& senderSockAddr = message->getSenderSockAddr();
-    
->>>>>>> 42ffb570
+
     if (senderSockAddr.getAddress() == QHostAddress::LocalHost ||
         senderSockAddr.getAddress() == QHostAddress::LocalHostIPv6) {
 
