--- conflicted
+++ resolved
@@ -286,11 +286,8 @@
                 
                 if ((*otherNode != *node || otherNodeStream->shouldLoopbackForNode())
                     && otherNodeStream->lastPopSucceeded()
-<<<<<<< HEAD
                     && otherNodeStream->getLastPopOutputFrameLoudness() > 0.0f) {
-=======
-                    && otherNodeStream->getLastPopOutputTrailingLoudness() > 0.0f) {
->>>>>>> 63624fae
+                    //&& otherNodeStream->getLastPopOutputTrailingLoudness() > 0.0f) {
 
                     streamsMixed += addStreamToMixForListeningNodeWithStream(otherNodeStream, nodeAudioStream);
                 }
