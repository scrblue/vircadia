//
//  AudioMixer.cpp
//  assignment-client/src/audio
//
//  Created by Stephen Birarda on 8/22/13.
//  Copyright 2013 High Fidelity, Inc.
//
//  Distributed under the Apache License, Version 2.0.
//  See the accompanying file LICENSE or http://www.apache.org/licenses/LICENSE-2.0.html
//

#include <mmintrin.h>
#include <errno.h>
#include <fcntl.h>
#include <fstream>
#include <iostream>
#include <math.h>
#include <signal.h>
#include <stdio.h>
#include <stdlib.h>
#include <string.h>

#ifdef _WIN32
#include <math.h>
#else
#include <arpa/inet.h>
#include <netinet/in.h>
#include <sys/socket.h>
#endif //_WIN32

#include <glm/glm.hpp>
#include <glm/gtx/norm.hpp>
#include <glm/gtx/vector_angle.hpp>

#include <QtCore/QCoreApplication>
#include <QtCore/QJsonArray>
#include <QtCore/QJsonDocument>
#include <QtCore/QJsonObject>
#include <QtCore/QJsonValue>
#include <QtCore/QThread>
#include <QtCore/QTimer>
#include <QtNetwork/QNetworkRequest>
#include <QtNetwork/QNetworkReply>

#include <Logging.h>
#include <NetworkAccessManager.h>
#include <NodeList.h>
#include <Node.h>
#include <PacketHeaders.h>
#include <SharedUtil.h>
#include <StdDev.h>
#include <UUID.h>

#include "AudioRingBuffer.h"
#include "AudioMixerClientData.h"
#include "AudioMixerDatagramProcessor.h"
#include "AvatarAudioStream.h"
#include "InjectedAudioStream.h"

#include "AudioMixer.h"

const float LOUDNESS_TO_DISTANCE_RATIO = 0.00001f;

const QString AUDIO_MIXER_LOGGING_TARGET_NAME = "audio-mixer";

void attachNewNodeDataToNode(Node *newNode) {
    if (!newNode->getLinkedData()) {
        newNode->setLinkedData(new AudioMixerClientData());
    }
}

InboundAudioStream::Settings AudioMixer::_streamSettings;

bool AudioMixer::_printStreamStats = false;

bool AudioMixer::_enableFilter = false;

AudioMixer::AudioMixer(const QByteArray& packet) :
    ThreadedAssignment(packet),
    _trailingSleepRatio(1.0f),
    _minAudibilityThreshold(LOUDNESS_TO_DISTANCE_RATIO / 2.0f),
    _performanceThrottlingRatio(0.0f),
    _numStatFrames(0),
    _sumListeners(0),
    _sumMixes(0),
    _sourceUnattenuatedZone(NULL),
    _listenerUnattenuatedZone(NULL),
    _lastPerSecondCallbackTime(usecTimestampNow()),
    _sendAudioStreamStats(false),
    _datagramsReadPerCallStats(0, READ_DATAGRAMS_STATS_WINDOW_SECONDS),
    _timeSpentPerCallStats(0, READ_DATAGRAMS_STATS_WINDOW_SECONDS),
    _timeSpentPerHashMatchCallStats(0, READ_DATAGRAMS_STATS_WINDOW_SECONDS),
    _readPendingCallsPerSecondStats(1, READ_DATAGRAMS_STATS_WINDOW_SECONDS)
{
    
}

AudioMixer::~AudioMixer() {
    delete _sourceUnattenuatedZone;
    delete _listenerUnattenuatedZone;
}

const float ATTENUATION_BEGINS_AT_DISTANCE = 1.0f;
const float ATTENUATION_AMOUNT_PER_DOUBLING_IN_DISTANCE = 0.18f;
const float RADIUS_OF_HEAD = 0.076f;

int AudioMixer::addStreamToMixForListeningNodeWithStream(PositionalAudioStream* streamToAdd,
                                                          AvatarAudioStream* listeningNodeStream) {
    // If repetition with fade is enabled:
    // If streamToAdd could not provide a frame (it was starved), then we'll mix its previously-mixed frame
    // This is preferable to not mixing it at all since that's equivalent to inserting silence.
    // Basically, we'll repeat that last frame until it has a frame to mix.  Depending on how many times
    // we've repeated that frame in a row, we'll gradually fade that repeated frame into silence.
    // This improves the perceived quality of the audio slightly.
    
    bool showDebug = false;  // (randFloat() < 0.05f);

    float repeatedFrameFadeFactor = 1.0f;

    if (!streamToAdd->lastPopSucceeded()) {
        if (_streamSettings._repetitionWithFade && !streamToAdd->getLastPopOutput().isNull()) {
            // reptition with fade is enabled, and we do have a valid previous frame to repeat.
            // calculate its fade factor, which depends on how many times it's already been repeated.
            repeatedFrameFadeFactor = calculateRepeatedFrameFadeFactor(streamToAdd->getConsecutiveNotMixedCount() - 1);
            if (repeatedFrameFadeFactor == 0.0f) {
                return 0;
            }
        } else {
            return 0;
        }
    }

    // at this point, we know streamToAdd's last pop output is valid

    // if the frame we're about to mix is silent, bail
    if (streamToAdd->getLastPopOutputLoudness() == 0.0f) {
        return 0;
    }

    float bearingRelativeAngleToSource = 0.0f;
    float attenuationCoefficient = 1.0f;
    int numSamplesDelay = 0;
    float weakChannelAmplitudeRatio = 1.0f;
    
    bool shouldDistanceAttenuate = true;
    
    //  Is the source that I am mixing my own?
    bool sourceIsSelf = (streamToAdd == listeningNodeStream);
    
    glm::vec3 relativePosition = streamToAdd->getPosition() - listeningNodeStream->getPosition();
    
    float distanceBetween = glm::length(relativePosition);
    
    if (distanceBetween < EPSILON) {
        distanceBetween = EPSILON;
    }
    
    if (streamToAdd->getLastPopOutputTrailingLoudness() / distanceBetween <= _minAudibilityThreshold) {
        // according to mixer performance we have decided this does not get to be mixed in
        // bail out
        return 0;
    }
    
    ++_sumMixes;
    
    if (streamToAdd->getListenerUnattenuatedZone()) {
        shouldDistanceAttenuate = !streamToAdd->getListenerUnattenuatedZone()->contains(listeningNodeStream->getPosition());
    }
    
    if (streamToAdd->getType() == PositionalAudioStream::Injector) {
        attenuationCoefficient *= reinterpret_cast<InjectedAudioStream*>(streamToAdd)->getAttenuationRatio();
        if (showDebug) {
            qDebug() << "AttenuationRatio: " << reinterpret_cast<InjectedAudioStream*>(streamToAdd)->getAttenuationRatio();
        }
    }
    
    if (showDebug) {
        qDebug() << "distance: " << distanceBetween;
    }
    
    glm::quat inverseOrientation = glm::inverse(listeningNodeStream->getOrientation());
    
    if (!sourceIsSelf && (streamToAdd->getType() == PositionalAudioStream::Microphone)) {
        //  source is another avatar, apply fixed off-axis attenuation to make them quieter as they turn away from listener
        glm::vec3 rotatedListenerPosition = glm::inverse(streamToAdd->getOrientation()) * relativePosition;
        
        float angleOfDelivery = glm::angle(glm::vec3(0.0f, 0.0f, -1.0f),
                                           glm::normalize(rotatedListenerPosition));
        
        const float MAX_OFF_AXIS_ATTENUATION = 0.2f;
        const float OFF_AXIS_ATTENUATION_FORMULA_STEP = (1 - MAX_OFF_AXIS_ATTENUATION) / 2.0f;
        
        float offAxisCoefficient = MAX_OFF_AXIS_ATTENUATION +
                                    (OFF_AXIS_ATTENUATION_FORMULA_STEP * (angleOfDelivery / PI_OVER_TWO));
        
        if (showDebug) {
            qDebug() << "angleOfDelivery" << angleOfDelivery << "offAxisCoefficient: " << offAxisCoefficient;
            
        }
        // multiply the current attenuation coefficient by the calculated off axis coefficient
        
        attenuationCoefficient *= offAxisCoefficient;
    }
    
    if (shouldDistanceAttenuate && (distanceBetween >= ATTENUATION_BEGINS_AT_DISTANCE)) {
        // calculate the distance coefficient using the distance to this node
        float distanceCoefficient = 1 - (logf(distanceBetween / ATTENUATION_BEGINS_AT_DISTANCE) / logf(2.0f)
                                         * ATTENUATION_AMOUNT_PER_DOUBLING_IN_DISTANCE);
        
        if (distanceCoefficient < 0) {
            distanceCoefficient = 0;
        }
        
        // multiply the current attenuation coefficient by the distance coefficient
        attenuationCoefficient *= distanceCoefficient;
        if (showDebug) {
            qDebug() << "distanceCoefficient: " << distanceCoefficient;
        }
    }
    
    if (!sourceIsSelf) {
        //  Compute sample delay for the two ears to create phase panning
        glm::vec3 rotatedSourcePosition = inverseOrientation * relativePosition;

        // project the rotated source position vector onto the XZ plane
        rotatedSourcePosition.y = 0.0f;
        
        // produce an oriented angle about the y-axis
        bearingRelativeAngleToSource = glm::orientedAngle(glm::vec3(0.0f, 0.0f, -1.0f),
                                                          glm::normalize(rotatedSourcePosition),
                                                          glm::vec3(0.0f, 1.0f, 0.0f));
        
        const float PHASE_AMPLITUDE_RATIO_AT_90 = 0.5;
        
        // figure out the number of samples of delay and the ratio of the amplitude
        // in the weak channel for audio spatialization
        float sinRatio = fabsf(sinf(bearingRelativeAngleToSource));
        numSamplesDelay = SAMPLE_PHASE_DELAY_AT_90 * sinRatio;
        weakChannelAmplitudeRatio = 1 - (PHASE_AMPLITUDE_RATIO_AT_90 * sinRatio);
        
        if (distanceBetween < RADIUS_OF_HEAD) {
            // Diminish phase panning if source would be inside head
            numSamplesDelay *= distanceBetween / RADIUS_OF_HEAD;
            weakChannelAmplitudeRatio += (PHASE_AMPLITUDE_RATIO_AT_90 * sinRatio) * distanceBetween / RADIUS_OF_HEAD;
        }
    }
    
    if (showDebug) {
        qDebug() << "attenuation: " << attenuationCoefficient;
        qDebug() << "bearingRelativeAngleToSource: " << bearingRelativeAngleToSource << " numSamplesDelay: " << numSamplesDelay;
    }
    
    AudioRingBuffer::ConstIterator streamPopOutput = streamToAdd->getLastPopOutput();
    
    if (!streamToAdd->isStereo()) {
        // this is a mono stream, which means it gets full attenuation and spatialization
        
        // if the bearing relative angle to source is > 0 then the delayed channel is the right one
        int delayedChannelOffset = (bearingRelativeAngleToSource > 0.0f) ? 1 : 0;
        int goodChannelOffset = delayedChannelOffset == 0 ? 1 : 0;
        
        int16_t correctStreamSample[2], delayStreamSample[2];
        int delayedChannelIndex = 0;
        
        const int SINGLE_STEREO_OFFSET = 2;
        float attenuationAndFade = attenuationCoefficient * repeatedFrameFadeFactor;
        
        for (int s = 0; s < NETWORK_BUFFER_LENGTH_SAMPLES_STEREO; s += 4) {
            
            // setup the int16_t variables for the two sample sets
            correctStreamSample[0] = streamPopOutput[s / 2] * attenuationAndFade;
            correctStreamSample[1] = streamPopOutput[(s / 2) + 1] * attenuationAndFade;
            
            delayedChannelIndex = s + (numSamplesDelay * 2) + delayedChannelOffset;
            
            delayStreamSample[0] = correctStreamSample[0] * weakChannelAmplitudeRatio;
            delayStreamSample[1] = correctStreamSample[1] * weakChannelAmplitudeRatio;
            
            _clientSamples[s + goodChannelOffset] += correctStreamSample[0];
            _clientSamples[s + goodChannelOffset + SINGLE_STEREO_OFFSET] += correctStreamSample[1];
            _clientSamples[delayedChannelIndex] += delayStreamSample[0];
            _clientSamples[delayedChannelIndex + SINGLE_STEREO_OFFSET] += delayStreamSample[1];
        }
        
        if (numSamplesDelay > 0) {
            // if there was a sample delay for this stream, we need to pull samples prior to the popped output
            // to stick at the beginning
            float attenuationAndWeakChannelRatioAndFade = attenuationCoefficient * weakChannelAmplitudeRatio * repeatedFrameFadeFactor;
            AudioRingBuffer::ConstIterator delayStreamPopOutput = streamPopOutput - numSamplesDelay;

            // TODO: delayStreamPopOutput may be inside the last frame written if the ringbuffer is completely full
            // maybe make AudioRingBuffer have 1 extra frame in its buffer
            
            for (int i = 0; i < numSamplesDelay; i++) {
                int parentIndex = i * 2;
                _clientSamples[parentIndex + delayedChannelOffset] += *delayStreamPopOutput * attenuationAndWeakChannelRatioAndFade;
                ++delayStreamPopOutput;
            }
        }
    } else {
        int stereoDivider = streamToAdd->isStereo() ? 1 : 2;

       float attenuationAndFade = attenuationCoefficient * repeatedFrameFadeFactor;

        for (int s = 0; s < NETWORK_BUFFER_LENGTH_SAMPLES_STEREO; s++) {
            _clientSamples[s] = glm::clamp(_clientSamples[s] + (int)(streamPopOutput[s / stereoDivider] * attenuationAndFade),
                                            MIN_SAMPLE_VALUE, MAX_SAMPLE_VALUE);
        }
    }

    if (!sourceIsSelf && _enableFilter) {

        const float TWO_OVER_PI = 2.0f / PI;
        
        const float ZERO_DB = 1.0f;
//        const float NEGATIVE_ONE_DB = 0.891f;
        const float NEGATIVE_THREE_DB = 0.708f;
        const float NEGATIVE_SIX_DB = 0.501f;
        
        const float FILTER_GAIN_AT_0 = ZERO_DB; // source is in front
        const float FILTER_GAIN_AT_90 = NEGATIVE_SIX_DB; // source is incident to left or right ear
        const float FILTER_GAIN_AT_180 = NEGATIVE_SIX_DB; // source is behind
        
        const float FILTER_CUTOFF_FREQUENCY_HZ = 1000.0f;
        
        const float penumbraFilterFrequency = FILTER_CUTOFF_FREQUENCY_HZ; // constant frequency
        const float penumbraFilterSlope = NEGATIVE_THREE_DB; // constant slope
        
        float penumbraFilterGainL;
        float penumbraFilterGainR;

<<<<<<< HEAD
        // variable gain calculation broken down by quadrent
        if (bearingAngleToSource < -PI_OVER_TWO && bearingAngleToSource > -PI) {
            penumbraFilterGainL = TWO_OVER_PI * 
                (FILTER_GAIN_AT_0 - FILTER_GAIN_AT_180) * (bearingAngleToSource + PI_OVER_TWO) + FILTER_GAIN_AT_0;
            penumbraFilterGainR = TWO_OVER_PI * 
                (FILTER_GAIN_AT_90 - FILTER_GAIN_AT_180) * (bearingAngleToSource + PI_OVER_TWO) + FILTER_GAIN_AT_90;
        } else if (bearingAngleToSource <= PI && bearingAngleToSource > PI_OVER_TWO) {
            penumbraFilterGainL = TWO_OVER_PI * 
                (FILTER_GAIN_AT_180 - FILTER_GAIN_AT_90) * (bearingAngleToSource - PI) + FILTER_GAIN_AT_180;
            penumbraFilterGainR = TWO_OVER_PI * 
                (FILTER_GAIN_AT_180 - FILTER_GAIN_AT_0) * (bearingAngleToSource - PI) + FILTER_GAIN_AT_180;
        } else if (bearingAngleToSource <= PI_OVER_TWO && bearingAngleToSource > 0) {
            penumbraFilterGainL = TWO_OVER_PI *
                (FILTER_GAIN_AT_90 - FILTER_GAIN_AT_0) * (bearingAngleToSource - PI_OVER_TWO) + FILTER_GAIN_AT_90;
=======
        // variable gain calculation broken down by quadrant
        if (-bearingRelativeAngleToSource < -PI_OVER_TWO && -bearingRelativeAngleToSource > -PI) {
            penumbraFilterGainL = TWO_OVER_PI * 
                (FILTER_GAIN_AT_0 - FILTER_GAIN_AT_180) * (-bearingRelativeAngleToSource + PI_OVER_TWO) + FILTER_GAIN_AT_0;
            penumbraFilterGainR = TWO_OVER_PI * 
                (FILTER_GAIN_AT_90 - FILTER_GAIN_AT_180) * (-bearingRelativeAngleToSource + PI_OVER_TWO) + FILTER_GAIN_AT_90;
        } else if (-bearingRelativeAngleToSource <= PI && -bearingRelativeAngleToSource > PI_OVER_TWO) {
            penumbraFilterGainL = TWO_OVER_PI * 
                (FILTER_GAIN_AT_180 - FILTER_GAIN_AT_90) * (-bearingRelativeAngleToSource - PI) + FILTER_GAIN_AT_180;
            penumbraFilterGainR = TWO_OVER_PI * 
                (FILTER_GAIN_AT_180 - FILTER_GAIN_AT_0) * (-bearingRelativeAngleToSource - PI) + FILTER_GAIN_AT_180;
        } else if (-bearingRelativeAngleToSource <= PI_OVER_TWO && -bearingRelativeAngleToSource > 0) {
            penumbraFilterGainL = TWO_OVER_PI *
                (FILTER_GAIN_AT_90 - FILTER_GAIN_AT_0) * (-bearingRelativeAngleToSource - PI_OVER_TWO) + FILTER_GAIN_AT_90;
>>>>>>> 7b3f61dd
            penumbraFilterGainR = FILTER_GAIN_AT_0;            
        } else {
            penumbraFilterGainL = FILTER_GAIN_AT_0;
            penumbraFilterGainR =  TWO_OVER_PI * 
<<<<<<< HEAD
                (FILTER_GAIN_AT_0 - FILTER_GAIN_AT_90) * (bearingAngleToSource) + FILTER_GAIN_AT_0;
        }
=======
                (FILTER_GAIN_AT_0 - FILTER_GAIN_AT_90) * (-bearingRelativeAngleToSource) + FILTER_GAIN_AT_0;
        }
        
        if (distanceBetween < RADIUS_OF_HEAD) {
            // Diminish effect if source would be inside head
            penumbraFilterGainL += (1.f - penumbraFilterGainL) * (1.f - distanceBetween / RADIUS_OF_HEAD);
            penumbraFilterGainR += (1.f - penumbraFilterGainR) * (1.f - distanceBetween / RADIUS_OF_HEAD);
        }

>>>>>>> 7b3f61dd

#if 0
            qDebug() << "gainL="
                     << penumbraFilterGainL
                     << "gainR="
                     << penumbraFilterGainR
                     << "angle="
                     << -bearingRelativeAngleToSource;
#endif
        
        // set the gain on both filter channels
        AudioFilterHSF1s& penumbraFilter = streamToAdd->getFilter();
        
        penumbraFilter.setParameters(0, 0, SAMPLE_RATE, penumbraFilterFrequency, penumbraFilterGainL, penumbraFilterSlope);
        penumbraFilter.setParameters(0, 1, SAMPLE_RATE, penumbraFilterFrequency, penumbraFilterGainR, penumbraFilterSlope);
          
        penumbraFilter.render(_clientSamples, _clientSamples, NETWORK_BUFFER_LENGTH_SAMPLES_STEREO / 2);
    }

    return 1;
}

int AudioMixer::prepareMixForListeningNode(Node* node) {
    AvatarAudioStream* nodeAudioStream = ((AudioMixerClientData*) node->getLinkedData())->getAvatarAudioStream();
    
    // zero out the client mix for this node
    memset(_clientSamples, 0, NETWORK_BUFFER_LENGTH_BYTES_STEREO);

    // loop through all other nodes that have sufficient audio to mix
    int streamsMixed = 0;
    foreach (const SharedNodePointer& otherNode, NodeList::getInstance()->getNodeHash()) {
        if (otherNode->getLinkedData()) {
            AudioMixerClientData* otherNodeClientData = (AudioMixerClientData*) otherNode->getLinkedData();

            // enumerate the ARBs attached to the otherNode and add all that should be added to mix

            const QHash<QUuid, PositionalAudioStream*>& otherNodeAudioStreams = otherNodeClientData->getAudioStreams();
            QHash<QUuid, PositionalAudioStream*>::ConstIterator i;
            for (i = otherNodeAudioStreams.constBegin(); i != otherNodeAudioStreams.constEnd(); i++) {
                PositionalAudioStream* otherNodeStream = i.value();
                
                if (*otherNode != *node || otherNodeStream->shouldLoopbackForNode()) {
                    streamsMixed += addStreamToMixForListeningNodeWithStream(otherNodeStream, nodeAudioStream);
                }
            }
        }
    }
    return streamsMixed;
}

void AudioMixer::readPendingDatagram(const QByteArray& receivedPacket, const HifiSockAddr& senderSockAddr) {
    NodeList* nodeList = NodeList::getInstance();
    
    if (nodeList->packetVersionAndHashMatch(receivedPacket)) {
        // pull any new audio data from nodes off of the network stack
        PacketType mixerPacketType = packetTypeForPacket(receivedPacket);
        if (mixerPacketType == PacketTypeMicrophoneAudioNoEcho
            || mixerPacketType == PacketTypeMicrophoneAudioWithEcho
            || mixerPacketType == PacketTypeInjectAudio
            || mixerPacketType == PacketTypeSilentAudioFrame
            || mixerPacketType == PacketTypeAudioStreamStats) {
            
            nodeList->findNodeAndUpdateWithDataFromPacket(receivedPacket);
        } else if (mixerPacketType == PacketTypeMuteEnvironment) {
            QByteArray packet = receivedPacket;
            populatePacketHeader(packet, PacketTypeMuteEnvironment);
            
            foreach (const SharedNodePointer& node, nodeList->getNodeHash()) {
                if (node->getType() == NodeType::Agent && node->getActiveSocket() && node->getLinkedData() && node != nodeList->sendingNodeForPacket(receivedPacket)) {
                    nodeList->writeDatagram(packet, packet.size(), node);
                }
            }
            
        } else {
            // let processNodeData handle it.
            nodeList->processNodeData(senderSockAddr, receivedPacket);
        }
    }    
}

void AudioMixer::sendStatsPacket() {
    static QJsonObject statsObject;
    
    statsObject["useDynamicJitterBuffers"] = _streamSettings._dynamicJitterBuffers;
    statsObject["trailing_sleep_percentage"] = _trailingSleepRatio * 100.0f;
    statsObject["performance_throttling_ratio"] = _performanceThrottlingRatio;

    statsObject["average_listeners_per_frame"] = (float) _sumListeners / (float) _numStatFrames;
    
    if (_sumListeners > 0) {
        statsObject["average_mixes_per_listener"] = (float) _sumMixes / (float) _sumListeners;
    } else {
        statsObject["average_mixes_per_listener"] = 0.0;
    }

    ThreadedAssignment::addPacketStatsAndSendStatsPacket(statsObject);
    _sumListeners = 0;
    _sumMixes = 0;
    _numStatFrames = 0;


    // NOTE: These stats can be too large to fit in an MTU, so we break it up into multiple packts...
    QJsonObject statsObject2;

    // add stats for each listerner
    bool somethingToSend = false;
    int sizeOfStats = 0;
    int TOO_BIG_FOR_MTU = 1200; // some extra space for JSONification
    
    QString property = "readPendingDatagram_calls_stats";
    QString value = getReadPendingDatagramsCallsPerSecondsStatsString();
    statsObject2[qPrintable(property)] = value;
    somethingToSend = true;
    sizeOfStats += property.size() + value.size();

    property = "readPendingDatagram_packets_per_call_stats";
    value = getReadPendingDatagramsPacketsPerCallStatsString();
    statsObject2[qPrintable(property)] = value;
    somethingToSend = true;
    sizeOfStats += property.size() + value.size();

    property = "readPendingDatagram_packets_time_per_call_stats";
    value = getReadPendingDatagramsTimeStatsString();
    statsObject2[qPrintable(property)] = value;
    somethingToSend = true;
    sizeOfStats += property.size() + value.size();

    property = "readPendingDatagram_hashmatch_time_per_call_stats";
    value = getReadPendingDatagramsHashMatchTimeStatsString();
    statsObject2[qPrintable(property)] = value;
    somethingToSend = true;
    sizeOfStats += property.size() + value.size();
    
    NodeList* nodeList = NodeList::getInstance();
    int clientNumber = 0;
    foreach (const SharedNodePointer& node, nodeList->getNodeHash()) {

        // if we're too large, send the packet
        if (sizeOfStats > TOO_BIG_FOR_MTU) {
            nodeList->sendStatsToDomainServer(statsObject2);
            sizeOfStats = 0;
            statsObject2 = QJsonObject(); // clear it
            somethingToSend = false;
        }

        clientNumber++;
        AudioMixerClientData* clientData = static_cast<AudioMixerClientData*>(node->getLinkedData());
        if (clientData) {
            QString property = "jitterStats." + node->getUUID().toString();
            QString value = clientData->getAudioStreamStatsString();
            statsObject2[qPrintable(property)] = value;
            somethingToSend = true;
            sizeOfStats += property.size() + value.size();
        }
    }

    if (somethingToSend) {
        nodeList->sendStatsToDomainServer(statsObject2);
    }
}

void AudioMixer::run() {

    ThreadedAssignment::commonInit(AUDIO_MIXER_LOGGING_TARGET_NAME, NodeType::AudioMixer);

    NodeList* nodeList = NodeList::getInstance();
    
    // we do not want this event loop to be the handler for UDP datagrams, so disconnect
    disconnect(&nodeList->getNodeSocket(), 0, this, 0);
    
    // setup a QThread with us as parent that will house the AudioMixerDatagramProcessor
    _datagramProcessingThread = new QThread(this);
    
    // create an AudioMixerDatagramProcessor and move it to that thread
    AudioMixerDatagramProcessor* datagramProcessor = new AudioMixerDatagramProcessor(nodeList->getNodeSocket(), thread());
    datagramProcessor->moveToThread(_datagramProcessingThread);
    
    // remove the NodeList as the parent of the node socket
    nodeList->getNodeSocket().setParent(NULL);
    nodeList->getNodeSocket().moveToThread(_datagramProcessingThread);
    
    // let the datagram processor handle readyRead from node socket
    connect(&nodeList->getNodeSocket(), &QUdpSocket::readyRead,
            datagramProcessor, &AudioMixerDatagramProcessor::readPendingDatagrams);
    
    // connect to the datagram processing thread signal that tells us we have to handle a packet
    connect(datagramProcessor, &AudioMixerDatagramProcessor::packetRequiresProcessing, this, &AudioMixer::readPendingDatagram);
    
    // delete the datagram processor and the associated thread when the QThread quits
    connect(_datagramProcessingThread, &QThread::finished, datagramProcessor, &QObject::deleteLater);
    connect(datagramProcessor, &QObject::destroyed, _datagramProcessingThread, &QThread::deleteLater);
    
    // start the datagram processing thread
    _datagramProcessingThread->start();
    
    nodeList->addNodeTypeToInterestSet(NodeType::Agent);

    nodeList->linkedDataCreateCallback = attachNewNodeDataToNode;
    
    // wait until we have the domain-server settings, otherwise we bail
    DomainHandler& domainHandler = nodeList->getDomainHandler();
    
    qDebug() << "Waiting for domain settings from domain-server.";
    
    // block until we get the settingsRequestComplete signal
    QEventLoop loop;
    connect(&domainHandler, &DomainHandler::settingsReceived, &loop, &QEventLoop::quit);
    connect(&domainHandler, &DomainHandler::settingsReceiveFail, &loop, &QEventLoop::quit);
    domainHandler.requestDomainSettings();
    loop.exec();
    
    if (domainHandler.getSettingsObject().isEmpty()) {
        qDebug() << "Failed to retreive settings object from domain-server. Bailing on assignment.";
        setFinished(true);
        return;
    }
    
    const QJsonObject& settingsObject = domainHandler.getSettingsObject();
    
    // check the settings object to see if we have anything we can parse out
    const QString AUDIO_GROUP_KEY = "audio";
    
    if (settingsObject.contains(AUDIO_GROUP_KEY)) {
        QJsonObject audioGroupObject = settingsObject[AUDIO_GROUP_KEY].toObject();

        // check the payload to see if we have asked for dynamicJitterBuffer support
        const QString DYNAMIC_JITTER_BUFFER_JSON_KEY = "A-dynamic-jitter-buffer";
        _streamSettings._dynamicJitterBuffers = audioGroupObject[DYNAMIC_JITTER_BUFFER_JSON_KEY].toBool();
        if (_streamSettings._dynamicJitterBuffers) {
            qDebug() << "Enable dynamic jitter buffers.";
        } else {
            qDebug() << "Dynamic jitter buffers disabled.";
        }
        
        bool ok;
        const QString DESIRED_JITTER_BUFFER_FRAMES_KEY = "B-static-desired-jitter-buffer-frames";
        _streamSettings._staticDesiredJitterBufferFrames = audioGroupObject[DESIRED_JITTER_BUFFER_FRAMES_KEY].toString().toInt(&ok);
        if (!ok) {
            _streamSettings._staticDesiredJitterBufferFrames = DEFAULT_STATIC_DESIRED_JITTER_BUFFER_FRAMES;
        }
        qDebug() << "Static desired jitter buffer frames:" << _streamSettings._staticDesiredJitterBufferFrames;

        const QString MAX_FRAMES_OVER_DESIRED_JSON_KEY = "C-max-frames-over-desired";
        _streamSettings._maxFramesOverDesired = audioGroupObject[MAX_FRAMES_OVER_DESIRED_JSON_KEY].toString().toInt(&ok);
        if (!ok) {
            _streamSettings._maxFramesOverDesired = DEFAULT_MAX_FRAMES_OVER_DESIRED;
        }
        qDebug() << "Max frames over desired:" << _streamSettings._maxFramesOverDesired;
        
        const QString USE_STDEV_FOR_DESIRED_CALC_JSON_KEY = "D-use-stdev-for-desired-calc";
        _streamSettings._useStDevForJitterCalc = audioGroupObject[USE_STDEV_FOR_DESIRED_CALC_JSON_KEY].toBool();
        if (_streamSettings._useStDevForJitterCalc) {
            qDebug() << "Using Philip's stdev method for jitter calc if dynamic jitter buffers enabled";
        } else {
            qDebug() << "Using Fred's max-gap method for jitter calc if dynamic jitter buffers enabled";
        }

        const QString WINDOW_STARVE_THRESHOLD_JSON_KEY = "E-window-starve-threshold";
        _streamSettings._windowStarveThreshold = audioGroupObject[WINDOW_STARVE_THRESHOLD_JSON_KEY].toString().toInt(&ok);
        if (!ok) {
            _streamSettings._windowStarveThreshold = DEFAULT_WINDOW_STARVE_THRESHOLD;
        }
        qDebug() << "Window A starve threshold:" << _streamSettings._windowStarveThreshold;

        const QString WINDOW_SECONDS_FOR_DESIRED_CALC_ON_TOO_MANY_STARVES_JSON_KEY = "F-window-seconds-for-desired-calc-on-too-many-starves";
        _streamSettings._windowSecondsForDesiredCalcOnTooManyStarves = audioGroupObject[WINDOW_SECONDS_FOR_DESIRED_CALC_ON_TOO_MANY_STARVES_JSON_KEY].toString().toInt(&ok);
        if (!ok) {
            _streamSettings._windowSecondsForDesiredCalcOnTooManyStarves = DEFAULT_WINDOW_SECONDS_FOR_DESIRED_CALC_ON_TOO_MANY_STARVES;
        }
        qDebug() << "Window A length:" << _streamSettings._windowSecondsForDesiredCalcOnTooManyStarves << "seconds";

        const QString WINDOW_SECONDS_FOR_DESIRED_REDUCTION_JSON_KEY = "G-window-seconds-for-desired-reduction";
        _streamSettings._windowSecondsForDesiredReduction = audioGroupObject[WINDOW_SECONDS_FOR_DESIRED_REDUCTION_JSON_KEY].toString().toInt(&ok);
        if (!ok) {
            _streamSettings._windowSecondsForDesiredReduction = DEFAULT_WINDOW_SECONDS_FOR_DESIRED_REDUCTION;
        }
        qDebug() << "Window B length:" << _streamSettings._windowSecondsForDesiredReduction << "seconds";

        const QString REPETITION_WITH_FADE_JSON_KEY = "H-repetition-with-fade";
        _streamSettings._repetitionWithFade = audioGroupObject[REPETITION_WITH_FADE_JSON_KEY].toBool();
        if (_streamSettings._repetitionWithFade) {
            qDebug() << "Repetition with fade enabled";
        } else {
            qDebug() << "Repetition with fade disabled";
        }
        
        const QString PRINT_STREAM_STATS_JSON_KEY = "I-print-stream-stats";
        _printStreamStats = audioGroupObject[PRINT_STREAM_STATS_JSON_KEY].toBool();
        if (_printStreamStats) {
            qDebug() << "Stream stats will be printed to stdout";
        }

        const QString FILTER_KEY = "J-enable-filter";
        _enableFilter = audioGroupObject[FILTER_KEY].toBool();
        if (_enableFilter) {
            qDebug() << "Filter enabled";
        }
        
        const QString UNATTENUATED_ZONE_KEY = "Z-unattenuated-zone";

        QString unattenuatedZoneString = audioGroupObject[UNATTENUATED_ZONE_KEY].toString();
        if (!unattenuatedZoneString.isEmpty()) {
            QStringList zoneStringList = unattenuatedZoneString.split(',');

            glm::vec3 sourceCorner(zoneStringList[0].toFloat(), zoneStringList[1].toFloat(), zoneStringList[2].toFloat());
            glm::vec3 sourceDimensions(zoneStringList[3].toFloat(), zoneStringList[4].toFloat(), zoneStringList[5].toFloat());

            glm::vec3 listenerCorner(zoneStringList[6].toFloat(), zoneStringList[7].toFloat(), zoneStringList[8].toFloat());
            glm::vec3 listenerDimensions(zoneStringList[9].toFloat(), zoneStringList[10].toFloat(), zoneStringList[11].toFloat());

            _sourceUnattenuatedZone = new AABox(sourceCorner, sourceDimensions);
            _listenerUnattenuatedZone = new AABox(listenerCorner, listenerDimensions);

            glm::vec3 sourceCenter = _sourceUnattenuatedZone->calcCenter();
            glm::vec3 destinationCenter = _listenerUnattenuatedZone->calcCenter();

            qDebug() << "There is an unattenuated zone with source center at"
                << QString("%1, %2, %3").arg(sourceCenter.x).arg(sourceCenter.y).arg(sourceCenter.z);
            qDebug() << "Buffers inside this zone will not be attenuated inside a box with center at"
                << QString("%1, %2, %3").arg(destinationCenter.x).arg(destinationCenter.y).arg(destinationCenter.z);
        }
    }
    
    int nextFrame = 0;
    QElapsedTimer timer;
    timer.start();

    char clientMixBuffer[MAX_PACKET_SIZE];
    
    int usecToSleep = BUFFER_SEND_INTERVAL_USECS;
    
    const int TRAILING_AVERAGE_FRAMES = 100;
    int framesSinceCutoffEvent = TRAILING_AVERAGE_FRAMES;

    while (!_isFinished) {
        const float STRUGGLE_TRIGGER_SLEEP_PERCENTAGE_THRESHOLD = 0.10f;
        const float BACK_OFF_TRIGGER_SLEEP_PERCENTAGE_THRESHOLD = 0.20f;
        
        const float RATIO_BACK_OFF = 0.02f;
        
        const float CURRENT_FRAME_RATIO = 1.0f / TRAILING_AVERAGE_FRAMES;
        const float PREVIOUS_FRAMES_RATIO = 1.0f - CURRENT_FRAME_RATIO;
        
        if (usecToSleep < 0) {
            usecToSleep = 0;
        }
        
        _trailingSleepRatio = (PREVIOUS_FRAMES_RATIO * _trailingSleepRatio)
            + (usecToSleep * CURRENT_FRAME_RATIO / (float) BUFFER_SEND_INTERVAL_USECS);
        
        float lastCutoffRatio = _performanceThrottlingRatio;
        bool hasRatioChanged = false;
        
        if (framesSinceCutoffEvent >= TRAILING_AVERAGE_FRAMES) {
            if (_trailingSleepRatio <= STRUGGLE_TRIGGER_SLEEP_PERCENTAGE_THRESHOLD) {
                // we're struggling - change our min required loudness to reduce some load
                _performanceThrottlingRatio = _performanceThrottlingRatio + (0.5f * (1.0f - _performanceThrottlingRatio));
                
                qDebug() << "Mixer is struggling, sleeping" << _trailingSleepRatio * 100 << "% of frame time. Old cutoff was"
                    << lastCutoffRatio << "and is now" << _performanceThrottlingRatio;
                hasRatioChanged = true;
            } else if (_trailingSleepRatio >= BACK_OFF_TRIGGER_SLEEP_PERCENTAGE_THRESHOLD && _performanceThrottlingRatio != 0) {
                // we've recovered and can back off the required loudness
                _performanceThrottlingRatio = _performanceThrottlingRatio - RATIO_BACK_OFF;
                
                if (_performanceThrottlingRatio < 0) {
                    _performanceThrottlingRatio = 0;
                }
                
                qDebug() << "Mixer is recovering, sleeping" << _trailingSleepRatio * 100 << "% of frame time. Old cutoff was"
                    << lastCutoffRatio << "and is now" << _performanceThrottlingRatio;
                hasRatioChanged = true;
            }
            
            if (hasRatioChanged) {
                // set out min audability threshold from the new ratio
                _minAudibilityThreshold = LOUDNESS_TO_DISTANCE_RATIO / (2.0f * (1.0f - _performanceThrottlingRatio));
                qDebug() << "Minimum audability required to be mixed is now" << _minAudibilityThreshold;
                
                framesSinceCutoffEvent = 0;
            }
        }
        
        if (!hasRatioChanged) {
            ++framesSinceCutoffEvent;
        }

        quint64 now = usecTimestampNow();
        if (now - _lastPerSecondCallbackTime > USECS_PER_SECOND) {
            perSecondActions();
            _lastPerSecondCallbackTime = now;
        }
        
        foreach (const SharedNodePointer& node, nodeList->getNodeHash()) {
            if (node->getLinkedData()) {
                AudioMixerClientData* nodeData = (AudioMixerClientData*)node->getLinkedData();

                // this function will attempt to pop a frame from each audio stream.
                // a pointer to the popped data is stored as a member in InboundAudioStream.
                // That's how the popped audio data will be read for mixing (but only if the pop was successful)
                nodeData->checkBuffersBeforeFrameSend(_sourceUnattenuatedZone, _listenerUnattenuatedZone);
            
                if (node->getType() == NodeType::Agent && node->getActiveSocket()
                    && nodeData->getAvatarAudioStream()) {

                    int streamsMixed = prepareMixForListeningNode(node.data());

                    char* dataAt;
                    if (streamsMixed > 0) {
                        // pack header
                        int numBytesPacketHeader = populatePacketHeader(clientMixBuffer, PacketTypeMixedAudio);
                        dataAt = clientMixBuffer + numBytesPacketHeader;

                        // pack sequence number
                        quint16 sequence = nodeData->getOutgoingSequenceNumber();
                        memcpy(dataAt, &sequence, sizeof(quint16));
                        dataAt += sizeof(quint16);

                        // pack mixed audio samples
                        memcpy(dataAt, _clientSamples, NETWORK_BUFFER_LENGTH_BYTES_STEREO);
                        dataAt += NETWORK_BUFFER_LENGTH_BYTES_STEREO;
                    } else {
                        // pack header
                        int numBytesPacketHeader = populatePacketHeader(clientMixBuffer, PacketTypeSilentAudioFrame);
                        dataAt = clientMixBuffer + numBytesPacketHeader;

                        // pack sequence number
                        quint16 sequence = nodeData->getOutgoingSequenceNumber();
                        memcpy(dataAt, &sequence, sizeof(quint16));
                        dataAt += sizeof(quint16);

                        // pack number of silent audio samples
                        quint16 numSilentSamples = NETWORK_BUFFER_LENGTH_SAMPLES_STEREO;
                        memcpy(dataAt, &numSilentSamples, sizeof(quint16));
                        dataAt += sizeof(quint16);
                    }

                    // send mixed audio packet
                    nodeList->writeDatagram(clientMixBuffer, dataAt - clientMixBuffer, node);
                    nodeData->incrementOutgoingMixedAudioSequenceNumber();

                    // send an audio stream stats packet if it's time
                    if (_sendAudioStreamStats) {
                        nodeData->sendAudioStreamStatsPackets(node);
                        _sendAudioStreamStats = false;
                    }

                    ++_sumListeners;
                }
            }
        }
        
        ++_numStatFrames;
        
        QCoreApplication::processEvents();
        
        if (_isFinished) {
            break;
        }

        usecToSleep = (++nextFrame * BUFFER_SEND_INTERVAL_USECS) - timer.nsecsElapsed() / 1000; // ns to us

        if (usecToSleep > 0) {
            usleep(usecToSleep);
        }
    }
}

void AudioMixer::perSecondActions() {
    _sendAudioStreamStats = true;

    int callsLastSecond = _datagramsReadPerCallStats.getCurrentIntervalSamples();
    _readPendingCallsPerSecondStats.update(callsLastSecond);

    if (_printStreamStats) {

        printf("\n================================================================================\n\n");

        printf("            readPendingDatagram() calls per second | avg: %.2f, avg_30s: %.2f, last_second: %d\n",
            _readPendingCallsPerSecondStats.getAverage(),
            _readPendingCallsPerSecondStats.getWindowAverage(),
            callsLastSecond);

        printf("                           Datagrams read per call | avg: %.2f, avg_30s: %.2f, last_second: %.2f\n",
            _datagramsReadPerCallStats.getAverage(),
            _datagramsReadPerCallStats.getWindowAverage(),
            _datagramsReadPerCallStats.getCurrentIntervalAverage());

        printf("        Usecs spent per readPendingDatagram() call | avg: %.2f, avg_30s: %.2f, last_second: %.2f\n",
            _timeSpentPerCallStats.getAverage(),
            _timeSpentPerCallStats.getWindowAverage(),
            _timeSpentPerCallStats.getCurrentIntervalAverage());

        printf("  Usecs spent per packetVersionAndHashMatch() call | avg: %.2f, avg_30s: %.2f, last_second: %.2f\n",
            _timeSpentPerHashMatchCallStats.getAverage(),
            _timeSpentPerHashMatchCallStats.getWindowAverage(),
            _timeSpentPerHashMatchCallStats.getCurrentIntervalAverage());

        double WINDOW_LENGTH_USECS = READ_DATAGRAMS_STATS_WINDOW_SECONDS * USECS_PER_SECOND;

        printf("       %% time spent in readPendingDatagram() calls | avg_30s: %.6f%%, last_second: %.6f%%\n",
            _timeSpentPerCallStats.getWindowSum() / WINDOW_LENGTH_USECS * 100.0,
            _timeSpentPerCallStats.getCurrentIntervalSum() / USECS_PER_SECOND * 100.0);

        printf("%% time spent in packetVersionAndHashMatch() calls: | avg_30s: %.6f%%, last_second: %.6f%%\n",
            _timeSpentPerHashMatchCallStats.getWindowSum() / WINDOW_LENGTH_USECS * 100.0,
            _timeSpentPerHashMatchCallStats.getCurrentIntervalSum() / USECS_PER_SECOND * 100.0);

        foreach(const SharedNodePointer& node, NodeList::getInstance()->getNodeHash()) {
            if (node->getLinkedData()) {
                AudioMixerClientData* nodeData = (AudioMixerClientData*)node->getLinkedData();

                if (node->getType() == NodeType::Agent && node->getActiveSocket()) {
                    printf("\nStats for agent %s --------------------------------\n",
                        node->getUUID().toString().toLatin1().data());
                    nodeData->printUpstreamDownstreamStats();
                }
            }
        }
    }

    _datagramsReadPerCallStats.currentIntervalComplete();
    _timeSpentPerCallStats.currentIntervalComplete();
    _timeSpentPerHashMatchCallStats.currentIntervalComplete();
}

QString AudioMixer::getReadPendingDatagramsCallsPerSecondsStatsString() const {
    QString result = "calls_per_sec_avg_30s: " + QString::number(_readPendingCallsPerSecondStats.getWindowAverage(), 'f', 2)
        + " calls_last_sec: " + QString::number(_readPendingCallsPerSecondStats.getLastCompleteIntervalStats().getSum() + 0.5, 'f', 0);
    return result;
}

QString AudioMixer::getReadPendingDatagramsPacketsPerCallStatsString() const {
    QString result = "pkts_per_call_avg_30s: " + QString::number(_datagramsReadPerCallStats.getWindowAverage(), 'f', 2)
        + " pkts_per_call_avg_1s: " + QString::number(_datagramsReadPerCallStats.getLastCompleteIntervalStats().getAverage(), 'f', 2);
    return result;
}

QString AudioMixer::getReadPendingDatagramsTimeStatsString() const {
    QString result = "usecs_per_call_avg_30s: " + QString::number(_timeSpentPerCallStats.getWindowAverage(), 'f', 2)
        + " usecs_per_call_avg_1s: " + QString::number(_timeSpentPerCallStats.getLastCompleteIntervalStats().getAverage(), 'f', 2)
        + " prct_time_in_call_30s: " + QString::number(_timeSpentPerCallStats.getWindowSum() / (READ_DATAGRAMS_STATS_WINDOW_SECONDS*USECS_PER_SECOND) * 100.0, 'f', 6) + "%"
        + " prct_time_in_call_1s: " + QString::number(_timeSpentPerCallStats.getLastCompleteIntervalStats().getSum() / USECS_PER_SECOND * 100.0, 'f', 6) + "%";
    return result;
}

QString AudioMixer::getReadPendingDatagramsHashMatchTimeStatsString() const {
    QString result = "usecs_per_hashmatch_avg_30s: " + QString::number(_timeSpentPerHashMatchCallStats.getWindowAverage(), 'f', 2)
        + " usecs_per_hashmatch_avg_1s: " + QString::number(_timeSpentPerHashMatchCallStats.getLastCompleteIntervalStats().getAverage(), 'f', 2)
        + " prct_time_in_hashmatch_30s: " + QString::number(_timeSpentPerHashMatchCallStats.getWindowSum() / (READ_DATAGRAMS_STATS_WINDOW_SECONDS*USECS_PER_SECOND) * 100.0, 'f', 6) + "%"
        + " prct_time_in_hashmatch_1s: " + QString::number(_timeSpentPerHashMatchCallStats.getLastCompleteIntervalStats().getSum() / USECS_PER_SECOND * 100.0, 'f', 6) + "%";
    return result;
}<|MERGE_RESOLUTION|>--- conflicted
+++ resolved
@@ -329,22 +329,6 @@
         float penumbraFilterGainL;
         float penumbraFilterGainR;
 
-<<<<<<< HEAD
-        // variable gain calculation broken down by quadrent
-        if (bearingAngleToSource < -PI_OVER_TWO && bearingAngleToSource > -PI) {
-            penumbraFilterGainL = TWO_OVER_PI * 
-                (FILTER_GAIN_AT_0 - FILTER_GAIN_AT_180) * (bearingAngleToSource + PI_OVER_TWO) + FILTER_GAIN_AT_0;
-            penumbraFilterGainR = TWO_OVER_PI * 
-                (FILTER_GAIN_AT_90 - FILTER_GAIN_AT_180) * (bearingAngleToSource + PI_OVER_TWO) + FILTER_GAIN_AT_90;
-        } else if (bearingAngleToSource <= PI && bearingAngleToSource > PI_OVER_TWO) {
-            penumbraFilterGainL = TWO_OVER_PI * 
-                (FILTER_GAIN_AT_180 - FILTER_GAIN_AT_90) * (bearingAngleToSource - PI) + FILTER_GAIN_AT_180;
-            penumbraFilterGainR = TWO_OVER_PI * 
-                (FILTER_GAIN_AT_180 - FILTER_GAIN_AT_0) * (bearingAngleToSource - PI) + FILTER_GAIN_AT_180;
-        } else if (bearingAngleToSource <= PI_OVER_TWO && bearingAngleToSource > 0) {
-            penumbraFilterGainL = TWO_OVER_PI *
-                (FILTER_GAIN_AT_90 - FILTER_GAIN_AT_0) * (bearingAngleToSource - PI_OVER_TWO) + FILTER_GAIN_AT_90;
-=======
         // variable gain calculation broken down by quadrant
         if (-bearingRelativeAngleToSource < -PI_OVER_TWO && -bearingRelativeAngleToSource > -PI) {
             penumbraFilterGainL = TWO_OVER_PI * 
@@ -359,15 +343,10 @@
         } else if (-bearingRelativeAngleToSource <= PI_OVER_TWO && -bearingRelativeAngleToSource > 0) {
             penumbraFilterGainL = TWO_OVER_PI *
                 (FILTER_GAIN_AT_90 - FILTER_GAIN_AT_0) * (-bearingRelativeAngleToSource - PI_OVER_TWO) + FILTER_GAIN_AT_90;
->>>>>>> 7b3f61dd
             penumbraFilterGainR = FILTER_GAIN_AT_0;            
         } else {
             penumbraFilterGainL = FILTER_GAIN_AT_0;
             penumbraFilterGainR =  TWO_OVER_PI * 
-<<<<<<< HEAD
-                (FILTER_GAIN_AT_0 - FILTER_GAIN_AT_90) * (bearingAngleToSource) + FILTER_GAIN_AT_0;
-        }
-=======
                 (FILTER_GAIN_AT_0 - FILTER_GAIN_AT_90) * (-bearingRelativeAngleToSource) + FILTER_GAIN_AT_0;
         }
         
@@ -377,7 +356,6 @@
             penumbraFilterGainR += (1.f - penumbraFilterGainR) * (1.f - distanceBetween / RADIUS_OF_HEAD);
         }
 
->>>>>>> 7b3f61dd
 
 #if 0
             qDebug() << "gainL="
