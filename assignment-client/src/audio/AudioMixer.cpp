//
//  AudioMixer.cpp
//  assignment-client/src/audio
//
//  Created by Stephen Birarda on 8/22/13.
//  Copyright 2013 High Fidelity, Inc.
//
//  Distributed under the Apache License, Version 2.0.
//  See the accompanying file LICENSE or http://www.apache.org/licenses/LICENSE-2.0.html
//

#include <errno.h>
#include <fcntl.h>
#include <fstream>
#include <iostream>
#include <math.h>
#include <signal.h>
#include <stdio.h>
#include <stdlib.h>
#include <string.h>

#ifdef _WIN32
#include <math.h>
#else
#include <arpa/inet.h>
#include <netinet/in.h>
#include <sys/socket.h>
#endif //_WIN32

#include <glm/glm.hpp>
#include <glm/gtx/norm.hpp>
#include <glm/gtx/vector_angle.hpp>

#include <QtCore/QCoreApplication>
#include <QtCore/QJsonArray>
#include <QtCore/QJsonDocument>
#include <QtCore/QJsonObject>
#include <QtCore/QJsonValue>
#include <QtCore/QThread>
#include <QtNetwork/QNetworkRequest>
#include <QtNetwork/QNetworkReply>

#include <LogHandler.h>
#include <NetworkAccessManager.h>
#include <NodeList.h>
#include <Node.h>
#include <OctreeConstants.h>
#include <PacketHeaders.h>
#include <SharedUtil.h>
#include <StDev.h>
#include <UUID.h>

#include "AudioRingBuffer.h"
#include "AudioMixerClientData.h"
#include "AudioMixerDatagramProcessor.h"
#include "AvatarAudioStream.h"
#include "InjectedAudioStream.h"

#include "AudioMixer.h"

const float LOUDNESS_TO_DISTANCE_RATIO = 0.00001f;
const float DEFAULT_ATTENUATION_PER_DOUBLING_IN_DISTANCE = 0.18f;
const float DEFAULT_NOISE_MUTING_THRESHOLD = 0.003f;
const QString AUDIO_MIXER_LOGGING_TARGET_NAME = "audio-mixer";
const QString AUDIO_ENV_GROUP_KEY = "audio_env";
const QString AUDIO_BUFFER_GROUP_KEY = "audio_buffer";

InboundAudioStream::Settings AudioMixer::_streamSettings;

bool AudioMixer::_printStreamStats = false;

bool AudioMixer::_enableFilter = true;

bool AudioMixer::shouldMute(float quietestFrame) {
    return (quietestFrame > _noiseMutingThreshold);
}

AudioMixer::AudioMixer(NLPacket& packet) :
    ThreadedAssignment(packet),
    _trailingSleepRatio(1.0f),
    _minAudibilityThreshold(LOUDNESS_TO_DISTANCE_RATIO / 2.0f),
    _performanceThrottlingRatio(0.0f),
    _attenuationPerDoublingInDistance(DEFAULT_ATTENUATION_PER_DOUBLING_IN_DISTANCE),
    _noiseMutingThreshold(DEFAULT_NOISE_MUTING_THRESHOLD),
    _numStatFrames(0),
    _sumListeners(0),
    _sumMixes(0),
    _lastPerSecondCallbackTime(usecTimestampNow()),
    _sendAudioStreamStats(false),
    _datagramsReadPerCallStats(0, READ_DATAGRAMS_STATS_WINDOW_SECONDS),
    _timeSpentPerCallStats(0, READ_DATAGRAMS_STATS_WINDOW_SECONDS),
    _timeSpentPerHashMatchCallStats(0, READ_DATAGRAMS_STATS_WINDOW_SECONDS),
    _readPendingCallsPerSecondStats(1, READ_DATAGRAMS_STATS_WINDOW_SECONDS)
{
    // constant defined in AudioMixer.h.  However, we don't want to include this here
    // we will soon find a better common home for these audio-related constants
    // SOON

    auto& packetReceiver = DependencyManager::get<NodeList>()->getPacketReceiver();
    
    QSet<PacketType::Value> nodeAudioPackets {
        PacketType::MicrophoneAudioNoEcho, PacketType::MicrophoneAudioWithEcho,
        PacketType::InjectAudio, PacketType::SilentAudioFrame,
        PacketType::AudioStreamStats
    };

    packetReceiver.registerPacketListenerForTypes(nodeAudioPackets, this, "handleNodeAudioPacket");
    packetReceiver.registerPacketListener(PacketType::MuteEnvironment, this, "handleMuteEnvironmentPacket");
}

const float ATTENUATION_BEGINS_AT_DISTANCE = 1.0f;
const float RADIUS_OF_HEAD = 0.076f;

int AudioMixer::addStreamToMixForListeningNodeWithStream(AudioMixerClientData* listenerNodeData,
                                                         const QUuid& streamUUID,
                                                         PositionalAudioStream* streamToAdd,
                                                         AvatarAudioStream* listeningNodeStream) {
    // If repetition with fade is enabled:
    // If streamToAdd could not provide a frame (it was starved), then we'll mix its previously-mixed frame
    // This is preferable to not mixing it at all since that's equivalent to inserting silence.
    // Basically, we'll repeat that last frame until it has a frame to mix.  Depending on how many times
    // we've repeated that frame in a row, we'll gradually fade that repeated frame into silence.
    // This improves the perceived quality of the audio slightly.

    bool showDebug = false;  // (randFloat() < 0.05f);

    float repeatedFrameFadeFactor = 1.0f;

    if (!streamToAdd->lastPopSucceeded()) {
        if (_streamSettings._repetitionWithFade && !streamToAdd->getLastPopOutput().isNull()) {
            // reptition with fade is enabled, and we do have a valid previous frame to repeat.
            // calculate its fade factor, which depends on how many times it's already been repeated.
            repeatedFrameFadeFactor = calculateRepeatedFrameFadeFactor(streamToAdd->getConsecutiveNotMixedCount() - 1);
            if (repeatedFrameFadeFactor == 0.0f) {
                return 0;
            }
        } else {
            return 0;
        }
    }

    // at this point, we know streamToAdd's last pop output is valid

    // if the frame we're about to mix is silent, bail
    if (streamToAdd->getLastPopOutputLoudness() == 0.0f) {
        return 0;
    }

    float bearingRelativeAngleToSource = 0.0f;
    float attenuationCoefficient = 1.0f;
    int numSamplesDelay = 0;
    float weakChannelAmplitudeRatio = 1.0f;

    //  Is the source that I am mixing my own?
    bool sourceIsSelf = (streamToAdd == listeningNodeStream);

    glm::vec3 relativePosition = streamToAdd->getPosition() - listeningNodeStream->getPosition();

    float distanceBetween = glm::length(relativePosition);

    if (distanceBetween < EPSILON) {
        distanceBetween = EPSILON;
    }

    if (streamToAdd->getLastPopOutputTrailingLoudness() / distanceBetween <= _minAudibilityThreshold) {
        // according to mixer performance we have decided this does not get to be mixed in
        // bail out
        return 0;
    }

    ++_sumMixes;

    if (streamToAdd->getType() == PositionalAudioStream::Injector) {
        attenuationCoefficient *= reinterpret_cast<InjectedAudioStream*>(streamToAdd)->getAttenuationRatio();
        if (showDebug) {
            qDebug() << "AttenuationRatio: " << reinterpret_cast<InjectedAudioStream*>(streamToAdd)->getAttenuationRatio();
        }
    }

    if (showDebug) {
        qDebug() << "distance: " << distanceBetween;
    }

    glm::quat inverseOrientation = glm::inverse(listeningNodeStream->getOrientation());

    if (!sourceIsSelf && (streamToAdd->getType() == PositionalAudioStream::Microphone)) {
        //  source is another avatar, apply fixed off-axis attenuation to make them quieter as they turn away from listener
        glm::vec3 rotatedListenerPosition = glm::inverse(streamToAdd->getOrientation()) * relativePosition;

        float angleOfDelivery = glm::angle(glm::vec3(0.0f, 0.0f, -1.0f),
                                           glm::normalize(rotatedListenerPosition));

        const float MAX_OFF_AXIS_ATTENUATION = 0.2f;
        const float OFF_AXIS_ATTENUATION_FORMULA_STEP = (1 - MAX_OFF_AXIS_ATTENUATION) / 2.0f;

        float offAxisCoefficient = MAX_OFF_AXIS_ATTENUATION +
                                    (OFF_AXIS_ATTENUATION_FORMULA_STEP * (angleOfDelivery / PI_OVER_TWO));

        if (showDebug) {
            qDebug() << "angleOfDelivery" << angleOfDelivery << "offAxisCoefficient: " << offAxisCoefficient;

        }
        // multiply the current attenuation coefficient by the calculated off axis coefficient

        attenuationCoefficient *= offAxisCoefficient;
    }

    float attenuationPerDoublingInDistance = _attenuationPerDoublingInDistance;
    for (int i = 0; i < _zonesSettings.length(); ++i) {
        if (_audioZones[_zonesSettings[i].source].contains(streamToAdd->getPosition()) &&
            _audioZones[_zonesSettings[i].listener].contains(listeningNodeStream->getPosition())) {
            attenuationPerDoublingInDistance = _zonesSettings[i].coefficient;
            break;
        }
    }

    if (distanceBetween >= ATTENUATION_BEGINS_AT_DISTANCE) {
        // calculate the distance coefficient using the distance to this node
        float distanceCoefficient = 1 - (logf(distanceBetween / ATTENUATION_BEGINS_AT_DISTANCE) / logf(2.0f)
                                         * attenuationPerDoublingInDistance);

        if (distanceCoefficient < 0) {
            distanceCoefficient = 0;
        }

        // multiply the current attenuation coefficient by the distance coefficient
        attenuationCoefficient *= distanceCoefficient;
        if (showDebug) {
            qDebug() << "distanceCoefficient: " << distanceCoefficient;
        }
    }

    if (!sourceIsSelf) {
        //  Compute sample delay for the two ears to create phase panning
        glm::vec3 rotatedSourcePosition = inverseOrientation * relativePosition;

        // project the rotated source position vector onto the XZ plane
        rotatedSourcePosition.y = 0.0f;

        // produce an oriented angle about the y-axis
        bearingRelativeAngleToSource = glm::orientedAngle(glm::vec3(0.0f, 0.0f, -1.0f),
                                                          glm::normalize(rotatedSourcePosition),
                                                          glm::vec3(0.0f, 1.0f, 0.0f));

        const float PHASE_AMPLITUDE_RATIO_AT_90 = 0.5;

        // figure out the number of samples of delay and the ratio of the amplitude
        // in the weak channel for audio spatialization
        float sinRatio = fabsf(sinf(bearingRelativeAngleToSource));
        numSamplesDelay = SAMPLE_PHASE_DELAY_AT_90 * sinRatio;
        weakChannelAmplitudeRatio = 1 - (PHASE_AMPLITUDE_RATIO_AT_90 * sinRatio);

        if (distanceBetween < RADIUS_OF_HEAD) {
            // Diminish phase panning if source would be inside head
            numSamplesDelay *= distanceBetween / RADIUS_OF_HEAD;
            weakChannelAmplitudeRatio += (PHASE_AMPLITUDE_RATIO_AT_90 * sinRatio) * distanceBetween / RADIUS_OF_HEAD;
        }
    }

    if (showDebug) {
        qDebug() << "attenuation: " << attenuationCoefficient;
        qDebug() << "bearingRelativeAngleToSource: " << bearingRelativeAngleToSource << " numSamplesDelay: " << numSamplesDelay;
    }

    AudioRingBuffer::ConstIterator streamPopOutput = streamToAdd->getLastPopOutput();

    if (!streamToAdd->isStereo()) {
        // this is a mono stream, which means it gets full attenuation and spatialization

        // we need to do several things in this process:
        //    1) convert from mono to stereo by copying each input sample into the left and right output samples
        //    2)
        //    2) apply an attenuation AND fade to all samples (left and right)
        //    3) based on the bearing relative angle to the source we will weaken and delay either the left or
        //       right channel of the input into the output
        //    4) because one of these channels is delayed, we will need to use historical samples from
        //       the input stream for that delayed channel

        // Mono input to stereo output (item 1 above)
        int OUTPUT_SAMPLES_PER_INPUT_SAMPLE = 2;
        int inputSampleCount = AudioConstants::NETWORK_FRAME_SAMPLES_STEREO / OUTPUT_SAMPLES_PER_INPUT_SAMPLE;
        int maxOutputIndex = AudioConstants::NETWORK_FRAME_SAMPLES_STEREO;

        // attenuation and fade applied to all samples (item 2 above)
        float attenuationAndFade = attenuationCoefficient * repeatedFrameFadeFactor;

        // determine which side is weak and delayed (item 3 above)
        bool rightSideWeakAndDelayed = (bearingRelativeAngleToSource > 0.0f);

        // since we're converting from mono to stereo, we'll use these two indices to step through
        // the output samples. we'll increment each index independently in the loop
        int leftDestinationIndex = 0;
        int rightDestinationIndex = 1;

        // One of our two channels will be delayed (determined below). We'll use this index to step
        // through filling in our output with the historical samples for the delayed channel.  (item 4 above)
        int delayedChannelHistoricalAudioOutputIndex;

        // All samples will be attenuated by at least this much
        float leftSideAttenuation = attenuationAndFade;
        float rightSideAttenuation = attenuationAndFade;

        // The weak/delayed channel will be attenuated by this additional amount
        float attenuationAndWeakChannelRatioAndFade = attenuationAndFade * weakChannelAmplitudeRatio;

        // Now, based on the determination of which side is weak and delayed, set up our true starting point
        // for our indexes, as well as the appropriate attenuation for each channel
        if (rightSideWeakAndDelayed) {
            delayedChannelHistoricalAudioOutputIndex = rightDestinationIndex;
            rightSideAttenuation = attenuationAndWeakChannelRatioAndFade;
            rightDestinationIndex += (numSamplesDelay * OUTPUT_SAMPLES_PER_INPUT_SAMPLE);
        } else {
            delayedChannelHistoricalAudioOutputIndex = leftDestinationIndex;
            leftSideAttenuation = attenuationAndWeakChannelRatioAndFade;
            leftDestinationIndex += (numSamplesDelay * OUTPUT_SAMPLES_PER_INPUT_SAMPLE);
        }

        // If there was a sample delay for this stream, we need to pull samples prior to the official start of the input
        // and stick those samples at the beginning of the output. We only need to loop through this for the weak/delayed
        // side, since the normal side is fully handled below. (item 4 above)
        if (numSamplesDelay > 0) {

            // TODO: delayStreamSourceSamples may be inside the last frame written if the ringbuffer is completely full
            // maybe make AudioRingBuffer have 1 extra frame in its buffer
            AudioRingBuffer::ConstIterator delayStreamSourceSamples = streamPopOutput - numSamplesDelay;

            for (int i = 0; i < numSamplesDelay; i++) {
                int16_t originalHistoricalSample = *delayStreamSourceSamples;

                _preMixSamples[delayedChannelHistoricalAudioOutputIndex] += originalHistoricalSample
                                                                                 * attenuationAndWeakChannelRatioAndFade;
                ++delayStreamSourceSamples; // move our input pointer
                delayedChannelHistoricalAudioOutputIndex += OUTPUT_SAMPLES_PER_INPUT_SAMPLE; // move our output sample
            }
        }

        // Here's where we copy the MONO input to the STEREO output, and account for delay and weak side attenuation
        for (int inputSample = 0; inputSample < inputSampleCount; inputSample++) {
            int16_t originalSample = streamPopOutput[inputSample];
            int16_t leftSideSample = originalSample * leftSideAttenuation;
            int16_t rightSideSample = originalSample * rightSideAttenuation;

            // since we might be delayed, don't write beyond our maxOutputIndex
            if (leftDestinationIndex <= maxOutputIndex) {
                _preMixSamples[leftDestinationIndex] += leftSideSample;
            }
            if (rightDestinationIndex <= maxOutputIndex) {
                _preMixSamples[rightDestinationIndex] += rightSideSample;
            }

            leftDestinationIndex += OUTPUT_SAMPLES_PER_INPUT_SAMPLE;
            rightDestinationIndex += OUTPUT_SAMPLES_PER_INPUT_SAMPLE;
        }

    } else {
        int stereoDivider = streamToAdd->isStereo() ? 1 : 2;

       float attenuationAndFade = attenuationCoefficient * repeatedFrameFadeFactor;

        for (int s = 0; s < AudioConstants::NETWORK_FRAME_SAMPLES_STEREO; s++) {
            _preMixSamples[s] = glm::clamp(_preMixSamples[s] + (int)(streamPopOutput[s / stereoDivider] * attenuationAndFade),
                                            AudioConstants::MIN_SAMPLE_VALUE,
                                           AudioConstants::MAX_SAMPLE_VALUE);
        }
    }

    if (!sourceIsSelf && _enableFilter && !streamToAdd->ignorePenumbraFilter()) {

        const float TWO_OVER_PI = 2.0f / PI;

        const float ZERO_DB = 1.0f;
        const float NEGATIVE_ONE_DB = 0.891f;
        const float NEGATIVE_THREE_DB = 0.708f;

        const float FILTER_GAIN_AT_0 = ZERO_DB; // source is in front
        const float FILTER_GAIN_AT_90 = NEGATIVE_ONE_DB; // source is incident to left or right ear
        const float FILTER_GAIN_AT_180 = NEGATIVE_THREE_DB; // source is behind

        const float FILTER_CUTOFF_FREQUENCY_HZ = 1000.0f;

        const float penumbraFilterFrequency = FILTER_CUTOFF_FREQUENCY_HZ; // constant frequency
        const float penumbraFilterSlope = NEGATIVE_THREE_DB; // constant slope

        float penumbraFilterGainL;
        float penumbraFilterGainR;

        // variable gain calculation broken down by quadrant
        if (-bearingRelativeAngleToSource < -PI_OVER_TWO && -bearingRelativeAngleToSource > -PI) {
            penumbraFilterGainL = TWO_OVER_PI *
                (FILTER_GAIN_AT_0 - FILTER_GAIN_AT_180) * (-bearingRelativeAngleToSource + PI_OVER_TWO) + FILTER_GAIN_AT_0;
            penumbraFilterGainR = TWO_OVER_PI *
                (FILTER_GAIN_AT_90 - FILTER_GAIN_AT_180) * (-bearingRelativeAngleToSource + PI_OVER_TWO) + FILTER_GAIN_AT_90;
        } else if (-bearingRelativeAngleToSource <= PI && -bearingRelativeAngleToSource > PI_OVER_TWO) {
            penumbraFilterGainL = TWO_OVER_PI *
                (FILTER_GAIN_AT_180 - FILTER_GAIN_AT_90) * (-bearingRelativeAngleToSource - PI) + FILTER_GAIN_AT_180;
            penumbraFilterGainR = TWO_OVER_PI *
                (FILTER_GAIN_AT_180 - FILTER_GAIN_AT_0) * (-bearingRelativeAngleToSource - PI) + FILTER_GAIN_AT_180;
        } else if (-bearingRelativeAngleToSource <= PI_OVER_TWO && -bearingRelativeAngleToSource > 0) {
            penumbraFilterGainL = TWO_OVER_PI *
                (FILTER_GAIN_AT_90 - FILTER_GAIN_AT_0) * (-bearingRelativeAngleToSource - PI_OVER_TWO) + FILTER_GAIN_AT_90;
            penumbraFilterGainR = FILTER_GAIN_AT_0;
        } else {
            penumbraFilterGainL = FILTER_GAIN_AT_0;
            penumbraFilterGainR =  TWO_OVER_PI *
                (FILTER_GAIN_AT_0 - FILTER_GAIN_AT_90) * (-bearingRelativeAngleToSource) + FILTER_GAIN_AT_0;
        }

        if (distanceBetween < RADIUS_OF_HEAD) {
            // Diminish effect if source would be inside head
            penumbraFilterGainL += (1.0f - penumbraFilterGainL) * (1.0f - distanceBetween / RADIUS_OF_HEAD);
            penumbraFilterGainR += (1.0f - penumbraFilterGainR) * (1.0f - distanceBetween / RADIUS_OF_HEAD);
        }

        bool wantDebug = false;
        if (wantDebug) {
            qDebug() << "gainL=" << penumbraFilterGainL
                     << "gainR=" << penumbraFilterGainR
                     << "angle=" << -bearingRelativeAngleToSource;
        }

        // Get our per listener/source data so we can get our filter
        AudioFilterHSF1s& penumbraFilter = listenerNodeData->getListenerSourcePairData(streamUUID)->getPenumbraFilter();

        // set the gain on both filter channels
        penumbraFilter.setParameters(0, 0, AudioConstants::SAMPLE_RATE, penumbraFilterFrequency, penumbraFilterGainL, penumbraFilterSlope);
        penumbraFilter.setParameters(0, 1, AudioConstants::SAMPLE_RATE, penumbraFilterFrequency, penumbraFilterGainR, penumbraFilterSlope);
        penumbraFilter.render(_preMixSamples, _preMixSamples, AudioConstants::NETWORK_FRAME_SAMPLES_STEREO / 2);
    }

    // Actually mix the _preMixSamples into the _mixSamples here.
    for (int s = 0; s < AudioConstants::NETWORK_FRAME_SAMPLES_STEREO; s++) {
        _mixSamples[s] = glm::clamp(_mixSamples[s] + _preMixSamples[s], AudioConstants::MIN_SAMPLE_VALUE,
                                    AudioConstants::MAX_SAMPLE_VALUE);
    }

    return 1;
}

int AudioMixer::prepareMixForListeningNode(Node* node) {
    AvatarAudioStream* nodeAudioStream = static_cast<AudioMixerClientData*>(node->getLinkedData())->getAvatarAudioStream();
    AudioMixerClientData* listenerNodeData = static_cast<AudioMixerClientData*>(node->getLinkedData());

    // zero out the client mix for this node
    memset(_preMixSamples, 0, sizeof(_preMixSamples));
    memset(_mixSamples, 0, sizeof(_mixSamples));

    // loop through all other nodes that have sufficient audio to mix
    int streamsMixed = 0;

    DependencyManager::get<NodeList>()->eachNode([&](const SharedNodePointer& otherNode){
        if (otherNode->getLinkedData()) {
            AudioMixerClientData* otherNodeClientData = (AudioMixerClientData*) otherNode->getLinkedData();

            // enumerate the ARBs attached to the otherNode and add all that should be added to mix

            const QHash<QUuid, PositionalAudioStream*>& otherNodeAudioStreams = otherNodeClientData->getAudioStreams();
            QHash<QUuid, PositionalAudioStream*>::ConstIterator i;
            for (i = otherNodeAudioStreams.constBegin(); i != otherNodeAudioStreams.constEnd(); i++) {
                PositionalAudioStream* otherNodeStream = i.value();
                QUuid streamUUID = i.key();

                if (otherNodeStream->getType() == PositionalAudioStream::Microphone) {
                    streamUUID = otherNode->getUUID();
                }

                if (*otherNode != *node || otherNodeStream->shouldLoopbackForNode()) {
                    streamsMixed += addStreamToMixForListeningNodeWithStream(listenerNodeData, streamUUID,
                                                                             otherNodeStream, nodeAudioStream);
                }
            }
        }
    });

    return streamsMixed;
}

void AudioMixer::sendAudioEnvironmentPacket(SharedNodePointer node) {
<<<<<<< HEAD

=======
>>>>>>> 821c16cb
    // Send stream properties
    bool hasReverb = false;
    float reverbTime, wetLevel;
    // find reverb properties
    for (int i = 0; i < _zoneReverbSettings.size(); ++i) {
        AudioMixerClientData* data = static_cast<AudioMixerClientData*>(node->getLinkedData());
        glm::vec3 streamPosition = data->getAvatarAudioStream()->getPosition();
        AABox box = _audioZones[_zoneReverbSettings[i].zone];
        if (box.contains(streamPosition)) {
            hasReverb = true;
            reverbTime = _zoneReverbSettings[i].reverbTime;
            wetLevel = _zoneReverbSettings[i].wetLevel;

            // Modulate wet level with distance to wall
            float MIN_ATTENUATION_DISTANCE = 2.0f;
            float MAX_ATTENUATION = -12; // dB
            glm::vec3 distanceToWalls = (box.getDimensions() / 2.0f) - glm::abs(streamPosition - box.calcCenter());
            float distanceToClosestWall = glm::min(distanceToWalls.x, distanceToWalls.z);
            if (distanceToClosestWall < MIN_ATTENUATION_DISTANCE) {
                wetLevel += MAX_ATTENUATION * (1.0f - distanceToClosestWall / MIN_ATTENUATION_DISTANCE);
            }
            break;
        }
    }
    
    AudioMixerClientData* nodeData = static_cast<AudioMixerClientData*>(node->getLinkedData());
    AvatarAudioStream* stream = nodeData->getAvatarAudioStream();
    bool dataChanged = (stream->hasReverb() != hasReverb) ||
    (stream->hasReverb() && (stream->getRevebTime() != reverbTime ||
                             stream->getWetLevel() != wetLevel));
    if (dataChanged) {
        // Update stream
        if (hasReverb) {
            stream->setReverb(reverbTime, wetLevel);
        } else {
            stream->clearReverb();
        }
    }

    // Send at change or every so often
    float CHANCE_OF_SEND = 0.01f;
    bool sendData = dataChanged || (randFloat() < CHANCE_OF_SEND);

    if (sendData) {
        auto nodeList = DependencyManager::get<NodeList>();

        unsigned char bitset = 0;

        int packetSize = sizeof(bitset);

        if (hasReverb) {
            packetSize += sizeof(reverbTime) + sizeof(wetLevel);
        }

        auto envPacket = NLPacket::create(PacketType::AudioEnvironment, packetSize);

        if (hasReverb) {
            setAtBit(bitset, HAS_REVERB_BIT);
        }

        envPacket->writePrimitive(bitset);

        if (hasReverb) {
            envPacket->writePrimitive(reverbTime);
            envPacket->writePrimitive(wetLevel);
        }
        nodeList->sendPacket(std::move(envPacket), node);
    }
}

void AudioMixer::handleNodeAudioPacket(QSharedPointer<NLPacket> packet, SharedNodePointer sendingNode) {
    DependencyManager::get<NodeList>()->updateNodeWithDataFromPacket(packet, sendingNode);
}

<<<<<<< HEAD
void AudioMixer::handleMuteEnvironmentPacket(QSharedPointer<NLPacket> packet, SharedNodePointer sendingNode) {
    auto nodeList = DependencyManager::get<NodeList>();
    
    if (sendingNode->getCanAdjustLocks()) {
        auto newPacket = NLPacket::create(PacketType::MuteEnvironment, packet->getSizeUsed());
        // Copy payload
        newPacket->write(packet->getPayload(), packet->getSizeUsed());

        nodeList->eachNode([&](const SharedNodePointer& node){
            if (node->getType() == NodeType::Agent && node->getActiveSocket() &&
                node->getLinkedData() && node != sendingNode) {
                nodeList->sendPacket(std::move(newPacket), node);
=======
    if (nodeList->packetVersionAndHashMatch(receivedPacket)) {
        // pull any new audio data from nodes off of the network stack
        PacketType::Value mixerPacketType = packetTypeForPacket(receivedPacket);
        if (mixerPacketType == PacketType::MicrophoneAudioNoEcho
            || mixerPacketType == PacketType::MicrophoneAudioWithEcho
            || mixerPacketType == PacketType::InjectAudio
            || mixerPacketType == PacketType::SilentAudioFrame
            || mixerPacketType == PacketType::AudioStreamStats) {

            nodeList->findNodeAndUpdateWithDataFromPacket(receivedPacket);
        } else if (mixerPacketType == PacketType::MuteEnvironment) {
            SharedNodePointer sendingNode = nodeList->sendingNodeForPacket(receivedPacket);
            if (sendingNode->getCanAdjustLocks()) {
                auto packet = NLPacket::create(PacketType::MuteEnvironment);
                // Copy payload
                packet->write(receivedPacket.mid(numBytesForPacketHeader(receivedPacket)));

                nodeList->eachNode([&](const SharedNodePointer& node){
                    if (node->getType() == NodeType::Agent && node->getActiveSocket() &&
                        node->getLinkedData() && node != sendingNode) {
                        nodeList->sendPacket(std::move(packet), node);
                    }
                });
>>>>>>> 821c16cb
            }
        });
    }
}

void AudioMixer::sendStatsPacket() {
    static QJsonObject statsObject;

    statsObject["useDynamicJitterBuffers"] = _streamSettings._dynamicJitterBuffers;
    statsObject["trailing_sleep_percentage"] = _trailingSleepRatio * 100.0f;
    statsObject["performance_throttling_ratio"] = _performanceThrottlingRatio;

    statsObject["average_listeners_per_frame"] = (float) _sumListeners / (float) _numStatFrames;

    if (_sumListeners > 0) {
        statsObject["average_mixes_per_listener"] = (float) _sumMixes / (float) _sumListeners;
    } else {
        statsObject["average_mixes_per_listener"] = 0.0;
    }

    _sumListeners = 0;
    _sumMixes = 0;
    _numStatFrames = 0;

    QJsonObject readPendingDatagramStats;

    QJsonObject rpdCallsStats;
    rpdCallsStats["calls_per_sec_avg_30s"] = _readPendingCallsPerSecondStats.getWindowAverage();
    rpdCallsStats["calls_last_sec"] = _readPendingCallsPerSecondStats.getLastCompleteIntervalStats().getSum() + 0.5;

    readPendingDatagramStats["calls"] = rpdCallsStats;

    QJsonObject packetsPerCallStats;
    packetsPerCallStats["avg_30s"] = _datagramsReadPerCallStats.getWindowAverage();
    packetsPerCallStats["avg_1s"] = _datagramsReadPerCallStats.getLastCompleteIntervalStats().getAverage();

    readPendingDatagramStats["packets_per_call"] = packetsPerCallStats;

    QJsonObject packetsTimePerCallStats;
    packetsTimePerCallStats["usecs_per_call_avg_30s"] = _timeSpentPerCallStats.getWindowAverage();
    packetsTimePerCallStats["usecs_per_call_avg_1s"] = _timeSpentPerCallStats.getLastCompleteIntervalStats().getAverage();
    packetsTimePerCallStats["prct_time_in_call_30s"] =
        _timeSpentPerCallStats.getWindowSum() / (READ_DATAGRAMS_STATS_WINDOW_SECONDS * USECS_PER_SECOND) * 100.0;
    packetsTimePerCallStats["prct_time_in_call_1s"] =
        _timeSpentPerCallStats.getLastCompleteIntervalStats().getSum() / USECS_PER_SECOND * 100.0;

    readPendingDatagramStats["packets_time_per_call"] = packetsTimePerCallStats;

    QJsonObject hashMatchTimePerCallStats;
    hashMatchTimePerCallStats["usecs_per_hashmatch_avg_30s"] = _timeSpentPerHashMatchCallStats.getWindowAverage();
    hashMatchTimePerCallStats["usecs_per_hashmatch_avg_1s"]
        = _timeSpentPerHashMatchCallStats.getLastCompleteIntervalStats().getAverage();
    hashMatchTimePerCallStats["prct_time_in_hashmatch_30s"]
        = _timeSpentPerHashMatchCallStats.getWindowSum() / (READ_DATAGRAMS_STATS_WINDOW_SECONDS*USECS_PER_SECOND) * 100.0;
    hashMatchTimePerCallStats["prct_time_in_hashmatch_1s"]
        = _timeSpentPerHashMatchCallStats.getLastCompleteIntervalStats().getSum() / USECS_PER_SECOND * 100.0;
    readPendingDatagramStats["hashmatch_time_per_call"] = hashMatchTimePerCallStats;

    statsObject["read_pending_datagrams"] = readPendingDatagramStats;

    // add stats for each listerner
    auto nodeList = DependencyManager::get<NodeList>();
    QJsonObject listenerStats;

    nodeList->eachNode([&](const SharedNodePointer& node) {
        AudioMixerClientData* clientData = static_cast<AudioMixerClientData*>(node->getLinkedData());
        if (clientData) {
            QJsonObject nodeStats;
            QString uuidString = uuidStringWithoutCurlyBraces(node->getUUID());

            nodeStats["outbound_kbps"] = node->getOutboundBandwidth();
            nodeStats[USERNAME_UUID_REPLACEMENT_STATS_KEY] = uuidString;

            nodeStats["jitter"] = clientData->getAudioStreamStats();

            listenerStats[uuidString] = nodeStats;
        }
    });

    // add the listeners object to the root object
    statsObject["listeners"] = listenerStats;

    // send off the stats packets
    ThreadedAssignment::addPacketStatsAndSendStatsPacket(statsObject);
}

void AudioMixer::run() {

    ThreadedAssignment::commonInit(AUDIO_MIXER_LOGGING_TARGET_NAME, NodeType::AudioMixer);

    auto nodeList = DependencyManager::get<NodeList>();

    // we do not want this event loop to be the handler for UDP datagrams, so disconnect
    disconnect(&nodeList->getNodeSocket(), 0, this, 0);

    // setup a QThread with us as parent that will house the AudioMixerDatagramProcessor
    _datagramProcessingThread = new QThread(this);
    _datagramProcessingThread->setObjectName("Datagram Processor Thread");

    nodeList->addNodeTypeToInterestSet(NodeType::Agent);

    nodeList->linkedDataCreateCallback = [](Node* node) {
        node->setLinkedData(new AudioMixerClientData());
    };

    // wait until we have the domain-server settings, otherwise we bail
    DomainHandler& domainHandler = nodeList->getDomainHandler();

    qDebug() << "Waiting for domain settings from domain-server.";

    // block until we get the settingsRequestComplete signal
    QEventLoop loop;
    connect(&domainHandler, &DomainHandler::settingsReceived, &loop, &QEventLoop::quit);
    connect(&domainHandler, &DomainHandler::settingsReceiveFail, &loop, &QEventLoop::quit);
    domainHandler.requestDomainSettings();
    loop.exec();

    if (domainHandler.getSettingsObject().isEmpty()) {
        qDebug() << "Failed to retreive settings object from domain-server. Bailing on assignment.";
        setFinished(true);
        return;
    }

    const QJsonObject& settingsObject = domainHandler.getSettingsObject();

    // check the settings object to see if we have anything we can parse out
    parseSettingsObject(settingsObject);

    int nextFrame = 0;
    QElapsedTimer timer;
    timer.start();

    int usecToSleep = AudioConstants::NETWORK_FRAME_USECS;

    const int TRAILING_AVERAGE_FRAMES = 100;
    int framesSinceCutoffEvent = TRAILING_AVERAGE_FRAMES;

    while (!_isFinished) {
        const float STRUGGLE_TRIGGER_SLEEP_PERCENTAGE_THRESHOLD = 0.10f;
        const float BACK_OFF_TRIGGER_SLEEP_PERCENTAGE_THRESHOLD = 0.20f;

        const float RATIO_BACK_OFF = 0.02f;

        const float CURRENT_FRAME_RATIO = 1.0f / TRAILING_AVERAGE_FRAMES;
        const float PREVIOUS_FRAMES_RATIO = 1.0f - CURRENT_FRAME_RATIO;

        if (usecToSleep < 0) {
            usecToSleep = 0;
        }

        _trailingSleepRatio = (PREVIOUS_FRAMES_RATIO * _trailingSleepRatio)
            + (usecToSleep * CURRENT_FRAME_RATIO / (float) AudioConstants::NETWORK_FRAME_USECS);

        float lastCutoffRatio = _performanceThrottlingRatio;
        bool hasRatioChanged = false;

        if (framesSinceCutoffEvent >= TRAILING_AVERAGE_FRAMES) {
            if (_trailingSleepRatio <= STRUGGLE_TRIGGER_SLEEP_PERCENTAGE_THRESHOLD) {
                // we're struggling - change our min required loudness to reduce some load
                _performanceThrottlingRatio = _performanceThrottlingRatio + (0.5f * (1.0f - _performanceThrottlingRatio));

                qDebug() << "Mixer is struggling, sleeping" << _trailingSleepRatio * 100 << "% of frame time. Old cutoff was"
                    << lastCutoffRatio << "and is now" << _performanceThrottlingRatio;
                hasRatioChanged = true;
            } else if (_trailingSleepRatio >= BACK_OFF_TRIGGER_SLEEP_PERCENTAGE_THRESHOLD && _performanceThrottlingRatio != 0) {
                // we've recovered and can back off the required loudness
                _performanceThrottlingRatio = _performanceThrottlingRatio - RATIO_BACK_OFF;

                if (_performanceThrottlingRatio < 0) {
                    _performanceThrottlingRatio = 0;
                }

                qDebug() << "Mixer is recovering, sleeping" << _trailingSleepRatio * 100 << "% of frame time. Old cutoff was"
                    << lastCutoffRatio << "and is now" << _performanceThrottlingRatio;
                hasRatioChanged = true;
            }

            if (hasRatioChanged) {
                // set out min audability threshold from the new ratio
                _minAudibilityThreshold = LOUDNESS_TO_DISTANCE_RATIO / (2.0f * (1.0f - _performanceThrottlingRatio));
                qDebug() << "Minimum audability required to be mixed is now" << _minAudibilityThreshold;

                framesSinceCutoffEvent = 0;
            }
        }

        if (!hasRatioChanged) {
            ++framesSinceCutoffEvent;
        }

        quint64 now = usecTimestampNow();
        if (now - _lastPerSecondCallbackTime > USECS_PER_SECOND) {
            perSecondActions();
            _lastPerSecondCallbackTime = now;
        }

        nodeList->eachNode([&](const SharedNodePointer& node) {

            if (node->getLinkedData()) {
                AudioMixerClientData* nodeData = (AudioMixerClientData*)node->getLinkedData();

                // this function will attempt to pop a frame from each audio stream.
                // a pointer to the popped data is stored as a member in InboundAudioStream.
                // That's how the popped audio data will be read for mixing (but only if the pop was successful)
                nodeData->checkBuffersBeforeFrameSend();

                // if the stream should be muted, send mute packet
                if (nodeData->getAvatarAudioStream()
                    && shouldMute(nodeData->getAvatarAudioStream()->getQuietestFrameLoudness())) {
                    auto mutePacket = NLPacket::create(PacketType::NoisyMute, 0);
                    nodeList->sendPacket(std::move(mutePacket), node);
                }

                if (node->getType() == NodeType::Agent && node->getActiveSocket()
                    && nodeData->getAvatarAudioStream()) {

                    int streamsMixed = prepareMixForListeningNode(node.data());

                    std::unique_ptr<NLPacket> mixPacket;

                    if (streamsMixed > 0) {
                        int mixPacketBytes = sizeof(quint16) + AudioConstants::NETWORK_FRAME_BYTES_STEREO * sizeof(int16_t);
                        mixPacket = NLPacket::create(PacketType::MixedAudio, mixPacketBytes);

                        // pack sequence number
                        quint16 sequence = nodeData->getOutgoingSequenceNumber();
                        mixPacket->writePrimitive(sequence);

                        // pack mixed audio samples
                        mixPacket->write(reinterpret_cast<char*>(_mixSamples),
                                         AudioConstants::NETWORK_FRAME_BYTES_STEREO * sizeof(int16_t));
                    } else {
                        int silentPacketBytes = sizeof(quint16) + sizeof(quint16);
                        mixPacket = NLPacket::create(PacketType::SilentAudioFrame, silentPacketBytes);

                        // pack sequence number
                        quint16 sequence = nodeData->getOutgoingSequenceNumber();
                        mixPacket->writePrimitive(sequence);

                        // pack number of silent audio samples
                        quint16 numSilentSamples = AudioConstants::NETWORK_FRAME_SAMPLES_STEREO;
                        mixPacket->writePrimitive(numSilentSamples);
                    }

                    // Send audio environment
                    sendAudioEnvironmentPacket(node);

                    // send mixed audio packet
                    nodeList->sendPacket(std::move(mixPacket), node);
                    nodeData->incrementOutgoingMixedAudioSequenceNumber();

                    // send an audio stream stats packet if it's time
                    if (_sendAudioStreamStats) {
                        nodeData->sendAudioStreamStatsPackets(node);
                        _sendAudioStreamStats = false;
                    }

                    ++_sumListeners;
                }
            }
        });

        ++_numStatFrames;

        // since we're a while loop we need to help Qt's event processing
        QCoreApplication::processEvents();

        if (_isFinished) {
            // at this point the audio-mixer is done
            // check if we have a deferred delete event to process (which we should once finished)
            QCoreApplication::sendPostedEvents(this, QEvent::DeferredDelete);
            break;
        }

        usecToSleep = (++nextFrame * AudioConstants::NETWORK_FRAME_USECS) - timer.nsecsElapsed() / 1000; // ns to us

        if (usecToSleep > 0) {
            usleep(usecToSleep);
        }
    }
}

void AudioMixer::perSecondActions() {
    _sendAudioStreamStats = true;

    int callsLastSecond = _datagramsReadPerCallStats.getCurrentIntervalSamples();
    _readPendingCallsPerSecondStats.update(callsLastSecond);

    if (_printStreamStats) {

        printf("\n================================================================================\n\n");

        printf("            readPendingDatagram() calls per second | avg: %.2f, avg_30s: %.2f, last_second: %d\n",
            _readPendingCallsPerSecondStats.getAverage(),
            _readPendingCallsPerSecondStats.getWindowAverage(),
            callsLastSecond);

        printf("                           Datagrams read per call | avg: %.2f, avg_30s: %.2f, last_second: %.2f\n",
            _datagramsReadPerCallStats.getAverage(),
            _datagramsReadPerCallStats.getWindowAverage(),
            _datagramsReadPerCallStats.getCurrentIntervalAverage());

        printf("        Usecs spent per readPendingDatagram() call | avg: %.2f, avg_30s: %.2f, last_second: %.2f\n",
            _timeSpentPerCallStats.getAverage(),
            _timeSpentPerCallStats.getWindowAverage(),
            _timeSpentPerCallStats.getCurrentIntervalAverage());

        printf("  Usecs spent per packetVersionAndHashMatch() call | avg: %.2f, avg_30s: %.2f, last_second: %.2f\n",
            _timeSpentPerHashMatchCallStats.getAverage(),
            _timeSpentPerHashMatchCallStats.getWindowAverage(),
            _timeSpentPerHashMatchCallStats.getCurrentIntervalAverage());

        double WINDOW_LENGTH_USECS = READ_DATAGRAMS_STATS_WINDOW_SECONDS * USECS_PER_SECOND;

        printf("       %% time spent in readPendingDatagram() calls | avg_30s: %.6f%%, last_second: %.6f%%\n",
            _timeSpentPerCallStats.getWindowSum() / WINDOW_LENGTH_USECS * 100.0,
            _timeSpentPerCallStats.getCurrentIntervalSum() / USECS_PER_SECOND * 100.0);

        printf("%% time spent in packetVersionAndHashMatch() calls: | avg_30s: %.6f%%, last_second: %.6f%%\n",
            _timeSpentPerHashMatchCallStats.getWindowSum() / WINDOW_LENGTH_USECS * 100.0,
            _timeSpentPerHashMatchCallStats.getCurrentIntervalSum() / USECS_PER_SECOND * 100.0);

        DependencyManager::get<NodeList>()->eachNode([](const SharedNodePointer& node) {
            if (node->getLinkedData()) {
                AudioMixerClientData* nodeData = (AudioMixerClientData*)node->getLinkedData();

                if (node->getType() == NodeType::Agent && node->getActiveSocket()) {
                    printf("\nStats for agent %s --------------------------------\n",
                        node->getUUID().toString().toLatin1().data());
                    nodeData->printUpstreamDownstreamStats();
                }
            }
        });
    }

    _datagramsReadPerCallStats.currentIntervalComplete();
    _timeSpentPerCallStats.currentIntervalComplete();
    _timeSpentPerHashMatchCallStats.currentIntervalComplete();
}

void AudioMixer::parseSettingsObject(const QJsonObject &settingsObject) {
    if (settingsObject.contains(AUDIO_BUFFER_GROUP_KEY)) {
        QJsonObject audioBufferGroupObject = settingsObject[AUDIO_BUFFER_GROUP_KEY].toObject();

        // check the payload to see if we have asked for dynamicJitterBuffer support
        const QString DYNAMIC_JITTER_BUFFER_JSON_KEY = "dynamic_jitter_buffer";
        _streamSettings._dynamicJitterBuffers = audioBufferGroupObject[DYNAMIC_JITTER_BUFFER_JSON_KEY].toBool();
        if (_streamSettings._dynamicJitterBuffers) {
            qDebug() << "Enable dynamic jitter buffers.";
        } else {
            qDebug() << "Dynamic jitter buffers disabled.";
        }

        bool ok;
        const QString DESIRED_JITTER_BUFFER_FRAMES_KEY = "static_desired_jitter_buffer_frames";
        _streamSettings._staticDesiredJitterBufferFrames = audioBufferGroupObject[DESIRED_JITTER_BUFFER_FRAMES_KEY].toString().toInt(&ok);
        if (!ok) {
            _streamSettings._staticDesiredJitterBufferFrames = DEFAULT_STATIC_DESIRED_JITTER_BUFFER_FRAMES;
        }
        qDebug() << "Static desired jitter buffer frames:" << _streamSettings._staticDesiredJitterBufferFrames;

        const QString MAX_FRAMES_OVER_DESIRED_JSON_KEY = "max_frames_over_desired";
        _streamSettings._maxFramesOverDesired = audioBufferGroupObject[MAX_FRAMES_OVER_DESIRED_JSON_KEY].toString().toInt(&ok);
        if (!ok) {
            _streamSettings._maxFramesOverDesired = DEFAULT_MAX_FRAMES_OVER_DESIRED;
        }
        qDebug() << "Max frames over desired:" << _streamSettings._maxFramesOverDesired;

        const QString USE_STDEV_FOR_DESIRED_CALC_JSON_KEY = "use_stdev_for_desired_calc";
        _streamSettings._useStDevForJitterCalc = audioBufferGroupObject[USE_STDEV_FOR_DESIRED_CALC_JSON_KEY].toBool();
        if (_streamSettings._useStDevForJitterCalc) {
            qDebug() << "Using Philip's stdev method for jitter calc if dynamic jitter buffers enabled";
        } else {
            qDebug() << "Using Fred's max-gap method for jitter calc if dynamic jitter buffers enabled";
        }

        const QString WINDOW_STARVE_THRESHOLD_JSON_KEY = "window_starve_threshold";
        _streamSettings._windowStarveThreshold = audioBufferGroupObject[WINDOW_STARVE_THRESHOLD_JSON_KEY].toString().toInt(&ok);
        if (!ok) {
            _streamSettings._windowStarveThreshold = DEFAULT_WINDOW_STARVE_THRESHOLD;
        }
        qDebug() << "Window A starve threshold:" << _streamSettings._windowStarveThreshold;

        const QString WINDOW_SECONDS_FOR_DESIRED_CALC_ON_TOO_MANY_STARVES_JSON_KEY = "window_seconds_for_desired_calc_on_too_many_starves";
        _streamSettings._windowSecondsForDesiredCalcOnTooManyStarves = audioBufferGroupObject[WINDOW_SECONDS_FOR_DESIRED_CALC_ON_TOO_MANY_STARVES_JSON_KEY].toString().toInt(&ok);
        if (!ok) {
            _streamSettings._windowSecondsForDesiredCalcOnTooManyStarves = DEFAULT_WINDOW_SECONDS_FOR_DESIRED_CALC_ON_TOO_MANY_STARVES;
        }
        qDebug() << "Window A length:" << _streamSettings._windowSecondsForDesiredCalcOnTooManyStarves << "seconds";

        const QString WINDOW_SECONDS_FOR_DESIRED_REDUCTION_JSON_KEY = "window_seconds_for_desired_reduction";
        _streamSettings._windowSecondsForDesiredReduction = audioBufferGroupObject[WINDOW_SECONDS_FOR_DESIRED_REDUCTION_JSON_KEY].toString().toInt(&ok);
        if (!ok) {
            _streamSettings._windowSecondsForDesiredReduction = DEFAULT_WINDOW_SECONDS_FOR_DESIRED_REDUCTION;
        }
        qDebug() << "Window B length:" << _streamSettings._windowSecondsForDesiredReduction << "seconds";

        const QString REPETITION_WITH_FADE_JSON_KEY = "repetition_with_fade";
        _streamSettings._repetitionWithFade = audioBufferGroupObject[REPETITION_WITH_FADE_JSON_KEY].toBool();
        if (_streamSettings._repetitionWithFade) {
            qDebug() << "Repetition with fade enabled";
        } else {
            qDebug() << "Repetition with fade disabled";
        }

        const QString PRINT_STREAM_STATS_JSON_KEY = "print_stream_stats";
        _printStreamStats = audioBufferGroupObject[PRINT_STREAM_STATS_JSON_KEY].toBool();
        if (_printStreamStats) {
            qDebug() << "Stream stats will be printed to stdout";
        }
    }

    if (settingsObject.contains(AUDIO_ENV_GROUP_KEY)) {
        QJsonObject audioEnvGroupObject = settingsObject[AUDIO_ENV_GROUP_KEY].toObject();

        const QString ATTENATION_PER_DOULING_IN_DISTANCE = "attenuation_per_doubling_in_distance";
        if (audioEnvGroupObject[ATTENATION_PER_DOULING_IN_DISTANCE].isString()) {
            bool ok = false;
            float attenuation = audioEnvGroupObject[ATTENATION_PER_DOULING_IN_DISTANCE].toString().toFloat(&ok);
            if (ok) {
                _attenuationPerDoublingInDistance = attenuation;
                qDebug() << "Attenuation per doubling in distance changed to" << _attenuationPerDoublingInDistance;
            }
        }

        const QString NOISE_MUTING_THRESHOLD = "noise_muting_threshold";
        if (audioEnvGroupObject[NOISE_MUTING_THRESHOLD].isString()) {
            bool ok = false;
            float noiseMutingThreshold = audioEnvGroupObject[NOISE_MUTING_THRESHOLD].toString().toFloat(&ok);
            if (ok) {
                _noiseMutingThreshold = noiseMutingThreshold;
                qDebug() << "Noise muting threshold changed to" << _noiseMutingThreshold;
            }
        }

        const QString FILTER_KEY = "enable_filter";
        if (audioEnvGroupObject[FILTER_KEY].isBool()) {
            _enableFilter = audioEnvGroupObject[FILTER_KEY].toBool();
        }
        if (_enableFilter) {
            qDebug() << "Filter enabled";
        }

        const QString AUDIO_ZONES = "zones";
        if (audioEnvGroupObject[AUDIO_ZONES].isObject()) {
            const QJsonObject& zones = audioEnvGroupObject[AUDIO_ZONES].toObject();

            const QString X_RANGE = "x_range";
            const QString Y_RANGE = "y_range";
            const QString Z_RANGE = "z_range";
            foreach (const QString& zone, zones.keys()) {
                QJsonObject zoneObject = zones[zone].toObject();

                if (zoneObject.contains(X_RANGE) && zoneObject.contains(Y_RANGE) && zoneObject.contains(Z_RANGE)) {
                    QStringList xRange = zoneObject.value(X_RANGE).toString().split("-", QString::SkipEmptyParts);
                    QStringList yRange = zoneObject.value(Y_RANGE).toString().split("-", QString::SkipEmptyParts);
                    QStringList zRange = zoneObject.value(Z_RANGE).toString().split("-", QString::SkipEmptyParts);

                    if (xRange.size() == 2 && yRange.size() == 2 && zRange.size() == 2) {
                        float xMin, xMax, yMin, yMax, zMin, zMax;
                        bool ok, allOk = true;
                        xMin = xRange[0].toFloat(&ok);
                        allOk &= ok;
                        xMax = xRange[1].toFloat(&ok);
                        allOk &= ok;
                        yMin = yRange[0].toFloat(&ok);
                        allOk &= ok;
                        yMax = yRange[1].toFloat(&ok);
                        allOk &= ok;
                        zMin = zRange[0].toFloat(&ok);
                        allOk &= ok;
                        zMax = zRange[1].toFloat(&ok);
                        allOk &= ok;

                        if (allOk) {
                            glm::vec3 corner(xMin, yMin, zMin);
                            glm::vec3 dimensions(xMax - xMin, yMax - yMin, zMax - zMin);
                            AABox zoneAABox(corner, dimensions);
                            _audioZones.insert(zone, zoneAABox);
                            qDebug() << "Added zone:" << zone << "(corner:" << corner
                                     << ", dimensions:" << dimensions << ")";
                        }
                    }
                }
            }
        }

        const QString ATTENUATION_COEFFICIENTS = "attenuation_coefficients";
        if (audioEnvGroupObject[ATTENUATION_COEFFICIENTS].isArray()) {
            const QJsonArray& coefficients = audioEnvGroupObject[ATTENUATION_COEFFICIENTS].toArray();

            const QString SOURCE = "source";
            const QString LISTENER = "listener";
            const QString COEFFICIENT = "coefficient";
            for (int i = 0; i < coefficients.count(); ++i) {
                QJsonObject coefficientObject = coefficients[i].toObject();

                if (coefficientObject.contains(SOURCE) &&
                    coefficientObject.contains(LISTENER) &&
                    coefficientObject.contains(COEFFICIENT)) {

                    ZonesSettings settings;

                    bool ok;
                    settings.source = coefficientObject.value(SOURCE).toString();
                    settings.listener = coefficientObject.value(LISTENER).toString();
                    settings.coefficient = coefficientObject.value(COEFFICIENT).toString().toFloat(&ok);

                    if (ok && settings.coefficient >= 0.0f && settings.coefficient <= 1.0f &&
                        _audioZones.contains(settings.source) && _audioZones.contains(settings.listener)) {

                        _zonesSettings.push_back(settings);
                        qDebug() << "Added Coefficient:" << settings.source << settings.listener << settings.coefficient;
                    }
                }
            }
        }

        const QString REVERB = "reverb";
        if (audioEnvGroupObject[REVERB].isArray()) {
            const QJsonArray& reverb = audioEnvGroupObject[REVERB].toArray();

            const QString ZONE = "zone";
            const QString REVERB_TIME = "reverb_time";
            const QString WET_LEVEL = "wet_level";
            for (int i = 0; i < reverb.count(); ++i) {
                QJsonObject reverbObject = reverb[i].toObject();

                if (reverbObject.contains(ZONE) &&
                    reverbObject.contains(REVERB_TIME) &&
                    reverbObject.contains(WET_LEVEL)) {

                    bool okReverbTime, okWetLevel;
                    QString zone = reverbObject.value(ZONE).toString();
                    float reverbTime = reverbObject.value(REVERB_TIME).toString().toFloat(&okReverbTime);
                    float wetLevel = reverbObject.value(WET_LEVEL).toString().toFloat(&okWetLevel);

                    if (okReverbTime && okWetLevel && _audioZones.contains(zone)) {
                        ReverbSettings settings;
                        settings.zone = zone;
                        settings.reverbTime = reverbTime;
                        settings.wetLevel = wetLevel;

                        _zoneReverbSettings.push_back(settings);
                        qDebug() << "Added Reverb:" << zone << reverbTime << wetLevel;
                    }
                }
            }
        }
    }
}

<|MERGE_RESOLUTION|>--- conflicted
+++ resolved
@@ -475,10 +475,6 @@
 }
 
 void AudioMixer::sendAudioEnvironmentPacket(SharedNodePointer node) {
-<<<<<<< HEAD
-
-=======
->>>>>>> 821c16cb
     // Send stream properties
     bool hasReverb = false;
     float reverbTime, wetLevel;
@@ -553,7 +549,6 @@
     DependencyManager::get<NodeList>()->updateNodeWithDataFromPacket(packet, sendingNode);
 }
 
-<<<<<<< HEAD
 void AudioMixer::handleMuteEnvironmentPacket(QSharedPointer<NLPacket> packet, SharedNodePointer sendingNode) {
     auto nodeList = DependencyManager::get<NodeList>();
     
@@ -566,31 +561,6 @@
             if (node->getType() == NodeType::Agent && node->getActiveSocket() &&
                 node->getLinkedData() && node != sendingNode) {
                 nodeList->sendPacket(std::move(newPacket), node);
-=======
-    if (nodeList->packetVersionAndHashMatch(receivedPacket)) {
-        // pull any new audio data from nodes off of the network stack
-        PacketType::Value mixerPacketType = packetTypeForPacket(receivedPacket);
-        if (mixerPacketType == PacketType::MicrophoneAudioNoEcho
-            || mixerPacketType == PacketType::MicrophoneAudioWithEcho
-            || mixerPacketType == PacketType::InjectAudio
-            || mixerPacketType == PacketType::SilentAudioFrame
-            || mixerPacketType == PacketType::AudioStreamStats) {
-
-            nodeList->findNodeAndUpdateWithDataFromPacket(receivedPacket);
-        } else if (mixerPacketType == PacketType::MuteEnvironment) {
-            SharedNodePointer sendingNode = nodeList->sendingNodeForPacket(receivedPacket);
-            if (sendingNode->getCanAdjustLocks()) {
-                auto packet = NLPacket::create(PacketType::MuteEnvironment);
-                // Copy payload
-                packet->write(receivedPacket.mid(numBytesForPacketHeader(receivedPacket)));
-
-                nodeList->eachNode([&](const SharedNodePointer& node){
-                    if (node->getType() == NodeType::Agent && node->getActiveSocket() &&
-                        node->getLinkedData() && node != sendingNode) {
-                        nodeList->sendPacket(std::move(packet), node);
-                    }
-                });
->>>>>>> 821c16cb
             }
         });
     }
