--- conflicted
+++ resolved
@@ -41,12 +41,9 @@
     void checkBuffersBeforeFrameSend(AABox* checkSourceZone = NULL, AABox* listenerZone = NULL);
     void pushBuffersAfterFrameSend();
 
-<<<<<<< HEAD
     void calculateJitterBuffersStats(AudioMixerJitterBuffersStats& stats) const;
-=======
     QString getJitterBufferStats() const;
 
->>>>>>> fc88b1f7
 private:
     QList<PositionalAudioRingBuffer*> _ringBuffers;
 };
