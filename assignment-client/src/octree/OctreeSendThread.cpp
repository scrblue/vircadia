--- conflicted
+++ resolved
@@ -287,42 +287,23 @@
 
 int OctreeSendThread::resendNackedPackets(OctreeQueryNode* nodeData) {
 
-<<<<<<< HEAD
-    const int maxPacketsSent = 10;
-
-    int packetsSent = 0;
-
-    const QByteArray* packet;
-    while (nodeData->hasNextNackedPacket() && packetsSent < maxPacketsSent) {
-        packet = nodeData->getNextNackedPacket();
-        // packet will be NULL if it's not in nodeData's packet history
-=======
     const int MAX_PACKETS_RESEND = 10;
     int packetsSent = 0;
 
     const QByteArray* packet;
     while (nodeData->hasNextNackedPacket() && packetsSent < MAX_PACKETS_RESEND) {
         packet = nodeData->getNextNackedPacket();
->>>>>>> 529dd827
         if (packet) {
             NodeList::getInstance()->writeDatagram(*packet, _node);
             packetsSent++;
 
-<<<<<<< HEAD
-            // ??????
-=======
->>>>>>> 529dd827
             _totalBytes += packet->size();
             _totalPackets++;
             _totalWastedBytes += MAX_PACKET_SIZE - packet->size();  // ???
         }
     }
-<<<<<<< HEAD
- 
-=======
 
 if (packetsSent > 0)
->>>>>>> 529dd827
 printf("\t\t re-sent %d packets!\n", packetsSent);
     return packetsSent;
 }
