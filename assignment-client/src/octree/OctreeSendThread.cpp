//
//  OctreeSendThread.cpp
//  assignment-client/src/octree
//
//  Created by Brad Hefta-Gaub on 8/21/13.
//  Copyright 2013 High Fidelity, Inc.
//
//  Distributed under the Apache License, Version 2.0.
//  See the accompanying file LICENSE or http://www.apache.org/licenses/LICENSE-2.0.html
//

#include <NodeList.h>
#include <NumericalConstants.h>
#include <udt/PacketHeaders.h>
#include <PerfStat.h>

#include "OctreeSendThread.h"
#include "OctreeServer.h"
#include "OctreeServerConsts.h"

quint64 startSceneSleepTime = 0;
quint64 endSceneSleepTime = 0;

OctreeSendThread::OctreeSendThread(OctreeServer* myServer, const SharedNodePointer& node) :
    _myServer(myServer),
    _node(node),
    _nodeUUID(node->getUUID()),
    _packetData(),
    _nodeMissingCount(0),
    _isShuttingDown(false)
{
    QString safeServerName("Octree");

    // set our QThread object name so we can identify this thread while debugging
    setObjectName(QString("Octree Send Thread (%1)").arg(uuidStringWithoutCurlyBraces(node->getUUID())));

    if (_myServer) {
        safeServerName = _myServer->getMyServerName();
    }

    qDebug() << qPrintable(safeServerName)  << "server [" << _myServer << "]: client connected "
                                            "- starting sending thread [" << this << "]";

    OctreeServer::clientConnected();
}

OctreeSendThread::~OctreeSendThread() {
    QString safeServerName("Octree");
    if (_myServer) {
        safeServerName = _myServer->getMyServerName();
    }

    qDebug() << qPrintable(safeServerName)  << "server [" << _myServer << "]: client disconnected "
                                            "- ending sending thread [" << this << "]";

    OctreeServer::clientDisconnected();
    OctreeServer::stopTrackingThread(this);

    _node.clear();
}

void OctreeSendThread::setIsShuttingDown() {
    _isShuttingDown = true;
}


bool OctreeSendThread::process() {
    if (_isShuttingDown) {
        return false; // exit early if we're shutting down
    }

    OctreeServer::didProcess(this);

    quint64  start = usecTimestampNow();

    // we'd better have a server at this point, or we're in trouble
    assert(_myServer);

    // don't do any send processing until the initial load of the octree is complete...
    if (_myServer->isInitialLoadComplete()) {
        if (_node) {
            _nodeMissingCount = 0;
            OctreeQueryNode* nodeData = static_cast<OctreeQueryNode*>(_node->getLinkedData());

            // Sometimes the node data has not yet been linked, in which case we can't really do anything
            if (nodeData && !nodeData->isShuttingDown()) {
                bool viewFrustumChanged = nodeData->updateCurrentViewFrustum();
                packetDistributor(nodeData, viewFrustumChanged);
            }
        }
    }

    if (_isShuttingDown) {
        return false; // exit early if we're shutting down
    }

    // Only sleep if we're still running and we got the lock last time we tried, otherwise try to get the lock asap
    if (isStillRunning()) {
        // dynamically sleep until we need to fire off the next set of octree elements
        int elapsed = (usecTimestampNow() - start);
        int usecToSleep =  OCTREE_SEND_INTERVAL_USECS - elapsed;

        if (usecToSleep > 0) {
            PerformanceWarning warn(false,"OctreeSendThread... usleep()",false,&_usleepTime,&_usleepCalls);
            usleep(usecToSleep);
        } else {
            const int MIN_USEC_TO_SLEEP = 1;
            usleep(MIN_USEC_TO_SLEEP);
        }
    }

    return isStillRunning();  // keep running till they terminate us
}

quint64 OctreeSendThread::_usleepTime = 0;
quint64 OctreeSendThread::_usleepCalls = 0;

quint64 OctreeSendThread::_totalBytes = 0;
quint64 OctreeSendThread::_totalWastedBytes = 0;
quint64 OctreeSendThread::_totalPackets = 0;

int OctreeSendThread::handlePacketSend(OctreeQueryNode* nodeData, int& trueBytesSent, int& truePacketsSent) {
    OctreeServer::didHandlePacketSend(this);

    // if we're shutting down, then exit early
    if (nodeData->isShuttingDown()) {
        return 0;
    }

    bool debug = _myServer->wantsDebugSending();
    quint64 now = usecTimestampNow();

    bool packetSent = false; // did we send a packet?
    int packetsSent = 0;

    // Here's where we check to see if this packet is a duplicate of the last packet. If it is, we will silently
    // obscure the packet and not send it. This allows the callers and upper level logic to not need to know about
    // this rate control savings.
    if (nodeData->shouldSuppressDuplicatePacket()) {
        nodeData->resetOctreePacket(); // we still need to reset it though!
        return packetsSent; // without sending...
    }

    // If we've got a stats message ready to send, then see if we can piggyback them together
    if (nodeData->stats.isReadyToSend() && !nodeData->isShuttingDown()) {
        // Send the stats message to the client
        NLPacket& statsPacket = nodeData->stats.getStatsMessage();

        // If the size of the stats message and the octree message will fit in a packet, then piggyback them
        if (nodeData->getPacket().getDataSize() <= statsPacket.bytesAvailableForWrite()) {

            // copy octree message to back of stats message
            statsPacket.write(nodeData->getPacket().getData(), nodeData->getPacket().getDataSize());

            // since a stats message is only included on end of scene, don't consider any of these bytes "wasted", since
            // there was nothing else to send.
            int thisWastedBytes = 0;
            _totalWastedBytes += thisWastedBytes;
            _totalBytes += statsPacket.getDataSize();
            _totalPackets++;

            if (debug) {
                NLPacket& sentPacket = nodeData->getPacket();

                sentPacket.seek(sizeof(OCTREE_PACKET_FLAGS));

                OCTREE_PACKET_SEQUENCE sequence;
                sentPacket.readPrimitive(&sequence);

                OCTREE_PACKET_SENT_TIME timestamp;
                sentPacket.readPrimitive(&timestamp);

                qDebug() << "Adding stats to packet at " << now << " [" << _totalPackets <<"]: sequence: " << sequence <<
                        " timestamp: " << timestamp <<
                        " statsMessageLength: " << statsPacket.getDataSize() <<
                        " original size: " << nodeData->getPacket().getDataSize() << " [" << _totalBytes <<
                        "] wasted bytes:" << thisWastedBytes << " [" << _totalWastedBytes << "]";
            }

            // actually send it
            OctreeServer::didCallWriteDatagram(this);
            DependencyManager::get<NodeList>()->sendUnreliablePacket(statsPacket, *_node);
            packetSent = true;
        } else {
            // not enough room in the packet, send two packets
            OctreeServer::didCallWriteDatagram(this);
            DependencyManager::get<NodeList>()->sendUnreliablePacket(statsPacket, *_node);

            // since a stats message is only included on end of scene, don't consider any of these bytes "wasted", since
            // there was nothing else to send.
            int thisWastedBytes = 0;
            _totalWastedBytes += thisWastedBytes;
            _totalBytes += statsPacket.getDataSize();
            _totalPackets++;

            if (debug) {
                NLPacket& sentPacket = nodeData->getPacket();

                sentPacket.seek(sizeof(OCTREE_PACKET_FLAGS));

                OCTREE_PACKET_SEQUENCE sequence;
                sentPacket.readPrimitive(&sequence);

                OCTREE_PACKET_SENT_TIME timestamp;
                sentPacket.readPrimitive(&timestamp);

                qDebug() << "Sending separate stats packet at " << now << " [" << _totalPackets <<"]: sequence: " << sequence <<
                        " timestamp: " << timestamp <<
                        " size: " << statsPacket.getDataSize() << " [" << _totalBytes <<
                        "] wasted bytes:" << thisWastedBytes << " [" << _totalWastedBytes << "]";
            }

            trueBytesSent += statsPacket.getDataSize();
            truePacketsSent++;
            packetsSent++;

            OctreeServer::didCallWriteDatagram(this);
            DependencyManager::get<NodeList>()->sendUnreliablePacket(nodeData->getPacket(), *_node);
            packetSent = true;

            int packetSizeWithHeader = nodeData->getPacket().getDataSize();
            thisWastedBytes = udt::MAX_PACKET_SIZE - packetSizeWithHeader;
            _totalWastedBytes += thisWastedBytes;
            _totalBytes += nodeData->getPacket().getDataSize();
            _totalPackets++;

            if (debug) {
                NLPacket& sentPacket = nodeData->getPacket();

                sentPacket.seek(sizeof(OCTREE_PACKET_FLAGS));

                OCTREE_PACKET_SEQUENCE sequence;
                sentPacket.readPrimitive(&sequence);

                OCTREE_PACKET_SENT_TIME timestamp;
                sentPacket.readPrimitive(&timestamp);

                qDebug() << "Sending packet at " << now << " [" << _totalPackets <<"]: sequence: " << sequence <<
                        " timestamp: " << timestamp <<
                        " size: " << nodeData->getPacket().getDataSize() << " [" << _totalBytes <<
                        "] wasted bytes:" << thisWastedBytes << " [" << _totalWastedBytes << "]";
            }
        }
        nodeData->stats.markAsSent();
    } else {
        // If there's actually a packet waiting, then send it.
        if (nodeData->isPacketWaiting() && !nodeData->isShuttingDown()) {
            // just send the octree packet
            OctreeServer::didCallWriteDatagram(this);
            DependencyManager::get<NodeList>()->sendUnreliablePacket(nodeData->getPacket(), *_node);
            packetSent = true;

            int packetSizeWithHeader = nodeData->getPacket().getDataSize();
            int thisWastedBytes = udt::MAX_PACKET_SIZE - packetSizeWithHeader;
            _totalWastedBytes += thisWastedBytes;
            _totalBytes += packetSizeWithHeader;
            _totalPackets++;

            if (debug) {
                NLPacket& sentPacket = nodeData->getPacket();

                sentPacket.seek(sizeof(OCTREE_PACKET_FLAGS));

                OCTREE_PACKET_SEQUENCE sequence;
                sentPacket.readPrimitive(&sequence);

                OCTREE_PACKET_SENT_TIME timestamp;
                sentPacket.readPrimitive(&timestamp);

                qDebug() << "Sending packet at " << now << " [" << _totalPackets <<"]: sequence: " << sequence <<
                        " timestamp: " << timestamp <<
                        " size: " << packetSizeWithHeader << " [" << _totalBytes <<
                        "] wasted bytes:" << thisWastedBytes << " [" << _totalWastedBytes << "]";
            }
        }
    }

    // remember to track our stats
    if (packetSent) {
        nodeData->stats.packetSent(nodeData->getPacket().getPayloadSize());
        trueBytesSent += nodeData->getPacket().getPayloadSize();
        truePacketsSent++;
        packetsSent++;
        nodeData->octreePacketSent();
        nodeData->resetOctreePacket();
    }

    return packetsSent;
}

/// Version of octree element distributor that sends the deepest LOD level at once
int OctreeSendThread::packetDistributor(OctreeQueryNode* nodeData, bool viewFrustumChanged) {

    OctreeServer::didPacketDistributor(this);

    // if shutting down, exit early
    if (nodeData->isShuttingDown()) {
        return 0;
    }

    // calculate max number of packets that can be sent during this interval
    int clientMaxPacketsPerInterval = std::max(1, (nodeData->getMaxQueryPacketsPerSecond() / INTERVALS_PER_SECOND));
    int maxPacketsPerInterval = std::min(clientMaxPacketsPerInterval, _myServer->getPacketsPerClientPerInterval());

    int truePacketsSent = 0;
    int trueBytesSent = 0;
    int packetsSentThisInterval = 0;
    bool isFullScene = ((!viewFrustumChanged || !nodeData->getWantDelta()) && nodeData->getViewFrustumJustStoppedChanging())
                                || nodeData->hasLodChanged();

    bool somethingToSend = true; // assume we have something

    // FOR NOW... node tells us if it wants to receive only view frustum deltas
    bool wantDelta = viewFrustumChanged && nodeData->getWantDelta();

    // If our packet already has content in it, then we must use the color choice of the waiting packet.
    // If we're starting a fresh packet, then...
    //     If we're moving, and the client asked for low res, then we force monochrome, otherwise, use
    //     the clients requested color state.
    bool wantColor = nodeData->getWantColor();
    bool wantCompression = nodeData->getWantCompression();

    // If we have a packet waiting, and our desired want color, doesn't match the current waiting packets color
    // then let's just send that waiting packet.
    if (!nodeData->getCurrentPacketFormatMatches()) {
        if (nodeData->isPacketWaiting()) {
            packetsSentThisInterval += handlePacketSend(nodeData, trueBytesSent, truePacketsSent);
        } else {
            nodeData->resetOctreePacket();
        }
        int targetSize = MAX_OCTREE_PACKET_DATA_SIZE;
        if (wantCompression) {
            targetSize = nodeData->getAvailable() - sizeof(OCTREE_PACKET_INTERNAL_SECTION_SIZE);
        }
        _packetData.changeSettings(wantCompression, targetSize);
    }

    const ViewFrustum* lastViewFrustum =  wantDelta ? &nodeData->getLastKnownViewFrustum() : NULL;

    // If the current view frustum has changed OR we have nothing to send, then search against
    // the current view frustum for things to send.
    if (viewFrustumChanged || nodeData->elementBag.isEmpty()) {

        // if our view has changed, we need to reset these things...
        if (viewFrustumChanged) {
            if (nodeData->moveShouldDump() || nodeData->hasLodChanged()) {
                nodeData->dumpOutOfView();
            }
            nodeData->map.erase();
        }

        if (!viewFrustumChanged && !nodeData->getWantDelta()) {
            // only set our last sent time if we weren't resetting due to frustum change
            nodeData->setLastTimeBagEmpty();
        }

        // track completed scenes and send out the stats packet accordingly
        nodeData->stats.sceneCompleted();
        nodeData->setLastRootTimestamp(_myServer->getOctree()->getRoot()->getLastChanged());
        _myServer->getOctree()->releaseSceneEncodeData(&nodeData->extraEncodeData);

        // TODO: add these to stats page
        //::endSceneSleepTime = _usleepTime;
        //unsigned long sleepTime = ::endSceneSleepTime - ::startSceneSleepTime;
        //unsigned long encodeTime = nodeData->stats.getTotalEncodeTime();
        //unsigned long elapsedTime = nodeData->stats.getElapsedTime();

        int packetsJustSent = handlePacketSend(nodeData, trueBytesSent, truePacketsSent);
        packetsSentThisInterval += packetsJustSent;

        // If we're starting a full scene, then definitely we want to empty the elementBag
        if (isFullScene) {
            nodeData->elementBag.deleteAll();
        }

        // TODO: add these to stats page
        //::startSceneSleepTime = _usleepTime;

        nodeData->sceneStart(usecTimestampNow() - CHANGE_FUDGE);
        // start tracking our stats
        nodeData->stats.sceneStarted(isFullScene, viewFrustumChanged,
                                     _myServer->getOctree()->getRoot(), _myServer->getJurisdiction());

        // This is the start of "resending" the scene.
        bool dontRestartSceneOnMove = false; // this is experimental
        if (dontRestartSceneOnMove) {
            if (nodeData->elementBag.isEmpty()) {
                nodeData->elementBag.insert(_myServer->getOctree()->getRoot());
            }
        } else {
            nodeData->elementBag.insert(_myServer->getOctree()->getRoot());
        }
    }

    // If we have something in our elementBag, then turn them into packets and send them out...
    if (!nodeData->elementBag.isEmpty()) {
        int bytesWritten = 0;
        quint64 start = usecTimestampNow();

        // TODO: add these to stats page
        //quint64 startCompressTimeMsecs = OctreePacketData::getCompressContentTime() / 1000;
        //quint64 startCompressCalls = OctreePacketData::getCompressContentCalls();

        int extraPackingAttempts = 0;
        bool completedScene = false;

        while (somethingToSend && packetsSentThisInterval < maxPacketsPerInterval && !nodeData->isShuttingDown()) {
            float lockWaitElapsedUsec = OctreeServer::SKIP_TIME;
            float encodeElapsedUsec = OctreeServer::SKIP_TIME;
            float compressAndWriteElapsedUsec = OctreeServer::SKIP_TIME;
            float packetSendingElapsedUsec = OctreeServer::SKIP_TIME;

            quint64 startInside = usecTimestampNow();

            bool lastNodeDidntFit = false; // assume each node fits
            if (!nodeData->elementBag.isEmpty()) {

                quint64 lockWaitStart = usecTimestampNow();
<<<<<<< HEAD
                _myServer->getOctree()->withReadLock([&]{
                    quint64 lockWaitEnd = usecTimestampNow();
                    lockWaitElapsedUsec = (float)(lockWaitEnd - lockWaitStart);
                    quint64 encodeStart = usecTimestampNow();

                    OctreeElement* subTree = nodeData->elementBag.extract();

                    /* TODO: Looking for a way to prevent locking and encoding a tree that is not
                    // going to result in any packets being sent...
                    //
                    // If our node is root, and the root hasn't changed, and our view hasn't changed,
                    // and we've already seen at least one duplicate packet, then we probably don't need
                    // to lock the tree and encode, because the result should be that no bytes will be
                    // encoded, and this will be a duplicate packet from the  last one we sent...
                    OctreeElement* root = _myServer->getOctree()->getRoot();
                    bool skipEncode = false;
                    if (
                            (subTree == root)
                            && (nodeData->getLastRootTimestamp() == root->getLastChanged())
                            && !viewFrustumChanged
                            && (nodeData->getDuplicatePacketCount() > 0)
                    ) {
                        qDebug() << "is root, root not changed, view not changed, already seen a duplicate!"
                            << "Can we skip it?";
                        skipEncode = true;
=======
                _myServer->getOctree()->lockForRead();
                quint64 lockWaitEnd = usecTimestampNow();
                lockWaitElapsedUsec = (float)(lockWaitEnd - lockWaitStart);
                quint64 encodeStart = usecTimestampNow();

                OctreeElementPointer subTree = nodeData->elementBag.extract();

                /* TODO: Looking for a way to prevent locking and encoding a tree that is not
                // going to result in any packets being sent...
                //
                // If our node is root, and the root hasn't changed, and our view hasn't changed,
                // and we've already seen at least one duplicate packet, then we probably don't need
                // to lock the tree and encode, because the result should be that no bytes will be
                // encoded, and this will be a duplicate packet from the  last one we sent...
                OctreeElementPointer root = _myServer->getOctree()->getRoot();
                bool skipEncode = false;
                if (
                        (subTree == root)
                        && (nodeData->getLastRootTimestamp() == root->getLastChanged())
                        && !viewFrustumChanged
                        && (nodeData->getDuplicatePacketCount() > 0)
                ) {
                    qDebug() << "is root, root not changed, view not changed, already seen a duplicate!"
                        << "Can we skip it?";
                    skipEncode = true;
                }
                */

                bool wantOcclusionCulling = nodeData->getWantOcclusionCulling();
                CoverageMap* coverageMap = wantOcclusionCulling ? &nodeData->map : IGNORE_COVERAGE_MAP;

                float octreeSizeScale = nodeData->getOctreeSizeScale();
                int boundaryLevelAdjustClient = nodeData->getBoundaryLevelAdjust();

                int boundaryLevelAdjust = boundaryLevelAdjustClient + (viewFrustumChanged && nodeData->getWantLowResMoving()
                                                                       ? LOW_RES_MOVING_ADJUST : NO_BOUNDARY_ADJUST);

                EncodeBitstreamParams params(INT_MAX, &nodeData->getCurrentViewFrustum(), wantColor,
                                             WANT_EXISTS_BITS, DONT_CHOP, wantDelta, lastViewFrustum,
                                             wantOcclusionCulling, coverageMap, boundaryLevelAdjust, octreeSizeScale,
                                             nodeData->getLastTimeBagEmpty(),
                                             isFullScene, &nodeData->stats, _myServer->getJurisdiction(),
                                             &nodeData->extraEncodeData);

                // TODO: should this include the lock time or not? This stat is sent down to the client,
                // it seems like it may be a good idea to include the lock time as part of the encode time
                // are reported to client. Since you can encode without the lock
                nodeData->stats.encodeStarted();

                bytesWritten = _myServer->getOctree()->encodeTreeBitstream(subTree, &_packetData, nodeData->elementBag, params);

                quint64 encodeEnd = usecTimestampNow();
                encodeElapsedUsec = (float)(encodeEnd - encodeStart);

                // If after calling encodeTreeBitstream() there are no nodes left to send, then we know we've
                // sent the entire scene. We want to know this below so we'll actually write this content into
                // the packet and send it
                completedScene = nodeData->elementBag.isEmpty();

                // if we're trying to fill a full size packet, then we use this logic to determine if we have a DIDNT_FIT case.
                if (_packetData.getTargetSize() == MAX_OCTREE_PACKET_DATA_SIZE) {
                    if (_packetData.hasContent() && bytesWritten == 0 &&
                            params.stopReason == EncodeBitstreamParams::DIDNT_FIT) {
                        lastNodeDidntFit = true;
>>>>>>> e458eb7a
                    }
                    */

                    bool wantOcclusionCulling = nodeData->getWantOcclusionCulling();
                    CoverageMap* coverageMap = wantOcclusionCulling ? &nodeData->map : IGNORE_COVERAGE_MAP;

                    float octreeSizeScale = nodeData->getOctreeSizeScale();
                    int boundaryLevelAdjustClient = nodeData->getBoundaryLevelAdjust();

                    int boundaryLevelAdjust = boundaryLevelAdjustClient + (viewFrustumChanged && nodeData->getWantLowResMoving()
                                                                           ? LOW_RES_MOVING_ADJUST : NO_BOUNDARY_ADJUST);

                    EncodeBitstreamParams params(INT_MAX, &nodeData->getCurrentViewFrustum(), wantColor,
                                                 WANT_EXISTS_BITS, DONT_CHOP, wantDelta, lastViewFrustum,
                                                 wantOcclusionCulling, coverageMap, boundaryLevelAdjust, octreeSizeScale,
                                                 nodeData->getLastTimeBagEmpty(),
                                                 isFullScene, &nodeData->stats, _myServer->getJurisdiction(),
                                                 &nodeData->extraEncodeData);

                    // TODO: should this include the lock time or not? This stat is sent down to the client,
                    // it seems like it may be a good idea to include the lock time as part of the encode time
                    // are reported to client. Since you can encode without the lock
                    nodeData->stats.encodeStarted();

                    bytesWritten = _myServer->getOctree()->encodeTreeBitstream(subTree, &_packetData, nodeData->elementBag, params);

                    quint64 encodeEnd = usecTimestampNow();
                    encodeElapsedUsec = (float)(encodeEnd - encodeStart);

                    // If after calling encodeTreeBitstream() there are no nodes left to send, then we know we've
                    // sent the entire scene. We want to know this below so we'll actually write this content into
                    // the packet and send it
                    completedScene = nodeData->elementBag.isEmpty();

                    // if we're trying to fill a full size packet, then we use this logic to determine if we have a DIDNT_FIT case.
                    if (_packetData.getTargetSize() == MAX_OCTREE_PACKET_DATA_SIZE) {
                        if (_packetData.hasContent() && bytesWritten == 0 &&
                                params.stopReason == EncodeBitstreamParams::DIDNT_FIT) {
                            lastNodeDidntFit = true;
                        }
                    } else {
                        // in compressed mode and we are trying to pack more... and we don't care if the _packetData has
                        // content or not... because in this case even if we were unable to pack any data, we want to drop
                        // below to our sendNow logic, but we do want to track that we attempted to pack extra
                        extraPackingAttempts++;
                        if (bytesWritten == 0 && params.stopReason == EncodeBitstreamParams::DIDNT_FIT) {
                            lastNodeDidntFit = true;
                        }
                    }

                    nodeData->stats.encodeStopped();
                });
            } else {
                // If the bag was empty then we didn't even attempt to encode, and so we know the bytesWritten were 0
                bytesWritten = 0;
                somethingToSend = false; // this will cause us to drop out of the loop...
            }

            // If the last node didn't fit, but we're in compressed mode, then we actually want to see if we can fit a
            // little bit more in this packet. To do this we write into the packet, but don't send it yet, we'll
            // keep attempting to write in compressed mode to add more compressed segments

            // We only consider sending anything if there is something in the _packetData to send... But
            // if bytesWritten == 0 it means either the subTree couldn't fit or we had an empty bag... Both cases
            // mean we should send the previous packet contents and reset it.
            if (completedScene || lastNodeDidntFit) {

                if (_packetData.hasContent()) {
                    quint64 compressAndWriteStart = usecTimestampNow();

                    // if for some reason the finalized size is greater than our available size, then probably the "compressed"
                    // form actually inflated beyond our padding, and in this case we will send the current packet, then
                    // write to out new packet...
                    unsigned int writtenSize = _packetData.getFinalizedSize()
                            + (nodeData->getCurrentPacketIsCompressed() ? sizeof(OCTREE_PACKET_INTERNAL_SECTION_SIZE) : 0);

                    if (writtenSize > nodeData->getAvailable()) {
                        packetsSentThisInterval += handlePacketSend(nodeData, trueBytesSent, truePacketsSent);
                    }

                    nodeData->writeToPacket(_packetData.getFinalizedData(), _packetData.getFinalizedSize());
                    extraPackingAttempts = 0;
                    quint64 compressAndWriteEnd = usecTimestampNow();
                    compressAndWriteElapsedUsec = (float)(compressAndWriteEnd - compressAndWriteStart);
                }

                // If we're not running compressed, then we know we can just send now. Or if we're running compressed, but
                // the packet doesn't have enough space to bother attempting to pack more...
                bool sendNow = true;

                if (nodeData->getCurrentPacketIsCompressed() &&
                    nodeData->getAvailable() >= MINIMUM_ATTEMPT_MORE_PACKING &&
                    extraPackingAttempts <= REASONABLE_NUMBER_OF_PACKING_ATTEMPTS) {
                    sendNow = false; // try to pack more
                }

                int targetSize = MAX_OCTREE_PACKET_DATA_SIZE;
                if (sendNow) {
                    quint64 packetSendingStart = usecTimestampNow();
                    packetsSentThisInterval += handlePacketSend(nodeData, trueBytesSent, truePacketsSent);
                    quint64 packetSendingEnd = usecTimestampNow();
                    packetSendingElapsedUsec = (float)(packetSendingEnd - packetSendingStart);

                    if (wantCompression) {
                        targetSize = nodeData->getAvailable() - sizeof(OCTREE_PACKET_INTERNAL_SECTION_SIZE);
                    }
                } else {
                    // If we're in compressed mode, then we want to see if we have room for more in this wire packet.
                    // but we've finalized the _packetData, so we want to start a new section, we will do that by
                    // resetting the packet settings with the max uncompressed size of our current available space
                    // in the wire packet. We also include room for our section header, and a little bit of padding
                    // to account for the fact that whenc compressing small amounts of data, we sometimes end up with
                    // a larger compressed size then uncompressed size
                    targetSize = nodeData->getAvailable() - sizeof(OCTREE_PACKET_INTERNAL_SECTION_SIZE) - COMPRESS_PADDING;
                }
                _packetData.changeSettings(nodeData->getWantCompression(), targetSize); // will do reset

            }
            OctreeServer::trackTreeWaitTime(lockWaitElapsedUsec);
            OctreeServer::trackEncodeTime(encodeElapsedUsec);
            OctreeServer::trackCompressAndWriteTime(compressAndWriteElapsedUsec);
            OctreeServer::trackPacketSendingTime(packetSendingElapsedUsec);

            quint64 endInside = usecTimestampNow();
            quint64 elapsedInsideUsecs = endInside - startInside;
            OctreeServer::trackInsideTime((float)elapsedInsideUsecs);
        }


        if (somethingToSend) {
            qDebug() << "Hit PPS Limit, packetsSentThisInterval =" << packetsSentThisInterval
                     << "  maxPacketsPerInterval = " << maxPacketsPerInterval
                     << "  clientMaxPacketsPerInterval = " << clientMaxPacketsPerInterval;
        }


        // Here's where we can/should allow the server to send other data...
        // send the environment packet
        // TODO: should we turn this into a while loop to better handle sending multiple special packets
        if (_myServer->hasSpecialPacketsToSend(_node) && !nodeData->isShuttingDown()) {
            int specialPacketsSent;
            trueBytesSent += _myServer->sendSpecialPackets(_node, nodeData, specialPacketsSent);
            nodeData->resetOctreePacket();   // because nodeData's _sequenceNumber has changed
            truePacketsSent += specialPacketsSent;
            packetsSentThisInterval += specialPacketsSent;
        }

        // Re-send packets that were nacked by the client
        while (nodeData->hasNextNackedPacket() && packetsSentThisInterval < maxPacketsPerInterval) {
            const NLPacket* packet = nodeData->getNextNackedPacket();
            if (packet) {
                DependencyManager::get<NodeList>()->sendUnreliablePacket(*packet, *_node);
                truePacketsSent++;
                packetsSentThisInterval++;

                _totalBytes += packet->getDataSize();
                _totalPackets++;
                _totalWastedBytes += udt::MAX_PACKET_SIZE - packet->getDataSize();
            }
        }

        quint64 end = usecTimestampNow();
        int elapsedmsec = (end - start) / USECS_PER_MSEC;
        OctreeServer::trackLoopTime(elapsedmsec);

        // TODO: add these to stats page
        //quint64 endCompressCalls = OctreePacketData::getCompressContentCalls();
        //int elapsedCompressCalls = endCompressCalls - startCompressCalls;
        //quint64 endCompressTimeMsecs = OctreePacketData::getCompressContentTime() / 1000;
        //int elapsedCompressTimeMsecs = endCompressTimeMsecs - startCompressTimeMsecs;

        // if after sending packets we've emptied our bag, then we want to remember that we've sent all
        // the octree elements from the current view frustum
        if (nodeData->elementBag.isEmpty()) {
            nodeData->updateLastKnownViewFrustum();
            nodeData->setViewSent(true);
            nodeData->map.erase(); // It would be nice if we could save this, and only reset it when the view frustum changes
        }

    } // end if bag wasn't empty, and so we sent stuff...

    return truePacketsSent;
}<|MERGE_RESOLUTION|>--- conflicted
+++ resolved
@@ -416,13 +416,12 @@
             if (!nodeData->elementBag.isEmpty()) {
 
                 quint64 lockWaitStart = usecTimestampNow();
-<<<<<<< HEAD
                 _myServer->getOctree()->withReadLock([&]{
                     quint64 lockWaitEnd = usecTimestampNow();
                     lockWaitElapsedUsec = (float)(lockWaitEnd - lockWaitStart);
                     quint64 encodeStart = usecTimestampNow();
 
-                    OctreeElement* subTree = nodeData->elementBag.extract();
+                    OctreeElementPointer subTree = nodeData->elementBag.extract();
 
                     /* TODO: Looking for a way to prevent locking and encoding a tree that is not
                     // going to result in any packets being sent...
@@ -431,7 +430,7 @@
                     // and we've already seen at least one duplicate packet, then we probably don't need
                     // to lock the tree and encode, because the result should be that no bytes will be
                     // encoded, and this will be a duplicate packet from the  last one we sent...
-                    OctreeElement* root = _myServer->getOctree()->getRoot();
+                    OctreeElementPointer root = _myServer->getOctree()->getRoot();
                     bool skipEncode = false;
                     if (
                             (subTree == root)
@@ -442,72 +441,6 @@
                         qDebug() << "is root, root not changed, view not changed, already seen a duplicate!"
                             << "Can we skip it?";
                         skipEncode = true;
-=======
-                _myServer->getOctree()->lockForRead();
-                quint64 lockWaitEnd = usecTimestampNow();
-                lockWaitElapsedUsec = (float)(lockWaitEnd - lockWaitStart);
-                quint64 encodeStart = usecTimestampNow();
-
-                OctreeElementPointer subTree = nodeData->elementBag.extract();
-
-                /* TODO: Looking for a way to prevent locking and encoding a tree that is not
-                // going to result in any packets being sent...
-                //
-                // If our node is root, and the root hasn't changed, and our view hasn't changed,
-                // and we've already seen at least one duplicate packet, then we probably don't need
-                // to lock the tree and encode, because the result should be that no bytes will be
-                // encoded, and this will be a duplicate packet from the  last one we sent...
-                OctreeElementPointer root = _myServer->getOctree()->getRoot();
-                bool skipEncode = false;
-                if (
-                        (subTree == root)
-                        && (nodeData->getLastRootTimestamp() == root->getLastChanged())
-                        && !viewFrustumChanged
-                        && (nodeData->getDuplicatePacketCount() > 0)
-                ) {
-                    qDebug() << "is root, root not changed, view not changed, already seen a duplicate!"
-                        << "Can we skip it?";
-                    skipEncode = true;
-                }
-                */
-
-                bool wantOcclusionCulling = nodeData->getWantOcclusionCulling();
-                CoverageMap* coverageMap = wantOcclusionCulling ? &nodeData->map : IGNORE_COVERAGE_MAP;
-
-                float octreeSizeScale = nodeData->getOctreeSizeScale();
-                int boundaryLevelAdjustClient = nodeData->getBoundaryLevelAdjust();
-
-                int boundaryLevelAdjust = boundaryLevelAdjustClient + (viewFrustumChanged && nodeData->getWantLowResMoving()
-                                                                       ? LOW_RES_MOVING_ADJUST : NO_BOUNDARY_ADJUST);
-
-                EncodeBitstreamParams params(INT_MAX, &nodeData->getCurrentViewFrustum(), wantColor,
-                                             WANT_EXISTS_BITS, DONT_CHOP, wantDelta, lastViewFrustum,
-                                             wantOcclusionCulling, coverageMap, boundaryLevelAdjust, octreeSizeScale,
-                                             nodeData->getLastTimeBagEmpty(),
-                                             isFullScene, &nodeData->stats, _myServer->getJurisdiction(),
-                                             &nodeData->extraEncodeData);
-
-                // TODO: should this include the lock time or not? This stat is sent down to the client,
-                // it seems like it may be a good idea to include the lock time as part of the encode time
-                // are reported to client. Since you can encode without the lock
-                nodeData->stats.encodeStarted();
-
-                bytesWritten = _myServer->getOctree()->encodeTreeBitstream(subTree, &_packetData, nodeData->elementBag, params);
-
-                quint64 encodeEnd = usecTimestampNow();
-                encodeElapsedUsec = (float)(encodeEnd - encodeStart);
-
-                // If after calling encodeTreeBitstream() there are no nodes left to send, then we know we've
-                // sent the entire scene. We want to know this below so we'll actually write this content into
-                // the packet and send it
-                completedScene = nodeData->elementBag.isEmpty();
-
-                // if we're trying to fill a full size packet, then we use this logic to determine if we have a DIDNT_FIT case.
-                if (_packetData.getTargetSize() == MAX_OCTREE_PACKET_DATA_SIZE) {
-                    if (_packetData.hasContent() && bytesWritten == 0 &&
-                            params.stopReason == EncodeBitstreamParams::DIDNT_FIT) {
-                        lastNodeDidntFit = true;
->>>>>>> e458eb7a
                     }
                     */
 
