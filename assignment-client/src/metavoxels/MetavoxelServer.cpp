//
//  MetavoxelServer.cpp
//  hifi
//
//  Created by Andrzej Kapolka on 12/18/13.
//  Copyright (c) 2013 High Fidelity, Inc. All rights reserved.
//

#include <QDateTime>

#include <PacketHeaders.h>

#include <MetavoxelMessages.h>
#include <MetavoxelUtil.h>

#include "MetavoxelServer.h"

const int SEND_INTERVAL = 50;

<<<<<<< HEAD
MetavoxelServer::MetavoxelServer(const unsigned char* dataBuffer, int numBytes) :
    ThreadedAssignment(dataBuffer, numBytes) {
=======
MetavoxelServer::MetavoxelServer(const QByteArray& packet) :
    ThreadedAssignment(packet),
    _data(new MetavoxelData()) {
>>>>>>> 4ff400f5
    
    _sendTimer.setSingleShot(true);
    connect(&_sendTimer, SIGNAL(timeout()), SLOT(sendDeltas()));
}

void MetavoxelServer::applyEdit(const MetavoxelEditMessage& edit) {
    edit.apply(_data);
}

void MetavoxelServer::removeSession(const QUuid& sessionId) {
    _sessions.take(sessionId)->deleteLater();
}

const char METAVOXEL_SERVER_LOGGING_NAME[] = "metavoxel-server";

void MetavoxelServer::run() {
    commonInit(METAVOXEL_SERVER_LOGGING_NAME, NodeType::MetavoxelServer);
    
    _lastSend = QDateTime::currentMSecsSinceEpoch();
    _sendTimer.start(SEND_INTERVAL);
}

void MetavoxelServer::processDatagram(const QByteArray& dataByteArray, const HifiSockAddr& senderSockAddr) {
    switch (dataByteArray.at(0)) {
        case PacketTypeMetavoxelData:
            processData(dataByteArray, senderSockAddr);
            break;
        
        default:
            NodeList::getInstance()->processNodeData(senderSockAddr, dataByteArray);
            break;
    }
}

void MetavoxelServer::sendDeltas() {
    // send deltas for all sessions
    foreach (MetavoxelSession* session, _sessions) {
        session->sendDelta();
    }
    
    // restart the send timer
    qint64 now = QDateTime::currentMSecsSinceEpoch();
    int elapsed = now - _lastSend;
    _lastSend = now;
    
    _sendTimer.start(qMax(0, 2 * SEND_INTERVAL - elapsed));
}

void MetavoxelServer::processData(const QByteArray& data, const HifiSockAddr& sender) {
    // read the session id
    int headerPlusIDSize;
    QUuid sessionID = readSessionID(data, sender, headerPlusIDSize);
    if (sessionID.isNull()) {
        return;
    }
    
    // forward to session, creating if necessary
    MetavoxelSession*& session = _sessions[sessionID];
    if (!session) {
        session = new MetavoxelSession(this, sessionID, QByteArray::fromRawData(data.constData(), headerPlusIDSize), sender);
    }
    session->receivedData(data, sender);
}

MetavoxelSession::MetavoxelSession(MetavoxelServer* server, const QUuid& sessionId,
        const QByteArray& datagramHeader, const HifiSockAddr& sender) :
    QObject(server),
    _server(server),
    _sessionId(sessionId),
    _sequencer(datagramHeader),
    _sender(sender) {
    
    const int TIMEOUT_INTERVAL = 30 * 1000;
    _timeoutTimer.setInterval(TIMEOUT_INTERVAL);
    _timeoutTimer.setSingleShot(true);
    connect(&_timeoutTimer, SIGNAL(timeout()), SLOT(timedOut()));
    
    connect(&_sequencer, SIGNAL(readyToWrite(const QByteArray&)), SLOT(sendData(const QByteArray&)));
    connect(&_sequencer, SIGNAL(readyToRead(Bitstream&)), SLOT(readPacket(Bitstream&)));
    connect(&_sequencer, SIGNAL(sendAcknowledged(int)), SLOT(clearSendRecordsBefore(int)));
    connect(&_sequencer, SIGNAL(receivedHighPriorityMessage(const QVariant&)), SLOT(handleMessage(const QVariant&)));
    
    // insert the baseline send record
    SendRecord record = { 0 };
    _sendRecords.append(record);
    
    qDebug() << "Opened session [sessionId=" << _sessionId << ", sender=" << _sender << "]";
}

void MetavoxelSession::receivedData(const QByteArray& data, const HifiSockAddr& sender) {
    // reset the timeout timer
    _timeoutTimer.start();

    // save the most recent sender
    _sender = sender;
    
    // process through sequencer
    _sequencer.receivedDatagram(data);
}

void MetavoxelSession::sendDelta() {
    Bitstream& out = _sequencer.startPacket();
    out << QVariant::fromValue(MetavoxelDeltaMessage());
    _server->getData().writeDelta(_sendRecords.first().data, out);
    _sequencer.endPacket();
    
    // record the send
    SendRecord record = { _sequencer.getOutgoingPacketNumber(), _server->getData() };
    _sendRecords.append(record);
}

void MetavoxelSession::timedOut() {
    qDebug() << "Session timed out [sessionId=" << _sessionId << ", sender=" << _sender << "]";
    _server->removeSession(_sessionId);
}

void MetavoxelSession::sendData(const QByteArray& data) {
    NodeList::getInstance()->getNodeSocket().writeDatagram(data, _sender.getAddress(), _sender.getPort());
}

void MetavoxelSession::readPacket(Bitstream& in) {
    QVariant message;
    in >> message;
    handleMessage(message);
}

void MetavoxelSession::clearSendRecordsBefore(int index) {
    _sendRecords.erase(_sendRecords.begin(), _sendRecords.begin() + index + 1);
}

void MetavoxelSession::handleMessage(const QVariant& message) {
    int userType = message.userType();
    if (userType == CloseSessionMessage::Type) {
        qDebug() << "Session closed [sessionId=" << _sessionId << ", sender=" << _sender << "]";
        _server->removeSession(_sessionId);
    
    } else if (userType == ClientStateMessage::Type) {
        ClientStateMessage state = message.value<ClientStateMessage>();
        _position = state.position;
    
    } else if (userType == MetavoxelEditMessage::Type) {
        _server->applyEdit(message.value<MetavoxelEditMessage>());
        
    } else if (userType == QMetaType::QVariantList) {
        foreach (const QVariant& element, message.toList()) {
            handleMessage(element);
        }
    }
}<|MERGE_RESOLUTION|>--- conflicted
+++ resolved
@@ -17,14 +17,8 @@
 
 const int SEND_INTERVAL = 50;
 
-<<<<<<< HEAD
-MetavoxelServer::MetavoxelServer(const unsigned char* dataBuffer, int numBytes) :
-    ThreadedAssignment(dataBuffer, numBytes) {
-=======
 MetavoxelServer::MetavoxelServer(const QByteArray& packet) :
-    ThreadedAssignment(packet),
-    _data(new MetavoxelData()) {
->>>>>>> 4ff400f5
+    ThreadedAssignment(packet) {
     
     _sendTimer.setSingleShot(true);
     connect(&_sendTimer, SIGNAL(timeout()), SLOT(sendDeltas()));
