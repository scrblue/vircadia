--- conflicted
+++ resolved
@@ -352,11 +352,7 @@
                         }
                         UserActivityLogger.logAction("encourageLoginDialog", data);
                     }
-<<<<<<< HEAD
-                    bodyLoader.setSource("LinkAccountBody.qml", { "loginDialog": loginDialog, "root": root, "bodyLoader": bodyLoader, "linkSteam": signUpBody.linkSteam });
-=======
                     bodyLoader.setSource("LinkAccountBody.qml", { "loginDialog": loginDialog, "root": root, "bodyLoader": bodyLoader, "linkSteam": false });
->>>>>>> faeb5b36
                 }
             }
             HifiControlsUit.Button {
@@ -415,8 +411,6 @@
                     lineHeight: 1
                     lineHeightMode: Text.ProportionalHeight
 
-<<<<<<< HEAD
-=======
                     onLinkActivated: loginDialog.openUrl(link);
 
                     Component.onCompleted: {
@@ -436,7 +430,6 @@
         }
     }
 
->>>>>>> faeb5b36
     Component.onCompleted: {
         //but rise Tablet's one instead for Tablet interface
         root.keyboardEnabled = HMD.active;
