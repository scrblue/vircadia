import QtQuick 2.5
import QtQuick.Controls 1.4
import QtQuick.Controls.Styles 1.4
import QtQuick.Layouts 1.3
import Qt.labs.settings 1.0
import "../../styles-uit"
import "../../controls-uit" as HifiControlsUit
import "../../controls" as HifiControls
import ".."

Item {
    id: modesbar
    y:5

    function relocateAndResize(newWindowWidth, newWindowHeight) {
        width = 300;
        height = 300;
<<<<<<< HEAD
        x=newWindowWidth - 565;
=======
        x = newWindowWidth - 565;
>>>>>>> ccb5e1e0
    }

    function onWindowGeometryChanged(rect) {
        relocateAndResize(rect.width, rect.height);
    }

    Component.onCompleted: {
        relocateAndResize(parent.width, parent.height);
        Window.geometryChanged.connect(onWindowGeometryChanged); // In devices with bars appearing at startup we should listen for this
    }

    Component.onDestruction: {
        Window.geometryChanged.disconnect(onWindowGeometryChanged);
    }
    
    function addButton(properties) {
        var component = Qt.createComponent("button.qml");
        console.log("load button");
        if (component.status == Component.Ready) {
            console.log("load button 2");
            var button = component.createObject(modesbar);
            // copy all properites to button
            var keys = Object.keys(properties).forEach(function (key) {
                button[key] = properties[key];
            });
            return button;
        } else if( component.status == Component.Error) {
            console.log("Load button errors " + component.errorString());
        }
    }

    function removeButton(name) {
    }

    function urlHelper(src) {
        if (src.match(/\bhttp/)) {
            return src;
        } else {
            return "../../../" + src;
        }
    }

    function fromScript(message) {
        switch (message.type) {
            case "switch":
                    // message.params.to
                    // still not needed 
                break;
            default:
                break;
        }
    }

}<|MERGE_RESOLUTION|>--- conflicted
+++ resolved
@@ -15,11 +15,7 @@
     function relocateAndResize(newWindowWidth, newWindowHeight) {
         width = 300;
         height = 300;
-<<<<<<< HEAD
-        x=newWindowWidth - 565;
-=======
         x = newWindowWidth - 565;
->>>>>>> ccb5e1e0
     }
 
     function onWindowGeometryChanged(rect) {
