--- conflicted
+++ resolved
@@ -21,10 +21,7 @@
 
     property var muted: AudioScriptingInterface.muted;
     readonly property var level: AudioScriptingInterface.inputLevel;
-<<<<<<< HEAD
     readonly property var clipping: AudioScriptingInterface.clipping;
-=======
->>>>>>> eba1f271
     property var pushToTalk: AudioScriptingInterface.pushToTalk;
     property var pushingToTalk: AudioScriptingInterface.pushingToTalk;
 
@@ -43,13 +40,9 @@
         AudioScriptingInterface.pushToTalkChanged.connect(function() {
             pushToTalk = AudioScriptingInterface.pushToTalk;
         });
-<<<<<<< HEAD
-=======
         AudioScriptingInterface.pushingToTalkChanged.connect(function() {
             pushingToTalk = AudioScriptingInterface.pushingToTalk;
         });
-
->>>>>>> eba1f271
     }
 
     property bool standalone: false;
@@ -96,11 +89,7 @@
             if (pushToTalk) {
                 return;
             }
-<<<<<<< HEAD
             AudioScriptingInterface.muted = !muted;
-=======
-            muted = !muted;
->>>>>>> eba1f271
             Tablet.playSound(TabletEnums.ButtonClick);
         }
         drag.target: dragTarget;
@@ -123,11 +112,7 @@
         readonly property string red: colors.mutedColor;
         readonly property string fill: "#55000000";
         readonly property string border: standalone ? "#80FFFFFF" : "#55FFFFFF";
-<<<<<<< HEAD
-        readonly property string icon: micBar.muted ? muted : unmuted;
-=======
         readonly property string icon: muted ? colors.mutedColor : unmutedColor;
->>>>>>> eba1f271
     }
 
     Item {
@@ -151,12 +136,8 @@
                 readonly property string gatedIcon: "../../../icons/tablet-icons/mic-gate-i.svg";
 
                 id: image;
-<<<<<<< HEAD
                 source: (pushToTalk && !pushingToTalk) ? pushToTalkIcon : muted ? mutedIcon :
                     clipping ? clippingIcon : gated ? gatedIcon : unmutedIcon;
-=======
-                source: (pushToTalk && !pushingToTalk) ? pushToTalkIcon : muted ? mutedIcon : unmutedIcon;
->>>>>>> eba1f271
 
                 width: 30;
                 height: 30;
@@ -179,10 +160,6 @@
     Item {
         id: status;
 
-<<<<<<< HEAD
-
-=======
->>>>>>> eba1f271
         visible: (pushToTalk && !pushingToTalk) || muted;
 
         anchors {
