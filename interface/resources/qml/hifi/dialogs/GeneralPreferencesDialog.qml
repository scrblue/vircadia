--- conflicted
+++ resolved
@@ -17,11 +17,7 @@
     id: root
     objectName: "GeneralPreferencesDialog"
     title: "General Settings"
-<<<<<<< HEAD
-    showCategories: ["UI", "Snapshots", "Scripts", "Privacy", "Octree", "HMD", "Game Controller", "Sixense Controllers", "Perception Neuron", "Kinect"]
-=======
-    showCategories: ["UI", "Snapshots", "Scripts", "Privacy", "Octree", "HMD", "Sixense Controllers", "Perception Neuron", "Kinect", "Leap Motion"]
->>>>>>> f6fe3f91
+    showCategories: ["UI", "Snapshots", "Scripts", "Privacy", "Octree", "HMD", "Game Controller", "Sixense Controllers", "Perception Neuron", "Kinect", "Leap Motion"]
     property var settings: Settings {
         category: root.objectName
         property alias x: root.x
