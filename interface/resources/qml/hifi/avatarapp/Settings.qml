--- conflicted
+++ resolved
@@ -318,13 +318,6 @@
                     ListElement { text: "Disable Recentering"; color: "Red" }
                 }
                 width: 200
-<<<<<<< HEAD
-                onCurrentIndexChanged: {
-                    console.debug(cbItems.get(currentIndex).text + ", " + cbItems.get(currentIndex).color)
-                    console.debug("line 2")
-                }
-=======
->>>>>>> eb3db9a5
             }
         }
 
