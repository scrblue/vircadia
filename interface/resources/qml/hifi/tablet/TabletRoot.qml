--- conflicted
+++ resolved
@@ -26,11 +26,7 @@
     Component { id: messageBoxBuilder; TabletMessageBox { } }
     function messageBox(properties) {
         openMessage  = messageBoxBuilder.createObject(tabletRoot, properties);
-<<<<<<< HEAD
-        return openModal;
-=======
         return openMessage;
->>>>>>> 08e2e421
     }
 
     function customInputDialog(properties) {
