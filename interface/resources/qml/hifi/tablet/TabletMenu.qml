--- conflicted
+++ resolved
@@ -24,12 +24,9 @@
     signal sendToScript(var message);
     TabletMenuStack { id: menuPopperUpper }
     property string subMenu: ""
-<<<<<<< HEAD
     property var eventBridge;
     signal sendToScript(var message);
     TabletMenuStack { id: menuPopperUpper }
-=======
->>>>>>> 896f9d71
 
     Rectangle {
         id: bgNavBar
