--- conflicted
+++ resolved
@@ -93,11 +93,7 @@
                     walletSetupLightbox.visible = false;
                 } else if (msg.method === 'walletSetup_finished') {
                     root.activeView = "initialize";
-<<<<<<< HEAD
-                    commerce.getWalletAuthenticatedStatus();
-=======
                     commerce.getLoginStatus();
->>>>>>> 3cf0df51
                 } else if (msg.method === 'walletSetup_raiseKeyboard') {
                     root.keyboardRaised = true;
                 } else if (msg.method === 'walletSetup_lowerKeyboard') {
