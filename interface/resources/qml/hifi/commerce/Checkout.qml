//
//  Checkout.qml
//  qml/hifi/commerce
//
//  Checkout
//
//  Created by Zach Fox on 2017-08-07
//  Copyright 2017 High Fidelity, Inc.
//
//  Distributed under the Apache License, Version 2.0.
//  See the accompanying file LICENSE or http://www.apache.org/licenses/LICENSE-2.0.html
//

import Hifi 1.0 as Hifi
import QtQuick 2.5
import QtQuick.Controls 1.4
import "../../styles-uit"
import "../../controls-uit" as HifiControlsUit
import "../../controls" as HifiControls

// references XXX from root context

Rectangle {
    HifiConstants { id: hifi; }

    id: checkoutRoot;
    property string itemId; 
    property string itemHref;
    property int balanceAfterPurchase: commerce.balance() - parseInt(itemPriceText.text, 10);
    property bool alreadyOwned: checkAlreadyOwned(itemId);
    // Style
    color: hifi.colors.baseGray;
    Hifi.QmlCommerce {
        id: commerce;
        onBuyResult: {
                if (failureMessage.length) {
                    console.log('buy failed', failureMessage);
                    //fixme sendToScript({method: 'checkout_cancelClicked', params: itemId});
                } else {
                    console.log('buy ok');
                    //fixme sendToScript({method: 'checkout_buyClicked', success: , itemId: itemId, itemHref: itemHref});
                }
        }
        // FIXME: remove these two after testing
        onBalanceResult: console.log('balance', balance, failureMessage);
        onInventoryResult: console.log('inventory', inventory, failureMessage);
    }

    //
    // TITLE BAR START
    //
    Item {
        id: titleBarContainer;
        // Size
        width: checkoutRoot.width;
        height: 50;
        // Anchors
        anchors.left: parent.left;
        anchors.top: parent.top;

        // Title Bar text
        RalewaySemiBold {
            id: titleBarText;
            text: "Checkout";
            // Text size
            size: hifi.fontSizes.overlayTitle;
            // Anchors
            anchors.fill: parent;
            anchors.leftMargin: 16;
            // Style
            color: hifi.colors.lightGrayText;
            // Alignment
            horizontalAlignment: Text.AlignHLeft;
            verticalAlignment: Text.AlignVCenter;
        }

        // Separator
        HifiControlsUit.Separator {
            anchors.left: parent.left;
            anchors.right: parent.right;
            anchors.bottom: parent.bottom;
        }
    }
    //
    // TITLE BAR END
    //
    
    //
    // ITEM DESCRIPTION START
    //
    Item {
        id: itemDescriptionContainer;
        // Size
        width: checkoutRoot.width;
        height: childrenRect.height + 20;
        // Anchors
        anchors.left: parent.left;
        anchors.top: titleBarContainer.bottom;

        // Item Name text
        Item {
            id: itemNameContainer; 
            // Anchors
            anchors.top: parent.top;
            anchors.topMargin: 4;
            anchors.left: parent.left;
            anchors.leftMargin: 16;
            anchors.right: parent.right;
            anchors.rightMargin: 16;
            height: childrenRect.height;

            RalewaySemiBold {
                id: itemNameTextLabel;
                text: "Item Name:";
                // Anchors
                anchors.top: parent.top;
                anchors.left: parent.left;
                width: paintedWidth;
                // Text size
                size: 16;
                // Style
                color: hifi.colors.lightGrayText;
                // Alignment
                horizontalAlignment: Text.AlignHLeft;
                verticalAlignment: Text.AlignVCenter;
            }
            RalewayRegular {
                id: itemNameText;
                // Text size
                size: itemNameTextLabel.size;
                // Anchors
                anchors.top: parent.top;
                anchors.left: itemNameTextLabel.right;
                anchors.leftMargin: 16;
                width: paintedWidth;
                // Style
                color: hifi.colors.lightGrayText;
                // Alignment
                horizontalAlignment: Text.AlignHLeft;
                verticalAlignment: Text.AlignVCenter;
            }
        }
    
        
        // Item Author text
        Item {
            id: itemAuthorContainer; 
            // Anchors
            anchors.top: itemNameContainer.bottom;
            anchors.topMargin: 4;
            anchors.left: parent.left;
            anchors.leftMargin: 16;
            anchors.right: parent.right;
            anchors.rightMargin: 16;
            height: childrenRect.height;

            RalewaySemiBold {
                id: itemAuthorTextLabel;
                text: "Item Author:";
                // Anchors
                anchors.top: parent.top;
                anchors.left: parent.left;
                width: paintedWidth;
                // Text size
                size: 16;
                // Style
                color: hifi.colors.lightGrayText;
                // Alignment
                horizontalAlignment: Text.AlignHLeft;
                verticalAlignment: Text.AlignVCenter;
            }
            RalewayRegular {
                id: itemAuthorText;
                // Text size
                size: itemAuthorTextLabel.size;
                // Anchors
                anchors.top: parent.top;
                anchors.left: itemAuthorTextLabel.right;
                anchors.leftMargin: 16;
                width: paintedWidth;
                // Style
                color: hifi.colors.lightGrayText;
                // Alignment
                horizontalAlignment: Text.AlignHLeft;
                verticalAlignment: Text.AlignVCenter;
            }
        }
        
        // HFC Balance text
        Item {
            id: hfcBalanceContainer; 
            // Anchors
            anchors.top: itemAuthorContainer.bottom;
            anchors.topMargin: 16;
            anchors.left: parent.left;
            anchors.leftMargin: 16;
            anchors.right: parent.right;
            anchors.rightMargin: 16;
            height: childrenRect.height;

            RalewaySemiBold {
                id: hfcBalanceTextLabel;
                text: "HFC Balance:";
                // Anchors
                anchors.top: parent.top;
                anchors.left: parent.left;
                width: paintedWidth;
                // Text size
                size: 20;
                // Style
                color: hifi.colors.lightGrayText;
                // Alignment
                horizontalAlignment: Text.AlignHLeft;
                verticalAlignment: Text.AlignVCenter;
            }
            RalewayRegular {
                id: hfcBalanceText;
                text: commerce.balance();
                // Text size
                size: hfcBalanceTextLabel.size;
                // Anchors
                anchors.top: parent.top;
                anchors.left: hfcBalanceTextLabel.right;
                anchors.leftMargin: 16;
                width: paintedWidth;
                // Style
                color: hifi.colors.lightGrayText;
                // Alignment
                horizontalAlignment: Text.AlignHLeft;
                verticalAlignment: Text.AlignVCenter;
            }
        }
        
        // Item Price text
        Item {
            id: itemPriceContainer; 
            // Anchors
            anchors.top: hfcBalanceContainer.bottom;
            anchors.topMargin: 4;
            anchors.left: parent.left;
            anchors.leftMargin: 16;
            anchors.right: parent.right;
            anchors.rightMargin: 16;
            height: childrenRect.height;

            RalewaySemiBold {
                id: itemPriceTextLabel;
                text: "Item Price:";
                // Anchors
                anchors.top: parent.top;
                anchors.left: parent.left;
                width: paintedWidth;
                // Text size
                size: 20;
                // Style
                color: hifi.colors.lightGrayText;
                // Alignment
                horizontalAlignment: Text.AlignHLeft;
                verticalAlignment: Text.AlignVCenter;
            }
            RalewayRegular {
                id: itemPriceText;
                // Text size
                size: itemPriceTextLabel.size;
                // Anchors
                anchors.top: parent.top;
                anchors.left: itemPriceTextLabel.right;
                anchors.leftMargin: 16;
                width: paintedWidth;
                // Style
                color: hifi.colors.lightGrayText;
                // Alignment
                horizontalAlignment: Text.AlignHLeft;
                verticalAlignment: Text.AlignVCenter;
            }
        }
        
        // HFC "Balance After Purchase" text
        Item {
            id: hfcBalanceAfterPurchaseContainer; 
            // Anchors
            anchors.top: itemPriceContainer.bottom;
            anchors.topMargin: 4;
            anchors.left: parent.left;
            anchors.leftMargin: 16;
            anchors.right: parent.right;
            anchors.rightMargin: 16;
            height: childrenRect.height;

            RalewaySemiBold {
                id: hfcBalanceAfterPurchaseTextLabel;
                text: "HFC Balance After Purchase:";
                // Anchors
                anchors.top: parent.top;
                anchors.left: parent.left;
                width: paintedWidth;
                // Text size
                size: 20;
                // Style
                color: hifi.colors.lightGrayText;
                // Alignment
                horizontalAlignment: Text.AlignHLeft;
                verticalAlignment: Text.AlignVCenter;
            }
            RalewayRegular {
                id: hfcBalanceAfterPurchaseText;
                text: balanceAfterPurchase;
                // Text size
                size: hfcBalanceAfterPurchaseTextLabel.size;
                // Anchors
                anchors.top: parent.top;
                anchors.left: hfcBalanceAfterPurchaseTextLabel.right;
                anchors.leftMargin: 16;
                width: paintedWidth;
                // Style
                color: (balanceAfterPurchase >= 0) ? hifi.colors.lightGrayText : hifi.colors.redHighlight;
                // Alignment
                horizontalAlignment: Text.AlignHLeft;
                verticalAlignment: Text.AlignVCenter;
            }
        }
    }
    //
    // ITEM DESCRIPTION END
    //

    
    //
    // ACTION BUTTONS START
    //
    Item {
        id: actionButtonsContainer;
        // Size
        width: checkoutRoot.width;
        height: 40;
        // Anchors
        anchors.left: parent.left;
        anchors.bottom: parent.bottom;
        anchors.bottomMargin: 8;

        // "Cancel" button
        HifiControlsUit.Button {
            id: cancelButton;
            color: hifi.buttons.black;
            colorScheme: hifi.colorSchemes.dark;
            anchors.top: parent.top;
            anchors.topMargin: 3;
            anchors.bottom: parent.bottom;
            anchors.bottomMargin: 3;
            anchors.left: parent.left;
            anchors.leftMargin: 20;
            width: parent.width/2 - anchors.leftMargin*2;
            text: "Cancel"
            onClicked: {
                sendToScript({method: 'checkout_cancelClicked', params: itemId}); //fixme
            }
        }

        // "Buy" button
        HifiControlsUit.Button {
            property bool buyFailed: false; // fixme
            id: buyButton;
            enabled: balanceAfterPurchase >= 0 && !alreadyOwned;
            color: hifi.buttons.black;
            colorScheme: hifi.colorSchemes.dark;
            anchors.top: parent.top;
            anchors.topMargin: 3;
            anchors.bottom: parent.bottom;
            anchors.bottomMargin: 3;
            anchors.right: parent.right;
            anchors.rightMargin: 20;
            width: parent.width/2 - anchors.rightMargin*2;
            text: alreadyOwned ? "Already Owned" : "Buy";
            onClicked: {
<<<<<<< HEAD
                // fixme do spinner thing
                commerce.buy(itemId, parseInt(itemPriceText.text));
=======
                if (buyFailed) {
                    sendToScript({method: 'checkout_cancelClicked', params: itemId});
                } else {
                    var success = commerce.buy(itemId, parseInt(itemPriceText.text));
                    sendToScript({method: 'checkout_buyClicked', success: success, itemId: itemId, itemHref: itemHref});
                    if (success) {
                        if (urlHandler.canHandleUrl(itemHref)) {
                            urlHandler.handleUrl(itemHref);
                        }
                    }
                }
>>>>>>> 46a33dd0
            }
        }
    }
    //
    // ACTION BUTTONS END
    //

    //
    // FUNCTION DEFINITIONS START
    //

    function checkAlreadyOwned(idToCheck) {
        var inventory = commerce.inventory();
        if (inventory.indexOf(idToCheck) !== -1) {
            return true;
        } else {
            return false;
        }
    }

    //
    // Function Name: fromScript()
    //
    // Relevant Variables:
    // None
    //
    // Arguments:
    // message: The message sent from the JavaScript, in this case the Marketplaces JavaScript.
    //     Messages are in format "{method, params}", like json-rpc.
    //
    // Description:
    // Called when a message is received from a script.
    //
    function fromScript(message) {
        switch (message.method) {
            case 'updateCheckoutQML':
                itemId = message.params.itemId;
                itemNameText.text = message.params.itemName;
                itemAuthorText.text = message.params.itemAuthor;
                itemPriceText.text = message.params.itemPrice;
                itemHref = message.params.itemHref;
                buyButton.buyFailed = false;
            break;
            case 'buyFailed':
                buyButton.text = "Buy Failed";
                buyButton.buyFailed = true;
            break;
            default:
                console.log('Unrecognized message from marketplaces.js:', JSON.stringify(message));
        }
    }
    signal sendToScript(var message);

    //
    // FUNCTION DEFINITIONS END
    //
}<|MERGE_RESOLUTION|>--- conflicted
+++ resolved
@@ -33,6 +33,20 @@
     Hifi.QmlCommerce {
         id: commerce;
         onBuyResult: {
+        /*
+                if (buyFailed) {
+                    sendToScript({method: 'checkout_cancelClicked', params: itemId});
+                } else {
+                    var success = commerce.buy(itemId, parseInt(itemPriceText.text));
+                    sendToScript({method: 'checkout_buyClicked', success: success, itemId: itemId, itemHref: itemHref});
+                    if (success) {
+                        if (urlHandler.canHandleUrl(itemHref)) {
+                            urlHandler.handleUrl(itemHref);
+                        }
+                    }
+                }
+    */
+
                 if (failureMessage.length) {
                     console.log('buy failed', failureMessage);
                     //fixme sendToScript({method: 'checkout_cancelClicked', params: itemId});
@@ -372,22 +386,7 @@
             width: parent.width/2 - anchors.rightMargin*2;
             text: alreadyOwned ? "Already Owned" : "Buy";
             onClicked: {
-<<<<<<< HEAD
-                // fixme do spinner thing
                 commerce.buy(itemId, parseInt(itemPriceText.text));
-=======
-                if (buyFailed) {
-                    sendToScript({method: 'checkout_cancelClicked', params: itemId});
-                } else {
-                    var success = commerce.buy(itemId, parseInt(itemPriceText.text));
-                    sendToScript({method: 'checkout_buyClicked', success: success, itemId: itemId, itemHref: itemHref});
-                    if (success) {
-                        if (urlHandler.canHandleUrl(itemHref)) {
-                            urlHandler.handleUrl(itemHref);
-                        }
-                    }
-                }
->>>>>>> 46a33dd0
             }
         }
     }
