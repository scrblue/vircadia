--- conflicted
+++ resolved
@@ -17,11 +17,6 @@
 
     property alias desktopObject: avatarPackager.desktopObject
 
-<<<<<<< HEAD
-=======
-    id: windowContent
-
->>>>>>> c95da0a5
     MouseArea {
         anchors.fill: parent
 
