--- conflicted
+++ resolved
@@ -54,10 +54,7 @@
     Image {
         z: -10
         id: loginDialogBackground
-<<<<<<< HEAD
-=======
         fillMode: Image.PreserveAspectCrop
->>>>>>> 90c7423d
         source: "LoginDialog/images/background.png"
         anchors.fill: parent
     }
