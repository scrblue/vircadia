//
//  LoginDialog.qml
//
//  Created by Wayne Chen
//  Copyright 2018 High Fidelity, Inc.
//
//  Distributed under the Apache License, Version 2.0.
//  See the accompanying file LICENSE or http://www.apache.org/licenses/LICENSE-2.0.html
//

import Hifi 1.0
import QtQuick 2.4

<<<<<<< HEAD
import controlsUit 1.0 as HifiControlsUit
import stylesUit 1.0 as HifiStylesUit
import "windows" as Windows
=======
import "controls-uit"
import "styles-uit"
import "windows"
>>>>>>> daa13b37

import "LoginDialog"

Windows.ModalWindow {
    id: root
    HifiStylesUit.HifiConstants { id: hifi }
    objectName: "LoginDialog"
    implicitWidth: 520
    implicitHeight: 320
    destroyOnCloseButton: true
    destroyOnHidden: true
    visible: true
    frame: Item {}

    anchors.fill: parent

    readonly property bool isTablet: false

    property string iconText: ""
    property int iconSize: 50

    property string title: ""
    property int titleWidth: 0

    function tryDestroy() {
        root.destroy()
    }

    LoginDialog {
        id: loginDialog

        Loader {
            id: bodyLoader
        }
    }

    Keys.onPressed: {
        if (!visible) {
            return
        }

        if (event.modifiers === Qt.ControlModifier)
            switch (event.key) {
            case Qt.Key_A:
                event.accepted = true
                detailedText.selectAll()
                break
            case Qt.Key_C:
                event.accepted = true
                detailedText.copy()
                break
            case Qt.Key_Period:
                if (Qt.platform.os === "osx") {
                    event.accepted = true
                    content.reject()
                }
                break
        } else switch (event.key) {
            case Qt.Key_Escape:
            case Qt.Key_Back:
                event.accepted = true
                destroy()
                break

            case Qt.Key_Enter:
            case Qt.Key_Return:
                event.accepted = true
                break
        }
    }

    Component.onCompleted: {
        bodyLoader.setSource("LoginDialog/LinkAccountBody.qml", { "loginDialog": loginDialog, "root": root, "bodyLoader": bodyLoader });
    }

}<|MERGE_RESOLUTION|>--- conflicted
+++ resolved
@@ -11,15 +11,9 @@
 import Hifi 1.0
 import QtQuick 2.4
 
-<<<<<<< HEAD
-import controlsUit 1.0 as HifiControlsUit
-import stylesUit 1.0 as HifiStylesUit
+import "qrc:///qml//controls-uit" as HifiControlsUit
+import "qrc:///qml//styles-uit" as HifiStylesUit
 import "windows" as Windows
-=======
-import "controls-uit"
-import "styles-uit"
-import "windows"
->>>>>>> daa13b37
 
 import "LoginDialog"
 
