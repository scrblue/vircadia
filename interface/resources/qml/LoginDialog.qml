//
//  LoginDialog.qml
//
//  Created by Wayne Chen
//  Copyright 2018 High Fidelity, Inc.
//
//  Distributed under the Apache License, Version 2.0.
//  See the accompanying file LICENSE or http://www.apache.org/licenses/LICENSE-2.0.html
//

import Hifi 1.0
import QtQuick 2.4

<<<<<<< HEAD
import "controls-uit" as HifiControlsUit
import "styles-uit" as HifiStylesUit
import "windows" as Windows
=======
import controlsUit 1.0
import stylesUit 1.0
import "windows"
>>>>>>> e125107a

import "LoginDialog"

Windows.ModalWindow {
    id: root
    HifiStylesUit.HifiConstants { id: hifi }
    objectName: "LoginDialog"
    implicitWidth: 520
    implicitHeight: 320
    destroyOnCloseButton: true
    destroyOnHidden: true
    visible: true
    frame: Item {}

    anchors.fill: parent

    readonly property bool isTablet: false

    property string iconText: ""
    property int iconSize: 50

    property string title: ""
    property int titleWidth: 0

    function tryDestroy() {
        root.destroy()
    }

    LoginDialog {
        id: loginDialog

        Loader {
            id: bodyLoader
        }
    }

    Keys.onPressed: {
        if (!visible) {
            return
        }

        if (event.modifiers === Qt.ControlModifier)
            switch (event.key) {
            case Qt.Key_A:
                event.accepted = true
                detailedText.selectAll()
                break
            case Qt.Key_C:
                event.accepted = true
                detailedText.copy()
                break
            case Qt.Key_Period:
                if (Qt.platform.os === "osx") {
                    event.accepted = true
                    content.reject()
                }
                break
        } else switch (event.key) {
            case Qt.Key_Escape:
            case Qt.Key_Back:
                event.accepted = true
                destroy()
                break

            case Qt.Key_Enter:
            case Qt.Key_Return:
                event.accepted = true
                break
        }
    }

    Component.onCompleted: {
        bodyLoader.setSource("LoginDialog/LinkAccountBody.qml", { "loginDialog": loginDialog, "root": root });
    }

}<|MERGE_RESOLUTION|>--- conflicted
+++ resolved
@@ -11,15 +11,9 @@
 import Hifi 1.0
 import QtQuick 2.4
 
-<<<<<<< HEAD
-import "controls-uit" as HifiControlsUit
-import "styles-uit" as HifiStylesUit
+import controlsUit 1.0 as HifiControlsUit
+import stylesUit 1.0 as HifiStylesUit
 import "windows" as Windows
-=======
-import controlsUit 1.0
-import stylesUit 1.0
-import "windows"
->>>>>>> e125107a
 
 import "LoginDialog"
 
