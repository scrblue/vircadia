set(TARGET_NAME interface)
project(${TARGET_NAME})

# set a default root dir for each of our optional externals if it was not passed
set(OPTIONAL_EXTERNALS "Faceplus" "Faceshift" "LibOVR" "PrioVR" "Sixense" "Visage" "LeapMotion" "RtMidi" "Qxmpp")
foreach(EXTERNAL ${OPTIONAL_EXTERNALS})
  string(TOUPPER ${EXTERNAL} ${EXTERNAL}_UPPERCASE)
  if (NOT ${${EXTERNAL}_UPPERCASE}_ROOT_DIR)
    string(TOLOWER ${EXTERNAL} ${EXTERNAL}_LOWERCASE)
    set(${${EXTERNAL}_UPPERCASE}_ROOT_DIR "${CMAKE_CURRENT_SOURCE_DIR}/external/${${EXTERNAL}_LOWERCASE}")
  endif ()
endforeach()

find_package(Qt5LinguistTools REQUIRED)
find_package(Qt5LinguistToolsMacros)

if (DEFINED ENV{JOB_ID})
  set(BUILD_SEQ $ENV{JOB_ID})
else ()
  set(BUILD_SEQ "dev")
endif ()

if (APPLE)
  set(GL_HEADERS "#include <GLUT/glut.h>\n#include <OpenGL/glext.h>")
elseif (UNIX)
  # include the right GL headers for UNIX
  set(GL_HEADERS "#include <GL/gl.h>\n#include <GL/glut.h>\n#include <GL/glext.h>")
elseif (WIN32)
    add_definitions(-D_USE_MATH_DEFINES) # apparently needed to get M_PI and other defines from cmath/math.h
    add_definitions(-DWINDOWS_LEAN_AND_MEAN) # needed to make sure windows doesn't go to crazy with its defines

    set(GL_HEADERS "#include <windowshacks.h>\n#include <GL/glew.h>\n#include <GL/glut.h>")
endif ()

# set up the external glm library
include_glm()

# create the InterfaceConfig.h file based on GL_HEADERS above
configure_file(InterfaceConfig.h.in "${PROJECT_BINARY_DIR}/includes/InterfaceConfig.h")
configure_file(InterfaceVersion.h.in "${PROJECT_BINARY_DIR}/includes/InterfaceVersion.h")

# grab the implementation and header files from src dirs
file(GLOB INTERFACE_SRCS src/*.cpp src/*.h)
foreach(SUBDIR avatar devices renderer ui starfield location scripting voxels particles models)
  file(GLOB_RECURSE SUBDIR_SRCS src/${SUBDIR}/*.cpp src/${SUBDIR}/*.h)
  set(INTERFACE_SRCS ${INTERFACE_SRCS} "${SUBDIR_SRCS}")
endforeach(SUBDIR)

<<<<<<< HEAD
# Add SpeechRecognizer if on OS X, otherwise remove
if (APPLE)
    file(GLOB INTERFACE_OBJCPP_SRCS "src/SpeechRecognizer.mm")
    set(INTERFACE_SRCS ${INTERFACE_SRCS} ${INTERFACE_OBJCPP_SRCS})
else ()
    get_filename_component(SPEECHRECOGNIZER_H "src/SpeechRecognizer.h" ABSOLUTE)
    list(REMOVE_ITEM INTERFACE_SRCS ${SPEECHRECOGNIZER_H})
endif ()

find_package(Qt5 COMPONENTS Core Gui Multimedia Network OpenGL Script Svg WebKit WebKitWidgets Xml UiTools)
=======
find_package(Qt5 COMPONENTS Gui Multimedia Network OpenGL Script Svg WebKitWidgets)
>>>>>>> 8de49c9a

# grab the ui files in resources/ui
file (GLOB_RECURSE QT_UI_FILES ui/*.ui)
# have qt5 wrap them and generate the appropriate header files
qt5_wrap_ui(QT_UI_HEADERS "${QT_UI_FILES}")

# add them to the interface source files
set(INTERFACE_SRCS ${INTERFACE_SRCS} "${QT_UI_HEADERS}" "${QT_RESOURCES}")

# translation disabled until we strip out the line numbers
# set(QM ${TARGET_NAME}_en.qm)
# set(TS ${TARGET_NAME}_en.ts)
# qt5_create_translation_custom(${QM} ${INTERFACE_SRCS} ${QT_UI_FILES} ${TS})

if (APPLE)
  # configure CMake to use a custom Info.plist
  SET_TARGET_PROPERTIES( ${this_target} PROPERTIES MACOSX_BUNDLE_INFO_PLIST MacOSXBundleInfo.plist.in )

  set(MACOSX_BUNDLE_BUNDLE_NAME Interface)
  set(MACOSX_BUNDLE_GUI_IDENTIFIER io.highfidelity.Interface)

  # set how the icon shows up in the Info.plist file
  SET(MACOSX_BUNDLE_ICON_FILE interface.icns)

  # set where in the bundle to put the resources file
  SET_SOURCE_FILES_PROPERTIES(${CMAKE_CURRENT_SOURCE_DIR}/interface.icns PROPERTIES MACOSX_PACKAGE_LOCATION Resources)
  
  # grab the directories in resources and put them in the right spot in Resources
  file(GLOB RESOURCE_SUBDIRS RELATIVE "${CMAKE_CURRENT_SOURCE_DIR}/resources" "${CMAKE_CURRENT_SOURCE_DIR}/resources/*")
  foreach(DIR ${RESOURCE_SUBDIRS})
    if(IS_DIRECTORY "${CMAKE_CURRENT_SOURCE_DIR}/resources/${DIR}")
      FILE(GLOB DIR_CONTENTS "resources/${DIR}/*")
      SET_SOURCE_FILES_PROPERTIES(${DIR_CONTENTS} PROPERTIES MACOSX_PACKAGE_LOCATION "Resources/${DIR}")

      SET(INTERFACE_SRCS ${INTERFACE_SRCS} "${DIR_CONTENTS}")
    endif()
  endforeach()

  SET(INTERFACE_SRCS ${INTERFACE_SRCS} "${CMAKE_CURRENT_SOURCE_DIR}/interface.icns")
endif()

# create the executable, make it a bundle on OS X
add_executable(${TARGET_NAME} MACOSX_BUNDLE ${INTERFACE_SRCS} ${QM})

# link required hifi libraries
link_hifi_libraries(shared octree voxels fbx metavoxels networking particles models avatars audio animation script-engine)

# find any optional and required libraries
find_package(ZLIB REQUIRED)
find_package(OpenSSL REQUIRED)

# perform standard include and linking for found externals
foreach(EXTERNAL ${OPTIONAL_EXTERNALS})
  
  if (${${EXTERNAL}_UPPERCASE}_REQUIRED)
    find_package(${EXTERNAL} REQUIRED)
  else ()
    find_package(${EXTERNAL})
  endif ()
  
  if (${${EXTERNAL}_UPPERCASE}_FOUND AND NOT DISABLE_${${EXTERNAL}_UPPERCASE})
    add_definitions(-DHAVE_${${EXTERNAL}_UPPERCASE})
    
    # include the library directories (ignoring warnings)
    include_directories(SYSTEM ${${${EXTERNAL}_UPPERCASE}_INCLUDE_DIRS})
    
    # perform the system include hack for OS X to ignore warnings
    if (APPLE)
      foreach(EXTERNAL_INCLUDE_DIR  ${${${EXTERNAL}_UPPERCASE}_INCLUDE_DIRS})
        SET(CMAKE_CXX_FLAGS "${CMAKE_CXX_FLAGS} -isystem ${EXTERNAL_INCLUDE_DIR}")
      endforeach()
    endif ()
    
    target_link_libraries(${TARGET_NAME} ${${${EXTERNAL}_UPPERCASE}_LIBRARIES})
    
  endif ()
endforeach()

# special APPLE modifications for Visage library
if (VISAGE_FOUND AND NOT DISABLE_VISAGE AND APPLE)
  add_definitions(-DMAC_OS_X)
  SET(CMAKE_CXX_FLAGS "${CMAKE_CXX_FLAGS} -Wno-comment")
  find_library(AVFoundation AVFoundation)
  find_library(CoreMedia CoreMedia)
  find_library(NEW_STD_LIBRARY libc++.dylib /usr/lib/)
  target_link_libraries(${TARGET_NAME} ${AVFoundation} ${CoreMedia} ${NEW_STD_LIBRARY})
endif ()

# special OS X modifications for RtMidi library
if (RTMIDI_FOUND AND NOT DISABLE_RTMIDI AND APPLE)  
  find_library(CoreMIDI CoreMIDI)
  add_definitions(-D__MACOSX_CORE__)
  target_link_libraries(${TARGET_NAME} ${CoreMIDI})
endif ()

if (QXMPP_FOUND AND NOT DISABLE_QXMPP AND WIN32)
  # assume we're linking a static Qt on windows
  add_definitions(-DQXMPP_STATIC) 
endif ()

# include headers for interface and InterfaceConfig.
include_directories("${PROJECT_SOURCE_DIR}/src" "${PROJECT_BINARY_DIR}/includes")
include_directories("${OPENSSL_INCLUDE_DIR}")

target_link_libraries(
  ${TARGET_NAME} ${ZLIB_LIBRARIES} ${OPENSSL_LIBRARIES}
  Qt5::Gui Qt5::Network Qt5::Multimedia Qt5::OpenGL Qt5::Script Qt5::Svg Qt5::WebKitWidgets
)

# assume we are using a Qt build without bearer management
add_definitions(-DQT_NO_BEARERMANAGEMENT)

if (APPLE)
    # link in required OS X frameworks and include the right GL headers
    find_library(CoreAudio CoreAudio)
    find_library(CoreFoundation CoreFoundation)
    find_library(GLUT GLUT)
    find_library(OpenGL OpenGL)

    target_link_libraries(${TARGET_NAME} ${CoreAudio} ${CoreFoundation} ${GLUT} ${OpenGL})
    
    # install command for OS X bundle
    INSTALL(TARGETS ${TARGET_NAME}
        BUNDLE DESTINATION "${CMAKE_CURRENT_BINARY_DIR}/install" COMPONENT Runtime
        RUNTIME DESTINATION "${CMAKE_CURRENT_BINARY_DIR}/install" COMPONENT Runtime
    )
else (APPLE)
  # copy the resources files beside the executable
  add_custom_command(TARGET ${TARGET_NAME} POST_BUILD
    COMMAND "${CMAKE_COMMAND}" -E copy_directory
    "${PROJECT_SOURCE_DIR}/resources"
    $<TARGET_FILE_DIR:${TARGET_NAME}>/resources
  )
    
  find_package(OpenGL REQUIRED)
  find_package(GLUT REQUIRED)
  
  include_directories(SYSTEM "${GLUT_INCLUDE_DIRS}")
  
  if (${OPENGL_INCLUDE_DIR})
    include_directories(SYSTEM "${OPENGL_INCLUDE_DIR}")
  endif ()
  
  target_link_libraries(${TARGET_NAME} "${OPENGL_LIBRARY}" "${GLUT_LIBRARIES}")
  
  # link target to external libraries
  if (WIN32)
    find_package(GLEW REQUIRED)
    include_directories(${GLEW_INCLUDE_DIRS})
    
    # we're using static GLEW, so define GLEW_STATIC
    add_definitions(-DGLEW_STATIC)
    
    target_link_libraries(${TARGET_NAME} "${GLEW_LIBRARIES}" wsock32.lib opengl32.lib)
  endif()
endif (APPLE)

# link any dependencies bubbled up from our linked dependencies
link_shared_dependencies()<|MERGE_RESOLUTION|>--- conflicted
+++ resolved
@@ -46,7 +46,6 @@
   set(INTERFACE_SRCS ${INTERFACE_SRCS} "${SUBDIR_SRCS}")
 endforeach(SUBDIR)
 
-<<<<<<< HEAD
 # Add SpeechRecognizer if on OS X, otherwise remove
 if (APPLE)
     file(GLOB INTERFACE_OBJCPP_SRCS "src/SpeechRecognizer.mm")
@@ -56,10 +55,7 @@
     list(REMOVE_ITEM INTERFACE_SRCS ${SPEECHRECOGNIZER_H})
 endif ()
 
-find_package(Qt5 COMPONENTS Core Gui Multimedia Network OpenGL Script Svg WebKit WebKitWidgets Xml UiTools)
-=======
 find_package(Qt5 COMPONENTS Gui Multimedia Network OpenGL Script Svg WebKitWidgets)
->>>>>>> 8de49c9a
 
 # grab the ui files in resources/ui
 file (GLOB_RECURSE QT_UI_FILES ui/*.ui)
