set(TARGET_NAME interface)
project(${TARGET_NAME})

file(GLOB_RECURSE QML_SRC resources/qml/*.qml resources/qml/*.js)
add_custom_target(qmls SOURCES ${QML_SRC})
GroupSources("resources/qml")

function(JOIN VALUES GLUE OUTPUT)
  string (REGEX REPLACE "([^\\]|^);" "\\1${GLUE}" _TMP_STR "${VALUES}")
  string (REGEX REPLACE "[\\](.)" "\\1" _TMP_STR "${_TMP_STR}") #fixes escaping
  set (${OUTPUT} "${_TMP_STR}" PARENT_SCOPE)
endfunction()

set(CUSTOM_INTERFACE_QRC_PATHS "")

find_npm()

if (BUILD_TOOLS AND NPM_EXECUTABLE)
  add_custom_qrc_path(CUSTOM_INTERFACE_QRC_PATHS "${CMAKE_SOURCE_DIR}/tools/jsdoc/out/hifiJSDoc.json" "auto-complete/hifiJSDoc.json")
endif ()

set(RESOURCES_QRC ${CMAKE_CURRENT_BINARY_DIR}/resources.qrc)
set(RESOURCES_RCC ${CMAKE_CURRENT_SOURCE_DIR}/compiledResources/resources.rcc)
generate_qrc(OUTPUT ${RESOURCES_QRC} PATH ${CMAKE_CURRENT_SOURCE_DIR}/resources CUSTOM_PATHS ${CUSTOM_INTERFACE_QRC_PATHS} GLOBS *)

add_custom_command(
    OUTPUT ${RESOURCES_RCC}
    DEPENDS ${RESOURCES_QRC} ${GENERATE_QRC_DEPENDS}
    COMMAND "${QT_DIR}/bin/rcc"
    ARGS ${RESOURCES_QRC} -binary -o ${RESOURCES_RCC}
)

list(APPEND GENERATE_QRC_DEPENDS ${RESOURCES_RCC})
add_custom_target(resources ALL DEPENDS ${GENERATE_QRC_DEPENDS})


# set a default root dir for each of our optional externals if it was not passed
set(OPTIONAL_EXTERNALS "LeapMotion")

setup_memory_debugger()

foreach(EXTERNAL ${OPTIONAL_EXTERNALS})
  string(TOUPPER ${EXTERNAL} ${EXTERNAL}_UPPERCASE)
  if (NOT ${${EXTERNAL}_UPPERCASE}_ROOT_DIR)
    string(TOLOWER ${EXTERNAL} ${EXTERNAL}_LOWERCASE)
    set(${${EXTERNAL}_UPPERCASE}_ROOT_DIR "${CMAKE_CURRENT_SOURCE_DIR}/external/${${EXTERNAL}_LOWERCASE}")
  endif ()
endforeach()

find_package(Qt5LinguistTools REQUIRED)
find_package(Qt5LinguistToolsMacros)

if (WIN32)
  set(CMAKE_CXX_FLAGS_DEBUG  "${CMAKE_CXX_FLAGS_DEBUG} -bigobj")
  add_definitions(-D_USE_MATH_DEFINES) # apparently needed to get M_PI and other defines from cmath/math.h
  add_definitions(-DWINDOWS_LEAN_AND_MEAN) # needed to make sure windows doesn't go to crazy with its defines
endif()

# grab the implementation and header files from src dirs
file(GLOB_RECURSE INTERFACE_SRCS "src/*.cpp" "src/*.h")
GroupSources("src")
list(APPEND INTERFACE_SRCS ${RESOURCES_RCC})

# Add SpeechRecognizer if on Windows or OS X, otherwise remove
if (WIN32)
  # Use .cpp and .h files as is.
elseif (APPLE)
  file(GLOB INTERFACE_OBJCPP_SRCS "src/SpeechRecognizer.mm")
  set(INTERFACE_SRCS ${INTERFACE_SRCS} ${INTERFACE_OBJCPP_SRCS})
  get_filename_component(SPEECHRECOGNIZER_CPP "src/SpeechRecognizer.cpp" ABSOLUTE)
  list(REMOVE_ITEM INTERFACE_SRCS ${SPEECHRECOGNIZER_CPP})
else ()
  get_filename_component(SPEECHRECOGNIZER_H "src/SpeechRecognizer.h" ABSOLUTE)
  list(REMOVE_ITEM INTERFACE_SRCS ${SPEECHRECOGNIZER_H})
  get_filename_component(SPEECHRECOGNIZER_CPP "src/SpeechRecognizer.cpp" ABSOLUTE)
  list(REMOVE_ITEM INTERFACE_SRCS ${SPEECHRECOGNIZER_CPP})
endif ()

find_package(
  Qt5 COMPONENTS
  Gui Widgets Multimedia Network Qml Quick Script Svg
  ${PLATFORM_QT_COMPONENTS}
  WebChannel WebSockets
)

# grab the ui files in resources/ui
file (GLOB_RECURSE QT_UI_FILES ui/*.ui)
source_group("UI Files" FILES ${QT_UI_FILES})
# have qt5 wrap them and generate the appropriate header files
qt5_wrap_ui(QT_UI_HEADERS "${QT_UI_FILES}")

# add them to the interface source files
set(INTERFACE_SRCS ${INTERFACE_SRCS} "${QT_UI_HEADERS}" "${QT_RESOURCES}")

# translation disabled until we strip out the line numbers
# set(QM ${TARGET_NAME}_en.qm)
# set(TS ${TARGET_NAME}_en.ts)
# qt5_create_translation_custom(${QM} ${INTERFACE_SRCS} ${QT_UI_FILES} ${TS})

# setup the android parameters that will help us produce an APK
if (ANDROID)
  set(ANDROID_SDK_ROOT $ENV{ANDROID_HOME})
  set(BUILD_SHARED_LIBS ON)
endif ()

if (APPLE)

  # configure CMake to use a custom Info.plist
  set_target_properties(${this_target} PROPERTIES MACOSX_BUNDLE_INFO_PLIST MacOSXBundleInfo.plist.in)

  if (PRODUCTION_BUILD)
    set(MACOSX_BUNDLE_GUI_IDENTIFIER com.highfidelity.interface)
  else ()
    if (DEV_BUILD)
      set(MACOSX_BUNDLE_GUI_IDENTIFIER com.highfidelity.interface-dev)
    elseif (PR_BUILD)
      set(MACOSX_BUNDLE_GUI_IDENTIFIER com.highfidelity.interface-pr)
    endif ()
  endif ()

  # set how the icon shows up in the Info.plist file
  set(MACOSX_BUNDLE_ICON_FILE "${INTERFACE_ICON_FILENAME}")

  # set where in the bundle to put the resources file
  set_source_files_properties(${CMAKE_CURRENT_SOURCE_DIR}/icon/${INTERFACE_ICON_FILENAME} PROPERTIES MACOSX_PACKAGE_LOCATION Resources)

  set(DISCOVERED_RESOURCES "")

  # use the add_resources_to_os_x_bundle macro to recurse into resources
  add_resources_to_os_x_bundle("${CMAKE_CURRENT_SOURCE_DIR}/resources")

  # append the discovered resources to our list of interface sources
  list(APPEND INTERFACE_SRCS ${DISCOVERED_RESOURCES})
  list(APPEND INTERFACE_SRCS ${CMAKE_CURRENT_SOURCE_DIR}/icon/${INTERFACE_ICON_FILENAME})
endif()


# create the executable, make it a bundle on OS X
if (APPLE)
  add_executable(${TARGET_NAME} MACOSX_BUNDLE ${INTERFACE_SRCS} ${QM})

  # make sure the output name for the .app bundle is correct
  # Fix up the rpath so macdeployqt works
  set_target_properties(${TARGET_NAME} PROPERTIES INSTALL_RPATH "@executable_path/../Frameworks")
elseif (WIN32)
  # configure an rc file for the chosen icon
  set(CONFIGURE_ICON_PATH "${CMAKE_CURRENT_SOURCE_DIR}/icon/${INTERFACE_ICON_FILENAME}")
  set(CONFIGURE_ICON_RC_OUTPUT "${CMAKE_CURRENT_BINARY_DIR}/Icon.rc")
  configure_file("${HF_CMAKE_DIR}/templates/Icon.rc.in" ${CONFIGURE_ICON_RC_OUTPUT})

  set(APP_FULL_NAME "High Fidelity Interface")
  set(CONFIGURE_VERSION_INFO_RC_OUTPUT "${CMAKE_CURRENT_BINARY_DIR}/VersionInfo.rc")
  configure_file("${HF_CMAKE_DIR}/templates/VersionInfo.rc.in" ${CONFIGURE_VERSION_INFO_RC_OUTPUT})

  # add an executable that also has the icon itself and the configured rc file as resources
  add_executable(${TARGET_NAME} WIN32 ${INTERFACE_SRCS} ${QM} ${CONFIGURE_ICON_RC_OUTPUT} ${CONFIGURE_VERSION_INFO_RC_OUTPUT})

  if (NOT DEV_BUILD)
    add_custom_command(
      TARGET ${TARGET_NAME}
      POST_BUILD
      COMMAND "mt.exe" -manifest "${CMAKE_CURRENT_SOURCE_DIR}/interface.exe.manifest" -inputresource:"$<TARGET_FILE:${TARGET_NAME}>"\;\#1 -outputresource:"$<TARGET_FILE:${TARGET_NAME}>"\;\#1
      COMMENT "Adding OS version support manifest to exe"
    )
  endif()

elseif (ANDROID)
  # on android the Interface target is a library that gets linked/used by the APK shell that qtcreateapk produces
  add_library(${TARGET_NAME} ${INTERFACE_SRCS} ${QM})
else ()
  add_executable(${TARGET_NAME} ${INTERFACE_SRCS} ${QM})
endif ()

if (BUILD_TOOLS AND NPM_EXECUTABLE)
  # require JSDoc to be build before interface is deployed (Console Auto-complete)
  add_dependencies(resources jsdoc)
endif()

add_dependencies(${TARGET_NAME} resources)

if (WIN32)
  # These are external plugins, but we need to do the 'add dependency' here so that their
  # binary directories get added to the fixup path
  add_dependency_external_projects(sixense)
  add_dependency_external_projects(sdl2)
  add_dependency_external_projects(OpenVR)
  add_dependency_external_projects(neuron)
  add_dependency_external_projects(wasapi)
  add_dependency_external_projects(steamworks)
endif()

# include OPENSSL
include_directories(SYSTEM "${OPENSSL_INCLUDE_DIR}")

# append OpenSSL to our list of libraries to link
target_link_libraries(${TARGET_NAME} ${OPENSSL_LIBRARIES})

# disable /OPT:REF and /OPT:ICF for the Debug builds
# This will prevent the following linker warnings
# LINK : warning LNK4075: ignoring '/INCREMENTAL' due to '/OPT:ICF' specification
if (WIN32)
  set_property(TARGET ${TARGET_NAME} APPEND_STRING PROPERTY LINK_FLAGS_DEBUG "/OPT:NOREF /OPT:NOICF")
endif()

# link required hifi libraries
link_hifi_libraries(
<<<<<<< HEAD
  shared octree ktx gpu gl procedural graphics graphics-scripting render
=======
>>>>>>> dd90c8c5
  shared task octree ktx gpu gl procedural graphics graphics-scripting render
  pointers
  recording fbx networking model-networking entities avatars trackers
  audio audio-client animation script-engine physics
  render-utils entities-renderer avatars-renderer ui qml auto-updater midi
  controllers plugins image trackers
  ui-plugins display-plugins input-plugins
  workload
  ${PLATFORM_GL_BACKEND}
)

# include the binary directory of render-utils for shader includes
target_include_directories(${TARGET_NAME} PRIVATE "${CMAKE_BINARY_DIR}/libraries/render-utils")

target_bullet()
target_opengl()
add_crashpad()

# perform standard include and linking for found externals
foreach(EXTERNAL ${OPTIONAL_EXTERNALS})

  if (${${EXTERNAL}_UPPERCASE}_REQUIRED)
    find_package(${EXTERNAL} REQUIRED)
  else ()
    find_package(${EXTERNAL})
  endif ()

  if (${${EXTERNAL}_UPPERCASE}_FOUND AND NOT DISABLE_${${EXTERNAL}_UPPERCASE})
    add_definitions(-DHAVE_${${EXTERNAL}_UPPERCASE})

    # include the library directories (ignoring warnings)
    if (NOT ${${EXTERNAL}_UPPERCASE}_INCLUDE_DIRS)
      set(${${EXTERNAL}_UPPERCASE}_INCLUDE_DIRS ${${${EXTERNAL}_UPPERCASE}_INCLUDE_DIR})
    endif ()

    include_directories(SYSTEM ${${${EXTERNAL}_UPPERCASE}_INCLUDE_DIRS})

    # perform the system include hack for OS X to ignore warnings
    if (APPLE)
      foreach(EXTERNAL_INCLUDE_DIR  ${${${EXTERNAL}_UPPERCASE}_INCLUDE_DIRS})
        SET(CMAKE_CXX_FLAGS "${CMAKE_CXX_FLAGS} -isystem ${EXTERNAL_INCLUDE_DIR}")
      endforeach()
    endif ()

    if (NOT ${${EXTERNAL}_UPPERCASE}_LIBRARIES)
      set(${${EXTERNAL}_UPPERCASE}_LIBRARIES ${${${EXTERNAL}_UPPERCASE}_LIBRARY})
    endif ()

    if (NOT APPLE OR NOT ${${EXTERNAL}_UPPERCASE} MATCHES "SIXENSE")
      target_link_libraries(${TARGET_NAME} ${${${EXTERNAL}_UPPERCASE}_LIBRARIES})
    elseif (APPLE AND NOT INSTALLER_BUILD)
      add_definitions(-DSIXENSE_LIB_FILENAME=\"${${${EXTERNAL}_UPPERCASE}_LIBRARY_RELEASE}\")
    endif ()
  endif ()
endforeach()

# include headers for interface and InterfaceConfig.
include_directories("${PROJECT_SOURCE_DIR}/src")

if (ANDROID)
  find_library(ANDROID_LOG_LIB log)
  target_link_libraries(${TARGET_NAME} ${ANDROID_LOG_LIB})
endif ()

target_link_libraries(
  ${TARGET_NAME}
  Qt5::Gui Qt5::Network Qt5::Multimedia Qt5::Widgets
  Qt5::Qml Qt5::Quick Qt5::Script Qt5::Svg
  Qt5::WebChannel
  ${PLATFORM_QT_LIBRARIES}
)

if (UNIX AND NOT ANDROID)
    if (CMAKE_SYSTEM_NAME MATCHES "Linux")
        # Linux
        target_link_libraries(${TARGET_NAME} pthread atomic)
    else ()
        # OSX
        target_link_libraries(${TARGET_NAME} pthread)
    endif ()
endif()

# assume we are using a Qt build without bearer management
add_definitions(-DQT_NO_BEARERMANAGEMENT)

if (APPLE)
  # link in required OS X frameworks and include the right GL headers
  find_library(OpenGL OpenGL)
  find_library(AppKit AppKit)

  target_link_libraries(${TARGET_NAME} ${OpenGL} ${AppKit})

  # setup install of OS X interface bundle
  install(TARGETS ${TARGET_NAME}
    BUNDLE DESTINATION ${INTERFACE_INSTALL_DIR}
    COMPONENT ${CLIENT_COMPONENT}
  )

  set(SCRIPTS_INSTALL_DIR "${INTERFACE_INSTALL_APP_PATH}/Contents/Resources")


  # copy script files beside the executable
  add_custom_command(TARGET ${TARGET_NAME} POST_BUILD
    COMMAND "${CMAKE_COMMAND}" -E copy_directory
    "${CMAKE_SOURCE_DIR}/scripts"
    "$<TARGET_FILE_DIR:${TARGET_NAME}>/../Resources/scripts"
  )

  # call the fixup_interface macro to add required bundling commands for installation
  fixup_interface()

else()
  # copy the resources files beside the executable
  add_custom_command(TARGET ${TARGET_NAME} POST_BUILD
    COMMAND "${CMAKE_COMMAND}" -E copy_if_different 
    "${RESOURCES_RCC}" 
    "$<TARGET_FILE_DIR:interface>"
    # FIXME, the edit script code loads HTML from the scripts folder
    # which in turn relies on CSS that refers to the fonts.  In theory
    # we should be able to modify the CSS to reference the QRC path to 
    # the ttf files, but doing so generates a CORS policy violation, 
    # so we have to retain a copy of the fonts outside of the resources binary
    COMMAND "${CMAKE_COMMAND}" -E copy_directory
    "${PROJECT_SOURCE_DIR}/resources/fonts"
    "$<TARGET_FILE_DIR:${TARGET_NAME}>/resources/fonts"
    COMMAND "${CMAKE_COMMAND}" -E copy_directory
    "${CMAKE_SOURCE_DIR}/scripts"
    "$<TARGET_FILE_DIR:${TARGET_NAME}>/scripts"
  )

  # link target to external libraries
  if (WIN32)
    target_link_libraries(${TARGET_NAME} wsock32.lib Winmm.lib)

    # setup install of executable and things copied by fixup/windeployqt
    install(
      DIRECTORY "$<TARGET_FILE_DIR:${TARGET_NAME}>/"
      DESTINATION ${INTERFACE_INSTALL_DIR}
      COMPONENT ${CLIENT_COMPONENT}
      PATTERN "*.pdb" EXCLUDE
      PATTERN "*.lib" EXCLUDE
      PATTERN "*.exp" EXCLUDE
    )

    set(SCRIPTS_INSTALL_DIR "${INTERFACE_INSTALL_DIR}")

    set(EXECUTABLE_COMPONENT ${CLIENT_COMPONENT})

    optional_win_executable_signing()
  endif()
endif()

if (SCRIPTS_INSTALL_DIR)

  # setup install of scripts beside interface executable
  install(
    DIRECTORY "${CMAKE_SOURCE_DIR}/scripts/"
    DESTINATION ${SCRIPTS_INSTALL_DIR}/scripts
    COMPONENT ${CLIENT_COMPONENT}
  )
endif()

if (WIN32)
    set(EXTRA_DEPLOY_OPTIONS "--qmldir  \"${PROJECT_SOURCE_DIR}/resources/qml\"")

    set(TARGET_INSTALL_DIR ${INTERFACE_INSTALL_DIR})
    set(TARGET_INSTALL_COMPONENT ${CLIENT_COMPONENT})
    manually_install_openssl_for_qt()

    package_libraries_for_deployment()
endif()

add_dependency_external_projects(GifCreator)
find_package(GifCreator REQUIRED)
target_include_directories(${TARGET_NAME} PUBLIC ${GIFCREATOR_INCLUDE_DIRS})<|MERGE_RESOLUTION|>--- conflicted
+++ resolved
@@ -204,10 +204,6 @@
 
 # link required hifi libraries
 link_hifi_libraries(
-<<<<<<< HEAD
-  shared octree ktx gpu gl procedural graphics graphics-scripting render
-=======
->>>>>>> dd90c8c5
   shared task octree ktx gpu gl procedural graphics graphics-scripting render
   pointers
   recording fbx networking model-networking entities avatars trackers
