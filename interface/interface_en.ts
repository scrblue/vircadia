<?xml version="1.0" encoding="utf-8"?>
<!DOCTYPE TS>
<TS version="2.1" language="en_US">
<context>
    <name>Application</name>
    <message>
        <location filename="src/Application.cpp" line="1382"/>
        <source>Export Voxels</source>
        <translation type="unfinished"></translation>
    </message>
    <message>
        <location filename="src/Application.cpp" line="1383"/>
        <source>Sparse Voxel Octree Files (*.svo)</source>
        <translation type="unfinished"></translation>
    </message>
    <message>
        <location filename="src/Application.cpp" line="3703"/>
        <source>Open Script</source>
        <translation type="unfinished"></translation>
    </message>
    <message>
        <location filename="src/Application.cpp" line="3704"/>
        <source>JavaScript Files (*.js)</source>
        <translation type="unfinished"></translation>
    </message>
</context>
<context>
    <name>ChatWindow</name>
    <message>
        <location filename="ui/chatWindow.ui" line="29"/>
        <location filename="../build/interface/ui_chatWindow.h" line="153"/>
        <source>Chat</source>
        <translation type="unfinished"></translation>
    </message>
    <message>
        <location filename="ui/chatWindow.ui" line="57"/>
        <location filename="../build/interface/ui_chatWindow.h" line="154"/>
        <source>Connecting to XMPP...</source>
        <translation type="unfinished"></translation>
    </message>
    <message>
        <location filename="ui/chatWindow.ui" line="78"/>
        <location filename="../build/interface/ui_chatWindow.h" line="155"/>
        <source> online now:</source>
        <translation type="unfinished"></translation>
    </message>
    <message numerus="yes">
        <location filename="src/ui/ChatWindow.cpp" line="135"/>
        <source>day</source>
        <translation>
            <numerusform>%n day</numerusform>
            <numerusform>%n days</numerusform>
        </translation>
    </message>
    <message numerus="yes">
        <location filename="src/ui/ChatWindow.cpp" line="135"/>
        <source>hour</source>
        <translation>
            <numerusform>%n hour</numerusform>
            <numerusform>%n hours</numerusform>
        </translation>
    </message>
    <message numerus="yes">
        <location filename="src/ui/ChatWindow.cpp" line="135"/>
        <source>minute</source>
        <translation>
            <numerusform>%n minute</numerusform>
            <numerusform>%n minutes</numerusform>
        </translation>
    </message>
    <message numerus="yes">
        <source>second</source>
        <translation type="vanished">
            <numerusform>%n second</numerusform>
            <numerusform>%n seconds</numerusform>
        </translation>
    </message>
    <message>
        <location filename="src/ui/ChatWindow.cpp" line="191"/>
        <source>%1 online now:</source>
        <translation type="unfinished"></translation>
    </message>
</context>
<context>
    <name>Dialog</name>
    <message>
        <location filename="ui/updateDialog.ui" line="20"/>
        <location filename="ui/updateDialog.ui" line="73"/>
        <location filename="../build/interface/ui_updateDialog.h" line="137"/>
        <location filename="../build/interface/ui_updateDialog.h" line="138"/>
        <source>Update Required</source>
        <translation type="unfinished"></translation>
    </message>
    <message>
        <location filename="ui/updateDialog.ui" line="129"/>
        <location filename="../build/interface/ui_updateDialog.h" line="140"/>
        <source>Download</source>
        <translation type="unfinished"></translation>
    </message>
    <message>
        <location filename="ui/updateDialog.ui" line="151"/>
        <location filename="../build/interface/ui_updateDialog.h" line="141"/>
        <source>Skip Version</source>
        <translation type="unfinished"></translation>
    </message>
    <message>
        <location filename="ui/updateDialog.ui" line="173"/>
        <location filename="../build/interface/ui_updateDialog.h" line="142"/>
        <source>Close</source>
        <translation type="unfinished"></translation>
    </message>
</context>
<context>
    <name>Menu</name>
    <message>
<<<<<<< HEAD
        <location filename="src/Menu.cpp" line="460"/>
=======
        <location filename="src/Menu.cpp" line="462"/>
>>>>>>> f12da057
        <source>Open .ini config file</source>
        <translation type="unfinished"></translation>
    </message>
    <message>
<<<<<<< HEAD
        <location filename="src/Menu.cpp" line="462"/>
        <location filename="src/Menu.cpp" line="474"/>
=======
        <location filename="src/Menu.cpp" line="464"/>
        <location filename="src/Menu.cpp" line="476"/>
>>>>>>> f12da057
        <source>Text files (*.ini)</source>
        <translation type="unfinished"></translation>
    </message>
    <message>
<<<<<<< HEAD
        <location filename="src/Menu.cpp" line="472"/>
=======
        <location filename="src/Menu.cpp" line="474"/>
>>>>>>> f12da057
        <source>Save .ini config file</source>
        <translation type="unfinished"></translation>
    </message>
</context>
<context>
    <name>QObject</name>
    <message>
        <location filename="src/ui/ImportDialog.cpp" line="22"/>
        <location filename="src/ui/ImportDialog.cpp" line="23"/>
        <source>Import Voxels</source>
        <translation type="unfinished"></translation>
    </message>
    <message>
        <location filename="src/ui/ImportDialog.cpp" line="24"/>
        <source>Loading ...</source>
        <translation type="unfinished"></translation>
    </message>
    <message>
        <location filename="src/ui/ImportDialog.cpp" line="25"/>
        <source>Place voxels</source>
        <translation type="unfinished"></translation>
    </message>
    <message>
        <location filename="src/ui/ImportDialog.cpp" line="26"/>
        <source>&lt;b&gt;Import&lt;/b&gt; %1 as voxels</source>
        <translation type="unfinished"></translation>
    </message>
    <message>
        <location filename="src/ui/ImportDialog.cpp" line="27"/>
        <source>Cancel</source>
        <translation type="unfinished"></translation>
    </message>
</context>
</TS><|MERGE_RESOLUTION|>--- conflicted
+++ resolved
@@ -14,12 +14,12 @@
         <translation type="unfinished"></translation>
     </message>
     <message>
-        <location filename="src/Application.cpp" line="3703"/>
+        <location filename="src/Application.cpp" line="3711"/>
         <source>Open Script</source>
         <translation type="unfinished"></translation>
     </message>
     <message>
-        <location filename="src/Application.cpp" line="3704"/>
+        <location filename="src/Application.cpp" line="3712"/>
         <source>JavaScript Files (*.js)</source>
         <translation type="unfinished"></translation>
     </message>
@@ -47,32 +47,25 @@
     <message numerus="yes">
         <location filename="src/ui/ChatWindow.cpp" line="135"/>
         <source>day</source>
-        <translation>
-            <numerusform>%n day</numerusform>
-            <numerusform>%n days</numerusform>
+        <translation type="unfinished">
+            <numerusform></numerusform>
+            <numerusform></numerusform>
         </translation>
     </message>
     <message numerus="yes">
         <location filename="src/ui/ChatWindow.cpp" line="135"/>
         <source>hour</source>
-        <translation>
-            <numerusform>%n hour</numerusform>
-            <numerusform>%n hours</numerusform>
+        <translation type="unfinished">
+            <numerusform></numerusform>
+            <numerusform></numerusform>
         </translation>
     </message>
     <message numerus="yes">
         <location filename="src/ui/ChatWindow.cpp" line="135"/>
         <source>minute</source>
-        <translation>
-            <numerusform>%n minute</numerusform>
-            <numerusform>%n minutes</numerusform>
-        </translation>
-    </message>
-    <message numerus="yes">
-        <source>second</source>
-        <translation type="vanished">
-            <numerusform>%n second</numerusform>
-            <numerusform>%n seconds</numerusform>
+        <translation type="unfinished">
+            <numerusform></numerusform>
+            <numerusform></numerusform>
         </translation>
     </message>
     <message>
@@ -113,31 +106,18 @@
 <context>
     <name>Menu</name>
     <message>
-<<<<<<< HEAD
-        <location filename="src/Menu.cpp" line="460"/>
-=======
-        <location filename="src/Menu.cpp" line="462"/>
->>>>>>> f12da057
+        <location filename="src/Menu.cpp" line="464"/>
         <source>Open .ini config file</source>
         <translation type="unfinished"></translation>
     </message>
     <message>
-<<<<<<< HEAD
-        <location filename="src/Menu.cpp" line="462"/>
-        <location filename="src/Menu.cpp" line="474"/>
-=======
-        <location filename="src/Menu.cpp" line="464"/>
-        <location filename="src/Menu.cpp" line="476"/>
->>>>>>> f12da057
+        <location filename="src/Menu.cpp" line="466"/>
+        <location filename="src/Menu.cpp" line="478"/>
         <source>Text files (*.ini)</source>
         <translation type="unfinished"></translation>
     </message>
     <message>
-<<<<<<< HEAD
-        <location filename="src/Menu.cpp" line="472"/>
-=======
-        <location filename="src/Menu.cpp" line="474"/>
->>>>>>> f12da057
+        <location filename="src/Menu.cpp" line="476"/>
         <source>Save .ini config file</source>
         <translation type="unfinished"></translation>
     </message>
