//
//  ModelOverlay.cpp
//
//
//  Created by Clement on 6/30/14.
//  Copyright 2014 High Fidelity, Inc.
//
//  Distributed under the Apache License, Version 2.0.
//  See the accompanying file LICENSE or http://www.apache.org/licenses/LICENSE-2.0.html
//

#include <glm/gtx/quaternion.hpp>
#include <glm/gtx/transform.hpp>

#include "ModelOverlay.h"
#include <Rig.h>

#include "Application.h"


QString const ModelOverlay::TYPE = "model";

ModelOverlay::ModelOverlay()
    : _model(std::make_shared<Model>(nullptr, this)),
      _modelTextures(QVariantMap())
{
    _model->setLoadingPriority(_loadPriority);
    _isLoaded = false;
}

ModelOverlay::ModelOverlay(const ModelOverlay* modelOverlay) :
    Volume3DOverlay(modelOverlay),
    _model(std::make_shared<Model>(nullptr, this)),
    _modelTextures(QVariantMap()),
    _url(modelOverlay->_url),
    _updateModel(false),
    _scaleToFit(modelOverlay->_scaleToFit),
    _loadPriority(modelOverlay->_loadPriority)
{
    _model->setLoadingPriority(_loadPriority);
    if (_url.isValid()) {
        _updateModel = true;
        _isLoaded = false;
    }
}

void ModelOverlay::update(float deltatime) {
    if (_updateModel) {
        _updateModel = false;
        _model->setSnapModelToCenter(true);
        Transform transform = evalRenderTransform();
        if (_scaleToFit) {
            _model->setScaleToFit(true, transform.getScale() * getDimensions());
        } else {
            _model->setScale(transform.getScale());
        }
        _model->setRotation(transform.getRotation());
        _model->setTranslation(transform.getTranslation());
        _model->setURL(_url);
        _model->simulate(deltatime, true);
    } else {
        _model->simulate(deltatime);
    }
    _isLoaded = _model->isActive();

    if (isAnimatingSomething()) {
        if (!jointsMapped()) {
            mapAnimationJoints(_model->getJointNames());
        }
        animate();
    }

    // check to see if when we added our model to the scene they were ready, if they were not ready, then
    // fix them up in the scene
    render::ScenePointer scene = qApp->getMain3DScene();
    render::Transaction transaction;
    if (_model->needsFixupInScene()) {
        emit DependencyManager::get<scriptable::ModelProviderFactory>()->modelRemovedFromScene(getID(), NestableType::Overlay, _model);
        _model->removeFromScene(scene, transaction);
        _model->addToScene(scene, transaction);

        auto newRenderItemIDs{ _model->fetchRenderItemIDs() };
        transaction.updateItem<Overlay>(getRenderItemID(), [newRenderItemIDs](Overlay& data) {
            auto modelOverlay = static_cast<ModelOverlay*>(&data);
            modelOverlay->setSubRenderItemIDs(newRenderItemIDs);
        });
        processMaterials();
<<<<<<< HEAD
=======
        emit DependencyManager::get<scriptable::ModelProviderFactory>()->modelAddedToScene(getID(), NestableType::Overlay, _model);
>>>>>>> dd90c8c5
    }
    if (_visibleDirty) {
        _visibleDirty = false;
        // don't show overlays in mirrors
        _model->setVisibleInScene(getVisible(), scene, render::ItemKey::TAG_BITS_0, false);
    }
    if (_drawInFrontDirty) {
        _drawInFrontDirty = false;
        _model->setLayeredInFront(getDrawInFront(), scene);
    }
    if (_drawInHUDDirty) {
        _drawInHUDDirty = false;
        _model->setLayeredInHUD(getDrawHUDLayer(), scene);
    }
    scene->enqueueTransaction(transaction);

    if (!_texturesLoaded && _model->getGeometry() && _model->getGeometry()->areTexturesLoaded()) {
        _texturesLoaded = true;
        _model->updateRenderItems();
    }
}

bool ModelOverlay::addToScene(Overlay::Pointer overlay, const render::ScenePointer& scene, render::Transaction& transaction) {
    Volume3DOverlay::addToScene(overlay, scene, transaction);
    _model->addToScene(scene, transaction);
    processMaterials();
<<<<<<< HEAD
=======
    emit DependencyManager::get<scriptable::ModelProviderFactory>()->modelAddedToScene(getID(), NestableType::Overlay, _model);
>>>>>>> dd90c8c5
    return true;
}

void ModelOverlay::removeFromScene(Overlay::Pointer overlay, const render::ScenePointer& scene, render::Transaction& transaction) {
    Volume3DOverlay::removeFromScene(overlay, scene, transaction);
    _model->removeFromScene(scene, transaction);
    emit DependencyManager::get<scriptable::ModelProviderFactory>()->modelRemovedFromScene(getID(), NestableType::Overlay, _model);
    transaction.updateItem<Overlay>(getRenderItemID(), [](Overlay& data) {
        auto modelOverlay = static_cast<ModelOverlay*>(&data);
        modelOverlay->clearSubRenderItemIDs();
    });
}

void ModelOverlay::setVisible(bool visible) {
    if (visible != getVisible()) {
        Overlay::setVisible(visible);
        _visibleDirty = true;
    }
}

void ModelOverlay::setDrawInFront(bool drawInFront) {
    Base3DOverlay::setDrawInFront(drawInFront);
    _drawInFrontDirty = true;
}

void ModelOverlay::setDrawHUDLayer(bool drawHUDLayer) {
    Base3DOverlay::setDrawHUDLayer(drawHUDLayer);
    _drawInHUDDirty = true;
}

void ModelOverlay::setProperties(const QVariantMap& properties) {
    auto origPosition = getWorldPosition();
    auto origRotation = getWorldOrientation();
    auto origDimensions = getDimensions();
    auto origScale = getSNScale();

    Base3DOverlay::setProperties(properties);

    auto scale = properties["scale"];
    if (scale.isValid()) {
        setSNScale(vec3FromVariant(scale));
    }

    auto dimensions = properties["dimensions"];
    if (!dimensions.isValid()) {
        dimensions = properties["size"];
    }
    if (dimensions.isValid()) {
        _scaleToFit = true;
        setDimensions(vec3FromVariant(dimensions));
    } else if (scale.isValid()) {
        // if "scale" property is set but "dimensions" is not.
        // do NOT scale to fit.
        _scaleToFit = false;
    }

    if (origPosition != getWorldPosition() || origRotation != getWorldOrientation() || origDimensions != getDimensions() || origScale != getSNScale()) {
        _updateModel = true;
    }

    auto loadPriorityProperty = properties["loadPriority"];
    if (loadPriorityProperty.isValid()) {
        _loadPriority = loadPriorityProperty.toFloat();
        _model->setLoadingPriority(_loadPriority);
    }

    auto urlValue = properties["url"];
    if (urlValue.isValid() && urlValue.canConvert<QString>()) {
        _url = urlValue.toString();
        _updateModel = true;
        _isLoaded = false;
        _texturesLoaded = false;
    }

    auto texturesValue = properties["textures"];
    if (texturesValue.isValid() && texturesValue.canConvert(QVariant::Map)) {
        _texturesLoaded = false;
        QVariantMap textureMap = texturesValue.toMap();
        QMetaObject::invokeMethod(_model.get(), "setTextures", Qt::AutoConnection,
                                  Q_ARG(const QVariantMap&, textureMap));
    }

    // jointNames is read-only.
    // jointPositions is read-only.
    // jointOrientations is read-only.

    // relative
    auto jointTranslationsValue = properties["jointTranslations"];
    if (jointTranslationsValue.canConvert(QVariant::List)) {
        const QVariantList& jointTranslations = jointTranslationsValue.toList();
        int translationCount = jointTranslations.size();
        int jointCount = _model->getJointStateCount();
        if (translationCount < jointCount) {
            jointCount = translationCount;
        }
        for (int i=0; i < jointCount; i++) {
            const auto& translationValue = jointTranslations[i];
            if (translationValue.isValid()) {
                _model->setJointTranslation(i, true, vec3FromVariant(translationValue), 1.0f);
            }
        }
        _updateModel = true;
    }

    // relative
    auto jointRotationsValue = properties["jointRotations"];
    if (jointRotationsValue.canConvert(QVariant::List)) {
        const QVariantList& jointRotations = jointRotationsValue.toList();
        int rotationCount = jointRotations.size();
        int jointCount = _model->getJointStateCount();
        if (rotationCount < jointCount) {
            jointCount = rotationCount;
        }
        for (int i=0; i < jointCount; i++) {
            const auto& rotationValue = jointRotations[i];
            if (rotationValue.isValid()) {
                _model->setJointRotation(i, true, quatFromVariant(rotationValue), 1.0f);
            }
        }
        _updateModel = true;
    }

    auto animationSettings = properties["animationSettings"];
    if (animationSettings.canConvert(QVariant::Map)) {
        QVariantMap animationSettingsMap = animationSettings.toMap();

        auto animationURL = animationSettingsMap["url"];
        auto animationFPS = animationSettingsMap["fps"];
        auto animationCurrentFrame = animationSettingsMap["currentFrame"];
        auto animationFirstFrame = animationSettingsMap["firstFrame"];
        auto animationLastFrame = animationSettingsMap["lastFrame"];
        auto animationRunning = animationSettingsMap["running"];
        auto animationLoop = animationSettingsMap["loop"];
        auto animationHold = animationSettingsMap["hold"];
        auto animationAllowTranslation = animationSettingsMap["allowTranslation"];

        if (animationURL.canConvert(QVariant::Url)) {
            _animationURL = animationURL.toUrl();
        }
        if (animationFPS.isValid()) {
            _animationFPS = animationFPS.toFloat();
        }
        if (animationCurrentFrame.isValid()) {
            _animationCurrentFrame = animationCurrentFrame.toFloat();
        }
        if (animationFirstFrame.isValid()) {
            _animationFirstFrame = animationFirstFrame.toFloat();
        }
        if (animationLastFrame.isValid()) {
            _animationLastFrame = animationLastFrame.toFloat();
        }

        if (animationRunning.canConvert(QVariant::Bool)) {
            _animationRunning = animationRunning.toBool();
        }
        if (animationLoop.canConvert(QVariant::Bool)) {
            _animationLoop = animationLoop.toBool();
        }
        if (animationHold.canConvert(QVariant::Bool)) {
            _animationHold = animationHold.toBool();
        }
        if (animationAllowTranslation.canConvert(QVariant::Bool)) {
            _animationAllowTranslation = animationAllowTranslation.toBool();
        }

    }
}

template <typename vectorType, typename itemType>
vectorType ModelOverlay::mapJoints(mapFunction<itemType> function) const {
    vectorType result;
    if (_model && _model->isActive()) {
        const int jointCount = _model->getJointStateCount();
        result.reserve(jointCount);
        for (int i = 0; i < jointCount; i++) {
            result << function(i);
        }
    }
    return result;
}

// Note: ModelOverlay overrides Volume3DOverlay's "dimensions" and "scale" properties.
/**jsdoc
 * These are the properties of a <code>model</code> {@link Overlays.OverlayType|OverlayType}.
 * @typedef {object} Overlays.ModelProperties
 *
 * @property {string} type=sphere - Has the value <code>"model"</code>. <em>Read-only.</em>
 * @property {Color} color=255,255,255 - The color of the overlay.
 * @property {number} alpha=0.7 - The opacity of the overlay, <code>0.0</code> - <code>1.0</code>.
 * @property {number} pulseMax=0 - The maximum value of the pulse multiplier.
 * @property {number} pulseMin=0 - The minimum value of the pulse multiplier.
 * @property {number} pulsePeriod=1 - The duration of the color and alpha pulse, in seconds. A pulse multiplier value goes from
 *     <code>pulseMin</code> to <code>pulseMax</code>, then <code>pulseMax</code> to <code>pulseMin</code> in one period.
 * @property {number} alphaPulse=0 - If non-zero, the alpha of the overlay is pulsed: the alpha value is multiplied by the
 *     current pulse multiplier value each frame. If > 0 the pulse multiplier is applied in phase with the pulse period; if < 0
 *     the pulse multiplier is applied out of phase with the pulse period. (The magnitude of the property isn't otherwise
 *     used.)
 * @property {number} colorPulse=0 - If non-zero, the color of the overlay is pulsed: the color value is multiplied by the
 *     current pulse multiplier value each frame. If > 0 the pulse multiplier is applied in phase with the pulse period; if < 0
 *     the pulse multiplier is applied out of phase with the pulse period. (The magnitude of the property isn't otherwise
 *     used.)
 * @property {boolean} visible=true - If <code>true</code>, the overlay is rendered, otherwise it is not rendered.
 *
 * @property {string} name="" - A friendly name for the overlay.
 * @property {Vec3} position - The position of the overlay center. Synonyms: <code>p1</code>, <code>point</code>, and
 *     <code>start</code>.
 * @property {Vec3} localPosition - The local position of the overlay relative to its parent if the overlay has a
 *     <code>parentID</code> set, otherwise the same value as <code>position</code>.
 * @property {Quat} rotation - The orientation of the overlay. Synonym: <code>orientation</code>.
 * @property {Quat} localRotation - The orientation of the overlay relative to its parent if the overlay has a
 *     <code>parentID</code> set, otherwise the same value as <code>rotation</code>.
 * @property {boolean} isSolid=false - Synonyms: <ode>solid</code>, <code>isFilled</code>, and <code>filled</code>.
 *     Antonyms: <code>isWire</code> and <code>wire</code>.
 * @property {boolean} isDashedLine=false - If <code>true</code>, a dashed line is drawn on the overlay's edges. Synonym:
 *     <code>dashed</code>.
 * @property {boolean} ignoreRayIntersection=false - If <code>true</code>,
 *     {@link Overlays.findRayIntersection|findRayIntersection} ignores the overlay.
 * @property {boolean} drawInFront=false - If <code>true</code>, the overlay is rendered in front of other overlays that don't
 *     have <code>drawInFront</code> set to <code>true</code>, and in front of entities.
 * @property {boolean} grabbable=false - Signal to grabbing scripts whether or not this overlay can be grabbed.
 * @property {Uuid} parentID=null - The avatar, entity, or overlay that the overlay is parented to.
 * @property {number} parentJointIndex=65535 - Integer value specifying the skeleton joint that the overlay is attached to if
 *     <code>parentID</code> is an avatar skeleton. A value of <code>65535</code> means "no joint".
 *
 * @property {string} url - The URL of the FBX or OBJ model used for the overlay.
 * @property {Vec3} dimensions - The dimensions of the overlay. Synonym: <code>size</code>.
 * @property {Vec3} scale - The scale factor applied to the model's dimensions.
 * @property {object.<name, url>} textures - Maps the named textures in the model to the JPG or PNG images in the urls.
 * @property {Array.<string>} jointNames - The names of the joints - if any - in the model. <em>Read-only</em>
 * @property {Array.<Quat>} jointRotations - The relative rotations of the model's joints.
 * @property {Array.<Vec3>} jointTranslations - The relative translations of the model's joints.
 * @property {Array.<Quat>} jointOrientations - The absolute orientations of the model's joints, in world coordinates.
 *     <em>Read-only</em>
 * @property {Array.<Vec3>} jointPositions - The absolute positions of the model's joints, in world coordinates.
 *     <em>Read-only</em>
 * @property {string} animationSettings.url="" - The URL of an FBX file containing an animation to play.
 * @property {number} animationSettings.fps=0 - The frame rate (frames/sec) to play the animation at. 
 * @property {number} animationSettings.firstFrame=0 - The frame to start playing at.
 * @property {number} animationSettings.lastFrame=0 - The frame to finish playing at.
 * @property {boolean} animationSettings.running=false - Whether or not the animation is playing.
 * @property {boolean} animationSettings.loop=false - Whether or not the animation should repeat in a loop.
 * @property {boolean} animationSettings.hold=false - Whether or not when the animation finishes, the rotations and 
 *     translations of the last frame played should be maintained.
 * @property {boolean} animationSettings.allowTranslation=false - Whether or not translations contained in the animation should
 *     be played.
 */
QVariant ModelOverlay::getProperty(const QString& property) {
    if (property == "url") {
        return _url.toString();
    }
    if (property == "dimensions" || property == "size") {
        return vec3toVariant(getDimensions());
    }
    if (property == "scale") {
        return vec3toVariant(getSNScale());
    }
    if (property == "textures") {
        if (_modelTextures.size() > 0) {
            QVariantMap textures;
            foreach(const QString& key, _modelTextures.keys()) {
                textures[key] = _modelTextures[key].toString();
            }
            return textures;
        } else {
            return QVariant();
        }
    }

    if (property == "jointNames") {
        if (_model && _model->isActive()) {
            // note: going through Rig because Model::getJointNames() (which proxies to FBXGeometry) was always empty
            const Rig* rig = &(_model->getRig());
            return mapJoints<QStringList, QString>([rig](int jointIndex) -> QString {
                return rig->nameOfJoint(jointIndex);
            });
        }
    }

    // relative
    if (property == "jointRotations") {
        return mapJoints<QVariantList, QVariant>(
            [this](int jointIndex) -> QVariant {
                glm::quat rotation;
                _model->getJointRotation(jointIndex, rotation);
                return quatToVariant(rotation);
            });
    }

    // relative
    if (property == "jointTranslations") {
        return mapJoints<QVariantList, QVariant>(
            [this](int jointIndex) -> QVariant {
                glm::vec3 translation;
                _model->getJointTranslation(jointIndex, translation);
                return vec3toVariant(translation);
            });
    }

    // absolute
    if (property == "jointOrientations") {
        return mapJoints<QVariantList, QVariant>(
            [this](int jointIndex) -> QVariant {
                glm::quat orientation;
                _model->getJointRotationInWorldFrame(jointIndex, orientation);
                return quatToVariant(orientation);
            });
    }

    // absolute
    if (property == "jointPositions") {
        return mapJoints<QVariantList, QVariant>(
            [this](int jointIndex) -> QVariant {
                glm::vec3 position;
                _model->getJointPositionInWorldFrame(jointIndex, position);
                return vec3toVariant(position);
            });
    }

    // animation properties
    if (property == "animationSettings") {
        QVariantMap animationSettingsMap;

        animationSettingsMap["url"] = _animationURL;
        animationSettingsMap["fps"] = _animationFPS;
        animationSettingsMap["currentFrame"] = _animationCurrentFrame;
        animationSettingsMap["firstFrame"] = _animationFirstFrame;
        animationSettingsMap["lastFrame"] = _animationLastFrame;
        animationSettingsMap["running"] = _animationRunning;
        animationSettingsMap["loop"] = _animationLoop;
        animationSettingsMap["hold"]= _animationHold;
        animationSettingsMap["allowTranslation"] = _animationAllowTranslation;

        return animationSettingsMap;
    }


    return Volume3DOverlay::getProperty(property);
}

bool ModelOverlay::findRayIntersection(const glm::vec3& origin, const glm::vec3& direction,
                                        float& distance, BoxFace& face, glm::vec3& surfaceNormal) {

    QVariantMap extraInfo;
    return _model->findRayIntersectionAgainstSubMeshes(origin, direction, distance, face, surfaceNormal, extraInfo);
}

bool ModelOverlay::findRayIntersectionExtraInfo(const glm::vec3& origin, const glm::vec3& direction,
                                        float& distance, BoxFace& face, glm::vec3& surfaceNormal, QVariantMap& extraInfo) {

    return _model->findRayIntersectionAgainstSubMeshes(origin, direction, distance, face, surfaceNormal, extraInfo);
}

ModelOverlay* ModelOverlay::createClone() const {
    return new ModelOverlay(this);
}

Transform ModelOverlay::evalRenderTransform() {
    Transform transform = getTransform();
    transform.setScale(1.0f); // disable inherited scale
    return transform;
}

void ModelOverlay::locationChanged(bool tellPhysics) {
    Base3DOverlay::locationChanged(tellPhysics);

    // FIXME Start using the _renderTransform instead of calling for Transform and Dimensions from here, do the custom things needed in evalRenderTransform()
    if (_model && _model->isActive()) {
        _model->setRotation(getWorldOrientation());
        _model->setTranslation(getWorldPosition());
    }
}

QString ModelOverlay::getName() const {
    if (_name != "") {
        return QString("Overlay:") + getType() + ":" + _name;
    }
    return QString("Overlay:") + getType() + ":" + _url.toString();
}


void ModelOverlay::animate() {

    if (!_animation || !_animation->isLoaded() || !_model || !_model->isLoaded()) {
        return;
    }


    QVector<JointData> jointsData;

    const QVector<FBXAnimationFrame>&  frames = _animation->getFramesReference(); // NOTE: getFrames() is too heavy
    int frameCount = frames.size();
    if (frameCount <= 0) {
        return;
    }

    if (!_lastAnimated) {
        _lastAnimated = usecTimestampNow();
        return;
    }

    auto now = usecTimestampNow();
    auto interval = now - _lastAnimated;
    _lastAnimated = now;
    float deltaTime = (float)interval / (float)USECS_PER_SECOND;
    _animationCurrentFrame += (deltaTime * _animationFPS);

    int animationCurrentFrame = (int)(glm::floor(_animationCurrentFrame)) % frameCount;
    if (animationCurrentFrame < 0 || animationCurrentFrame > frameCount) {
        animationCurrentFrame = 0;
    }

    if (animationCurrentFrame == _lastKnownCurrentFrame) {
        return;
    }
    _lastKnownCurrentFrame = animationCurrentFrame;

    if (_jointMapping.size() != _model->getJointStateCount()) {
        return;
    }

    QStringList animationJointNames = _animation->getGeometry().getJointNames();
    auto& fbxJoints = _animation->getGeometry().joints;

    auto& originalFbxJoints = _model->getFBXGeometry().joints;
    auto& originalFbxIndices = _model->getFBXGeometry().jointIndices;

    const QVector<glm::quat>& rotations = frames[_lastKnownCurrentFrame].rotations;
    const QVector<glm::vec3>& translations = frames[_lastKnownCurrentFrame].translations;

    jointsData.resize(_jointMapping.size());
    for (int j = 0; j < _jointMapping.size(); j++) {
        int index = _jointMapping[j];

        if (index >= 0) {
            glm::mat4 translationMat;

            if (_animationAllowTranslation) {
                if (index < translations.size()) {
                    translationMat = glm::translate(translations[index]);
                }
            } else if (index < animationJointNames.size()) {
                QString jointName = fbxJoints[index].name;

                if (originalFbxIndices.contains(jointName)) {
                    // Making sure the joint names exist in the original model the animation is trying to apply onto. If they do, then remap and get its translation.
                    int remappedIndex = originalFbxIndices[jointName] - 1; // JointIndeces seem to always start from 1 and the found index is always 1 higher than actual.
                    translationMat = glm::translate(originalFbxJoints[remappedIndex].translation);
                }
            }
            glm::mat4 rotationMat;
            if (index < rotations.size()) {
                rotationMat = glm::mat4_cast(fbxJoints[index].preRotation * rotations[index] * fbxJoints[index].postRotation);
            } else {
                rotationMat = glm::mat4_cast(fbxJoints[index].preRotation * fbxJoints[index].postRotation);
            }

            glm::mat4 finalMat = (translationMat * fbxJoints[index].preTransform *
                rotationMat * fbxJoints[index].postTransform);
            auto& jointData = jointsData[j];
            jointData.translation = extractTranslation(finalMat);
            jointData.translationIsDefaultPose = false;
            jointData.rotation = glmExtractRotation(finalMat);
            jointData.rotationIsDefaultPose = false;
        }
    }
    // Set the data in the model
    copyAnimationJointDataToModel(jointsData);
}


void ModelOverlay::mapAnimationJoints(const QStringList& modelJointNames) {

    // if we don't have animation, or we're already joint mapped then bail early
    if (!hasAnimation() || jointsMapped()) {
        return;
    }

    if (!_animation || _animation->getURL() != _animationURL) {
        _animation = DependencyManager::get<AnimationCache>()->getAnimation(_animationURL);
    }

    if (_animation && _animation->isLoaded()) {
        QStringList animationJointNames = _animation->getJointNames();

        if (modelJointNames.size() > 0 && animationJointNames.size() > 0) {
            _jointMapping.resize(modelJointNames.size());
            for (int i = 0; i < modelJointNames.size(); i++) {
                _jointMapping[i] = animationJointNames.indexOf(modelJointNames[i]);
            }
            _jointMappingCompleted = true;
            _jointMappingURL = _animationURL;
        }
    }
}

void ModelOverlay::copyAnimationJointDataToModel(QVector<JointData> jointsData) {
    if (!_model || !_model->isLoaded()) {
        return;
    }

    // relay any inbound joint changes from scripts/animation/network to the model/rig
    for (int index = 0; index < jointsData.size(); ++index) {
        auto& jointData = jointsData[index];
        _model->setJointRotation(index, true, jointData.rotation, 1.0f);
        _model->setJointTranslation(index, true, jointData.translation, 1.0f);
    }
    _updateModel = true;
}

void ModelOverlay::clearSubRenderItemIDs() {
    _subRenderItemIDs.clear();
}

void ModelOverlay::setSubRenderItemIDs(const render::ItemIDs& ids) {
    _subRenderItemIDs = ids;
}

uint32_t ModelOverlay::fetchMetaSubItems(render::ItemIDs& subItems) const {
    if (_model) {
        auto metaSubItems = _subRenderItemIDs;
        subItems.insert(subItems.end(), metaSubItems.begin(), metaSubItems.end());
        return (uint32_t)metaSubItems.size();
    }
    return 0;
}

void ModelOverlay::addMaterial(graphics::MaterialLayer material, const std::string& parentMaterialName) {
    Overlay::addMaterial(material, parentMaterialName);
    if (_model && _model->fetchRenderItemIDs().size() > 0) {
        _model->addMaterial(material, parentMaterialName);
    }
}

void ModelOverlay::removeMaterial(graphics::MaterialPointer material, const std::string& parentMaterialName) {
    Overlay::removeMaterial(material, parentMaterialName);
    if (_model && _model->fetchRenderItemIDs().size() > 0) {
        _model->removeMaterial(material, parentMaterialName);
    }
}

void ModelOverlay::processMaterials() {
    assert(_model);
    std::lock_guard<std::mutex> lock(_materialsLock);
    for (auto& shapeMaterialPair : _materials) {
        auto material = shapeMaterialPair.second;
        while (!material.empty()) {
            _model->addMaterial(material.top(), shapeMaterialPair.first);
            material.pop();
        }
    }
}

scriptable::ScriptableModelBase ModelOverlay::getScriptableModel(bool* ok) {
    if (!_model || !_model->isLoaded()) {
        return Base3DOverlay::getScriptableModel(ok);
    }
    auto result = _model->getScriptableModel(ok);
    result.objectID = getID();
    return result;
}<|MERGE_RESOLUTION|>--- conflicted
+++ resolved
@@ -85,10 +85,7 @@
             modelOverlay->setSubRenderItemIDs(newRenderItemIDs);
         });
         processMaterials();
-<<<<<<< HEAD
-=======
         emit DependencyManager::get<scriptable::ModelProviderFactory>()->modelAddedToScene(getID(), NestableType::Overlay, _model);
->>>>>>> dd90c8c5
     }
     if (_visibleDirty) {
         _visibleDirty = false;
@@ -115,10 +112,7 @@
     Volume3DOverlay::addToScene(overlay, scene, transaction);
     _model->addToScene(scene, transaction);
     processMaterials();
-<<<<<<< HEAD
-=======
     emit DependencyManager::get<scriptable::ModelProviderFactory>()->modelAddedToScene(getID(), NestableType::Overlay, _model);
->>>>>>> dd90c8c5
     return true;
 }
 
