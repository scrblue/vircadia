--- conflicted
+++ resolved
@@ -39,16 +39,7 @@
     auto batch = args->_batch;
 
     if (batch) {
-<<<<<<< HEAD
-
         batch->setModelTransform(getRenderTransform());
-=======
-        // FIXME Start using the _renderTransform instead of calling for Transform and Dimensions from here, do the custom things needed in evalRenderTransform()
-        Transform transform = getTransform();
-        transform.setScale(1.0f);  // ignore inherited scale from SpatiallyNestable
-        transform.postScale(getDimensions() * SPHERE_OVERLAY_SCALE);
-        batch->setModelTransform(transform);
->>>>>>> 7397a123
 
         auto geometryCache = DependencyManager::get<GeometryCache>();
         auto shapePipeline = args->_shapePipeline;
@@ -80,11 +71,8 @@
 }
 
 Transform Sphere3DOverlay::evalRenderTransform() {
-    // FIXME Start using the _renderTransform instead of calling for Transform and Dimensions from here, do the custom things needed in evalRenderTransform()
     Transform transform = getTransform();
-#ifndef USE_SN_SCALE
     transform.setScale(1.0f);  // ignore inherited scale from SpatiallyNestable
-#endif
     transform.postScale(getDimensions() * SPHERE_OVERLAY_SCALE);
 
     return transform;
