--- conflicted
+++ resolved
@@ -258,72 +258,15 @@
 void Base3DOverlay::locationChanged(bool tellPhysics) {
     SpatiallyNestable::locationChanged(tellPhysics);
 
-<<<<<<< HEAD
-    // Force the actual update of the render transform now that we notify for the change
-    // so it s captured for the time of rendering
-    notifyRenderTransformChange();
-/*
-    auto itemID = getRenderItemID();
-    if (render::Item::isValidID(itemID)) {
-        render::ScenePointer scene = qApp->getMain3DScene();
-        render::Transaction transaction;
-        transaction.updateItem(itemID);
-        scene->enqueueTransaction(transaction);
-    }*/
-=======
     // Force the actual update of the render transform through the notify call
     notifyRenderTransformChange();
->>>>>>> 97617c6d
 }
 
 void Base3DOverlay::parentDeleted() {
     qApp->getOverlays().deleteOverlay(getOverlayID());
 }
 
-void Base3DOverlay::update(float duration) {
-<<<<<<< HEAD
-    if (_renderTransformDirty) {
-        auto self = this;
-        // queue up this work for later processing, at the end of update and just before rendering.
-        // the application will ensure only the last lambda is actually invoked.
-      /*  void* key = (void*)this;
-        std::weak_ptr<SpatiallyNestable> weakSelf = shared_from_this();
-        AbstractViewStateInterface::instance()->pushPostUpdateLambda(key, [weakSelf]() {
-            // do nothing, if the model has already been destroyed.
-            auto spatiallyNestableSelf = weakSelf.lock();
-            if (!spatiallyNestableSelf) {
-                return;
-            }
-            auto self = std::dynamic_pointer_cast<Base3DOverlay>(spatiallyNestableSelf);
-            */
-#ifdef UpdateInMain
-            self->setRenderTransform(self->evalRenderTransform());
-#else
-        auto renderTransform = self->evalRenderTransform();
-#endif
-            auto itemID = self->getRenderItemID();
-
-            if (render::Item::isValidID(itemID)) {
-                render::ScenePointer scene = qApp->getMain3DScene();
-                render::Transaction transaction;
-
-#ifdef UpdateInMain
-                transaction.updateItem(itemID);
-#else 
-                transaction.updateItem<Overlay>(itemID, [renderTransform](Overlay& data) {
-                    auto overlay3D = dynamic_cast<Base3DOverlay*>(&data);
-                    if (overlay3D) {
-                        auto latestTransform = overlay3D->evalRenderTransform();
-                        overlay3D->setRenderTransform(latestTransform);//  evalRenderTransform();
-                    }
-                });
-#endif
-                scene->enqueueTransaction(transaction);
-            }
-   //     });
-        _renderTransformDirty = false;
-=======
-    
+void Base3DOverlay::update(float duration) {   
     // In Base3DOverlay, if its location or bound changed, the renderTrasnformDirty flag is true.
     // then the correct transform used for rendering is computed in the update transaction and assigned.
     // TODO: Fix the value to be computed in main thread now and passed by value to the render item.
@@ -343,7 +286,6 @@
             });
             scene->enqueueTransaction(transaction);       
         }
->>>>>>> 97617c6d
     }
 }
 
