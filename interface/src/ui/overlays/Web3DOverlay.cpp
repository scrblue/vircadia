//
//  Web3DOverlay.cpp
//
//  Created by Clement on 7/1/14.
//  Modified and renamed by Zander Otavka on 8/4/15
//  Copyright 2014 High Fidelity, Inc.
//
//  Distributed under the Apache License, Version 2.0.
//  See the accompanying file LICENSE or http://www.apache.org/licenses/LICENSE-2.0.html
//

#include "Web3DOverlay.h"

#include <Application.h>

#include <QQuickWindow>
#include <QtGui/QOpenGLContext>
#include <QtQuick/QQuickItem>
#include <QtQml/QQmlContext>
#include <QtQml/QQmlEngine>

#include <AbstractViewStateInterface.h>
#include <gpu/Batch.h>
#include <DependencyManager.h>
#include <GeometryCache.h>
#include <GeometryUtil.h>
#include <gl/GLHelpers.h>
#include <scripting/HMDScriptingInterface.h>
#include <ui/OffscreenQmlSurface.h>
#include <ui/OffscreenQmlSurfaceCache.h>
#include <ui/TabletScriptingInterface.h>
#include <PathUtils.h>
#include <RegisteredMetaTypes.h>
#include <TextureCache.h>
#include <UsersScriptingInterface.h>
#include <UserActivityLoggerScriptingInterface.h>
#include <AbstractViewStateInterface.h>
#include <AddressManager.h>
#include "scripting/HMDScriptingInterface.h"
#include "scripting/AssetMappingsScriptingInterface.h"
#include "scripting/MenuScriptingInterface.h"
#include "scripting/SettingsScriptingInterface.h"
#include <Preferences.h>
#include <ScriptEngines.h>
#include "FileDialogHelper.h"
#include "avatar/AvatarManager.h"
#include "AudioClient.h"
#include "LODManager.h"
#include "ui/OctreeStatsProvider.h"
#include "ui/DomainConnectionModel.h"
#include "ui/AvatarInputs.h"
#include "avatar/AvatarManager.h"
#include "scripting/GlobalServicesScriptingInterface.h"
#include <plugins/InputConfiguration.h>
#include "ui/Snapshot.h"
#include "SoundCache.h"
#include "raypick/PointerScriptingInterface.h"

static int MAX_WINDOW_SIZE = 4096;
static const float METERS_TO_INCHES = 39.3701f;
static const float OPAQUE_ALPHA_THRESHOLD = 0.99f;

const QString Web3DOverlay::TYPE = "web3d";
const QString Web3DOverlay::QML = "Web3DOverlay.qml";
Web3DOverlay::Web3DOverlay() {
    _touchDevice.setCapabilities(QTouchDevice::Position);
    _touchDevice.setType(QTouchDevice::TouchScreen);
    _touchDevice.setName("Web3DOverlayTouchDevice");
    _touchDevice.setMaximumTouchPoints(4);

    _geometryId = DependencyManager::get<GeometryCache>()->allocateID();
    connect(this, &Web3DOverlay::requestWebSurface, this, &Web3DOverlay::buildWebSurface);
    connect(this, &Web3DOverlay::releaseWebSurface, this, &Web3DOverlay::destroyWebSurface);
    connect(this, &Web3DOverlay::resizeWebSurface, this, &Web3DOverlay::onResizeWebSurface);
}

Web3DOverlay::Web3DOverlay(const Web3DOverlay* Web3DOverlay) :
    Billboard3DOverlay(Web3DOverlay),
    _url(Web3DOverlay->_url),
    _scriptURL(Web3DOverlay->_scriptURL),
    _dpi(Web3DOverlay->_dpi),
    _showKeyboardFocusHighlight(Web3DOverlay->_showKeyboardFocusHighlight)
{
    _geometryId = DependencyManager::get<GeometryCache>()->allocateID();
}

Web3DOverlay::~Web3DOverlay() {
    disconnect(this, &Web3DOverlay::requestWebSurface, this, nullptr);
    disconnect(this, &Web3DOverlay::releaseWebSurface, this, nullptr);
    disconnect(this, &Web3DOverlay::resizeWebSurface, this, nullptr);

    destroyWebSurface();
    auto geometryCache = DependencyManager::get<GeometryCache>();
    if (geometryCache) {
        geometryCache->releaseID(_geometryId);
    }
}

void Web3DOverlay::rebuildWebSurface() {
    destroyWebSurface();
    buildWebSurface();
}

void Web3DOverlay::destroyWebSurface() {
    if (!_webSurface) {
        return;
    }
    QQuickItem* rootItem = _webSurface->getRootItem();

    if (rootItem && rootItem->objectName() == "tabletRoot") {
        auto tabletScriptingInterface = DependencyManager::get<TabletScriptingInterface>();
        tabletScriptingInterface->setQmlTabletRoot("com.highfidelity.interface.tablet.system", nullptr);
    }

    // Fix for crash in QtWebEngineCore when rapidly switching domains
    // Call stop on the QWebEngineView before destroying OffscreenQMLSurface.
    if (rootItem) {
        QObject* obj = rootItem->findChild<QObject*>("webEngineView");
        if (obj) {
            // stop loading
            QMetaObject::invokeMethod(obj, "stop");
        }
    }

    _webSurface->pause();

    QObject::disconnect(this, &Web3DOverlay::scriptEventReceived, _webSurface.data(), &OffscreenQmlSurface::emitScriptEvent);
    QObject::disconnect(_webSurface.data(), &OffscreenQmlSurface::webEventReceived, this, &Web3DOverlay::webEventReceived);
    DependencyManager::get<OffscreenQmlSurfaceCache>()->release(QML, _webSurface);
    _webSurface.reset();
}

void Web3DOverlay::buildWebSurface() {
    if (_webSurface) {
        return;
    }
    gl::withSavedContext([&] {
        // FIXME, the max FPS could be better managed by being dynamic (based on the number of current surfaces
        // and the current rendering load)
        if (_currentMaxFPS != _desiredMaxFPS) {
            setMaxFPS(_desiredMaxFPS);
        }

        if (isWebContent()) {
            _webSurface = DependencyManager::get<OffscreenQmlSurfaceCache>()->acquire(QML);
            _webSurface->getRootItem()->setProperty("url", _url);
            _webSurface->getRootItem()->setProperty("scriptURL", _scriptURL);
        } else {
            _webSurface = DependencyManager::get<OffscreenQmlSurfaceCache>()->acquire(_url);
            setupQmlSurface();
        }
        _webSurface->getSurfaceContext()->setContextProperty("globalPosition", vec3toVariant(getWorldPosition()));
        onResizeWebSurface();
        _webSurface->resume();
    });

    QObject::connect(this, &Web3DOverlay::scriptEventReceived, _webSurface.data(), &OffscreenQmlSurface::emitScriptEvent);
    QObject::connect(_webSurface.data(), &OffscreenQmlSurface::webEventReceived, this, &Web3DOverlay::webEventReceived);
}

void Web3DOverlay::update(float deltatime) {
    if (_webSurface) {
        // update globalPosition
        _webSurface->getSurfaceContext()->setContextProperty("globalPosition", vec3toVariant(getWorldPosition()));
    }
    Parent::update(deltatime);
}

bool Web3DOverlay::isWebContent() const {
    QUrl sourceUrl(_url);
    if (sourceUrl.scheme() == "http" || sourceUrl.scheme() == "https" ||
        _url.toLower().endsWith(".htm") || _url.toLower().endsWith(".html")) {
        return true;
    }
    return false;
}

void Web3DOverlay::setupQmlSurface() {
    _webSurface->getSurfaceContext()->setContextProperty("Users", DependencyManager::get<UsersScriptingInterface>().data());
    _webSurface->getSurfaceContext()->setContextProperty("HMD", DependencyManager::get<HMDScriptingInterface>().data());
    _webSurface->getSurfaceContext()->setContextProperty("UserActivityLogger", DependencyManager::get<UserActivityLoggerScriptingInterface>().data());
    _webSurface->getSurfaceContext()->setContextProperty("Preferences", DependencyManager::get<Preferences>().data());
    _webSurface->getSurfaceContext()->setContextProperty("Vec3", new Vec3());
    _webSurface->getSurfaceContext()->setContextProperty("Quat", new Quat());
    _webSurface->getSurfaceContext()->setContextProperty("MyAvatar", DependencyManager::get<AvatarManager>()->getMyAvatar().get());
    _webSurface->getSurfaceContext()->setContextProperty("Entities", DependencyManager::get<EntityScriptingInterface>().data());
    _webSurface->getSurfaceContext()->setContextProperty("Snapshot", DependencyManager::get<Snapshot>().data());

    if (_webSurface->getRootItem() && _webSurface->getRootItem()->objectName() == "tabletRoot") {
        auto tabletScriptingInterface = DependencyManager::get<TabletScriptingInterface>();
        auto flags = tabletScriptingInterface->getFlags();

        _webSurface->getSurfaceContext()->setContextProperty("offscreenFlags", flags);
        _webSurface->getSurfaceContext()->setContextProperty("AddressManager", DependencyManager::get<AddressManager>().data());
<<<<<<< HEAD
        _webSurface->getSurfaceContext()->setContextProperty("Account", GlobalServicesScriptingInterface::getInstance());
        _webSurface->getSurfaceContext()->setContextProperty("Audio", DependencyManager::get<AudioScriptingInterface>().data());
=======
        _webSurface->getSurfaceContext()->setContextProperty("Account", AccountScriptingInterface::getInstance());

        // in Qt 5.10.0 there is already an "Audio" object in the QML context
        // though I failed to find it (from QtMultimedia??). So..  let it be "AudioScriptingInterface"
        _webSurface->getSurfaceContext()->setContextProperty("AudioScriptingInterface", DependencyManager::get<AudioScriptingInterface>().data());

>>>>>>> 933720fb
        _webSurface->getSurfaceContext()->setContextProperty("AudioStats", DependencyManager::get<AudioClient>()->getStats().data());
        _webSurface->getSurfaceContext()->setContextProperty("HMD", DependencyManager::get<HMDScriptingInterface>().data());
        _webSurface->getSurfaceContext()->setContextProperty("fileDialogHelper", new FileDialogHelper());
        _webSurface->getSurfaceContext()->setContextProperty("MyAvatar", DependencyManager::get<AvatarManager>()->getMyAvatar().get());
        _webSurface->getSurfaceContext()->setContextProperty("ScriptDiscoveryService", DependencyManager::get<ScriptEngines>().data());
        _webSurface->getSurfaceContext()->setContextProperty("Assets", DependencyManager::get<AssetMappingsScriptingInterface>().data());
        _webSurface->getSurfaceContext()->setContextProperty("LODManager", DependencyManager::get<LODManager>().data());
        _webSurface->getSurfaceContext()->setContextProperty("OctreeStats", DependencyManager::get<OctreeStatsProvider>().data());
        _webSurface->getSurfaceContext()->setContextProperty("DCModel", DependencyManager::get<DomainConnectionModel>().data());
        _webSurface->getSurfaceContext()->setContextProperty("AvatarInputs", AvatarInputs::getInstance());
        _webSurface->getSurfaceContext()->setContextProperty("GlobalServices", GlobalServicesScriptingInterface::getInstance());
        _webSurface->getSurfaceContext()->setContextProperty("AvatarList", DependencyManager::get<AvatarManager>().data());
        _webSurface->getSurfaceContext()->setContextProperty("DialogsManager", DialogsManagerScriptingInterface::getInstance());
        _webSurface->getSurfaceContext()->setContextProperty("InputConfiguration", DependencyManager::get<InputConfiguration>().data());
        _webSurface->getSurfaceContext()->setContextProperty("SoundCache", DependencyManager::get<SoundCache>().data());
        _webSurface->getSurfaceContext()->setContextProperty("MenuInterface", MenuScriptingInterface::getInstance());
        _webSurface->getSurfaceContext()->setContextProperty("Settings", SettingsScriptingInterface::getInstance());
        _webSurface->getSurfaceContext()->setContextProperty("Render", AbstractViewStateInterface::instance()->getRenderEngine()->getConfiguration().get());
        _webSurface->getSurfaceContext()->setContextProperty("Controller", DependencyManager::get<controller::ScriptingInterface>().data());
        _webSurface->getSurfaceContext()->setContextProperty("Pointers", DependencyManager::get<PointerScriptingInterface>().data());
        _webSurface->getSurfaceContext()->setContextProperty("Web3DOverlay", this);

        _webSurface->getSurfaceContext()->setContextProperty("pathToFonts", "../../");

        tabletScriptingInterface->setQmlTabletRoot("com.highfidelity.interface.tablet.system", _webSurface.data());
        // mark the TabletProxy object as cpp ownership.
        QObject* tablet = tabletScriptingInterface->getTablet("com.highfidelity.interface.tablet.system");
        _webSurface->getSurfaceContext()->engine()->setObjectOwnership(tablet, QQmlEngine::CppOwnership);
        // Override min fps for tablet UI, for silky smooth scrolling
        setMaxFPS(90);
    }
}

void Web3DOverlay::setMaxFPS(uint8_t maxFPS) {
    _desiredMaxFPS = maxFPS;
    if (_webSurface) {
        _webSurface->setMaxFps(_desiredMaxFPS);
        _currentMaxFPS = _desiredMaxFPS;
    }
}

void Web3DOverlay::onResizeWebSurface() {
    glm::vec2 dims = glm::vec2(getDimensions());
    dims *= METERS_TO_INCHES * _dpi;

    // ensure no side is never larger then MAX_WINDOW_SIZE
    float max = (dims.x > dims.y) ? dims.x : dims.y;
    if (max > MAX_WINDOW_SIZE) {
        dims *= MAX_WINDOW_SIZE / max;
    }

    _webSurface->resize(QSize(dims.x, dims.y));
}

unsigned int Web3DOverlay::deviceIdByTouchPoint(qreal x, qreal y) {
    if (_webSurface) {
        return _webSurface->deviceIdByTouchPoint(x, y);
    } else {
        return PointerEvent::INVALID_POINTER_ID;
    }
}

void Web3DOverlay::render(RenderArgs* args) {
    if (!_renderVisible || !getParentVisible()) {
        return;
    }

    if (!_webSurface) {
        emit requestWebSurface();
        return;
    }

    if (_mayNeedResize) {
        emit resizeWebSurface();
    }

    if (_currentMaxFPS != _desiredMaxFPS) {
        setMaxFPS(_desiredMaxFPS);
    }

    vec4 color(toGlm(getColor()), getAlpha());

    if (!_texture) {
        _texture = gpu::Texture::createExternal(OffscreenQmlSurface::getDiscardLambda());
        _texture->setSource(__FUNCTION__);
    }
    OffscreenQmlSurface::TextureAndFence newTextureAndFence;
    bool newTextureAvailable = _webSurface->fetchTexture(newTextureAndFence);
    if (newTextureAvailable) {
        _texture->setExternalTexture(newTextureAndFence.first, newTextureAndFence.second);
    }

    Q_ASSERT(args->_batch);
    gpu::Batch& batch = *args->_batch;
    batch.setResourceTexture(0, _texture);

    auto renderTransform = getRenderTransform();
    auto size = renderTransform.getScale();
    renderTransform.setScale(1.0f);
    batch.setModelTransform(renderTransform);

    auto geometryCache = DependencyManager::get<GeometryCache>();
    if (color.a < OPAQUE_ALPHA_THRESHOLD) {
        geometryCache->bindWebBrowserProgram(batch, true);
    } else {
        geometryCache->bindWebBrowserProgram(batch);
    }

    vec2 halfSize = vec2(size.x, size.y) / 2.0f;
    geometryCache->renderQuad(batch, halfSize * -1.0f, halfSize, vec2(0), vec2(1), color, _geometryId);
    batch.setResourceTexture(0, nullptr); // restore default white color after me
}

Transform Web3DOverlay::evalRenderTransform() {
    Transform transform = Parent::evalRenderTransform();
    transform.setScale(1.0f);
    transform.postScale(glm::vec3(getDimensions(), 1.0f));
    return transform;
}

const render::ShapeKey Web3DOverlay::getShapeKey() {
    auto builder = render::ShapeKey::Builder().withoutCullFace().withDepthBias().withOwnPipeline();
    if (isTransparent()) {
        builder.withTranslucent();
    }
    return builder.build();
}

QObject* Web3DOverlay::getEventHandler() {
    if (!_webSurface) {
        return nullptr;
    }
    return _webSurface->getEventHandler();
}

void Web3DOverlay::setProxyWindow(QWindow* proxyWindow) {
    if (!_webSurface) {
        return;
    }

    _webSurface->setProxyWindow(proxyWindow);
}

void Web3DOverlay::hoverEnterOverlay(const PointerEvent& event) {
    if (_inputMode == Mouse) {
        handlePointerEvent(event);
    } else if (_webSurface) {
        PointerEvent webEvent = event;
        webEvent.setPos2D(event.getPos2D() * (METERS_TO_INCHES * _dpi));
        _webSurface->hoverBeginEvent(webEvent, _touchDevice);
    }
}

void Web3DOverlay::hoverLeaveOverlay(const PointerEvent& event) {
    if (_inputMode == Mouse) {
        PointerEvent endEvent(PointerEvent::Release, event.getID(), event.getPos2D(), event.getPos3D(), event.getNormal(), event.getDirection(),
            event.getButton(), event.getButtons(), event.getKeyboardModifiers());
        handlePointerEvent(endEvent);
        // QML onReleased is only triggered if a click has happened first.  We need to send this "fake" mouse move event to properly trigger an onExited.
        PointerEvent endMoveEvent(PointerEvent::Move, event.getID());
        handlePointerEvent(endMoveEvent);
    } else if (_webSurface) {
        PointerEvent webEvent = event;
        webEvent.setPos2D(event.getPos2D() * (METERS_TO_INCHES * _dpi));
        _webSurface->hoverEndEvent(webEvent, _touchDevice);
    }
}

void Web3DOverlay::handlePointerEvent(const PointerEvent& event) {
    if (_inputMode == Touch) {
        handlePointerEventAsTouch(event);
    } else {
        handlePointerEventAsMouse(event);
    }
}

void Web3DOverlay::handlePointerEventAsTouch(const PointerEvent& event) {
    if (_webSurface) {
        PointerEvent webEvent = event;
        webEvent.setPos2D(event.getPos2D() * (METERS_TO_INCHES * _dpi));
        _webSurface->handlePointerEvent(webEvent, _touchDevice);
    }
}

void Web3DOverlay::handlePointerEventAsMouse(const PointerEvent& event) {
    if (!_webSurface) {
        return;
    }

    glm::vec2 windowPos = event.getPos2D() * (METERS_TO_INCHES * _dpi);
    QPointF windowPoint(windowPos.x, windowPos.y);

    Qt::MouseButtons buttons = Qt::NoButton;
    if (event.getButtons() & PointerEvent::PrimaryButton) {
        buttons |= Qt::LeftButton;
    }

    Qt::MouseButton button = Qt::NoButton;
    if (event.getButton() == PointerEvent::PrimaryButton) {
        button = Qt::LeftButton;
    }

    QEvent::Type type;
    switch (event.getType()) {
        case PointerEvent::Press:
            type = QEvent::MouseButtonPress;
            break;
        case PointerEvent::Release:
            type = QEvent::MouseButtonRelease;
            break;
        case PointerEvent::Move:
            type = QEvent::MouseMove;
            break;
        default:
            return;
    }

    QMouseEvent mouseEvent(type, windowPoint, windowPoint, windowPoint, button, buttons, event.getKeyboardModifiers());
    QCoreApplication::sendEvent(_webSurface->getWindow(), &mouseEvent);
}

void Web3DOverlay::setProperties(const QVariantMap& properties) {
    Billboard3DOverlay::setProperties(properties);

    auto urlValue = properties["url"];
    if (urlValue.isValid()) {
        QString newURL = urlValue.toString();
        if (newURL != _url) {
            setURL(newURL);
        }
    }

    auto scriptURLValue = properties["scriptURL"];
    if (scriptURLValue.isValid()) {
        QString newScriptURL = scriptURLValue.toString();
        if (newScriptURL != _scriptURL) {
            setScriptURL(newScriptURL);
        }
    }

    auto dpi = properties["dpi"];
    if (dpi.isValid()) {
        _dpi = dpi.toFloat();
        _mayNeedResize = true;
    }

    auto maxFPS = properties["maxFPS"];
    if (maxFPS.isValid()) {
        _desiredMaxFPS = maxFPS.toInt();
    }

    auto showKeyboardFocusHighlight = properties["showKeyboardFocusHighlight"];
    if (showKeyboardFocusHighlight.isValid()) {
        _showKeyboardFocusHighlight = showKeyboardFocusHighlight.toBool();
    }

    auto inputModeValue = properties["inputMode"];
    if (inputModeValue.isValid()) {
        QString inputModeStr = inputModeValue.toString();
        if (inputModeStr == "Mouse") {
            _inputMode = Mouse;
        } else {
            _inputMode = Touch;
        }
    }
}

// Web3DOverlay overrides the meaning of Planar3DOverlay's dimensions property.
/**jsdoc
 * These are the properties of a <code>web3d</code> {@link Overlays.OverlayType|OverlayType}.
 * @typedef {object} Overlays.Web3DProperties
 *
 * @property {string} type=web3d - Has the value <code>"web3d"</code>. <em>Read-only.</em>
 * @property {Color} color=255,255,255 - The color of the overlay.
 * @property {number} alpha=0.7 - The opacity of the overlay, <code>0.0</code> - <code>1.0</code>.
 * @property {number} pulseMax=0 - The maximum value of the pulse multiplier.
 * @property {number} pulseMin=0 - The minimum value of the pulse multiplier.
 * @property {number} pulsePeriod=1 - The duration of the color and alpha pulse, in seconds. A pulse multiplier value goes from
 *     <code>pulseMin</code> to <code>pulseMax</code>, then <code>pulseMax</code> to <code>pulseMin</code> in one period.
 * @property {number} alphaPulse=0 - If non-zero, the alpha of the overlay is pulsed: the alpha value is multiplied by the
 *     current pulse multiplier value each frame. If > 0 the pulse multiplier is applied in phase with the pulse period; if < 0
 *     the pulse multiplier is applied out of phase with the pulse period. (The magnitude of the property isn't otherwise
 *     used.)
 * @property {number} colorPulse=0 - If non-zero, the color of the overlay is pulsed: the color value is multiplied by the
 *     current pulse multiplier value each frame. If > 0 the pulse multiplier is applied in phase with the pulse period; if < 0
 *     the pulse multiplier is applied out of phase with the pulse period. (The magnitude of the property isn't otherwise
 *     used.)
 * @property {boolean} visible=true - If <code>true</code>, the overlay is rendered, otherwise it is not rendered.
 * @property {string} anchor="" - If set to <code>"MyAvatar"</code> then the overlay is attached to your avatar, moving and
 *     rotating as you move your avatar.
 *
 * @property {string} name="" - A friendly name for the overlay.
 * @property {Vec3} position - The position of the overlay center. Synonyms: <code>p1</code>, <code>point</code>, and 
 *     <code>start</code>.
 * @property {Vec3} localPosition - The local position of the overlay relative to its parent if the overlay has a
 *     <code>parentID</code> set, otherwise the same value as <code>position</code>.
 * @property {Quat} rotation - The orientation of the overlay. Synonym: <code>orientation</code>.
 * @property {Quat} localRotation - The orientation of the overlay relative to its parent if the overlay has a
 *     <code>parentID</code> set, otherwise the same value as <code>rotation</code>.
 * @property {boolean} isSolid=false - Synonyms: <ode>solid</code>, <code>isFilled</code>,
 *     <code>filled</code>, and <code>filed</code>. Antonyms: <code>isWire</code> and <code>wire</code>.
 *     <strong>Deprecated:</strong> The erroneous property spelling "<code>filed</code>" is deprecated and support for it will
 *     be removed.
 * @property {boolean} isDashedLine=false - If <code>true</code>, a dashed line is drawn on the overlay's edges. Synonym:
 *     <code>dashed</code>.
 * @property {boolean} ignoreRayIntersection=false - If <code>true</code>, 
 *     {@link Overlays.findRayIntersection|findRayIntersection} ignores the overlay.
 * @property {boolean} drawInFront=false - If <code>true</code>, the overlay is rendered in front of other overlays that don't
 *     have <code>drawInFront</code> set to <code>true</code>, and in front of entities.
 * @property {boolean} grabbable=false - Signal to grabbing scripts whether or not this overlay can be grabbed.
 * @property {Uuid} parentID=null - The avatar, entity, or overlay that the overlay is parented to.
 * @property {number} parentJointIndex=65535 - Integer value specifying the skeleton joint that the overlay is attached to if
 *     <code>parentID</code> is an avatar skeleton. A value of <code>65535</code> means "no joint".
 *
 * @property {boolean} isFacingAvatar - If <code>true</code>, the overlay is rotated to face the user's camera about an axis
 *     parallel to the user's avatar's "up" direction.
 *
 * @property {string} url - The URL of the Web page to display.
 * @property {string} scriptURL="" - The URL of a JavaScript file to inject into the Web page.
 * @property {number} dpi=30 - The dots per inch to display the Web page at, on the overlay.
 * @property {Vec2} dimensions=1,1 - The size of the overlay to display the Web page on, in meters. Synonyms: 
 *     <code>scale</code>, <code>size</code>.
 * @property {number} maxFPS=10 - The maximum update rate for the Web overlay content, in frames/second.
 * @property {boolean} showKeyboardFocusHighlight=true - If <code>true</code>, the Web overlay is highlighted when it has
 *     keyboard focus.
 * @property {string} inputMode=Touch - The user input mode to use - either <code>"Touch"</code> or <code>"Mouse"</code>.
 */
QVariant Web3DOverlay::getProperty(const QString& property) {
    if (property == "url") {
        return _url;
    }
    if (property == "scriptURL") {
        return _scriptURL;
    }
    if (property == "dpi") {
        return _dpi;
    }
    if (property == "maxFPS") {
        return _desiredMaxFPS;
    }
    if (property == "showKeyboardFocusHighlight") {
        return _showKeyboardFocusHighlight;
    }

    if (property == "inputMode") {
        if (_inputMode == Mouse) {
            return QVariant("Mouse");
        } else {
            return QVariant("Touch");
        }
    }
    return Billboard3DOverlay::getProperty(property);
}

void Web3DOverlay::setURL(const QString& url) {
    if (url != _url) {
        bool wasWebContent = isWebContent();
        _url = url;
        if (_webSurface) {
            if (wasWebContent && isWebContent()) {
                // If we're just targeting a new web URL, then switch to that without messing around
                // with the underlying QML
                AbstractViewStateInterface::instance()->postLambdaEvent([this, url] {
                    _webSurface->getRootItem()->setProperty("url", _url);
                    _webSurface->getRootItem()->setProperty("scriptURL", _scriptURL);
                });
            } else {
                // If we're switching to or from web content, or between different QML content
                // we need to destroy and rebuild the entire QML surface
                AbstractViewStateInterface::instance()->postLambdaEvent([this, url] {
                    rebuildWebSurface();
                });
            }
        }
    }
}

void Web3DOverlay::setScriptURL(const QString& scriptURL) {
    _scriptURL = scriptURL;
    if (_webSurface) {
        AbstractViewStateInterface::instance()->postLambdaEvent([this, scriptURL] {
            if (!_webSurface) {
                return;
            }
            _webSurface->getRootItem()->setProperty("scriptURL", scriptURL);
        });
    }
}

bool Web3DOverlay::findRayIntersection(const glm::vec3& origin, const glm::vec3& direction, float& distance, BoxFace& face, glm::vec3& surfaceNormal) {
    glm::vec2 dimensions = getDimensions();
    glm::quat rotation = getWorldOrientation();
    glm::vec3 position = getWorldPosition();

    if (findRayRectangleIntersection(origin, direction, rotation, position, dimensions, distance)) {
        surfaceNormal = rotation * Vectors::UNIT_Z;
        face = glm::dot(surfaceNormal, direction) > 0 ? MIN_Z_FACE : MAX_Z_FACE;
        return true;
    } else {
        return false;
    }
}

Web3DOverlay* Web3DOverlay::createClone() const {
    return new Web3DOverlay(this);
}

void Web3DOverlay::emitScriptEvent(const QVariant& message) {
    QMetaObject::invokeMethod(this, "scriptEventReceived", Q_ARG(QVariant, message));
}<|MERGE_RESOLUTION|>--- conflicted
+++ resolved
@@ -192,17 +192,12 @@
 
         _webSurface->getSurfaceContext()->setContextProperty("offscreenFlags", flags);
         _webSurface->getSurfaceContext()->setContextProperty("AddressManager", DependencyManager::get<AddressManager>().data());
-<<<<<<< HEAD
         _webSurface->getSurfaceContext()->setContextProperty("Account", GlobalServicesScriptingInterface::getInstance());
-        _webSurface->getSurfaceContext()->setContextProperty("Audio", DependencyManager::get<AudioScriptingInterface>().data());
-=======
-        _webSurface->getSurfaceContext()->setContextProperty("Account", AccountScriptingInterface::getInstance());
 
         // in Qt 5.10.0 there is already an "Audio" object in the QML context
         // though I failed to find it (from QtMultimedia??). So..  let it be "AudioScriptingInterface"
         _webSurface->getSurfaceContext()->setContextProperty("AudioScriptingInterface", DependencyManager::get<AudioScriptingInterface>().data());
 
->>>>>>> 933720fb
         _webSurface->getSurfaceContext()->setContextProperty("AudioStats", DependencyManager::get<AudioClient>()->getStats().data());
         _webSurface->getSurfaceContext()->setContextProperty("HMD", DependencyManager::get<HMDScriptingInterface>().data());
         _webSurface->getSurfaceContext()->setContextProperty("fileDialogHelper", new FileDialogHelper());
