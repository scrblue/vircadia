--- conflicted
+++ resolved
@@ -183,7 +183,7 @@
         if (_webSurface->getRootItem() && _webSurface->getRootItem()->objectName() == "tabletRoot") {
             auto tabletScriptingInterface = DependencyManager::get<TabletScriptingInterface>();
             auto flags = tabletScriptingInterface->getFlags();
-<<<<<<< HEAD
+            
             _webSurface->getRootContext()->setContextProperty("offscreenFlags", flags);
             _webSurface->getRootContext()->setContextProperty("AddressManager", DependencyManager::get<AddressManager>().data());
             _webSurface->getRootContext()->setContextProperty("Account", AccountScriptingInterface::getInstance());
@@ -204,28 +204,7 @@
             _webSurface->getRootContext()->setContextProperty("DialogsManager", DialogsManagerScriptingInterface::getInstance());
             _webSurface->getRootContext()->setContextProperty("InputConfiguration", DependencyManager::get<InputConfiguration>().data());
             _webSurface->getRootContext()->setContextProperty("pathToFonts", "../../");
-=======
-            _webSurface->getSurfaceContext()->setContextProperty("offscreenFlags", flags);
-            _webSurface->getSurfaceContext()->setContextProperty("AddressManager", DependencyManager::get<AddressManager>().data());
-            _webSurface->getSurfaceContext()->setContextProperty("Account", AccountScriptingInterface::getInstance());
-            _webSurface->getSurfaceContext()->setContextProperty("AudioStats", DependencyManager::get<AudioClient>()->getStats().data());
-            _webSurface->getSurfaceContext()->setContextProperty("HMD", DependencyManager::get<HMDScriptingInterface>().data());
-            _webSurface->getSurfaceContext()->setContextProperty("fileDialogHelper", new FileDialogHelper());
-            _webSurface->getSurfaceContext()->setContextProperty("MyAvatar", DependencyManager::get<AvatarManager>()->getMyAvatar().get());
-            _webSurface->getSurfaceContext()->setContextProperty("ScriptDiscoveryService", DependencyManager::get<ScriptEngines>().data());
-            _webSurface->getSurfaceContext()->setContextProperty("Tablet", DependencyManager::get<TabletScriptingInterface>().data());
-            _webSurface->getSurfaceContext()->setContextProperty("Assets", DependencyManager::get<AssetMappingsScriptingInterface>().data());
-            _webSurface->getSurfaceContext()->setContextProperty("LODManager", DependencyManager::get<LODManager>().data());
-            _webSurface->getSurfaceContext()->setContextProperty("OctreeStats", DependencyManager::get<OctreeStatsProvider>().data());
-            _webSurface->getSurfaceContext()->setContextProperty("DCModel", DependencyManager::get<DomainConnectionModel>().data());
-            _webSurface->getSurfaceContext()->setContextProperty("AudioDevice", AudioDeviceScriptingInterface::getInstance());
-            _webSurface->getSurfaceContext()->setContextProperty("AvatarInputs", AvatarInputs::getInstance());
-            _webSurface->getSurfaceContext()->setContextProperty("GlobalServices", GlobalServicesScriptingInterface::getInstance());
-            _webSurface->getSurfaceContext()->setContextProperty("AvatarList", DependencyManager::get<AvatarManager>().data());
-            _webSurface->getSurfaceContext()->setContextProperty("DialogsManager", DialogsManagerScriptingInterface::getInstance());
-
-            _webSurface->getSurfaceContext()->setContextProperty("pathToFonts", "../../");
->>>>>>> 92fe8145
+            
             tabletScriptingInterface->setQmlTabletRoot("com.highfidelity.interface.tablet.system", _webSurface->getRootItem(), _webSurface.data());
 
             // mark the TabletProxy object as cpp ownership.
