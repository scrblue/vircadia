--- conflicted
+++ resolved
@@ -291,17 +291,9 @@
 
 unsigned int Overlays::getOverlayAtPoint(const glm::vec2& point) {
     glm::vec2 pointCopy = point;
-<<<<<<< HEAD
-
-#if 0
-    if (OculusManager::isConnected()) {
-        pointCopy = Application::getInstance()->getApplicationOverlay().screenToOverlay(point);
-=======
     if (qApp->isHMDMode()) {
         pointCopy = qApp->getApplicationOverlay().screenToOverlay(point);
->>>>>>> 03bd17ed
-    }
-#endif
+    }
 
     QReadLocker lock(&_lock);
     QMapIterator<unsigned int, Overlay*> i(_overlaysHUD);
