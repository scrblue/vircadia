--- conflicted
+++ resolved
@@ -53,15 +53,8 @@
     virtual AABox getBounds() const override = 0;
 
     void update(float deltatime) override;
-<<<<<<< HEAD
-
-    void notifyRenderTransformChange() const;
-    virtual Transform evalRenderTransform() const;
-    void setRenderTransform(const Transform& transform);
-=======
     
     void notifyRenderTransformChange() const;
->>>>>>> 97617c6d
 
     void setProperties(const QVariantMap& properties) override;
     QVariant getProperty(const QString& property) override;
@@ -79,12 +72,10 @@
     virtual void parentDeleted() override;
 
     mutable Transform _renderTransform;
-<<<<<<< HEAD
-=======
+
     virtual Transform evalRenderTransform() const;
     virtual void setRenderTransform(const Transform& transform);
     const Transform& getRenderTransform() const { return _renderTransform; }
->>>>>>> 97617c6d
 
     float _lineWidth;
     bool _isSolid;
