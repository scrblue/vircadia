--- conflicted
+++ resolved
@@ -70,8 +70,11 @@
 
     if (_ready && _networkTexture && _networkTexture->isLoaded()) {
         if(_fboMutex.tryLock()) {
+            invalidateFramebufferObject();
             qApp->getActiveDisplayPlugin()->copyTextureToQuickFramebuffer(_networkTexture, _copyFbo, &_fenceSync);
             _fboMutex.unlock();
+        } else {
+            qDebug() << "couldn't get a lock, using last frame";
         }
 
     }
@@ -86,6 +89,7 @@
     _copyFbo->bind();
     return new QOpenGLFramebufferObject(size, format);
 }
+
 /*
 // this is helpful to look for problems without the confusion of the framebufer stuff
 void ResourceImageItemRenderer::render() {
@@ -109,27 +113,6 @@
 }
 */
 void ResourceImageItemRenderer::render() {
-<<<<<<< HEAD
-    qDebug() << "initial error" << glGetError();
-    /*glClearColor(0.0f, 0.0f, 0.0f, 0.0f);
-    glClear(GL_COLOR_BUFFER_BIT);*/
-    QOpenGLExtraFunctions* f = QOpenGLContext::currentContext()->extraFunctions();
-    _fboMutex.lock();
-    if (_fenceSync) {
-        f->glWaitSync(_fenceSync, 0, GL_TIMEOUT_IGNORED);
-        qDebug() << "wait error" << f->glGetError();
-    }
-    if (_ready) {
-        f->glBindTexture(GL_TEXTURE_2D, _copyFbo->texture());
-        qDebug() << "bind tex error" << f->glGetError() << "texture" << _copyFbo->texture();
-        GLint internalFormat { 0 };
-        glGetTexLevelParameteriv(GL_TEXTURE_2D, 0, GL_TEXTURE_INTERNAL_FORMAT, &internalFormat);
-        qDebug() << "getTexLevelParameteriv error" << f->glGetError() << internalFormat;
-        f->glCopyTexImage2D(GL_TEXTURE_2D, 0, (GLenum)internalFormat, 0, 0, _copyFbo->width(), _copyFbo->height(), 0);
-        qDebug() << "copy error" << f->glGetError();
-    }
-    _fboMutex.unlock();
-=======
     auto f = QOpenGLContext::currentContext()->extraFunctions();
     bool doUpdate = false;
     // black background
@@ -153,5 +136,4 @@
         }
     }
     glFlush();
->>>>>>> 073eae39
 }