--- conflicted
+++ resolved
@@ -29,87 +29,6 @@
 
     void renderOverlay(RenderArgs* renderArgs);
     GLuint getOverlayTexture();
-<<<<<<< HEAD
-
-    QPoint getPalmClickLocation(const PalmData *palm) const;
-    bool calculateRayUICollisionPoint(const glm::vec3& position, const glm::vec3& direction, glm::vec3& result) const;
-    
-    bool hasMagnifier() const { return _magnifier; }
-    void toggleMagnifier() { _magnifier = !_magnifier; }
-
-    // FIXME: remove
-    void displayOverlayTextureStereo(Camera& whichCamera, float aspectRatio, float fov);
-
-
-    // Converter from one frame of reference to another.
-    // Frame of reference:
-    // Direction: Ray that represents the spherical values
-    // Screen: Position on the screen (x,y)
-    // Spherical: Pitch and yaw that gives the position on the sphere we project on (yaw,pitch)
-    // Overlay: Position on the overlay (x,y)
-    // (x,y) in Overlay are similar than (x,y) in Screen except they can be outside of the bound of te screen.
-    // This allows for picking outside of the screen projection in 3D.
-    glm::vec2 sphericalToOverlay(const glm::vec2 & sphericalPos) const;
-    glm::vec2 overlayToSpherical(const glm::vec2 & overlayPos) const;
-    glm::vec2 screenToOverlay(const glm::vec2 & screenPos) const;
-    glm::vec2 overlayToScreen(const glm::vec2 & overlayPos) const;
-    void computeHmdPickRay(glm::vec2 cursorPos, glm::vec3& origin, glm::vec3& direction) const;
-
-    static glm::vec2 directionToSpherical(const glm::vec3 & direction);
-    static glm::vec3 sphericalToDirection(const glm::vec2 & sphericalPos);
-    static glm::vec2 screenToSpherical(const glm::vec2 & screenPos);
-    static glm::vec2 sphericalToScreen(const glm::vec2 & sphericalPos);
-    
-private:
-    void renderReticle(glm::quat orientation, float alpha);
-    void renderPointers();;
-    void renderMagnifier(glm::vec2 magPos, float sizeMult, bool showBorder);
-    
-    void renderControllerPointers();
-    void renderPointersOculus();
-    
-    void renderAudioMeter();
-    void renderCameraToggle();
-    void renderStatsAndLogs();
-    void renderDomainConnectionStatusBorder();
-    void bindCursorTexture(gpu::Batch& batch, uint8_t cursorId = 0);
-
-    float _textureFov;
-    float _textureAspectRatio;
-    
-    enum Reticles { MOUSE, LEFT_CONTROLLER, RIGHT_CONTROLLER, NUMBER_OF_RETICLES };
-    bool _reticleActive[NUMBER_OF_RETICLES];
-    QPoint _reticlePosition[NUMBER_OF_RETICLES];
-    bool _magActive[NUMBER_OF_RETICLES];
-    float _magSizeMult[NUMBER_OF_RETICLES];
-    quint64 _lastMouseMove;
-    bool _magnifier;
-    float _hmdUIRadius{ 1.0 };
-
-
-    float _alpha = 1.0f;
-    float _trailingAudioLoudness;
-    QOpenGLFramebufferObject* _framebufferObject{nullptr};
-    QMap<uint16_t, gpu::TexturePointer> _cursors;
-
-    GLuint _newUiTexture{ 0 };
-
-    int _reticleQuad;
-    int _magnifierQuad;
-    int _audioRedQuad;
-    int _audioGreenQuad;
-    int _audioBlueQuad;
-    int _domainStatusBorder;
-    int _magnifierBorder;
-
-    int _previousBorderWidth;
-    int _previousBorderHeight;
-
-    glm::vec3 _previousMagnifierBottomLeft;
-    glm::vec3 _previousMagnifierBottomRight;
-    glm::vec3 _previousMagnifierTopLeft;
-    glm::vec3 _previousMagnifierTopRight;
-=======
 
 private:
     void renderStatsAndLogs(RenderArgs* renderArgs);
@@ -129,7 +48,6 @@
 
     ivec2 _previousBorderSize{ -1 };
     QOpenGLFramebufferObject* _overlayFramebuffer{ nullptr };
->>>>>>> edf024df
 };
 
 #endif // hifi_ApplicationOverlay_h