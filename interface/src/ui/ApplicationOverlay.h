--- conflicted
+++ resolved
@@ -35,16 +35,8 @@
 
     void renderOverlay();
     void displayOverlayTexture();
-<<<<<<< HEAD
-#if 0
-    void displayOverlayTextureOculus(Camera& whichCamera);
-    void displayOverlayTexture3DTV(Camera& whichCamera, float aspectRatio, float fov);
-    void computeOculusPickRay(float x, float y, glm::vec3& origin, glm::vec3& direction) const;
-#endif
-=======
     void displayOverlayTextureStereo(Camera& whichCamera, float aspectRatio, float fov);
     void displayOverlayTextureHmd(Camera& whichCamera);
->>>>>>> fb3e309a
 
     QPoint getPalmClickLocation(const PalmData *palm) const;
     bool calculateRayUICollisionPoint(const glm::vec3& position, const glm::vec3& direction, glm::vec3& result) const;
@@ -134,12 +126,7 @@
     float _oculusUIRadius;
     float _trailingAudioLoudness;
 
-<<<<<<< HEAD
-    QOpenGLTexture * _crosshairTexture;
-=======
-
     gpu::TexturePointer _crosshairTexture;
->>>>>>> fb3e309a
     GLuint _newUiTexture{ 0 };
     
     int _reticleQuad;
