//
//  Oscilloscope.cpp
//  interface
//
//  Created by Philip on 1/28/13.
//  Copyright (c) 2013 High Fidelity, Inc. All rights reserved.
//

#include "Oscilloscope.h"

#include "InterfaceConfig.h"
#include <limits>
#include <cstring>
#include <algorithm>

//  Reimplemented 4/26/13 (tosh) - don't blame Philip for bugs

using namespace std;

namespace { // everything in here only exists while compiling this .cpp file

    // one sample buffer per channel
    unsigned const N_SAMPLES_ALLOC = Oscilloscope::MAX_SAMPLES * Oscilloscope::MAX_CHANNELS;

    // adding an x-coordinate yields twice the amount of vertices
    unsigned const MAX_COORDS = Oscilloscope::MAX_SAMPLES * 2;
    // allocated once for each channel 
    unsigned const N_COORDS_ALLOC = MAX_COORDS * Oscilloscope::MAX_CHANNELS;

    // total amount of memory to allocate (in 16-bit integers)`
    unsigned const N_ALLOC_TOTAL = N_SAMPLES_ALLOC + N_COORDS_ALLOC;
}


Oscilloscope::Oscilloscope(int w, int h, bool isEnabled) : 
    _valWidth(w), _valHeight(h), 
    _arrSamples(0l), _arrVertices(0l), 
    _valLowpass(0.4f), _valDownsample(3),
    enabled(isEnabled), inputPaused(false) {
    
    // allocate enough space for the sample data and to turn it into
    // vertices and since they're all 'short', do so in one shot
    _arrSamples = new short[N_ALLOC_TOTAL];
    memset(_arrSamples, 0, N_ALLOC_TOTAL * sizeof(short));
    _arrVertices = _arrSamples + N_SAMPLES_ALLOC;

    // initialize write positions to start of each channel's region
    for (unsigned ch = 0; ch < MAX_CHANNELS; ++ch) {
        _arrWritePos[ch] = MAX_SAMPLES * ch;
    }
}

Oscilloscope::~Oscilloscope() {

    delete[] _arrSamples;
}

void Oscilloscope::addSamples(unsigned ch, short const* data, unsigned n) {

    if (! enabled || inputPaused) {
        return;
    }

    // determine start/end offset of this channel's region
    unsigned baseOffs = MAX_SAMPLES * ch;
    unsigned endOffs = baseOffs + MAX_SAMPLES;

    // fetch write position for this channel
    unsigned writePos = _arrWritePos[ch];

    // determine write position after adding the samples 
    unsigned newWritePos = writePos + n;
    unsigned n2 = 0;
    if (newWritePos >= endOffs) {
        // passed boundary of the circular buffer? -> we need to copy two blocks
        n2 = newWritePos - endOffs;
        newWritePos = baseOffs + n2;
        n -= n2;
    }

    // copy data 
    memcpy(_arrSamples + writePos, data, n * sizeof(short));
    if (n2 > 0) {
        memcpy(_arrSamples + baseOffs, data + n, n2 * sizeof(short));
    }

    // set new write position for this channel 
    _arrWritePos[ch] = newWritePos;
}
        
void Oscilloscope::render(int x, int y) {

    if (! enabled) {
        return;
    }

    // determine lowpass / downsample factors
    int lowpass = -int(std::numeric_limits<short>::min()) * _valLowpass;
    unsigned downsample = _valDownsample;
    // keep half of the buffer for writing and ensure an even vertex count
    unsigned usedWidth = min(_valWidth, MAX_SAMPLES / (downsample * 2)) & ~1u;
    unsigned usedSamples = usedWidth * downsample;
    
    // expand samples to vertex data
    for (unsigned ch = 0; ch < MAX_CHANNELS; ++ch) {
        // for each channel: determine memory regions
        short const* basePtr = _arrSamples + MAX_SAMPLES * ch;
        short const* endPtr = basePtr + MAX_SAMPLES;
        short const* inPtr = _arrSamples + _arrWritePos[ch];
        short* outPtr = _arrVertices + MAX_COORDS * ch;
        int sample = 0, x = usedWidth;
        for (int i = int(usedSamples); --i >= 0 ;) {
            if (inPtr == basePtr) {
                // handle boundary, reading the circular sample buffer
                inPtr = endPtr;
            }
            // read and (eventually) filter sample
            sample += ((*--inPtr - sample) * lowpass) >> 15;
            // write every nth as y with a corresponding x-coordinate 
            if (i % downsample == 0) {
                *outPtr++ = short(--x);
                *outPtr++ = short(sample);
            }
        }
    } 
<<<<<<< HEAD

    // set up rendering state (vertex data lives at _arrVertices)
=======
    
    glLineWidth(1.0);
    glDisable(GL_LINE_SMOOTH);
>>>>>>> 501a68a2
    glPushMatrix();
    glLineWidth(2.0);
    glTranslatef((float)x + 0.0f, (float)y + _valHeight / 2.0f, 0.0f);
    glScaled(1.0f, _valHeight / 32767.0f, 1.0f);
    glVertexPointer(2, GL_SHORT, 0, _arrVertices);
    glEnableClientState(GL_VERTEX_ARRAY);

    // batch channel 0
    glColor3f(1.0f, 1.0f, 1.0f);
<<<<<<< HEAD
    glDrawArrays(GL_LINES, MAX_SAMPLES * 0, usedWidth);

    // batch channel 1
    glColor3f(0.0f, 1.0f ,1.0f);
    glDrawArrays(GL_LINES, MAX_SAMPLES * 1, usedWidth);

    // batch channel 2
    glColor3f(1.0f, 1.0f ,0.0f);
    glDrawArrays(GL_LINES, MAX_SAMPLES * 2, usedWidth);

    // reset rendering state
=======
    glDrawArrays(GL_LINE_STRIP, MAX_SAMPLES * 0, usedWidth);
    glColor3f(0.0f, 1.0f ,1.0f);
    glDrawArrays(GL_LINE_STRIP, MAX_SAMPLES * 1, usedWidth);
    glColor3f(0.0f, 1.0f ,1.0f);
    glDrawArrays(GL_LINE_STRIP, MAX_SAMPLES * 2, usedWidth);    
>>>>>>> 501a68a2
    glDisableClientState(GL_VERTEX_ARRAY);
    glPopMatrix();
}
<|MERGE_RESOLUTION|>--- conflicted
+++ resolved
@@ -20,15 +20,15 @@
 namespace { // everything in here only exists while compiling this .cpp file
 
     // one sample buffer per channel
-    unsigned const N_SAMPLES_ALLOC = Oscilloscope::MAX_SAMPLES * Oscilloscope::MAX_CHANNELS;
+    unsigned const MAX_SAMPLES = Oscilloscope::MAX_SAMPLES_PER_CHANNEL * Oscilloscope::MAX_CHANNELS;
 
     // adding an x-coordinate yields twice the amount of vertices
-    unsigned const MAX_COORDS = Oscilloscope::MAX_SAMPLES * 2;
+    unsigned const MAX_COORDS_PER_CHANNEL = Oscilloscope::MAX_SAMPLES_PER_CHANNEL * 2;
     // allocated once for each channel 
-    unsigned const N_COORDS_ALLOC = MAX_COORDS * Oscilloscope::MAX_CHANNELS;
+    unsigned const MAX_COORDS = MAX_COORDS_PER_CHANNEL * Oscilloscope::MAX_CHANNELS;
 
-    // total amount of memory to allocate (in 16-bit integers)`
-    unsigned const N_ALLOC_TOTAL = N_SAMPLES_ALLOC + N_COORDS_ALLOC;
+    // total amount of memory to allocate (in 16-bit integers)
+    unsigned const N_INT16_TO_ALLOC = MAX_SAMPLES + MAX_COORDS;
 }
 
 
@@ -40,13 +40,13 @@
     
     // allocate enough space for the sample data and to turn it into
     // vertices and since they're all 'short', do so in one shot
-    _arrSamples = new short[N_ALLOC_TOTAL];
-    memset(_arrSamples, 0, N_ALLOC_TOTAL * sizeof(short));
-    _arrVertices = _arrSamples + N_SAMPLES_ALLOC;
+    _arrSamples = new short[N_INT16_TO_ALLOC];
+    memset(_arrSamples, 0, N_INT16_TO_ALLOC * sizeof(short));
+    _arrVertices = _arrSamples + MAX_SAMPLES;
 
     // initialize write positions to start of each channel's region
     for (unsigned ch = 0; ch < MAX_CHANNELS; ++ch) {
-        _arrWritePos[ch] = MAX_SAMPLES * ch;
+        _arrWritePos[ch] = MAX_SAMPLES_PER_CHANNEL * ch;
     }
 }
 
@@ -62,8 +62,8 @@
     }
 
     // determine start/end offset of this channel's region
-    unsigned baseOffs = MAX_SAMPLES * ch;
-    unsigned endOffs = baseOffs + MAX_SAMPLES;
+    unsigned baseOffs = MAX_SAMPLES_PER_CHANNEL * ch;
+    unsigned endOffs = baseOffs + MAX_SAMPLES_PER_CHANNEL;
 
     // fetch write position for this channel
     unsigned writePos = _arrWritePos[ch];
@@ -98,16 +98,16 @@
     int lowpass = -int(std::numeric_limits<short>::min()) * _valLowpass;
     unsigned downsample = _valDownsample;
     // keep half of the buffer for writing and ensure an even vertex count
-    unsigned usedWidth = min(_valWidth, MAX_SAMPLES / (downsample * 2)) & ~1u;
+    unsigned usedWidth = min(_valWidth, MAX_SAMPLES_PER_CHANNEL / (downsample * 2)) & ~1u;
     unsigned usedSamples = usedWidth * downsample;
     
     // expand samples to vertex data
     for (unsigned ch = 0; ch < MAX_CHANNELS; ++ch) {
         // for each channel: determine memory regions
-        short const* basePtr = _arrSamples + MAX_SAMPLES * ch;
-        short const* endPtr = basePtr + MAX_SAMPLES;
+        short const* basePtr = _arrSamples + MAX_SAMPLES_PER_CHANNEL * ch;
+        short const* endPtr = basePtr + MAX_SAMPLES_PER_CHANNEL;
         short const* inPtr = _arrSamples + _arrWritePos[ch];
-        short* outPtr = _arrVertices + MAX_COORDS * ch;
+        short* outPtr = _arrVertices + MAX_COORDS_PER_CHANNEL * ch;
         int sample = 0, x = usedWidth;
         for (int i = int(usedSamples); --i >= 0 ;) {
             if (inPtr == basePtr) {
@@ -123,42 +123,29 @@
             }
         }
     } 
-<<<<<<< HEAD
 
     // set up rendering state (vertex data lives at _arrVertices)
-=======
-    
     glLineWidth(1.0);
     glDisable(GL_LINE_SMOOTH);
->>>>>>> 501a68a2
     glPushMatrix();
-    glLineWidth(2.0);
     glTranslatef((float)x + 0.0f, (float)y + _valHeight / 2.0f, 0.0f);
     glScaled(1.0f, _valHeight / 32767.0f, 1.0f);
     glVertexPointer(2, GL_SHORT, 0, _arrVertices);
     glEnableClientState(GL_VERTEX_ARRAY);
 
-    // batch channel 0
+    // render channel 0
     glColor3f(1.0f, 1.0f, 1.0f);
-<<<<<<< HEAD
-    glDrawArrays(GL_LINES, MAX_SAMPLES * 0, usedWidth);
+    glDrawArrays(GL_LINES, MAX_SAMPLES_PER_CHANNEL * 0, usedWidth);
 
-    // batch channel 1
+    // render channel 1
     glColor3f(0.0f, 1.0f ,1.0f);
-    glDrawArrays(GL_LINES, MAX_SAMPLES * 1, usedWidth);
+    glDrawArrays(GL_LINES, MAX_SAMPLES_PER_CHANNEL * 1, usedWidth);
 
-    // batch channel 2
-    glColor3f(1.0f, 1.0f ,0.0f);
-    glDrawArrays(GL_LINES, MAX_SAMPLES * 2, usedWidth);
+    // render channel 2
+    glColor3f(0.0f, 1.0f ,1.0f);
+    glDrawArrays(GL_LINES, MAX_SAMPLES_PER_CHANNEL * 2, usedWidth);
 
     // reset rendering state
-=======
-    glDrawArrays(GL_LINE_STRIP, MAX_SAMPLES * 0, usedWidth);
-    glColor3f(0.0f, 1.0f ,1.0f);
-    glDrawArrays(GL_LINE_STRIP, MAX_SAMPLES * 1, usedWidth);
-    glColor3f(0.0f, 1.0f ,1.0f);
-    glDrawArrays(GL_LINE_STRIP, MAX_SAMPLES * 2, usedWidth);    
->>>>>>> 501a68a2
     glDisableClientState(GL_VERTEX_ARRAY);
     glPopMatrix();
 }
