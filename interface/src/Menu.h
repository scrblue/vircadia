--- conflicted
+++ resolved
@@ -98,13 +98,9 @@
     const QString DontRenderEntitiesAsScene = "Don't Render Entities as Scene";
     const QString EchoLocalAudio = "Echo Local Audio";
     const QString EchoServerAudio = "Echo Server Audio";
-<<<<<<< HEAD
     const QString EnableAvatarCollisions = "Enable Avatar Collisions";
     const QString EnableIncrementalTextureTransfer = "Enable Incremental Texture Transfer";
     const QString EnableDynamicTextureManagement = "Enable Dynamic Texture Management";
-=======
-    const QString EnableCharacterController = "Enable avatar collisions";
->>>>>>> 786d0979
     const QString EnableInverseKinematics = "Enable Inverse Kinematics";
     const QString EnableVerticalComfortMode = "Enable Vertical Comfort Mode";
     const QString ExpandMyAvatarSimulateTiming = "Expand /myAvatar/simulation";
