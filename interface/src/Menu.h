//
//  Menu.h
//  interface/src
//
//  Created by Stephen Birarda on 8/12/13.
//  Copyright 2013 High Fidelity, Inc.
//
//  Distributed under the Apache License, Version 2.0.
//  See the accompanying file LICENSE or http://www.apache.org/licenses/LICENSE-2.0.html
//

#ifndef hifi_Menu_h
#define hifi_Menu_h

#include <QDir>
#include <QMenuBar>
#include <QHash>
#include <QKeySequence>
#include <QPointer>
#include <QStandardPaths>

#include <EventTypes.h>
#include <MenuItemProperties.h>
#include <OctreeConstants.h>

#ifdef Q_OS_MAC
#include "SpeechRecognizer.h"
#endif

#include "location/LocationManager.h"
#include "ui/PreferencesDialog.h"
#include "ui/ChatWindow.h"
#include "ui/JSConsole.h"
#include "ui/LoginDialog.h"
#include "ui/ScriptEditorWindow.h"
#include "ui/UserLocationsDialog.h"

const float ADJUST_LOD_DOWN_FPS = 40.0;
const float ADJUST_LOD_UP_FPS = 55.0;
const float DEFAULT_ADJUST_AVATAR_LOD_DOWN_FPS = 30.0f;

const quint64 ADJUST_LOD_DOWN_DELAY = 1000 * 1000 * 5;
const quint64 ADJUST_LOD_UP_DELAY = ADJUST_LOD_DOWN_DELAY * 2;

const float ADJUST_LOD_DOWN_BY = 0.9f;
const float ADJUST_LOD_UP_BY = 1.1f;

const float ADJUST_LOD_MIN_SIZE_SCALE = DEFAULT_OCTREE_SIZE_SCALE * 0.25f;
const float ADJUST_LOD_MAX_SIZE_SCALE = DEFAULT_OCTREE_SIZE_SCALE;

const float MINIMUM_AVATAR_LOD_DISTANCE_MULTIPLIER = 0.1f;
const float MAXIMUM_AVATAR_LOD_DISTANCE_MULTIPLIER = 15.0f;

enum FrustumDrawMode {
    FRUSTUM_DRAW_MODE_ALL,
    FRUSTUM_DRAW_MODE_VECTORS,
    FRUSTUM_DRAW_MODE_PLANES,
    FRUSTUM_DRAW_MODE_NEAR_PLANE,
    FRUSTUM_DRAW_MODE_FAR_PLANE,
    FRUSTUM_DRAW_MODE_KEYHOLE,
    FRUSTUM_DRAW_MODE_COUNT
};

struct ViewFrustumOffset {
    float yaw;
    float pitch;
    float roll;
    float distance;
    float up;
};

class QSettings;

class AnimationsDialog;
class AttachmentsDialog;
class BandwidthDialog;
class LodToolsDialog;
class MetavoxelEditor;
class ChatWindow;
class OctreeStatsDialog;
class MenuItemProperties;

class Menu : public QMenuBar {
    Q_OBJECT
public:
    static Menu* getInstance();
    ~Menu();

    void triggerOption(const QString& menuOption);
    QAction* getActionForOption(const QString& menuOption);

<<<<<<< HEAD
    float getAudioJitterBufferFrames() const { return _audioJitterBufferFrames; }
    void setAudioJitterBufferFrames(float audioJitterBufferSamples) { _audioJitterBufferFrames = audioJitterBufferSamples; bumpSettings(); }
    int getMaxFramesOverDesired() const { return _maxFramesOverDesired; }
    void setMaxFramesOverDesired(int maxFramesOverDesired) { _maxFramesOverDesired = maxFramesOverDesired; bumpSettings(); }
=======
    const InboundAudioStream::Settings& getReceivedAudioStreamSettings() const { return _receivedAudioStreamSettings; }
    void setReceivedAudioStreamSettings(const InboundAudioStream::Settings& receivedAudioStreamSettings) { _receivedAudioStreamSettings = receivedAudioStreamSettings; }
>>>>>>> e6ba730c
    float getFieldOfView() const { return _fieldOfView; }
    void setFieldOfView(float fieldOfView) { _fieldOfView = fieldOfView; bumpSettings(); }
    float getRealWorldFieldOfView() const { return _realWorldFieldOfView; }
    void setRealWorldFieldOfView(float realWorldFieldOfView) { _realWorldFieldOfView = realWorldFieldOfView; bumpSettings(); }
    float getOculusUIAngularSize() const { return _oculusUIAngularSize; }
    void setOculusUIAngularSize(float oculusUIAngularSize) { _oculusUIAngularSize = oculusUIAngularSize; bumpSettings(); }
    float getSixenseReticleMoveSpeed() const { return _sixenseReticleMoveSpeed; }
    void setSixenseReticleMoveSpeed(float sixenseReticleMoveSpeed) { _sixenseReticleMoveSpeed = sixenseReticleMoveSpeed; bumpSettings(); }
    bool getInvertSixenseButtons() const { return _invertSixenseButtons; }
    void setInvertSixenseButtons(bool invertSixenseButtons) { _invertSixenseButtons = invertSixenseButtons; bumpSettings(); }

    float getFaceshiftEyeDeflection() const { return _faceshiftEyeDeflection; }
    void setFaceshiftEyeDeflection(float faceshiftEyeDeflection) { _faceshiftEyeDeflection = faceshiftEyeDeflection; bumpSettings(); }
    QString getSnapshotsLocation() const;
    void setSnapshotsLocation(QString snapshotsLocation) { _snapshotsLocation = snapshotsLocation; bumpSettings(); }

    const QString& getScriptsLocation() const { return _scriptsLocation; }
    void setScriptsLocation(const QString& scriptsLocation);

    BandwidthDialog* getBandwidthDialog() const { return _bandwidthDialog; }
    FrustumDrawMode getFrustumDrawMode() const { return _frustumDrawMode; }
    ViewFrustumOffset getViewFrustumOffset() const { return _viewFrustumOffset; }
    OctreeStatsDialog* getOctreeStatsDialog() const { return _octreeStatsDialog; }
    LodToolsDialog* getLodToolsDialog() const { return _lodToolsDialog; }
    int getMaxVoxels() const { return _maxVoxels; }
    QAction* getUseVoxelShader() const { return _useVoxelShader; }

    bool getShadowsEnabled() const;

    void handleViewFrustumOffsetKeyModifier(int key);

    // User Tweakable LOD Items
    QString getLODFeedbackText();
    void autoAdjustLOD(float currentFPS);
    void resetLODAdjust();
    void setVoxelSizeScale(float sizeScale);
    float getVoxelSizeScale() const { return _voxelSizeScale; }
    void setAutomaticAvatarLOD(bool automaticAvatarLOD) { _automaticAvatarLOD = automaticAvatarLOD; bumpSettings(); }
    bool getAutomaticAvatarLOD() const { return _automaticAvatarLOD; }
    void setAvatarLODDecreaseFPS(float avatarLODDecreaseFPS) { _avatarLODDecreaseFPS = avatarLODDecreaseFPS; bumpSettings(); }
    float getAvatarLODDecreaseFPS() const { return _avatarLODDecreaseFPS; }
    void setAvatarLODIncreaseFPS(float avatarLODIncreaseFPS) { _avatarLODIncreaseFPS = avatarLODIncreaseFPS; bumpSettings(); }
    float getAvatarLODIncreaseFPS() const { return _avatarLODIncreaseFPS; }
    void setAvatarLODDistanceMultiplier(float multiplier) { _avatarLODDistanceMultiplier = multiplier; bumpSettings(); }
    float getAvatarLODDistanceMultiplier() const { return _avatarLODDistanceMultiplier; }
    void setBoundaryLevelAdjust(int boundaryLevelAdjust);
    int getBoundaryLevelAdjust() const { return _boundaryLevelAdjust; }

#ifdef Q_OS_MAC
    SpeechRecognizer* getSpeechRecognizer() { return &_speechRecognizer; }
#endif

    // User Tweakable PPS from Voxel Server
    int getMaxVoxelPacketsPerSecond() const { return _maxVoxelPacketsPerSecond; }
    void setMaxVoxelPacketsPerSecond(int maxVoxelPacketsPerSecond) { _maxVoxelPacketsPerSecond = maxVoxelPacketsPerSecond; bumpSettings(); }

    QAction* addActionToQMenuAndActionHash(QMenu* destinationMenu,
                                           const QString& actionName,
                                           const QKeySequence& shortcut = 0,
                                           const QObject* receiver = NULL,
                                           const char* member = NULL,
                                           QAction::MenuRole role = QAction::NoRole,
                                           int menuItemLocation = UNSPECIFIED_POSITION);
    QAction* addActionToQMenuAndActionHash(QMenu* destinationMenu,
                                           QAction* action,
                                           const QString& actionName = QString(),
                                           const QKeySequence& shortcut = 0,
                                           QAction::MenuRole role = QAction::NoRole,
                                           int menuItemLocation = UNSPECIFIED_POSITION);

    void removeAction(QMenu* menu, const QString& actionName);

    bool static goToDestination(QString destination);
    void static goToOrientation(QString orientation);
    void static goToDomain(const QString newDomain);
    void static goTo(QString destination);
    
    const QByteArray& getWalletPrivateKey() const { return _walletPrivateKey; }

signals:
    void scriptLocationChanged(const QString& newPath);

public slots:

    void clearLoginDialogDisplayedFlag();
    void loginForCurrentDomain();
    void showLoginForCurrentDomain();
    void bandwidthDetails();
    void octreeStatsDetails();
    void lodTools();
    void loadSettings(QSettings* settings = NULL);
    void saveSettings(QSettings* settings = NULL);
    void importSettings();
    void exportSettings();
    void goTo();
    bool goToURL(QString location);
    void goToUser(const QString& user);
    void pasteToVoxel();
    void openUrl(const QUrl& url);

    void toggleLoginMenuItem();

    QMenu* addMenu(const QString& menuName);
    void removeMenu(const QString& menuName);
    bool menuExists(const QString& menuName);
    void addSeparator(const QString& menuName, const QString& separatorName);
    void removeSeparator(const QString& menuName, const QString& separatorName);
    void addMenuItem(const MenuItemProperties& properties);
    void removeMenuItem(const QString& menuName, const QString& menuitem);
    bool menuItemExists(const QString& menuName, const QString& menuitem);
    bool isOptionChecked(const QString& menuOption) const;
    void setIsOptionChecked(const QString& menuOption, bool isChecked);

private slots:
    void aboutApp();
    void bumpSettings();
    void editPreferences();
    void editAttachments();
    void editAnimations();
    void changePrivateKey();
    void goToDomainDialog();
    void goToLocation();
    void nameLocation();
    void toggleLocationList();
    void bandwidthDetailsClosed();
    void octreeStatsDetailsClosed();
    void lodToolsClosed();
    void cycleFrustumRenderMode();
    void runTests();
    void showMetavoxelEditor();
    void showScriptEditor();
    void showChat();
    void toggleConsole();
    void toggleChat();
    void audioMuteToggled();
    void namedLocationCreated(LocationManager::NamedLocationCreateResponse response);
    void multipleDestinationsDecision(const QJsonObject& userData, const QJsonObject& placeData);
    void muteEnvironment();

private:
    static Menu* _instance;

    Menu();

    typedef void(*settingsAction)(QSettings*, QAction*);
    static void loadAction(QSettings* set, QAction* action);
    static void saveAction(QSettings* set, QAction* action);
    void scanMenuBar(settingsAction modifySetting, QSettings* set);
    void scanMenu(QMenu* menu, settingsAction modifySetting, QSettings* set);

    /// helper method to have separators with labels that are also compatible with OS X
    void addDisabledActionAndSeparator(QMenu* destinationMenu, const QString& actionName,
                                                int menuItemLocation = UNSPECIFIED_POSITION);

    QAction* addCheckableActionToQMenuAndActionHash(QMenu* destinationMenu,
                                                    const QString& actionName,
                                                    const QKeySequence& shortcut = 0,
                                                    const bool checked = false,
                                                    const QObject* receiver = NULL,
                                                    const char* member = NULL,
                                                    int menuItemLocation = UNSPECIFIED_POSITION);

    void updateFrustumRenderModeAction();

    QAction* getActionFromName(const QString& menuName, QMenu* menu);
    QMenu* getSubMenuFromName(const QString& menuName, QMenu* menu);
    QMenu* getMenuParent(const QString& menuName, QString& finalMenuPart);

    QAction* getMenuAction(const QString& menuName);
    int findPositionOfMenuItem(QMenu* menu, const QString& searchMenuItem);
    int positionBeforeSeparatorIfNeeded(QMenu* menu, int requestedPosition);
    QMenu* getMenu(const QString& menuName);


    QHash<QString, QAction*> _actionHash;
    InboundAudioStream::Settings _receivedAudioStreamSettings;
    BandwidthDialog* _bandwidthDialog;
    float _fieldOfView; /// in Degrees, doesn't apply to HMD like Oculus
    float _realWorldFieldOfView;   //  The actual FOV set by the user's monitor size and view distance
    float _faceshiftEyeDeflection;
    FrustumDrawMode _frustumDrawMode;
    ViewFrustumOffset _viewFrustumOffset;
    QPointer<MetavoxelEditor> _MetavoxelEditor;
    QPointer<ScriptEditorWindow> _ScriptEditor;
    QPointer<ChatWindow> _chatWindow;
    QDialog* _jsConsole;
    OctreeStatsDialog* _octreeStatsDialog;
    LodToolsDialog* _lodToolsDialog;
    UserLocationsDialog* _userLocationsDialog;
#ifdef Q_OS_MAC
    SpeechRecognizer _speechRecognizer;
#endif
    int _maxVoxels;
    float _voxelSizeScale;
    float _oculusUIAngularSize;
    float _sixenseReticleMoveSpeed;
    bool _invertSixenseButtons;
    bool _automaticAvatarLOD;
    float _avatarLODDecreaseFPS;
    float _avatarLODIncreaseFPS;
    float _avatarLODDistanceMultiplier;
    int _boundaryLevelAdjust;
    QAction* _useVoxelShader;
    int _maxVoxelPacketsPerSecond;
    QString replaceLastOccurrence(QChar search, QChar replace, QString string);
    quint64 _lastAdjust;
    quint64 _lastAvatarDetailDrop;
    SimpleMovingAverage _fpsAverage;
    SimpleMovingAverage _fastFPSAverage;
    QAction* _loginAction;
    QPointer<PreferencesDialog> _preferencesDialog;
    QPointer<AttachmentsDialog> _attachmentsDialog;
    QPointer<AnimationsDialog> _animationsDialog;
    QPointer<LoginDialog> _loginDialog;
    bool _hasLoginDialogDisplayed;
    QAction* _chatAction;
    QString _snapshotsLocation;
    QString _scriptsLocation;
    QByteArray _walletPrivateKey;

};

namespace MenuOption {
    const QString AboutApp = "About Interface";
    const QString AlignForearmsWithWrists = "Align Forearms with Wrists";
    const QString AlternateIK = "Alternate IK";
    const QString AmbientOcclusion = "Ambient Occlusion";
    const QString Animations = "Animations...";
    const QString Atmosphere = "Atmosphere";
    const QString Attachments = "Attachments...";
    const QString AudioFilter = "Audio Filter Bank";
    const QString AudioFilterFlat = "Flat Response";
    const QString AudioFilterTrebleCut= "Treble Cut";
    const QString AudioFilterBassCut = "Bass Cut";
    const QString AudioFilterSmiley = "Smiley Curve";
    const QString AudioNoiseReduction = "Audio Noise Reduction";
    const QString AudioScope = "Audio Scope";
    const QString AudioScopeFiftyFrames = "Fifty";
    const QString AudioScopeFiveFrames = "Five";
    const QString AudioScopeFrames = "Display Frames";
    const QString AudioScopePause = "Pause Audio Scope";
    const QString AudioScopeTwentyFrames = "Twenty";
    const QString AudioStats = "Audio Stats";
    const QString AudioStatsShowInjectedStreams = "Audio Stats Show Injected Streams";
    const QString AudioSpatialProcessingAlternateDistanceAttenuate = "Alternate distance attenuation";
    const QString AudioSpatialProcessing = "Audio Spatial Processing";
    const QString AudioSpatialProcessingDontDistanceAttenuate = "Don't calculate distance attenuation";
    const QString AudioSpatialProcessingHeadOriented = "Head Oriented";
    const QString AudioSpatialProcessingIncludeOriginal = "Includes Network Original";
    const QString AudioSpatialProcessingPreDelay = "Add Pre-Delay";
    const QString AudioSpatialProcessingProcessLocalAudio = "Process Local Audio";
    const QString AudioSpatialProcessingRenderPaths = "Render Paths";
    const QString AudioSpatialProcessingSeparateEars = "Separate Ears";
    const QString AudioSpatialProcessingSlightlyRandomSurfaces = "Slightly Random Surfaces";
    const QString AudioSpatialProcessingStereoSource = "Stereo Source";
    const QString AudioSpatialProcessingWithDiffusions = "With Diffusions";
    const QString AudioToneInjection = "Inject Test Tone";
    const QString Avatars = "Avatars";
    const QString AvatarsReceiveShadows = "Avatars Receive Shadows";
    const QString Bandwidth = "Bandwidth Display";
    const QString BandwidthDetails = "Bandwidth Details";
    const QString BlueSpeechSphere = "Blue Sphere While Speaking";
    const QString BuckyBalls = "Bucky Balls";
    const QString CascadedShadows = "Cascaded";
    const QString Chat = "Chat...";
    const QString ChatCircling = "Chat Circling";
    const QString CollideAsRagdoll = "Collide With Self (Ragdoll)";
    const QString CollideWithAvatars = "Collide With Other Avatars";
    const QString CollideWithEnvironment = "Collide With World Boundaries";
    const QString CollideWithParticles = "Collide With Particles";
    const QString CollideWithVoxels = "Collide With Voxels";
    const QString Collisions = "Collisions";
    const QString Console = "Console...";
    const QString ControlWithSpeech = "Control With Speech";
    const QString DecreaseAvatarSize = "Decrease Avatar Size";
    const QString DecreaseVoxelSize = "Decrease Voxel Size";
    const QString DisableActivityLogger = "Disable Activity Logger";
    const QString DisableAutoAdjustLOD = "Disable Automatically Adjusting LOD";
    const QString DisableNackPackets = "Disable NACK Packets";
    const QString DisplayFrustum = "Display Frustum";
    const QString DisplayHands = "Show Hand Info";
    const QString DisplayHandTargets = "Show Hand Targets";
    const QString DisplayModelBounds = "Display Model Bounds";
    const QString DisplayModelElementChildProxies = "Display Model Element Children";
    const QString DisplayModelElementProxy = "Display Model Element Bounds";
    const QString DisplayTimingDetails = "Display Timing Details";
    const QString DontFadeOnVoxelServerChanges = "Don't Fade In/Out on Voxel Server Changes";
    const QString EchoLocalAudio = "Echo Local Audio";
    const QString EchoServerAudio = "Echo Server Audio";
    const QString Enable3DTVMode = "Enable 3DTV Mode";
    const QString EnableGlowEffect = "Enable Glow Effect (Warning: Poor Oculus Performance)";
    const QString EnableVRMode = "Enable VR Mode";
    const QString ExpandMyAvatarSimulateTiming = "Expand /myAvatar/simulation";
    const QString ExpandMyAvatarTiming = "Expand /myAvatar";
    const QString ExpandOtherAvatarTiming = "Expand /otherAvatar";
    const QString ExpandPaintGLTiming = "Expand /paintGL";
    const QString ExpandUpdateTiming = "Expand /update";
    const QString Faceplus = "Faceplus";
    const QString Faceshift = "Faceshift";
    const QString FilterSixense = "Smooth Sixense Movement";
    const QString FirstPerson = "First Person";
    const QString FrameTimer = "Show Timer";
    const QString FrustumRenderMode = "Render Mode";
    const QString Fullscreen = "Fullscreen";
    const QString FullscreenMirror = "Fullscreen Mirror";
    const QString GlowMode = "Cycle Glow Mode";
    const QString GlowWhenSpeaking = "Glow When Speaking";
    const QString GoHome = "Go Home";
    const QString GoToDomain = "Go To Domain...";
    const QString GoTo = "Go To...";
    const QString GoToLocation = "Go To Location...";
    const QString HeadMouse = "Head Mouse";
    const QString IncreaseAvatarSize = "Increase Avatar Size";
    const QString IncreaseVoxelSize = "Increase Voxel Size";
    const QString LoadScript = "Open and Run Script File...";
    const QString LoadScriptURL = "Open and Run Script from URL...";
    const QString LodTools = "LOD Tools";
    const QString Login = "Login";
    const QString Log = "Log";
    const QString Logout = "Logout";
    const QString LowVelocityFilter = "Low Velocity Filter";
    const QString MetavoxelEditor = "Metavoxel Editor...";
    const QString Metavoxels = "Metavoxels";
    const QString Mirror = "Mirror";
    const QString ModelOptions = "Model Options";
    const QString Models = "Models";
    const QString MoveWithLean = "Move with Lean";
    const QString MuteAudio = "Mute Microphone";
    const QString MuteEnvironment = "Mute Environment";
    const QString MyLocations = "My Locations...";
    const QString NameLocation = "Name this location";
    const QString NewVoxelCullingMode = "New Voxel Culling Mode";
    const QString ObeyEnvironmentalGravity = "Obey Environmental Gravity";
    const QString OctreeStats = "Voxel and Particle Statistics";
    const QString OffAxisProjection = "Off-Axis Projection";
    const QString OldVoxelCullingMode = "Old Voxel Culling Mode";
    const QString Pair = "Pair";
    const QString Particles = "Particles";
    const QString PasteToVoxel = "Paste to Voxel...";
    const QString PipelineWarnings = "Log Render Pipeline Warnings";
    const QString Preferences = "Preferences...";
    const QString Quit =  "Quit";
    const QString ReloadAllScripts = "Reload All Scripts";
    const QString RenderBoundingCollisionShapes = "Show Bounding Collision Shapes";
    const QString RenderFocusIndicator = "Show Eye Focus";
    const QString RenderHeadCollisionShapes = "Show Head Collision Shapes";
    const QString RenderLookAtVectors = "Show Look-at Vectors";
    const QString RenderSkeletonCollisionShapes = "Show Skeleton Collision Shapes";
    const QString ResetAvatarSize = "Reset Avatar Size";
    const QString RunningScripts = "Running Scripts";
    const QString RunTimingTests = "Run Timing Tests";
    const QString ScriptEditor = "Script Editor...";
    const QString SettingsExport = "Export Settings";
    const QString SettingsImport = "Import Settings";
    const QString ShowBordersModelNodes = "Show Model Nodes";
    const QString ShowBordersParticleNodes = "Show Particle Nodes";
    const QString ShowBordersVoxelNodes = "Show Voxel Nodes";
    const QString ShowIKConstraints = "Show IK Constraints";
    const QString SimpleShadows = "Simple";
    const QString SixenseMouseInput = "Enable Sixense Mouse Input";
    const QString SixenseLasers = "Enable Sixense UI Lasers";
    const QString StandOnNearbyFloors = "Stand on nearby floors";
    const QString Stars = "Stars";
    const QString Stats = "Stats";
    const QString StereoAudio = "Stereo Audio";
    const QString StopAllScripts = "Stop All Scripts";
    const QString StringHair = "String Hair";
    const QString SuppressShortTimings = "Suppress Timings Less than 10ms";
    const QString TestPing = "Test Ping";
    const QString TransmitterDrive = "Transmitter Drive";
    const QString TurnWithHead = "Turn using Head";
    const QString UploadAttachment = "Upload Attachment Model";
    const QString UploadHead = "Upload Head Model";
    const QString UploadSkeleton = "Upload Skeleton Model";
    const QString UserInterface = "User Interface";
    const QString Visage = "Visage";
    const QString VoxelMode = "Cycle Voxel Mode";
    const QString Voxels = "Voxels";
    const QString VoxelTextures = "Voxel Textures";
    const QString WalletPrivateKey = "Wallet Private Key...";
}

void sendFakeEnterEvent();

#endif // hifi_Menu_h<|MERGE_RESOLUTION|>--- conflicted
+++ resolved
@@ -89,15 +89,8 @@
     void triggerOption(const QString& menuOption);
     QAction* getActionForOption(const QString& menuOption);
 
-<<<<<<< HEAD
-    float getAudioJitterBufferFrames() const { return _audioJitterBufferFrames; }
-    void setAudioJitterBufferFrames(float audioJitterBufferSamples) { _audioJitterBufferFrames = audioJitterBufferSamples; bumpSettings(); }
-    int getMaxFramesOverDesired() const { return _maxFramesOverDesired; }
-    void setMaxFramesOverDesired(int maxFramesOverDesired) { _maxFramesOverDesired = maxFramesOverDesired; bumpSettings(); }
-=======
     const InboundAudioStream::Settings& getReceivedAudioStreamSettings() const { return _receivedAudioStreamSettings; }
     void setReceivedAudioStreamSettings(const InboundAudioStream::Settings& receivedAudioStreamSettings) { _receivedAudioStreamSettings = receivedAudioStreamSettings; }
->>>>>>> e6ba730c
     float getFieldOfView() const { return _fieldOfView; }
     void setFieldOfView(float fieldOfView) { _fieldOfView = fieldOfView; bumpSettings(); }
     float getRealWorldFieldOfView() const { return _realWorldFieldOfView; }
