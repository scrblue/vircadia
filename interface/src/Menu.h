//
//  Menu.h
//  interface/src
//
//  Created by Stephen Birarda on 8/12/13.
//  Copyright 2013 High Fidelity, Inc.
//
//  Distributed under the Apache License, Version 2.0.
//  See the accompanying file LICENSE or http://www.apache.org/licenses/LICENSE-2.0.html
//

#ifndef hifi_Menu_h
#define hifi_Menu_h

#include <QDir>
#include <QMenuBar>
#include <QHash>
#include <QKeySequence>
#include <QPointer>
#include <QStandardPaths>

#include <EventTypes.h>
#include <MenuItemProperties.h>
#include <OctreeConstants.h>

#include "location/LocationManager.h"
#include "ui/PreferencesDialog.h"
#include "ui/ChatWindow.h"
#include "ui/ScriptEditorWindow.h"

const float ADJUST_LOD_DOWN_FPS = 40.0;
const float ADJUST_LOD_UP_FPS = 55.0;
const float DEFAULT_ADJUST_AVATAR_LOD_DOWN_FPS = 30.0f;

const quint64 ADJUST_LOD_DOWN_DELAY = 1000 * 1000 * 5;
const quint64 ADJUST_LOD_UP_DELAY = ADJUST_LOD_DOWN_DELAY * 2;

const float ADJUST_LOD_DOWN_BY = 0.9f;
const float ADJUST_LOD_UP_BY = 1.1f;

const float ADJUST_LOD_MIN_SIZE_SCALE = DEFAULT_OCTREE_SIZE_SCALE * 0.25f;
const float ADJUST_LOD_MAX_SIZE_SCALE = DEFAULT_OCTREE_SIZE_SCALE;

const float MINIMUM_AVATAR_LOD_DISTANCE_MULTIPLIER = 0.1f;
const float MAXIMUM_AVATAR_LOD_DISTANCE_MULTIPLIER = 15.0f;

enum FrustumDrawMode {
    FRUSTUM_DRAW_MODE_ALL,
    FRUSTUM_DRAW_MODE_VECTORS,
    FRUSTUM_DRAW_MODE_PLANES,
    FRUSTUM_DRAW_MODE_NEAR_PLANE,
    FRUSTUM_DRAW_MODE_FAR_PLANE,
    FRUSTUM_DRAW_MODE_KEYHOLE,
    FRUSTUM_DRAW_MODE_COUNT
};

struct ViewFrustumOffset {
    float yaw;
    float pitch;
    float roll;
    float distance;
    float up;
};

class QSettings;

class AttachmentsDialog;
class BandwidthDialog;
class LodToolsDialog;
class MetavoxelEditor;
class ChatWindow;
class OctreeStatsDialog;
class MenuItemProperties;

class Menu : public QMenuBar {
    Q_OBJECT
public:
    static Menu* getInstance();
    ~Menu();

    void triggerOption(const QString& menuOption);
    QAction* getActionForOption(const QString& menuOption);

    float getAudioJitterBufferSamples() const { return _audioJitterBufferSamples; }
    void setAudioJitterBufferSamples(float audioJitterBufferSamples) { _audioJitterBufferSamples = audioJitterBufferSamples; }
    float getFieldOfView() const { return _fieldOfView; }
    void setFieldOfView(float fieldOfView) { _fieldOfView = fieldOfView; }
    float getRealWorldFieldOfView() const { return _realWorldFieldOfView; }
    void setRealWorldFieldOfView(float realWorldFieldOfView) { _realWorldFieldOfView = realWorldFieldOfView; }

    float getFaceshiftEyeDeflection() const { return _faceshiftEyeDeflection; }
    void setFaceshiftEyeDeflection(float faceshiftEyeDeflection) { _faceshiftEyeDeflection = faceshiftEyeDeflection; }
    QString getSnapshotsLocation() const;
    void setSnapshotsLocation(QString snapshotsLocation) { _snapshotsLocation = snapshotsLocation; }

    BandwidthDialog* getBandwidthDialog() const { return _bandwidthDialog; }
    FrustumDrawMode getFrustumDrawMode() const { return _frustumDrawMode; }
    ViewFrustumOffset getViewFrustumOffset() const { return _viewFrustumOffset; }
    OctreeStatsDialog* getOctreeStatsDialog() const { return _octreeStatsDialog; }
    LodToolsDialog* getLodToolsDialog() const { return _lodToolsDialog; }
    int getMaxVoxels() const { return _maxVoxels; }
    QAction* getUseVoxelShader() const { return _useVoxelShader; }

    void handleViewFrustumOffsetKeyModifier(int key);

    // User Tweakable LOD Items
    QString getLODFeedbackText();
    void autoAdjustLOD(float currentFPS);
    void resetLODAdjust();
    void setVoxelSizeScale(float sizeScale);
    float getVoxelSizeScale() const { return _voxelSizeScale; }
    void setAutomaticAvatarLOD(bool automaticAvatarLOD) { _automaticAvatarLOD = automaticAvatarLOD; }
    bool getAutomaticAvatarLOD() const { return _automaticAvatarLOD; }
    void setAvatarLODDecreaseFPS(float avatarLODDecreaseFPS) { _avatarLODDecreaseFPS = avatarLODDecreaseFPS; }
    float getAvatarLODDecreaseFPS() const { return _avatarLODDecreaseFPS; }
    void setAvatarLODIncreaseFPS(float avatarLODIncreaseFPS) { _avatarLODIncreaseFPS = avatarLODIncreaseFPS; }
    float getAvatarLODIncreaseFPS() const { return _avatarLODIncreaseFPS; }
    void setAvatarLODDistanceMultiplier(float multiplier) { _avatarLODDistanceMultiplier = multiplier; }
    float getAvatarLODDistanceMultiplier() const { return _avatarLODDistanceMultiplier; }
    void setBoundaryLevelAdjust(int boundaryLevelAdjust);
    int getBoundaryLevelAdjust() const { return _boundaryLevelAdjust; }

    // User Tweakable PPS from Voxel Server
    int getMaxVoxelPacketsPerSecond() const { return _maxVoxelPacketsPerSecond; }
    void setMaxVoxelPacketsPerSecond(int maxVoxelPacketsPerSecond) { _maxVoxelPacketsPerSecond = maxVoxelPacketsPerSecond; }

    QAction* addActionToQMenuAndActionHash(QMenu* destinationMenu,
                                           const QString& actionName,
                                           const QKeySequence& shortcut = 0,
                                           const QObject* receiver = NULL,
                                           const char* member = NULL,
                                           QAction::MenuRole role = QAction::NoRole,
                                           int menuItemLocation = UNSPECIFIED_POSITION);
    QAction* addActionToQMenuAndActionHash(QMenu* destinationMenu,
                                           QAction* action,
                                           const QString& actionName = QString(),
                                           const QKeySequence& shortcut = 0,
                                           QAction::MenuRole role = QAction::NoRole,
                                           int menuItemLocation = UNSPECIFIED_POSITION);

    void removeAction(QMenu* menu, const QString& actionName);

    bool static goToDestination(QString destination);
    void static goToOrientation(QString orientation);
    void static goToDomain(const QString newDomain);
    void static goTo(QString destination);

public slots:

    void loginForCurrentDomain();
    void bandwidthDetails();
    void octreeStatsDetails();
    void lodTools();
    void loadSettings(QSettings* settings = NULL);
    void saveSettings(QSettings* settings = NULL);
    void importSettings();
    void exportSettings();
    void goTo();
    bool goToURL(QString location);
    void goToUser(const QString& user);
    void pasteToVoxel();
    void openUrl(const QUrl& url);

    void toggleLoginMenuItem();

    QMenu* addMenu(const QString& menuName);
    void removeMenu(const QString& menuName);
    void addSeparator(const QString& menuName, const QString& separatorName);
    void removeSeparator(const QString& menuName, const QString& separatorName);
    void addMenuItem(const MenuItemProperties& properties);
    void removeMenuItem(const QString& menuName, const QString& menuitem);
    bool isOptionChecked(const QString& menuOption);
    void setIsOptionChecked(const QString& menuOption, bool isChecked);

private slots:
    void aboutApp();
    void editPreferences();
    void editAttachments();
    void goToDomainDialog();
    void goToLocation();
    void nameLocation();
    void bandwidthDetailsClosed();
    void octreeStatsDetailsClosed();
    void lodToolsClosed();
    void cycleFrustumRenderMode();
    void runTests();
    void showMetavoxelEditor();
    void showScriptEditor();
    void showChat();
    void toggleChat();
    void audioMuteToggled();
    void namedLocationCreated(LocationManager::NamedLocationCreateResponse response);
    void multipleDestinationsDecision(const QJsonObject& userData, const QJsonObject& placeData);
    void muteEnvironment();

private:
    static Menu* _instance;

    Menu();

    typedef void(*settingsAction)(QSettings*, QAction*);
    static void loadAction(QSettings* set, QAction* action);
    static void saveAction(QSettings* set, QAction* action);
    void scanMenuBar(settingsAction modifySetting, QSettings* set);
    void scanMenu(QMenu* menu, settingsAction modifySetting, QSettings* set);

    /// helper method to have separators with labels that are also compatible with OS X
    void addDisabledActionAndSeparator(QMenu* destinationMenu, const QString& actionName,
                                                int menuItemLocation = UNSPECIFIED_POSITION);

    QAction* addCheckableActionToQMenuAndActionHash(QMenu* destinationMenu,
                                                    const QString& actionName,
                                                    const QKeySequence& shortcut = 0,
                                                    const bool checked = false,
                                                    const QObject* receiver = NULL,
                                                    const char* member = NULL,
                                                    int menuItemLocation = UNSPECIFIED_POSITION);

    void updateFrustumRenderModeAction();

    void addAvatarCollisionSubMenu(QMenu* overMenu);

    QAction* getActionFromName(const QString& menuName, QMenu* menu);
    QMenu* getSubMenuFromName(const QString& menuName, QMenu* menu);
    QMenu* getMenuParent(const QString& menuName, QString& finalMenuPart);

    QAction* getMenuAction(const QString& menuName);
    int findPositionOfMenuItem(QMenu* menu, const QString& searchMenuItem);
    int positionBeforeSeparatorIfNeeded(QMenu* menu, int requestedPosition);
    QMenu* getMenu(const QString& menuName);


    QHash<QString, QAction*> _actionHash;
    int _audioJitterBufferSamples; /// number of extra samples to wait before starting audio playback
    BandwidthDialog* _bandwidthDialog;
    float _fieldOfView; /// in Degrees, doesn't apply to HMD like Oculus
    float _realWorldFieldOfView;   //  The actual FOV set by the user's monitor size and view distance
    float _faceshiftEyeDeflection;
    FrustumDrawMode _frustumDrawMode;
    ViewFrustumOffset _viewFrustumOffset;
    QPointer<MetavoxelEditor> _MetavoxelEditor;
    QPointer<ScriptEditorWindow> _ScriptEditor;
    QPointer<ChatWindow> _chatWindow;
    OctreeStatsDialog* _octreeStatsDialog;
    LodToolsDialog* _lodToolsDialog;
    int _maxVoxels;
    float _voxelSizeScale;
    bool _automaticAvatarLOD;
    float _avatarLODDecreaseFPS;
    float _avatarLODIncreaseFPS;
    float _avatarLODDistanceMultiplier;
    int _boundaryLevelAdjust;
    QAction* _useVoxelShader;
    int _maxVoxelPacketsPerSecond;
    QString replaceLastOccurrence(QChar search, QChar replace, QString string);
    quint64 _lastAdjust;
    quint64 _lastAvatarDetailDrop;
    SimpleMovingAverage _fpsAverage;
    SimpleMovingAverage _fastFPSAverage;
    QAction* _loginAction;
    QPointer<PreferencesDialog> _preferencesDialog;
    QPointer<AttachmentsDialog> _attachmentsDialog;
    QAction* _chatAction;
    QString _snapshotsLocation;
};

namespace MenuOption {
    const QString AboutApp = "About Interface";
    const QString AlignForearmsWithWrists = "Align Forearms with Wrists";
    const QString AmbientOcclusion = "Ambient Occlusion";
    const QString Atmosphere = "Atmosphere";
    const QString Attachments = "Attachments...";
    const QString AudioNoiseReduction = "Audio Noise Reduction";
    const QString AudioScope = "Audio Scope";
    const QString AudioScopePause = "Pause Audio Scope";
    const QString AudioToneInjection = "Inject Test Tone";
    const QString AudioSpatialProcessing = "Audio Spatial Processing";
    const QString AudioSpatialProcessingHeadOriented = "Head Oriented";
    const QString AudioSpatialProcessingIncludeOriginal = "Includes Network Original";
    const QString AudioSpatialProcessingPreDelay = "Add Pre-Delay";
    const QString AudioSpatialProcessingProcessLocalAudio = "Process Local Audio";
    const QString AudioSpatialProcessingRenderPaths = "Render Paths";
    const QString AudioSpatialProcessingSeparateEars = "Separate Ears";
    const QString AudioSpatialProcessingSlightlyRandomSurfaces = "Slightly Random Surfaces";
    const QString AudioSpatialProcessingStereoSource = "Stereo Source";
    const QString AudioSpatialProcessingWithDiffusions = "With Diffusions";
    const QString AudioSpatialProcessingDontDistanceAttenuate = "Don't calculate distance attenuation";
    const QString AudioSpatialProcessingAlternateDistanceAttenuate = "Alternate distance attenuation";
    const QString Avatars = "Avatars";
    const QString Bandwidth = "Bandwidth Display";
    const QString BandwidthDetails = "Bandwidth Details";
    const QString BuckyBalls = "Bucky Balls";
    const QString Chat = "Chat...";
    const QString ChatCircling = "Chat Circling";
    const QString CollideWithAvatars = "Collide With Avatars";
    const QString CollideWithEnvironment = "Collide With World Boundaries";
    const QString CollideWithParticles = "Collide With Particles";
    const QString CollideWithVoxels = "Collide With Voxels";
    const QString Collisions = "Collisions";
    const QString DecreaseAvatarSize = "Decrease Avatar Size";
    const QString DecreaseVoxelSize = "Decrease Voxel Size";
    const QString DisableAutoAdjustLOD = "Disable Automatically Adjusting LOD";
    const QString DisplayFrustum = "Display Frustum";
    const QString DisplayHands = "Display Hands";
    const QString DisplayHandTargets = "Display Hand Targets";
    const QString DisplayModelBounds = "Display Model Bounds";
    const QString DisplayModelElementProxy = "Display Model Element Bounds";
    const QString DisplayModelElementChildProxies = "Display Model Element Children";
    const QString DontFadeOnVoxelServerChanges = "Don't Fade In/Out on Voxel Server Changes";
    const QString EchoLocalAudio = "Echo Local Audio";
    const QString EchoServerAudio = "Echo Server Audio";
    const QString Enable3DTVMode = "Enable 3DTV Mode";
    const QString Faceplus = "Faceplus";
    const QString Faceshift = "Faceshift";
    const QString FilterSixense = "Smooth Sixense Movement";
    const QString FirstPerson = "First Person";
    const QString FrameTimer = "Show Timer";
    const QString FrustumRenderMode = "Render Mode";
    const QString Fullscreen = "Fullscreen";
    const QString FullscreenMirror = "Fullscreen Mirror";
    const QString GlowMode = "Cycle Glow Mode";
    const QString GlowWhenSpeaking = "Glow When Speaking";
    const QString GoHome = "Go Home";
    const QString GoTo = "Go To...";
    const QString GoToDomain = "Go To Domain...";
    const QString GoToLocation = "Go To Location...";
    const QString ObeyEnvironmentalGravity = "Obey Environmental Gravity";
    const QString HandsCollideWithSelf = "Collide With Self";
    const QString HeadMouse = "Head Mouse";
    const QString IncreaseAvatarSize = "Increase Avatar Size";
    const QString IncreaseVoxelSize = "Increase Voxel Size";
    const QString LoadScript = "Open and Run Script File...";
    const QString LoadScriptURL = "Open and Run Script from URL...";
    const QString LodTools = "LOD Tools";
    const QString Log = "Log";
    const QString Login = "Login";
    const QString Logout = "Logout";
    const QString LookAtVectors = "Look-at Vectors";
    const QString MetavoxelEditor = "Metavoxel Editor...";
    const QString Metavoxels = "Metavoxels";
    const QString Mirror = "Mirror";
    const QString Models = "Models";
    const QString ModelOptions = "Model Options";
    const QString MoveWithLean = "Move with Lean";
    const QString MuteAudio = "Mute Microphone";
    const QString MuteEnvironment = "Mute Environment";
    const QString NameLocation = "Name this location";
    const QString NewVoxelCullingMode = "New Voxel Culling Mode";
    const QString OctreeStats = "Voxel and Particle Statistics";
    const QString OffAxisProjection = "Off-Axis Projection";
    const QString OldVoxelCullingMode = "Old Voxel Culling Mode";
    const QString Pair = "Pair";
    const QString Particles = "Particles";
    const QString PasteToVoxel = "Paste to Voxel...";
    const QString PipelineWarnings = "Show Render Pipeline Warnings";
    const QString Preferences = "Preferences...";
    const QString Quit =  "Quit";
    const QString ReloadAllScripts = "Reload All Scripts";
    const QString RenderBoundingCollisionShapes = "Bounding Collision Shapes";
    const QString RenderHeadCollisionShapes = "Head Collision Shapes";
    const QString RenderSkeletonCollisionShapes = "Skeleton Collision Shapes";
    const QString ResetAvatarSize = "Reset Avatar Size";
    const QString RunningScripts = "Running Scripts";
    const QString RunTimingTests = "Run Timing Tests";
    const QString ScriptEditor = "Script Editor...";
    const QString SettingsExport = "Export Settings";
    const QString SettingsImport = "Import Settings";
    const QString Shadows = "Shadows";
<<<<<<< HEAD
    const QString ShowBordersVoxelNodes = "Show Borders - Voxel Nodes";
    const QString ShowBordersModelNodes = "Show Borders - Model Nodes";
    const QString ShowBordersParticleNodes = "Show Borders - Particle Nodes";
    const QString ShowCulledSharedFaces = "Show Culled Shared Voxel Faces";
=======
>>>>>>> 186f7766
    const QString ShowIKConstraints = "Show IK Constraints";
    const QString Stars = "Stars";
    const QString Stats = "Stats";
    const QString StopAllScripts = "Stop All Scripts";
    const QString SuppressShortTimings = "Suppress Timings Less than 10ms";
    const QString TestPing = "Test Ping";
    const QString TransmitterDrive = "Transmitter Drive";
    const QString TurnWithHead = "Turn using Head";
    const QString UploadAttachment = "Upload Attachment Model";
    const QString UploadHead = "Upload Head Model";
    const QString UploadSkeleton = "Upload Skeleton Model";
    const QString Visage = "Visage";
    const QString VoxelMode = "Cycle Voxel Mode";
    const QString Voxels = "Voxels";
    const QString VoxelTextures = "Voxel Textures";
}

void sendFakeEnterEvent();

#endif // hifi_Menu_h<|MERGE_RESOLUTION|>--- conflicted
+++ resolved
@@ -366,13 +366,9 @@
     const QString SettingsExport = "Export Settings";
     const QString SettingsImport = "Import Settings";
     const QString Shadows = "Shadows";
-<<<<<<< HEAD
     const QString ShowBordersVoxelNodes = "Show Borders - Voxel Nodes";
     const QString ShowBordersModelNodes = "Show Borders - Model Nodes";
     const QString ShowBordersParticleNodes = "Show Borders - Particle Nodes";
-    const QString ShowCulledSharedFaces = "Show Culled Shared Voxel Faces";
-=======
->>>>>>> 186f7766
     const QString ShowIKConstraints = "Show IK Constraints";
     const QString Stars = "Stars";
     const QString Stats = "Stats";
