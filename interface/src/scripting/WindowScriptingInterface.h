--- conflicted
+++ resolved
@@ -360,40 +360,27 @@
     /**jsdoc
      * Takes a still snapshot of the current view from the secondary camera that can be set up through the {@link Render} API.
      * @function Window.takeSecondaryCameraSnapshot
-<<<<<<< HEAD
-     * @param {string} [filename=""] - If this parameter is not given, the image will be saved as "hifi-snap-by-&lt;user name&gt-YYYY-MM-DD_HH-MM-SS".
-=======
      * @param {boolean} [notify=true] - This value is passed on through the {@link Window.stillSnapshotTaken|stillSnapshotTaken}
      *     signal.
-     * @param {string} [filename=""] - If this parameter is not given, the image will be saved as 'hifi-snap-by-<user name>-YYYY-MM-DD_HH-MM-SS'.
->>>>>>> 08fcad19
+     * @param {string} [filename=""] - If this parameter is not given, the image will be saved as "hifi-snap-by-&lt;user name&gt;-YYYY-MM-DD_HH-MM-SS".
      *     If this parameter is <code>""</code> then the image will be saved as ".jpg".
      *     Otherwise, the image will be saved to this filename, with an appended ".jpg".
      */
     void takeSecondaryCameraSnapshot(const bool& notify = true, const QString& filename = QString());
 
     /**jsdoc
-<<<<<<< HEAD
-    * Takes a 360&deg; snapshot at a given position for the secondary camera. The secondary camera does not need to have been 
-    *     set up.
-    * @function Window.takeSecondaryCamera360Snapshot
-    * @param {Vec3} cameraPosition - The position of the camera for the snapshot.
-    * @param {boolean} [cubemapOutputFormat=false] - If <code>true</code> then the snapshot is saved as a cube map image, 
-    *     otherwise is saved as an equirectangular image.
-    * @param {string} [filename=""] - If this parameter is not supplied, the image will be saved as "hifi-snap-by-&lt;user name&gt-YYYY-MM-DD_HH-MM-SS".
-=======
-    * Takes a 360 snapshot given a position of the secondary camera (which does not need to have been previously set up).
-    * @function Window.takeSecondaryCamera360Snapshot
-    * @param {vec3} [cameraPosition] - The (x, y, z) position of the camera for the 360 snapshot
-    * @param {boolean} [cubemapOutputFormat=false] - If <code>true</code> then the snapshot is saved as a cube map image, 
-    *     otherwise is saved as an equirectangular image.
+     * Takes a 360&deg; snapshot at a given position for the secondary camera. The secondary camera does not need to have been 
+     *     set up.
+     * @function Window.takeSecondaryCamera360Snapshot
+     * @param {Vec3} cameraPosition - The position of the camera for the snapshot.
+     * @param {boolean} [cubemapOutputFormat=false] - If <code>true</code> then the snapshot is saved as a cube map image, 
+     *     otherwise is saved as an equirectangular image.
      * @param {boolean} [notify=true] - This value is passed on through the {@link Window.stillSnapshotTaken|stillSnapshotTaken}
      *     signal.
-    * @param {string} [filename=""] - If this parameter is not given, the image will be saved as 'hifi-snap-by-<user name>-YYYY-MM-DD_HH-MM-SS'.
->>>>>>> 08fcad19
-    *     If this parameter is <code>""</code> then the image will be saved as ".jpg".
-    *     Otherwise, the image will be saved to this filename, with an appended ".jpg".
-    */
+     * @param {string} [filename=""] - If this parameter is not supplied, the image will be saved as "hifi-snap-by-&lt;user name&gt;-YYYY-MM-DD_HH-MM-SS".
+     *     If this parameter is <code>""</code> then the image will be saved as ".jpg".
+     *     Otherwise, the image will be saved to this filename, with an appended ".jpg".
+     */
     void takeSecondaryCamera360Snapshot(const glm::vec3& cameraPosition, const bool& cubemapOutputFormat = false, const bool& notify = true, const QString& filename = QString());
 
     /**jsdoc
