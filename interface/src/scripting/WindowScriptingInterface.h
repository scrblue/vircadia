--- conflicted
+++ resolved
@@ -514,12 +514,6 @@
     int openMessageBox(QString title, QString text, int buttons, int defaultButton);
 
     /**jsdoc
-<<<<<<< HEAD
-     * Open a URL in the Interface window or other application, depending on the URL's scheme. The following schemes are supported:
-     * <code>hifi</code> (navigate to the URL in Interface), <code>hifiapp<code> (open a system app in Interface).  Other schemes will either be handled by the OS
-     * (e.g. <code>http</code>, <code>https</code>, <code>mailto</code>) or will create a confirmation dialog asking the user to confirm that they want to try to open
-     * the URL.
-=======
      * Opens a URL in the Interface window or other application, depending on the URL's scheme. The following schemes are 
      * supported:<br />
      * <ul>
@@ -528,7 +522,6 @@
      * </ul>
      * Other schemes will either be handled by the OS (e.g. <code>http</code>, <code>https</code>, or <code>mailto</code>) or 
      * will display a dialog asking the user to confirm that they want to try to open the URL.
->>>>>>> a58efe74
      * @function Window.openUrl
      * @param {string} url - The URL to open.
      */
