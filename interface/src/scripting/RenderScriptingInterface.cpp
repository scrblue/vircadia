//
//  Created by Sam Gondelman on 5/16/19
//  Copyright 2013-2019 High Fidelity, Inc.
//
//  Distributed under the Apache License, Version 2.0.
//  See the accompanying file LICENSE or http://www.apache.org/licenses/LICENSE-2.0.html
//
#include "RenderScriptingInterface.h"

#include "LightingModel.h"
#include "AntialiasingEffect.h"


RenderScriptingInterface* RenderScriptingInterface::getInstance() {
    static RenderScriptingInterface sharedInstance;
    return &sharedInstance;
}

std::once_flag RenderScriptingInterface::registry_flag;

RenderScriptingInterface::RenderScriptingInterface() {
    std::call_once(registry_flag, [] {
        qmlRegisterType<RenderScriptingInterface>("RenderEnums", 1, 0, "RenderEnums");
    });
}

void RenderScriptingInterface::loadSettings() {
    _renderSettingLock.withReadLock([&] {
        _renderMethod = (_renderMethodSetting.get());
        _shadowsEnabled = (_shadowsEnabledSetting.get());
        _ambientOcclusionEnabled = (_ambientOcclusionEnabledSetting.get());
        _antialiasingEnabled = (_antialiasingEnabledSetting.get());
        _viewportResolutionScale = (_viewportResolutionScaleSetting.get());
    });
    forceRenderMethod((RenderMethod)_renderMethod);
    forceShadowsEnabled(_shadowsEnabled);
    forceAmbientOcclusionEnabled(_ambientOcclusionEnabled);
    forceAntialiasingEnabled(_antialiasingEnabled);
    forceViewportResolutionScale(_viewportResolutionScale);
}

RenderScriptingInterface::RenderMethod RenderScriptingInterface::getRenderMethod() const {
    return (RenderMethod) _renderMethod;
}

void RenderScriptingInterface::setRenderMethod(RenderMethod renderMethod) {
    if (isValidRenderMethod(renderMethod) && (_renderMethod != (int) renderMethod)) {
        forceRenderMethod(renderMethod);
        emit settingsChanged();
    }
}
void RenderScriptingInterface::forceRenderMethod(RenderMethod renderMethod) {
    _renderSettingLock.withWriteLock([&] {
        _renderMethod = (int)renderMethod;
        _renderMethodSetting.set((int)renderMethod);

        auto config = dynamic_cast<task::SwitchConfig*>(qApp->getRenderEngine()->getConfiguration()->getConfig("RenderMainView.DeferredForwardSwitch"));
        if (config) {
            config->setBranch((int)renderMethod);
        }
    });
}

QStringList RenderScriptingInterface::getRenderMethodNames() const {
    static const QStringList refrenderMethodNames = { "DEFERRED", "FORWARD" };
    return refrenderMethodNames;
}

bool RenderScriptingInterface::getShadowsEnabled() const {
    return _shadowsEnabled;
}

void RenderScriptingInterface::setShadowsEnabled(bool enabled) {
    if (_shadowsEnabled != enabled) {
        forceShadowsEnabled(enabled);
        emit settingsChanged();
    }
}

void RenderScriptingInterface::forceShadowsEnabled(bool enabled) {
    _renderSettingLock.withWriteLock([&] {
        _shadowsEnabled = (enabled);
        _shadowsEnabledSetting.set(enabled);

        auto lightingModelConfig = qApp->getRenderEngine()->getConfiguration()->getConfig<MakeLightingModel>("RenderMainView.LightingModel");
        if (lightingModelConfig) {
            Menu::getInstance()->setIsOptionChecked(MenuOption::Shadows, enabled);
            lightingModelConfig->setShadow(enabled);
        }
    });
}

bool RenderScriptingInterface::getAmbientOcclusionEnabled() const {
    return _ambientOcclusionEnabled;
}

void RenderScriptingInterface::setAmbientOcclusionEnabled(bool enabled) {
    if (_ambientOcclusionEnabled != enabled) {
        forceAmbientOcclusionEnabled(enabled);
        emit settingsChanged();
    }
}

void RenderScriptingInterface::forceAmbientOcclusionEnabled(bool enabled) {
    _renderSettingLock.withWriteLock([&] {
        _ambientOcclusionEnabled = (enabled);
        _ambientOcclusionEnabledSetting.set(enabled);

        auto lightingModelConfig = qApp->getRenderEngine()->getConfiguration()->getConfig<MakeLightingModel>("RenderMainView.LightingModel");
        if (lightingModelConfig) {
            Menu::getInstance()->setIsOptionChecked(MenuOption::AmbientOcclusion, enabled);
            lightingModelConfig->setAmbientOcclusion(enabled);
        }
    });
}

bool RenderScriptingInterface::getAntialiasingEnabled() const {
    return _antialiasingEnabled;
}

void RenderScriptingInterface::setAntialiasingEnabled(bool enabled) {
    if (_antialiasingEnabled != enabled) {
        forceAntialiasingEnabled(enabled);
        emit settingsChanged();
    }
}

void RenderScriptingInterface::forceAntialiasingEnabled(bool enabled) {
    _renderSettingLock.withWriteLock([&] {
        _antialiasingEnabled = (enabled);
        _antialiasingEnabledSetting.set(enabled);

        auto mainViewJitterCamConfig = qApp->getRenderEngine()->getConfiguration()->getConfig<JitterSample>("RenderMainView.JitterCam");
        auto mainViewAntialiasingConfig = qApp->getRenderEngine()->getConfiguration()->getConfig<Antialiasing>("RenderMainView.Antialiasing");
        if (mainViewJitterCamConfig && mainViewAntialiasingConfig) {
            Menu::getInstance()->setIsOptionChecked(MenuOption::AntiAliasing, enabled);
            if (enabled) {
                mainViewJitterCamConfig->play();
                mainViewAntialiasingConfig->setDebugFXAA(false);
            }
            else {
                mainViewJitterCamConfig->none();
                mainViewAntialiasingConfig->setDebugFXAA(true);
            }
        }
    });
}


float RenderScriptingInterface::getViewportResolutionScale() const {
    return _viewportResolutionScale;
}

void RenderScriptingInterface::setViewportResolutionScale(float scale) {
    if (_viewportResolutionScale != scale) {
        forceViewportResolutionScale(scale);
        emit settingsChanged();
    }
}

void RenderScriptingInterface::forceViewportResolutionScale(float scale) {
<<<<<<< HEAD
=======
    // just not negative values or zero
    if (scale <= 0.f) {
        return;
    }
>>>>>>> 768dd051
    _renderSettingLock.withWriteLock([&] {
        _viewportResolutionScale = (scale);
        _viewportResolutionScaleSetting.set(scale);

        auto renderConfig = qApp->getRenderEngine()->getConfiguration();
        assert(renderConfig);
        auto deferredView = renderConfig->getConfig("RenderMainView.RenderDeferredTask");
        // mainView can be null if we're rendering in forward mode
        if (deferredView) {
            deferredView->setProperty("resolutionScale", _viewportResolutionScale);
        }
        auto forwardView = renderConfig->getConfig("RenderMainView.RenderForwardTask");
        // mainView can be null if we're rendering in forward mode
        if (forwardView) {
            forwardView->setProperty("resolutionScale", _viewportResolutionScale);
        }
    });
}<|MERGE_RESOLUTION|>--- conflicted
+++ resolved
@@ -159,13 +159,10 @@
 }
 
 void RenderScriptingInterface::forceViewportResolutionScale(float scale) {
-<<<<<<< HEAD
-=======
     // just not negative values or zero
     if (scale <= 0.f) {
         return;
     }
->>>>>>> 768dd051
     _renderSettingLock.withWriteLock([&] {
         _viewportResolutionScale = (scale);
         _viewportResolutionScaleSetting.set(scale);
