--- conflicted
+++ resolved
@@ -35,7 +35,9 @@
 }
 
 void SettingsScriptingInterface::setValue(const QString& setting, const QVariant& value) {
-<<<<<<< HEAD
+    if (getValue(setting) == value) {
+        return;
+    }
     if (setting.startsWith("private/")) {
         if (_restrictPrivateValues) {
             qWarning() << "SettingsScriptingInterface::setValue -- restricted write: " << setting << value;
@@ -43,10 +45,6 @@
         } else {
             qInfo() << "SettingsScriptingInterface::setValue -- allowing restricted write: " << setting << value;
         }
-=======
-    if (getValue(setting) == value) {
-        return;
->>>>>>> 96f6793a
     }
     // Make a deep-copy of the string.
     // Dangling pointers can occur with QStrings that are implicitly shared from a QScriptEngine.
