--- conflicted
+++ resolved
@@ -21,10 +21,8 @@
      * @namespace Account
      * @property username {String} username if user is logged in, otherwise it returns "Unknown user"
      */
-<<<<<<< HEAD
     Q_PROPERTY(QString username READ getUsername)
     Q_PROPERTY(bool loggedIn READ loggedIn)
-=======
 
 public:
 
@@ -40,7 +38,6 @@
      */
     void usernameChanged();
     void loggedInChanged(bool loggedIn);
->>>>>>> 4c96fc2d
 
 public slots:
     static AccountScriptingInterface* getInstance();
