//
//  AssetMappingsScriptingInterface.h
//  libraries/script-engine/src
//
//  Created by Ryan Huffman on 2016-03-09.
//  Copyright 2016 High Fidelity, Inc.
//
//  Distributed under the Apache License, Version 2.0.
//  See the accompanying file LICENSE or http://www.apache.org/licenses/LICENSE-2.0.html
//

#pragma once

#ifndef hifi_AssetMappingsScriptingInterface_h
#define hifi_AssetMappingsScriptingInterface_h

#include <QtCore/QObject>
#include <QtScript/QScriptValue>

#include <AssetClient.h>
#include <QSortFilterProxyModel>

<<<<<<< HEAD
class AssetMappingItem : public QStandardItem {
public:
    AssetMappingItem(const QString& name, const QString& fullPath, bool isFolder);

    QString name;
    QString fullPath;
    bool isFolder;
};


class AssetMappingModel : public QStandardItemModel {
    Q_OBJECT
public:
    Q_INVOKABLE void refresh();
=======
 class AssetMappingModel : public QStandardItemModel {
     Q_OBJECT
 public:
     Q_INVOKABLE void refresh();
>>>>>>> cbed674c

    bool isKnownMapping(QString path) const { return _pathToItemMap.contains(path); }
    bool isKnownFolder(QString path) const;

    void errorGettingMappings(QString errorString);

private:
    QHash<QString, QStandardItem*> _pathToItemMap;
};

Q_DECLARE_METATYPE(AssetMappingModel*);

class AssetMappingsScriptingInterface : public QObject {
    Q_OBJECT
    Q_PROPERTY(AssetMappingModel* mappingModel READ getAssetMappingModel CONSTANT)
    Q_PROPERTY(QAbstractProxyModel* proxyModel READ getProxyModel CONSTANT)
public:
    AssetMappingsScriptingInterface();

    Q_INVOKABLE AssetMappingModel* getAssetMappingModel() { return &_assetMappingModel; }
    Q_INVOKABLE QAbstractProxyModel* getProxyModel() { return &_proxyModel; }

    Q_INVOKABLE bool isKnownMapping(QString path) const { return _assetMappingModel.isKnownMapping(path); }
    Q_INVOKABLE bool isKnownFolder(QString path) const { return _assetMappingModel.isKnownFolder(path); }

    Q_INVOKABLE void setMapping(QString path, QString hash, QJSValue callback = QJSValue());
    Q_INVOKABLE void getMapping(QString path, QJSValue callback = QJSValue());
    Q_INVOKABLE void uploadFile(QString path, QString mapping, QJSValue startedCallback = QJSValue(), QJSValue completedCallback = QJSValue());
    Q_INVOKABLE void deleteMappings(QStringList paths, QJSValue callback);
    Q_INVOKABLE void deleteMapping(QString path, QJSValue callback) { deleteMappings(QStringList(path), callback = QJSValue()); }
    Q_INVOKABLE void getAllMappings(QJSValue callback = QJSValue());
    Q_INVOKABLE void renameMapping(QString oldPath, QString newPath, QJSValue callback = QJSValue());

protected:
    QSet<AssetRequest*> _pendingRequests;
    AssetMappingModel _assetMappingModel;
    QSortFilterProxyModel _proxyModel;
};


#endif // hifi_AssetMappingsScriptingInterface_h<|MERGE_RESOLUTION|>--- conflicted
+++ resolved
@@ -20,27 +20,12 @@
 #include <AssetClient.h>
 #include <QSortFilterProxyModel>
 
-<<<<<<< HEAD
-class AssetMappingItem : public QStandardItem {
-public:
-    AssetMappingItem(const QString& name, const QString& fullPath, bool isFolder);
-
-    QString name;
-    QString fullPath;
-    bool isFolder;
-};
 
 
 class AssetMappingModel : public QStandardItemModel {
     Q_OBJECT
 public:
     Q_INVOKABLE void refresh();
-=======
- class AssetMappingModel : public QStandardItemModel {
-     Q_OBJECT
- public:
-     Q_INVOKABLE void refresh();
->>>>>>> cbed674c
 
     bool isKnownMapping(QString path) const { return _pathToItemMap.contains(path); }
     bool isKnownFolder(QString path) const;
