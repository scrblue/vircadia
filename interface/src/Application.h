--- conflicted
+++ resolved
@@ -585,12 +585,10 @@
     
     GLCanvas* _glWidget = new GLCanvas(); // our GLCanvas has a couple extra features
 
-<<<<<<< HEAD
+    void checkSkeleton();
+
     QWidget* _fullscreenMenuWidget = new QWidget();
     int _menuBarHeight;
-=======
-    void checkSkeleton();
->>>>>>> a758ccd7
 };
 
 #endif // hifi_Application_h