--- conflicted
+++ resolved
@@ -242,14 +242,9 @@
     QAction* _fullScreenMode;        // whether we are in full screen mode
     QAction* _frustumRenderModeAction;
     
-<<<<<<< HEAD
     SerialInterface _serialHeadSensor;
-=======
     QNetworkAccessManager* _networkAccessManager;
     QSettings* _settings;
-    
-    SerialInterface _serialPort;
->>>>>>> 82c1ee20
     bool _displayLevels;
     
     glm::vec3 _gravity;
