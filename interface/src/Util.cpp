--- conflicted
+++ resolved
@@ -198,7 +198,7 @@
                 float scale = MONO_STROKE_WIDTH_GLUT / glutStrokeLength(GLUT_STROKE_ROMAN, tmpStr);
                 glScalef(scale, 1.0f, 1.0f);
                 glutStrokeCharacter(GLUT_STROKE_ROMAN, int(string[i]));
-                // stay humble on the stack - might be in projection mode
+                // staying humble on the stack - might be in projection mode
                 glScalef(1.0f / scale, 1.0f, 1.0f);
             }
 #endif
@@ -292,7 +292,7 @@
 
 bool closeEnoughForGovernmentWork(float a, float b) {
     float distance = std::abs(a-b);
-    //printf("closeEnoughForGovernmentWork() a=%1.10f b=%1.10f distance=%1.10f\n",a,b,distance);
+    //printLog("closeEnoughForGovernmentWork() a=%1.10f b=%1.10f distance=%1.10f\n",a,b,distance);
     return (distance < 0.00001f);
 }
 
@@ -368,72 +368,43 @@
         glm::vec3 up    = o1.getUp();
         glm::vec3 right = o1.getRight();
 
-<<<<<<< HEAD
-        printLog("\n-----\nTest: %d - yaw=%f , pitch=%f , roll=%f \n\n",i+1,yaw,pitch,roll);
-
-        printLog(" +front.x=%f, front.y=%f, front.z=%f\n",front.x,front.y,front.z);
-        if (front.x == tests[i].frontX && front.y == tests[i].frontY && front.z == tests[i].frontZ) {
-            printLog("  front vector PASSES!\n");
-        } else {
-            printLog("  front vector FAILED! expected: \n");
-            printLog("  front.x=%f, front.y=%f, front.z=%f\n",tests[i].frontX,tests[i].frontY,tests[i].frontZ);
-            passed = false;
-        }
-            
-        printLog(" +up.x=%f,    up.y=%f,    up.z=%f\n",up.x,up.y,up.z);
-        if (up.x == tests[i].upX && up.y == tests[i].upY && up.z == tests[i].upZ) {
-            printLog("  up vector PASSES!\n");
-        } else {
-            printLog("  up vector FAILED! expected: \n");
-            printLog("  up.x=%f, up.y=%f, up.z=%f\n",tests[i].upX,tests[i].upY,tests[i].upZ);
-=======
-        printf("\n-----\nTest: %d - yaw=%f , pitch=%f , roll=%f \n",i+1,yaw,pitch,roll);
-
-        printf("\nFRONT\n");
-        printf(" + received: front.x=%f, front.y=%f, front.z=%f\n",front.x,front.y,front.z);
+        printLog("\n-----\nTest: %d - yaw=%f , pitch=%f , roll=%f \n",i+1,yaw,pitch,roll);
+
+        printLog("\nFRONT\n");
+        printLog(" + received: front.x=%f, front.y=%f, front.z=%f\n",front.x,front.y,front.z);
         
         if (closeEnoughForGovernmentWork(front.x, tests[i].frontX) 
             && closeEnoughForGovernmentWork(front.y, tests[i].frontY)
             && closeEnoughForGovernmentWork(front.z, tests[i].frontZ)) {
-            printf("  front vector PASSES!\n");
+            printLog("  front vector PASSES!\n");
         } else {
-            printf("   expected: front.x=%f, front.y=%f, front.z=%f\n",tests[i].frontX,tests[i].frontY,tests[i].frontZ);
-            printf("  front vector FAILED! \n");
+            printLog("   expected: front.x=%f, front.y=%f, front.z=%f\n",tests[i].frontX,tests[i].frontY,tests[i].frontZ);
+            printLog("  front vector FAILED! \n");
             passed = false;
         }
             
-        printf("\nUP\n");
-        printf(" + received: up.x=%f,    up.y=%f,    up.z=%f\n",up.x,up.y,up.z);
+        printLog("\nUP\n");
+        printLog(" + received: up.x=%f,    up.y=%f,    up.z=%f\n",up.x,up.y,up.z);
         if (closeEnoughForGovernmentWork(up.x, tests[i].upX) 
             && closeEnoughForGovernmentWork(up.y, tests[i].upY)
             && closeEnoughForGovernmentWork(up.z, tests[i].upZ)) {
-            printf("  up vector PASSES!\n");
+            printLog("  up vector PASSES!\n");
         } else {
-            printf("  expected: up.x=%f, up.y=%f, up.z=%f\n",tests[i].upX,tests[i].upY,tests[i].upZ);
-            printf("  up vector FAILED!\n");
->>>>>>> f0d891b6
+            printLog("  expected: up.x=%f, up.y=%f, up.z=%f\n",tests[i].upX,tests[i].upY,tests[i].upZ);
+            printLog("  up vector FAILED!\n");
             passed = false;
         }
 
 
-<<<<<<< HEAD
-        printLog(" +right.x=%f, right.y=%f, right.z=%f\n",right.x,right.y,right.z);
-        if (right.x == tests[i].rightX && right.y == tests[i].rightY && right.z == tests[i].rightZ) {
-            printLog("  right vector PASSES!\n");
-        } else {
-            printLog("  right vector FAILED! expected: \n");
-            printLog("  right.x=%f, right.y=%f, right.z=%f\n",tests[i].rightX,tests[i].rightY,tests[i].rightZ);
-=======
-        printf("\nRIGHT\n");
-        printf(" + received: right.x=%f, right.y=%f, right.z=%f\n",right.x,right.y,right.z);
+        printLog("\nRIGHT\n");
+        printLog(" + received: right.x=%f, right.y=%f, right.z=%f\n",right.x,right.y,right.z);
         if (closeEnoughForGovernmentWork(right.x, tests[i].rightX) 
             && closeEnoughForGovernmentWork(right.y, tests[i].rightY)
             && closeEnoughForGovernmentWork(right.z, tests[i].rightZ)) {
-            printf("  right vector PASSES!\n");
+            printLog("  right vector PASSES!\n");
         } else {
-            printf("   expected: right.x=%f, right.y=%f, right.z=%f\n",tests[i].rightX,tests[i].rightY,tests[i].rightZ);
-            printf("  right vector FAILED!\n");
->>>>>>> f0d891b6
+            printLog("   expected: right.x=%f, right.y=%f, right.z=%f\n",tests[i].rightX,tests[i].rightY,tests[i].rightZ);
+            printLog("  right vector FAILED!\n");
             passed = false;
         }
         
