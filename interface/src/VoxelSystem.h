--- conflicted
+++ resolved
@@ -117,7 +117,7 @@
     
     bool treeIsBusy() const { return _treeIsBusy; }
                         
-    VoxelNode* getVoxelEnclosing(const glm::vec3& point);
+    VoxelTreeElement* getVoxelEnclosing(const glm::vec3& point);
     
 signals:
     void importSize(float x, float y, float z);
@@ -177,56 +177,30 @@
 
     // Operation functions for tree recursion methods
     static int _nodeCount;
-<<<<<<< HEAD
-    static bool randomColorOperation(OctreeElement* node, void* extraData);
-    static bool falseColorizeRandomOperation(OctreeElement* node, void* extraData);
-    static bool trueColorizeOperation(OctreeElement* node, void* extraData);
-    static bool falseColorizeInViewOperation(OctreeElement* node, void* extraData);
-    static bool falseColorizeDistanceFromViewOperation(OctreeElement* node, void* extraData);
-    static bool getDistanceFromViewRangeOperation(OctreeElement* node, void* extraData);
-    static bool removeOutOfViewOperation(OctreeElement* node, void* extraData);
-    static bool falseColorizeRandomEveryOtherOperation(OctreeElement* node, void* extraData);
-    static bool collectStatsForTreesAndVBOsOperation(OctreeElement* node, void* extraData);
-    static bool falseColorizeOccludedOperation(OctreeElement* node, void* extraData);
-    static bool falseColorizeSubTreeOperation(OctreeElement* node, void* extraData);
-    static bool falseColorizeOccludedV2Operation(OctreeElement* node, void* extraData);
-    static bool falseColorizeBySourceOperation(OctreeElement* node, void* extraData);
-    static bool killSourceVoxelsOperation(OctreeElement* node, void* extraData);
-    static bool forceRedrawEntireTreeOperation(OctreeElement* node, void* extraData);
-    static bool clearAllNodesBufferIndexOperation(OctreeElement* node, void* extraData);
-    static bool hideOutOfViewOperation(OctreeElement* node, void* extraData);
-    static bool hideAllSubTreeOperation(OctreeElement* node, void* extraData);
-    static bool showAllSubTreeOperation(OctreeElement* node, void* extraData);
-    static bool showAllLocalVoxelsOperation(OctreeElement* node, void* extraData);
+    static bool randomColorOperation(OctreeElement* element, void* extraData);
+    static bool falseColorizeRandomOperation(OctreeElement* element, void* extraData);
+    static bool trueColorizeOperation(OctreeElement* element, void* extraData);
+    static bool falseColorizeInViewOperation(OctreeElement* element, void* extraData);
+    static bool falseColorizeDistanceFromViewOperation(OctreeElement* element, void* extraData);
+    static bool getDistanceFromViewRangeOperation(OctreeElement* element, void* extraData);
+    static bool removeOutOfViewOperation(OctreeElement* element, void* extraData);
+    static bool falseColorizeRandomEveryOtherOperation(OctreeElement* element, void* extraData);
+    static bool collectStatsForTreesAndVBOsOperation(OctreeElement* element, void* extraData);
+    static bool falseColorizeOccludedOperation(OctreeElement* element, void* extraData);
+    static bool falseColorizeSubTreeOperation(OctreeElement* element, void* extraData);
+    static bool falseColorizeOccludedV2Operation(OctreeElement* element, void* extraData);
+    static bool falseColorizeBySourceOperation(OctreeElement* element, void* extraData);
+    static bool killSourceVoxelsOperation(OctreeElement* element, void* extraData);
+    static bool forceRedrawEntireTreeOperation(OctreeElement* element, void* extraData);
+    static bool clearAllNodesBufferIndexOperation(OctreeElement* element, void* extraData);
+    static bool hideOutOfViewOperation(OctreeElement* element, void* extraData);
+    static bool hideAllSubTreeOperation(OctreeElement* element, void* extraData);
+    static bool showAllSubTreeOperation(OctreeElement* element, void* extraData);
+    static bool showAllLocalVoxelsOperation(OctreeElement* element, void* extraData);
+    static bool getVoxelEnclosingOperation(OctreeElement* element, void* extraData);
 
     int updateNodeInArrays(VoxelTreeElement* node, bool reuseIndex, bool forceDraw);
     int forceRemoveNodeFromArrays(VoxelTreeElement* node);
-=======
-    static bool randomColorOperation(VoxelNode* node, void* extraData);
-    static bool falseColorizeRandomOperation(VoxelNode* node, void* extraData);
-    static bool trueColorizeOperation(VoxelNode* node, void* extraData);
-    static bool falseColorizeInViewOperation(VoxelNode* node, void* extraData);
-    static bool falseColorizeDistanceFromViewOperation(VoxelNode* node, void* extraData);
-    static bool getDistanceFromViewRangeOperation(VoxelNode* node, void* extraData);
-    static bool removeOutOfViewOperation(VoxelNode* node, void* extraData);
-    static bool falseColorizeRandomEveryOtherOperation(VoxelNode* node, void* extraData);
-    static bool collectStatsForTreesAndVBOsOperation(VoxelNode* node, void* extraData);
-    static bool falseColorizeOccludedOperation(VoxelNode* node, void* extraData);
-    static bool falseColorizeSubTreeOperation(VoxelNode* node, void* extraData);
-    static bool falseColorizeOccludedV2Operation(VoxelNode* node, void* extraData);
-    static bool falseColorizeBySourceOperation(VoxelNode* node, void* extraData);
-    static bool killSourceVoxelsOperation(VoxelNode* node, void* extraData);
-    static bool forceRedrawEntireTreeOperation(VoxelNode* node, void* extraData);
-    static bool clearAllNodesBufferIndexOperation(VoxelNode* node, void* extraData);
-    static bool hideOutOfViewOperation(VoxelNode* node, void* extraData);
-    static bool hideAllSubTreeOperation(VoxelNode* node, void* extraData);
-    static bool showAllSubTreeOperation(VoxelNode* node, void* extraData);
-    static bool showAllLocalVoxelsOperation(VoxelNode* node, void* extraData);
-    static bool getVoxelEnclosingOperation(VoxelNode* node, void* extraData);
-
-    int updateNodeInArrays(VoxelNode* node, bool reuseIndex, bool forceDraw);
-    int forceRemoveNodeFromArrays(VoxelNode* node);
->>>>>>> bc715085
 
     void copyWrittenDataToReadArraysFullVBOs();
     void copyWrittenDataToReadArraysPartialVBOs();
