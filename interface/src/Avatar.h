--- conflicted
+++ resolved
@@ -143,13 +143,10 @@
     //  Find out what the local gravity vector is at this location
     glm::vec3 getGravity(glm::vec3 pos);
     
-<<<<<<< HEAD
     //  Do you want head to try to return to center (depends on interface detected)
     void setHeadReturnToCenter(bool r) { _returnHeadToCenter = r; };
     const bool getHeadReturnToCenter() const { return _returnHeadToCenter; };
 
-=======
->>>>>>> 04b29182
 private:
 
     const bool  AVATAR_GRAVITY          = true;
