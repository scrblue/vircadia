--- conflicted
+++ resolved
@@ -161,15 +161,10 @@
 #if STARFIELD_HEMISPHERE_ONLY
             altitude = std::max(0.0f, altitude);
 #endif
-<<<<<<< HEAD
-// fprintf(stderr, "Stars.cpp: starting on tile #%d\n", tileIndex);
-=======
             unsigned tileIndex = 
                     _objTiling.getTileIndex(azimuth, altitude);
 
 // printLog("Stars.cpp: starting on tile #%d\n", tileIndex);
->>>>>>> aed12a73
-
 
 #if STARFIELD_DEBUG_CULLING
             mat4 matrix_debug = glm::translate(glm::frustum(-hw, hw, -hh, hh, nearClip, 10.0f), 
