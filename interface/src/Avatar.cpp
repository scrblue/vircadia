--- conflicted
+++ resolved
@@ -476,14 +476,14 @@
     glm::quat orientation = getOrientation();
 
     // reset hand and arm positions according to hand movement
-<<<<<<< HEAD
-    glm::vec3 transformedHandMovement = orientation * (_movedHandOffset * glm::vec3(-2.0f, -1.0f, -1.0f));
-=======
+    glm::vec3 right = orientation * IDENTITY_RIGHT;
+    glm::vec3 up = orientation * IDENTITY_UP;
+    glm::vec3 front = orientation * IDENTITY_FRONT;
+
     glm::vec3 transformedHandMovement
-    = _orientation.getRight() *  _movedHandOffset.x * 2.0f
-    + _orientation.getUp()	  * -_movedHandOffset.y * 2.0f
-    + _orientation.getFront() * -_movedHandOffset.y * 2.0f;
->>>>>>> 6d57324d
+    = right *  _movedHandOffset.x * 2.0f
+    + up	  * -_movedHandOffset.y * 2.0f
+    + front * -_movedHandOffset.y * 2.0f;
     
     _joint[ AVATAR_JOINT_RIGHT_FINGERTIPS ].position += transformedHandMovement;
             
