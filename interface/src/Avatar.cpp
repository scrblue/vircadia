--- conflicted
+++ resolved
@@ -638,14 +638,7 @@
     }
 }
 
-<<<<<<< HEAD
-=======
-void Avatar::updateHead(float deltaTime) {
-
-}
-
-
->>>>>>> 068e863f
+
 float Avatar::getHeight() {
     return _height;
 }
