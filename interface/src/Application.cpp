--- conflicted
+++ resolved
@@ -4060,11 +4060,7 @@
             if (isHMD) {
                 glm::mat4 worldHeadMat = myAvatar->getSensorToWorldMatrix() *
                     myAvatar->getHeadControllerPoseInSensorFrame().getMatrix();
-<<<<<<< HEAD
-                lookAtSpot = transformPoint(worldHeadMat, glm::vec3(0.0f, 0.0f, TREE_SCALE));
-=======
                 lookAtSpot = transformPoint(worldHeadMat, glm::vec3(0.0f, 0.0f, -TREE_SCALE));
->>>>>>> 3ab67cf2
             } else {
                 lookAtSpot = myAvatar->getHead()->getEyePosition() +
                     (myAvatar->getHead()->getFinalOrientationInWorldFrame() * glm::vec3(0.0f, 0.0f, -TREE_SCALE));
