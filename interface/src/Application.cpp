//
//  Application.cpp
//  interface
//
//  Created by Andrzej Kapolka on 5/10/13.
//  Copyright (c) 2013 High Fidelity, Inc. All rights reserved.

#include <sstream>

#include <stdlib.h>
#include <cmath>

#ifdef _WIN32
#include "Syssocket.h"
#include "Systime.h"
#else
#include <sys/time.h>
#include <arpa/inet.h>
#include <ifaddrs.h>
#endif

#include <glm/gtx/quaternion.hpp>
#include <glm/gtx/vector_angle.hpp>

#include <QActionGroup>
#include <QBoxLayout>
#include <QColorDialog>
#include <QDialogButtonBox>
#include <QDesktopWidget>
#include <QDoubleSpinBox>
#include <QCheckBox>
#include <QFormLayout>
#include <QGLWidget>
#include <QImage>
#include <QKeyEvent>
#include <QLineEdit>
#include <QMainWindow>
#include <QMenuBar>
#include <QMouseEvent>
#include <QNetworkAccessManager>
#include <QWheelEvent>
#include <QSettings>
#include <QShortcut>
#include <QTimer>
#include <QUrl>
#include <QtDebug>
#include <QFileDialog>
#include <QDesktopServices>

#include <NodeTypes.h>
#include <AudioInjectionManager.h>
#include <AudioInjector.h>
#include <Logstash.h>
#include <OctalCode.h>
#include <PacketHeaders.h>
#include <PairingHandler.h>
#include <PerfStat.h>

#include <VoxelSceneStats.h>

#include "Application.h"
#include "InterfaceConfig.h"
#include "LogDisplay.h"
#include "LeapManager.h"
#include "OculusManager.h"
#include "Util.h"
#include "renderer/ProgramObject.h"
#include "ui/TextRenderer.h"
#include "Swatch.h"
#include "fvupdater.h"

using namespace std;

//  Starfield information
static char STAR_FILE[] = "http://s3-us-west-1.amazonaws.com/highfidelity/stars.txt";
static char STAR_CACHE_FILE[] = "cachedStars.txt";

static const int BANDWIDTH_METER_CLICK_MAX_DRAG_LENGTH = 6; // farther dragged clicks are ignored 

const glm::vec3 START_LOCATION(4.f, 0.f, 5.f);   //  Where one's own node begins in the world
                                                 // (will be overwritten if avatar data file is found)

const int IDLE_SIMULATE_MSECS = 16;              //  How often should call simulate and other stuff
                                                 //  in the idle loop?  (60 FPS is default)
static QTimer* idleTimer = NULL;

const int STARTUP_JITTER_SAMPLES = PACKET_LENGTH_SAMPLES_PER_CHANNEL / 2;
                                                 //  Startup optimistically with small jitter buffer that 
                                                 //  will start playback on the second received audio packet.

// customized canvas that simply forwards requests/events to the singleton application
class GLCanvas : public QGLWidget {
protected:
    
    virtual void initializeGL();
    virtual void paintGL();
    virtual void resizeGL(int width, int height);
    
    virtual void keyPressEvent(QKeyEvent* event);
    virtual void keyReleaseEvent(QKeyEvent* event);
    
    virtual void mouseMoveEvent(QMouseEvent* event);
    virtual void mousePressEvent(QMouseEvent* event);
    virtual void mouseReleaseEvent(QMouseEvent* event);
    
    virtual bool event(QEvent* event);
    
    virtual void wheelEvent(QWheelEvent* event);
};

void GLCanvas::initializeGL() {
    Application::getInstance()->initializeGL();
    setAttribute(Qt::WA_AcceptTouchEvents);
}

void GLCanvas::paintGL() {
    Application::getInstance()->paintGL();
}

void GLCanvas::resizeGL(int width, int height) {
    Application::getInstance()->resizeGL(width, height);
}

void GLCanvas::keyPressEvent(QKeyEvent* event) {
    Application::getInstance()->keyPressEvent(event);
}

void GLCanvas::keyReleaseEvent(QKeyEvent* event) {
    Application::getInstance()->keyReleaseEvent(event);
}

void GLCanvas::mouseMoveEvent(QMouseEvent* event) {
    Application::getInstance()->mouseMoveEvent(event);
}

void GLCanvas::mousePressEvent(QMouseEvent* event) {
    Application::getInstance()->mousePressEvent(event);
}

void GLCanvas::mouseReleaseEvent(QMouseEvent* event) {
    Application::getInstance()->mouseReleaseEvent(event);
}

int updateTime = 0;
bool GLCanvas::event(QEvent* event) {
    switch (event->type()) {
        case QEvent::TouchBegin:
            Application::getInstance()->touchBeginEvent(static_cast<QTouchEvent*>(event));
            event->accept();
            return true;
        case QEvent::TouchEnd:
            Application::getInstance()->touchEndEvent(static_cast<QTouchEvent*>(event));
            return true;
        case QEvent::TouchUpdate:
            Application::getInstance()->touchUpdateEvent(static_cast<QTouchEvent*>(event));
            return true;
        default:
            break;
    }
    return QGLWidget::event(event);
}

void GLCanvas::wheelEvent(QWheelEvent* event) {
    Application::getInstance()->wheelEvent(event);
}

void messageHandler(QtMsgType type, const QMessageLogContext& context, const QString &message) {
    fprintf(stdout, "%s", message.toLocal8Bit().constData());
    LogDisplay::instance.addMessage(message.toLocal8Bit().constData());
}

Application::Application(int& argc, char** argv, timeval &startup_time) :
        QApplication(argc, argv),
        _window(new QMainWindow(desktop())),
        _glWidget(new GLCanvas()),
        _bandwidthDialog(NULL),
        _voxelStatsDialog(NULL),
        _displayLevels(false),
        _frameCount(0),
        _fps(120.0f),
        _justStarted(true),
        _particleSystemInitialized(false),     
        _coolDemoParticleEmitter(-1),
        _wantToKillLocalVoxels(false),
        _frustumDrawingMode(FRUSTUM_DRAW_MODE_ALL),
        _viewFrustumOffsetYaw(-135.0),
        _viewFrustumOffsetPitch(0.0),
        _viewFrustumOffsetRoll(0.0),
        _viewFrustumOffsetDistance(25.0),
        _viewFrustumOffsetUp(0.0),
        _audioScope(256, 200, true),
        _mouseX(0),
        _mouseY(0),
        _touchAvgX(0.0f),
        _touchAvgY(0.0f),
        _isTouchPressed(false),
        _yawFromTouch(0.0f),
        _pitchFromTouch(0.0f),
        _mousePressed(false),
        _isHoverVoxel(false),
        _isHoverVoxelSounding(false),
        _mouseVoxelScale(1.0f / 1024.0f),
        _justEditedVoxel(false),
        _isLookingAtOtherAvatar(false),
        _lookatIndicatorScale(1.0f),
        _paintOn(false),
        _dominantColor(0),
        _perfStatsOn(false),
        _chatEntryOn(false),
        _oculusTextureID(0),
        _oculusProgram(0),
        _oculusDistortionScale(1.25),
#ifndef _WIN32
        _audio(&_audioScope, STARTUP_JITTER_SAMPLES),
#endif
        _stopNetworkReceiveThread(false),  
        _packetCount(0),
        _packetsPerSecond(0),
        _bytesPerSecond(0),
        _bytesCount(0),
        _swatch(NULL)
{
    _applicationStartupTime = startup_time;
    _window->setWindowTitle("Interface");
    
    qInstallMessageHandler(messageHandler);
    
    unsigned int listenPort = 0; // bind to an ephemeral port by default
    const char** constArgv = const_cast<const char**>(argv);
    const char* portStr = getCmdOption(argc, constArgv, "--listenPort");
    if (portStr) {
        listenPort = atoi(portStr);
    }
    
    NodeList::createInstance(NODE_TYPE_AGENT, listenPort);
    
    NodeList::getInstance()->addHook(&_voxels);
    NodeList::getInstance()->addHook(this);

    
    _enableNetworkThread = !cmdOptionExists(argc, constArgv, "--nonblocking");
    if (!_enableNetworkThread) {
        NodeList::getInstance()->getNodeSocket()->setBlocking(false);
    }
    
    // setup QSettings    
#ifdef Q_WS_MAC
    QString resourcesPath = QCoreApplication::applicationDirPath() + "/../Resources";
#else
    QString resourcesPath = QCoreApplication::applicationDirPath() + "/resources";
#endif
    
    // read the ApplicationInfo.ini file for Name/Version/Domain information
    QSettings applicationInfo(resourcesPath + "/info/ApplicationInfo.ini", QSettings::IniFormat);
    
    // set the associated application properties
    applicationInfo.beginGroup("INFO");
    
    setApplicationName(applicationInfo.value("name").toString());
    setApplicationVersion(applicationInfo.value("version").toString());
    setOrganizationName(applicationInfo.value("organizationName").toString());
    setOrganizationDomain(applicationInfo.value("organizationDomain").toString());
    
    _settings = new QSettings(this);
    
    // check if there is a saved domain server hostname
    // this must be done now instead of with the other setting checks to allow manual override with
    // --domain or --local options
    NodeList::getInstance()->loadData(_settings);
    
    const char* domainIP = getCmdOption(argc, constArgv, "--domain");
    if (domainIP) {
        NodeList::getInstance()->setDomainIP(domainIP);
    }
    
    // Handle Local Domain testing with the --local command line
    if (cmdOptionExists(argc, constArgv, "--local")) {
        qDebug("Local Domain MODE!\n");
        
        NodeList::getInstance()->setDomainIPToLocalhost();
    }
    
    // Check to see if the user passed in a command line option for loading a local
    // Voxel File.
    _voxelsFilename = getCmdOption(argc, constArgv, "-i");
    
    // the callback for our instance of NodeList is attachNewHeadToNode
    NodeList::getInstance()->linkedDataCreateCallback = &attachNewHeadToNode;
    
    #ifdef _WIN32
    WSADATA WsaData;
    int wsaresult = WSAStartup(MAKEWORD(2,2), &WsaData);
    #endif
    
    // tell the NodeList instance who to tell the domain server we care about
    const char nodeTypesOfInterest[] = {NODE_TYPE_AUDIO_MIXER, NODE_TYPE_AVATAR_MIXER, NODE_TYPE_VOXEL_SERVER};
    NodeList::getInstance()->setNodeTypesOfInterest(nodeTypesOfInterest, sizeof(nodeTypesOfInterest));

    // start the nodeList threads
    NodeList::getInstance()->startSilentNodeRemovalThread();
    
    _window->setCentralWidget(_glWidget);
    
#if defined(Q_WS_MAC) && defined(QT_NO_DEBUG)
    // if this is a release OS X build use fervor to check for an update    
    FvUpdater::sharedUpdater()->SetFeedURL("https://s3-us-west-1.amazonaws.com/highfidelity/appcast.xml");
    FvUpdater::sharedUpdater()->CheckForUpdatesSilent();
#endif

    initMenu();
    
    QRect available = desktop()->availableGeometry();
    _window->resize(available.size());
    _window->setVisible(true);
    _glWidget->setFocusPolicy(Qt::StrongFocus);
    _glWidget->setFocus();
    
    // enable mouse tracking; otherwise, we only get drag events
    _glWidget->setMouseTracking(true);
    
    // initialization continues in initializeGL when OpenGL context is ready
}

Application::~Application() {
    NodeList::getInstance()->removeHook(&_voxels);
    NodeList::getInstance()->removeHook(this);
}

void Application::initializeGL() {
    qDebug( "Created Display Window.\n" );
    
    // initialize glut for shape drawing; Qt apparently initializes it on OS X
    #ifndef __APPLE__
    int argc = 0;
    glutInit(&argc, 0);
    #endif
    
    // Before we render anything, let's set up our viewFrustumOffsetCamera with a sufficiently large
    // field of view and near and far clip to make it interesting.
    //viewFrustumOffsetCamera.setFieldOfView(90.0);
    _viewFrustumOffsetCamera.setNearClip(0.1);
    _viewFrustumOffsetCamera.setFarClip(500.0 * TREE_SCALE);
    
    initDisplay();
    qDebug( "Initialized Display.\n" );
    
    init();
    qDebug( "Init() complete.\n" );
    
    // Check to see if the user passed in a command line option for randomizing colors
    bool wantColorRandomizer = !arguments().contains("--NoColorRandomizer");
    
    // Check to see if the user passed in a command line option for loading a local
    // Voxel File. If so, load it now.
    if (!_voxelsFilename.isEmpty()) {
        _voxels.loadVoxelsFile(_voxelsFilename.constData(), wantColorRandomizer);
        qDebug("Local Voxel File loaded.\n");
    }
    
    // create thread for receipt of data via UDP
    if (_enableNetworkThread) {
        pthread_create(&_networkReceiveThread, NULL, networkReceive, NULL);
        qDebug("Network receive thread created.\n"); 
    }
    
    // call terminate before exiting
    connect(this, SIGNAL(aboutToQuit()), SLOT(terminate()));
    
    // call our timer function every second
    QTimer* timer = new QTimer(this);
    connect(timer, SIGNAL(timeout()), SLOT(timer()));
    timer->start(1000);
    
    // call our idle function whenever we can
    idleTimer = new QTimer(this);
    connect(idleTimer, SIGNAL(timeout()), SLOT(idle()));
    idleTimer->start(0);
    _idleLoopStdev.reset();
    
    if (_justStarted) {
        float startupTime = (usecTimestampNow() - usecTimestamp(&_applicationStartupTime)) / 1000000.0;
        _justStarted = false;
        char title[50];
        sprintf(title, "Interface: %4.2f seconds\n", startupTime);
        qDebug("%s", title);
        _window->setWindowTitle(title);
        
        const char LOGSTASH_INTERFACE_START_TIME_KEY[] = "interface-start-time";
        
        // ask the Logstash class to record the startup time
        Logstash::stashValue(STAT_TYPE_TIMER, LOGSTASH_INTERFACE_START_TIME_KEY, startupTime);
    }
    
    // update before the first render
    update(0.0f);
}

void Application::paintGL() {
    PerfStat("display");

    glEnable(GL_LINE_SMOOTH);
    glClear(GL_COLOR_BUFFER_BIT | GL_DEPTH_BUFFER_BIT);
        
    if (_myCamera.getMode() == CAMERA_MODE_MIRROR) {
        _myCamera.setTightness     (100.0f); 
        _myCamera.setTargetPosition(_myAvatar.getUprightHeadPosition());
        _myCamera.setTargetRotation(_myAvatar.getWorldAlignedOrientation() * glm::quat(glm::vec3(0.0f, PIf, 0.0f)));
        
    } else if (OculusManager::isConnected()) {
        _myCamera.setUpShift       (0.0f);
        _myCamera.setDistance      (0.0f);
        _myCamera.setTightness     (0.0f);     //  Camera is directly connected to head without smoothing
        _myCamera.setTargetPosition(_myAvatar.getHeadJointPosition());
        _myCamera.setTargetRotation(_myAvatar.getHead().getOrientation());
    
    } else if (_myCamera.getMode() == CAMERA_MODE_FIRST_PERSON) {
        _myCamera.setTightness(0.0f);  //  In first person, camera follows head exactly without delay
        _myCamera.setTargetPosition(_myAvatar.getUprightEyeLevelPosition());
        _myCamera.setTargetRotation(_myAvatar.getHead().getCameraOrientation());
        
    } else if (_myCamera.getMode() == CAMERA_MODE_THIRD_PERSON) {
        _myCamera.setTargetPosition(_myAvatar.getUprightHeadPosition());
        _myCamera.setTargetRotation(_myAvatar.getHead().getCameraOrientation());
    }
    
    // Update camera position
    _myCamera.update( 1.f/_fps );
    
    
    // Note: whichCamera is used to pick between the normal camera myCamera for our 
    // main camera, vs, an alternate camera. The alternate camera we support right now
    // is the viewFrustumOffsetCamera. But theoretically, we could use this same mechanism
    // to add other cameras.
    //
    // Why have two cameras? Well, one reason is that because in the case of the renderViewFrustum()
    // code, we want to keep the state of "myCamera" intact, so we can render what the view frustum of
    // myCamera is. But we also want to do meaningful camera transforms on OpenGL for the offset camera
    Camera whichCamera = _myCamera;

    if (_viewFrustumFromOffset->isChecked() && _frustumOn->isChecked()) {

        // set the camera to third-person view but offset so we can see the frustum
        _viewFrustumOffsetCamera.setTargetPosition(_myCamera.getTargetPosition());
        _viewFrustumOffsetCamera.setTargetRotation(_myCamera.getTargetRotation() * glm::quat(glm::radians(glm::vec3(
            _viewFrustumOffsetPitch, _viewFrustumOffsetYaw, _viewFrustumOffsetRoll))));
        _viewFrustumOffsetCamera.setUpShift  (_viewFrustumOffsetUp      );
        _viewFrustumOffsetCamera.setDistance (_viewFrustumOffsetDistance);
        _viewFrustumOffsetCamera.initialize(); // force immediate snap to ideal position and orientation
        _viewFrustumOffsetCamera.update(1.f/_fps);
        whichCamera = _viewFrustumOffsetCamera;
    }        

    if (OculusManager::isConnected()) {
        displayOculus(whichCamera);
    } else {
        glMatrixMode(GL_MODELVIEW);
        glPushMatrix();
        glLoadIdentity();
        displaySide(whichCamera);
        glPopMatrix();
        
        displayOverlay();
    }
    
    _frameCount++;
}

void Application::resizeGL(int width, int height) {
    float aspectRatio = ((float)width/(float)height); // based on screen resize

    // reset the camera FOV to our preference...
    _myCamera.setFieldOfView(_horizontalFieldOfView);

    // get the lens details from the current camera
    Camera& camera = _viewFrustumFromOffset->isChecked() ? _viewFrustumOffsetCamera : _myCamera;
    float nearClip = camera.getNearClip();
    float farClip = camera.getFarClip();
    float fov;

    if (OculusManager::isConnected()) {
        // more magic numbers; see Oculus SDK docs, p. 32
        camera.setAspectRatio(aspectRatio *= 0.5);
        camera.setFieldOfView(fov = 2 * atan((0.0468 * _oculusDistortionScale) / 0.041) * (180 / PIf));
        
        // resize the render texture
        if (_oculusTextureID != 0) {
            glBindTexture(GL_TEXTURE_2D, _oculusTextureID);
            glTexImage2D(GL_TEXTURE_2D, 0, GL_RGBA, width, height, 0, GL_RGBA, GL_UNSIGNED_BYTE, 0);
            glBindTexture(GL_TEXTURE_2D, 0);
        }
    } else {
        camera.setAspectRatio(aspectRatio);
        camera.setFieldOfView(fov = _horizontalFieldOfView);
    }

    // Tell our viewFrustum about this change
    _viewFrustum.setAspectRatio(aspectRatio);

    glViewport(0, 0, width, height); // shouldn't this account for the menu???

    glMatrixMode(GL_PROJECTION);
    glLoadIdentity();
    
    // XXXBHG - If we're in view frustum mode, then we need to do this little bit of hackery so that
    // OpenGL won't clip our frustum rendering lines. This is a debug hack for sure! Basically, this makes
    // the near clip a little bit closer (therefor you see more) and the far clip a little bit farther (also,
    // to see more.)
    if (_frustumOn->isChecked()) {
        nearClip -= 0.01f;
        farClip  += 0.01f;
    }
    
    // On window reshape, we need to tell OpenGL about our new setting
    float left, right, bottom, top, nearVal, farVal;
    glm::vec4 nearClipPlane, farClipPlane;
    loadViewFrustum(camera, _viewFrustum);
    _viewFrustum.computeOffAxisFrustum(left, right, bottom, top, nearVal, farVal, nearClipPlane, farClipPlane);
    glFrustum(left, right, bottom, top, nearVal, farVal);
    
    glMatrixMode(GL_MODELVIEW);
    glLoadIdentity();
}

void Application::controlledBroadcastToNodes(unsigned char* broadcastData, size_t dataBytes, 
                                             const char* nodeTypes, int numNodeTypes) {
    Application* self = getInstance();
    for (int i = 0; i < numNodeTypes; ++i) {

        // Intercept data to voxel server when voxels are disabled
        if (nodeTypes[i] == NODE_TYPE_VOXEL_SERVER && ! self->_renderVoxels->isChecked()) {
            continue;
        }

        // Perform the broadcast for one type
        int nReceivingNodes = NodeList::getInstance()->broadcastToNodes(broadcastData, dataBytes, & nodeTypes[i], 1);

        // Feed number of bytes to corresponding channel of the bandwidth meter, if any (done otherwise)
        BandwidthMeter::ChannelIndex channel;
        switch (nodeTypes[i]) {
        case NODE_TYPE_AGENT:
        case NODE_TYPE_AVATAR_MIXER:
            channel = BandwidthMeter::AVATARS;
            break;
        case NODE_TYPE_VOXEL_SERVER:
            channel = BandwidthMeter::VOXELS;
            break;
        default:
            continue;
        }
        self->_bandwidthMeter.outputStream(channel).updateValue(nReceivingNodes * dataBytes); 
    }
}

void Application::sendVoxelServerAddScene() {
    char message[100];
    sprintf(message,"%c%s",'Z',"add scene");
    int messageSize = strlen(message) + 1;
    controlledBroadcastToNodes((unsigned char*)message, messageSize, & NODE_TYPE_VOXEL_SERVER, 1);
}

void Application::keyPressEvent(QKeyEvent* event) {
    if (activeWindow() == _window) {
        if (_chatEntryOn) {
            if (_chatEntry.keyPressEvent(event)) {
                _myAvatar.setKeyState(event->key() == Qt::Key_Backspace || event->key() == Qt::Key_Delete ?
                                      DELETE_KEY_DOWN : INSERT_KEY_DOWN);
                _myAvatar.setChatMessage(string(_chatEntry.getContents().size(), SOLID_BLOCK_CHAR));
                
            } else {
                _myAvatar.setChatMessage(_chatEntry.getContents());
                _chatEntry.clear();
                _chatEntryOn = false;
                setMenuShortcutsEnabled(true);
            }
            return;
        }

        //this is for switching between modes for the leap rave glove test
        if (_simulateLeapHand->isChecked() || _testRaveGlove->isChecked()) {
            _myAvatar.getHand().setRaveGloveEffectsMode((QKeyEvent*)event);
        }

        bool isMeta    = event->modifiers().testFlag(Qt::MetaModifier);
        bool isShifted = event->modifiers().testFlag(Qt::ShiftModifier);
        switch (event->key()) {
            case Qt::Key_BracketLeft:
                _viewFrustumOffsetYaw -= 0.5;
                break;
                
            case Qt::Key_BracketRight:
                _viewFrustumOffsetYaw += 0.5;
                break;
                
            case Qt::Key_BraceLeft:
                _viewFrustumOffsetPitch -= 0.5;
                break;
                
            case Qt::Key_BraceRight:
                _viewFrustumOffsetPitch += 0.5;
                break;
                
            case Qt::Key_ParenLeft:
                _viewFrustumOffsetRoll -= 0.5;
                break;
                
            case Qt::Key_ParenRight:
                _viewFrustumOffsetRoll += 0.5;
                break;
                
            case Qt::Key_Less:
                _viewFrustumOffsetDistance -= 0.5;
                break;
                
            case Qt::Key_Greater:
                _viewFrustumOffsetDistance += 0.5;
                break;
                
            case Qt::Key_Comma:
                _viewFrustumOffsetUp -= 0.05;
                break;
                
            case Qt::Key_Period:
                _viewFrustumOffsetUp += 0.05;
                break;
                
            case Qt::Key_Ampersand:
                _paintOn = !_paintOn;
                setupPaintingVoxel();
                break;
                
            case Qt::Key_AsciiCircum:
                shiftPaintingColor();
                break;
                
            case Qt::Key_Percent:
                sendVoxelServerAddScene();
                break;
                
            case Qt::Key_Semicolon:
                _audio.ping();
                break;
            case Qt::Key_Apostrophe:
                _audioScope.inputPaused = !_audioScope.inputPaused;
                break; 
            case Qt::Key_L:
                _displayLevels = !_displayLevels;
                break;
                
            case Qt::Key_E:
                if (!_myAvatar.getDriveKeys(UP)) {
                    _myAvatar.jump();
                }
                _myAvatar.setDriveKeys(UP, 1);
                break;
                
            case Qt::Key_C:
                if (isShifted)  {
                    _occlusionCulling->trigger();
                } else if (isMeta) {
                    chooseVoxelPaintColor();
                } else {
                    _myAvatar.setDriveKeys(DOWN, 1);
                }
                break;
                
            case Qt::Key_W:
                _myAvatar.setDriveKeys(FWD, 1);
                break;
                
            case Qt::Key_S:
                if (isShifted)  {
                    doTreeStats();
                } else {
                    _myAvatar.setDriveKeys(BACK, 1);
                }
                break;
                
            case Qt::Key_Space:
                resetSensors();
                _audio.reset();
                break;
                
            case Qt::Key_G:
                if (isShifted) {
                    _gravityUse->trigger();
                } else {
                    _eyedropperMode->trigger();
                }
                break;
                
            case Qt::Key_A:
                if (isShifted) {
                    _renderAtmosphereOn->trigger();
                } else {
                    _myAvatar.setDriveKeys(ROT_LEFT, 1);
                }
                break;
                
            case Qt::Key_D:
                _myAvatar.setDriveKeys(ROT_RIGHT, 1);
                break;
                
            case Qt::Key_Return:
            case Qt::Key_Enter:
                _chatEntryOn = true;
                _myAvatar.setKeyState(NO_KEY_DOWN);
                _myAvatar.setChatMessage(string());
                setMenuShortcutsEnabled(false);
                break;
                
            case Qt::Key_Up:
                _myAvatar.setDriveKeys(isShifted ? UP : FWD, 1);
                break;
                
            case Qt::Key_Down:
                _myAvatar.setDriveKeys(isShifted ? DOWN : BACK, 1);
                break;
                
            case Qt::Key_Left:
                _myAvatar.setDriveKeys(isShifted ? LEFT : ROT_LEFT, 1);
                break;
                
            case Qt::Key_Right:
                _myAvatar.setDriveKeys(isShifted ? RIGHT : ROT_RIGHT, 1);
                break;
                
            case Qt::Key_I:
                if (isShifted) {
                    _myCamera.setEyeOffsetOrientation(glm::normalize(
                                                                     glm::quat(glm::vec3(0.002f, 0, 0)) * _myCamera.getEyeOffsetOrientation()));
                } else {
                    _myCamera.setEyeOffsetPosition(_myCamera.getEyeOffsetPosition() + glm::vec3(0, 0.001, 0));
                }
                resizeGL(_glWidget->width(), _glWidget->height());
                break;
                
            case Qt::Key_K:
                if (isShifted) {
                    _myCamera.setEyeOffsetOrientation(glm::normalize(
                                                                     glm::quat(glm::vec3(-0.002f, 0, 0)) * _myCamera.getEyeOffsetOrientation()));
                } else {
                    _myCamera.setEyeOffsetPosition(_myCamera.getEyeOffsetPosition() + glm::vec3(0, -0.001, 0));
                }
                resizeGL(_glWidget->width(), _glWidget->height());
                break;
                
            case Qt::Key_J:
                if (isShifted) {
                    _myCamera.setEyeOffsetOrientation(glm::normalize(
                                                                     glm::quat(glm::vec3(0, 0.002f, 0)) * _myCamera.getEyeOffsetOrientation()));
                } else {
                    _myCamera.setEyeOffsetPosition(_myCamera.getEyeOffsetPosition() + glm::vec3(-0.001, 0, 0));
                }
                resizeGL(_glWidget->width(), _glWidget->height());
                break;
                
            case Qt::Key_M:
                if (isShifted) {
                    _myCamera.setEyeOffsetOrientation(glm::normalize(
                                                                     glm::quat(glm::vec3(0, -0.002f, 0)) * _myCamera.getEyeOffsetOrientation()));
                } else {
                    _myCamera.setEyeOffsetPosition(_myCamera.getEyeOffsetPosition() + glm::vec3(0.001, 0, 0));
                }
                resizeGL(_glWidget->width(), _glWidget->height());
                break;
                
            case Qt::Key_U:
                if (isShifted) {
                    _myCamera.setEyeOffsetOrientation(glm::normalize(
                                                                     glm::quat(glm::vec3(0, 0, -0.002f)) * _myCamera.getEyeOffsetOrientation()));
                } else {
                    _myCamera.setEyeOffsetPosition(_myCamera.getEyeOffsetPosition() + glm::vec3(0, 0, -0.001));
                }
                resizeGL(_glWidget->width(), _glWidget->height());
                break;
                
            case Qt::Key_Y:
                if (isShifted) {
                    _myCamera.setEyeOffsetOrientation(glm::normalize(
                                                                     glm::quat(glm::vec3(0, 0, 0.002f)) * _myCamera.getEyeOffsetOrientation()));
                } else {
                    _myCamera.setEyeOffsetPosition(_myCamera.getEyeOffsetPosition() + glm::vec3(0, 0, 0.001));
                }
                resizeGL(_glWidget->width(), _glWidget->height());
                break;
            case Qt::Key_N:
                _noise->trigger();
                break;
            case Qt::Key_H:
                _lookingInMirror->trigger();
                break;
            case Qt::Key_F:
                if (isShifted)  {
                    _frustumOn->trigger();
                } else {
                    _fullScreenMode->trigger();
                }
                break;
            case Qt::Key_V:
                if (isShifted) {
                    _renderVoxels->trigger();
                } else {
                    _addVoxelMode->trigger();
                }
                break;
            case Qt::Key_P:
                 _manualFirstPerson->trigger();
                 break;
            case Qt::Key_R:
                if (isShifted)  {
                    _frustumRenderModeAction->trigger();
                } else {
                    _deleteVoxelMode->trigger();
                }
                break;
            case Qt::Key_B:
            _colorVoxelMode->trigger();
                break;
            case Qt::Key_O:
                if (isShifted)  {
                    _viewFrustumFromOffset->trigger();
                } else {
                    _selectVoxelMode->trigger();
                }
                break;
            case Qt::Key_Slash:
                _renderStatsOn->trigger();
                break;
            case Qt::Key_Backspace:
            case Qt::Key_Delete:
                if (_selectVoxelMode->isChecked()) {
                    deleteVoxelUnderCursor();
                }
                break;
            case Qt::Key_Plus:
                increaseAvatarSize();
                break;
            case Qt::Key_Minus:
                decreaseAvatarSize();
                break;

            case Qt::Key_1:
            case Qt::Key_2:
            case Qt::Key_3:
            case Qt::Key_4:
            case Qt::Key_5:
            case Qt::Key_6:
            case Qt::Key_7:
            case Qt::Key_8:
                _swatch.handleEvent(event->key(), _eyedropperMode->isChecked());
                break;
            default:
                event->ignore();
                break;
        }
    }
}

void Application::keyReleaseEvent(QKeyEvent* event) {
    if (activeWindow() == _window) {
        if (_chatEntryOn) {
            _myAvatar.setKeyState(NO_KEY_DOWN);
            return;
        }
        
        switch (event->key()) {
            case Qt::Key_E:
                _myAvatar.setDriveKeys(UP, 0);
                break;
                
            case Qt::Key_C:
                _myAvatar.setDriveKeys(DOWN, 0);
                break;
                
            case Qt::Key_W:
                _myAvatar.setDriveKeys(FWD, 0);
                break;
                
            case Qt::Key_S:
                _myAvatar.setDriveKeys(BACK, 0);
                break;
                
            case Qt::Key_A:
                _myAvatar.setDriveKeys(ROT_LEFT, 0);
                break;
                
            case Qt::Key_D:
                _myAvatar.setDriveKeys(ROT_RIGHT, 0);
                break;
                
            case Qt::Key_Up:
                _myAvatar.setDriveKeys(FWD, 0);
                _myAvatar.setDriveKeys(UP, 0);
                break;
                
            case Qt::Key_Down:
                _myAvatar.setDriveKeys(BACK, 0);
                _myAvatar.setDriveKeys(DOWN, 0);
                break;
                
            case Qt::Key_Left:
                _myAvatar.setDriveKeys(LEFT, 0);
                _myAvatar.setDriveKeys(ROT_LEFT, 0);
                break;
                
            case Qt::Key_Right:
                _myAvatar.setDriveKeys(RIGHT, 0);
                _myAvatar.setDriveKeys(ROT_RIGHT, 0);
                break;
                
            default:
                event->ignore();
                break;
        }
    }
}

void Application::mouseMoveEvent(QMouseEvent* event) {
    if (activeWindow() == _window) {
        _mouseX = event->x();
        _mouseY = event->y();
        
        // detect drag
        glm::vec3 mouseVoxelPos(_mouseVoxel.x, _mouseVoxel.y, _mouseVoxel.z);
        if (!_justEditedVoxel && mouseVoxelPos != _lastMouseVoxelPos) {
            if (event->buttons().testFlag(Qt::LeftButton)) {
                maybeEditVoxelUnderCursor();
                
            } else if (event->buttons().testFlag(Qt::RightButton) && checkedVoxelModeAction() != 0) {
                deleteVoxelUnderCursor();
            }
        }

        _pieMenu.mouseMoveEvent(_mouseX, _mouseY);
    }
}

const bool MAKE_SOUND_ON_VOXEL_HOVER = false;
const bool MAKE_SOUND_ON_VOXEL_CLICK = true;
const float HOVER_VOXEL_FREQUENCY = 7040.f;
const float HOVER_VOXEL_DECAY = 0.999f;

void Application::mousePressEvent(QMouseEvent* event) {
    if (activeWindow() == _window) {
        if (event->button() == Qt::LeftButton) {
            _mouseX = event->x();
            _mouseY = event->y();
            _mouseDragStartedX = _mouseX;
            _mouseDragStartedY = _mouseY;
            _mouseVoxelDragging = _mouseVoxel;
            _mousePressed = true;

            maybeEditVoxelUnderCursor();

            if (!_palette.isActive()) {
                _pieMenu.mousePressEvent(_mouseX, _mouseY);
            }

            if (MAKE_SOUND_ON_VOXEL_CLICK && _isHoverVoxel && !_isHoverVoxelSounding) {
                _hoverVoxelOriginalColor[0] = _hoverVoxel.red;
                _hoverVoxelOriginalColor[1] = _hoverVoxel.green;
                _hoverVoxelOriginalColor[2] = _hoverVoxel.blue;
                _hoverVoxelOriginalColor[3] = 1;
                _audio.startCollisionSound(1.0, HOVER_VOXEL_FREQUENCY * _hoverVoxel.s * TREE_SCALE, 0.0, HOVER_VOXEL_DECAY);
                _isHoverVoxelSounding = true;
            }
            
        } else if (event->button() == Qt::RightButton && checkedVoxelModeAction() != 0) {
            deleteVoxelUnderCursor();
        }
    }
}

void Application::mouseReleaseEvent(QMouseEvent* event) {
    if (activeWindow() == _window) {
        if (event->button() == Qt::LeftButton) {
            _mouseX = event->x();
            _mouseY = event->y();
            _mousePressed = false;
            checkBandwidthMeterClick();

            _pieMenu.mouseReleaseEvent(_mouseX, _mouseY);
        }
    }
}

void Application::touchUpdateEvent(QTouchEvent* event) {
    bool validTouch = false;
    if (activeWindow() == _window) {
        const QList<QTouchEvent::TouchPoint>& tPoints = event->touchPoints();
        _touchAvgX = 0.0f;
        _touchAvgY = 0.0f;
        int numTouches = tPoints.count();
        if (numTouches > 1) {
            for (int i = 0; i < numTouches; ++i) {
                _touchAvgX += tPoints[i].pos().x();
                _touchAvgY += tPoints[i].pos().y();
            }
            _touchAvgX /= (float)(numTouches);
            _touchAvgY /= (float)(numTouches);
            validTouch = true;
        }
    }
    if (!_isTouchPressed) {
        _touchDragStartedAvgX = _touchAvgX;
        _touchDragStartedAvgY = _touchAvgY;
    }
    _isTouchPressed = validTouch;
}

void Application::touchBeginEvent(QTouchEvent* event) {
    touchUpdateEvent(event);
    _lastTouchAvgX = _touchAvgX;
    _lastTouchAvgY = _touchAvgY;
}

void Application::touchEndEvent(QTouchEvent* event) {
    _touchDragStartedAvgX = _touchAvgX;
    _touchDragStartedAvgY = _touchAvgY;
    _isTouchPressed = false;
}

const bool USE_MOUSEWHEEL = false; 
void Application::wheelEvent(QWheelEvent* event) {
    //  Wheel Events disabled for now because they are also activated by touch look pitch up/down.  
    if (USE_MOUSEWHEEL && (activeWindow() == _window)) {
        if (checkedVoxelModeAction() == 0) {
            event->ignore();
            return;
        }
        if (event->delta() > 0) {
            increaseVoxelSize();
        } else {
            decreaseVoxelSize();
        }
    }
}

void Application::sendPingPackets() {

    const char nodesToPing[] = {NODE_TYPE_VOXEL_SERVER, NODE_TYPE_AUDIO_MIXER, NODE_TYPE_AVATAR_MIXER};

    uint64_t currentTime = usecTimestampNow();
    unsigned char pingPacket[numBytesForPacketHeader((unsigned char*) &PACKET_TYPE_PING) + sizeof(currentTime)];
    int numHeaderBytes = populateTypeAndVersion(pingPacket, PACKET_TYPE_PING);
    
    memcpy(pingPacket + numHeaderBytes, &currentTime, sizeof(currentTime));
    getInstance()->controlledBroadcastToNodes(pingPacket, sizeof(pingPacket),
                                              nodesToPing, sizeof(nodesToPing));
}

void Application::sendAvatarFaceVideoMessage(int frameCount, const QByteArray& data) {
    unsigned char packet[MAX_PACKET_SIZE];
    unsigned char* packetPosition = packet;
    
    packetPosition += populateTypeAndVersion(packetPosition, PACKET_TYPE_AVATAR_FACE_VIDEO);
    
    *(uint16_t*)packetPosition = NodeList::getInstance()->getOwnerID();
    packetPosition += sizeof(uint16_t);
    
    *(uint32_t*)packetPosition = frameCount;
    packetPosition += sizeof(uint32_t);
    
    *(uint32_t*)packetPosition = data.size();
    packetPosition += sizeof(uint32_t);
    
    uint32_t* offsetPosition = (uint32_t*)packetPosition;
    packetPosition += sizeof(uint32_t);
    
    int headerSize = packetPosition - packet;
    
    // break the data up into submessages of the maximum size (at least one, for zero-length packets)
    *offsetPosition = 0;
    do {
        int payloadSize = min(data.size() - (int)*offsetPosition, MAX_PACKET_SIZE - headerSize);
        memcpy(packetPosition, data.constData() + *offsetPosition, payloadSize);
        getInstance()->controlledBroadcastToNodes(packet, headerSize + payloadSize, &NODE_TYPE_AVATAR_MIXER, 1);
        *offsetPosition += payloadSize;
         
    } while (*offsetPosition < data.size());
}

//  Every second, check the frame rates and other stuff
void Application::timer() {
    gettimeofday(&_timerEnd, NULL);

    if (_testPing->isChecked()) {
        sendPingPackets();
    }
        
    _fps = (float)_frameCount / ((float)diffclock(&_timerStart, &_timerEnd) / 1000.f);
    _packetsPerSecond = (float)_packetCount / ((float)diffclock(&_timerStart, &_timerEnd) / 1000.f);
    _bytesPerSecond = (float)_bytesCount / ((float)diffclock(&_timerStart, &_timerEnd) / 1000.f);
    _frameCount = 0;
    _packetCount = 0;
    _bytesCount = 0;
    
    gettimeofday(&_timerStart, NULL);
    
    // if we haven't detected gyros, check for them now
    if (!_serialHeadSensor.isActive()) {
        _serialHeadSensor.pair();
    }
    
    // ask the node list to check in with the domain server
    NodeList::getInstance()->sendDomainServerCheckIn();
}

static glm::vec3 getFaceVector(BoxFace face) {
    switch (face) {
        case MIN_X_FACE:
            return glm::vec3(-1, 0, 0);
        
        case MAX_X_FACE:
            return glm::vec3(1, 0, 0);
        
        case MIN_Y_FACE:
            return glm::vec3(0, -1, 0);
        
        case MAX_Y_FACE:
            return glm::vec3(0, 1, 0);
        
        case MIN_Z_FACE:
            return glm::vec3(0, 0, -1);
            
        case MAX_Z_FACE:
            return glm::vec3(0, 0, 1);
    }
}

void Application::idle() {
    
    timeval check;
    gettimeofday(&check, NULL);
    
    //  Only run simulation code if more than IDLE_SIMULATE_MSECS have passed since last time we ran

    double timeSinceLastUpdate = diffclock(&_lastTimeUpdated, &check);
    if (timeSinceLastUpdate > IDLE_SIMULATE_MSECS) {
        const float BIGGEST_DELTA_TIME_SECS = 0.25f;
        update(glm::clamp((float)timeSinceLastUpdate / 1000.f, 0.f, BIGGEST_DELTA_TIME_SECS));
        _glWidget->updateGL();
        _lastTimeUpdated = check;
        _idleLoopStdev.addValue(timeSinceLastUpdate);
        
        //  Record standard deviation and reset counter if needed
        const int STDEV_SAMPLES = 500;
        if (_idleLoopStdev.getSamples() > STDEV_SAMPLES) {
            _idleLoopMeasuredJitter = _idleLoopStdev.getStDev();
            _idleLoopStdev.reset();
        }

        // After finishing all of the above work, restart the idle timer, allowing 2ms to process events.
        idleTimer->start(2);
    }
}
void Application::terminate() {
    // Close serial port
    // close(serial_fd);
    
    LeapManager::terminate();
    
    if (_settingsAutosave->isChecked()) {
        saveSettings();
        _settings->sync();
    }

    if (_enableNetworkThread) {
        _stopNetworkReceiveThread = true;
        pthread_join(_networkReceiveThread, NULL); 
    }
}

void Application::sendAvatarVoxelURLMessage(const QUrl& url) {
    uint16_t ownerID = NodeList::getInstance()->getOwnerID();
    
    if (ownerID == UNKNOWN_NODE_ID) {
        return; // we don't yet know who we are
    }
    QByteArray message;
    
    char packetHeader[MAX_PACKET_HEADER_BYTES];
    int numBytesPacketHeader = populateTypeAndVersion((unsigned char*) packetHeader, PACKET_TYPE_AVATAR_VOXEL_URL);

    message.append(packetHeader, numBytesPacketHeader);
    message.append((const char*)&ownerID, sizeof(ownerID));
    message.append(url.toEncoded());

    controlledBroadcastToNodes((unsigned char*)message.data(), message.size(), & NODE_TYPE_AVATAR_MIXER, 1);
}

static Avatar* processAvatarMessageHeader(unsigned char*& packetData, size_t& dataBytes) {
    // skip the header
    int numBytesPacketHeader = numBytesForPacketHeader(packetData);
    packetData += numBytesPacketHeader;
    dataBytes -= numBytesPacketHeader;
    
    // read the node id
    uint16_t nodeID = *(uint16_t*)packetData;
    packetData += sizeof(nodeID);
    dataBytes -= sizeof(nodeID);
    
    // make sure the node exists
    Node* node = NodeList::getInstance()->nodeWithID(nodeID);
    if (!node || !node->getLinkedData()) {
        return NULL;
    }
    Avatar* avatar = static_cast<Avatar*>(node->getLinkedData());
    return avatar->isInitialized() ? avatar : NULL;
}

void Application::processAvatarVoxelURLMessage(unsigned char* packetData, size_t dataBytes) {
    Avatar* avatar = processAvatarMessageHeader(packetData, dataBytes);
    if (!avatar) {
        return;
    } 
    QUrl url = QUrl::fromEncoded(QByteArray((char*)packetData, dataBytes));
    
    // invoke the set URL function on the simulate/render thread
    QMetaObject::invokeMethod(avatar->getVoxels(), "setVoxelURL", Q_ARG(QUrl, url));
}

void Application::processAvatarFaceVideoMessage(unsigned char* packetData, size_t dataBytes) {
    Avatar* avatar = processAvatarMessageHeader(packetData, dataBytes);
    if (!avatar) {
        return;
    }
    avatar->getHead().getFace().processVideoMessage(packetData, dataBytes);
}

void Application::checkBandwidthMeterClick() {
    // ... to be called upon button release

    if (_bandwidthDisplayOn->isChecked() &&
        glm::compMax(glm::abs(glm::ivec2(_mouseX - _mouseDragStartedX, _mouseY - _mouseDragStartedY))) <= BANDWIDTH_METER_CLICK_MAX_DRAG_LENGTH &&
        _bandwidthMeter.isWithinArea(_mouseX, _mouseY, _glWidget->width(), _glWidget->height())) {

        // The bandwidth meter is visible, the click didn't get dragged too far and
        // we actually hit the bandwidth meter
        bandwidthDetails();
    }
}

void Application::bandwidthDetails() {

    if (! _bandwidthDialog) {
        _bandwidthDialog = new BandwidthDialog(_glWidget, getBandwidthMeter());
        connect(_bandwidthDialog, SIGNAL(closed()), SLOT(bandwidthDetailsClosed()));

        _bandwidthDialog->show();
    } 
    _bandwidthDialog->raise();
}

void Application::bandwidthDetailsClosed() {

    QDialog* dlg = _bandwidthDialog;
    _bandwidthDialog = NULL;
    delete dlg;
}

void Application::voxelStatsDetails() {
    if (!_voxelStatsDialog) {
        _voxelStatsDialog = new VoxelStatsDialog(_glWidget, &_voxelSceneStats);
        connect(_voxelStatsDialog, SIGNAL(closed()), SLOT(voxelStatsDetailsClosed()));
        _voxelStatsDialog->show();
    } 
    _voxelStatsDialog->raise();
}

void Application::voxelStatsDetailsClosed() {
    QDialog* dlg = _voxelStatsDialog;
    _voxelStatsDialog = NULL;
    delete dlg;
}

void Application::editPreferences() {
    QDialog dialog(_glWidget);
    dialog.setWindowTitle("Interface Preferences");
    QBoxLayout* layout = new QBoxLayout(QBoxLayout::TopToBottom);
    dialog.setLayout(layout);
    
    QFormLayout* form = new QFormLayout();
    layout->addLayout(form, 1);
    
    const int QLINE_MINIMUM_WIDTH = 400;
    
    QLineEdit* domainServerHostname = new QLineEdit(QString(NodeList::getInstance()->getDomainHostname()));
    domainServerHostname->setMinimumWidth(QLINE_MINIMUM_WIDTH);
    form->addRow("Domain server:", domainServerHostname);
    
    QLineEdit* avatarURL = new QLineEdit(_myAvatar.getVoxels()->getVoxelURL().toString());
    avatarURL->setMinimumWidth(QLINE_MINIMUM_WIDTH);
    form->addRow("Avatar URL:", avatarURL);
    
    QSpinBox* horizontalFieldOfView = new QSpinBox();
    horizontalFieldOfView->setMaximum(180);
    horizontalFieldOfView->setMinimum(1);
    horizontalFieldOfView->setValue(_horizontalFieldOfView);
    form->addRow("Horizontal field of view (degrees):", horizontalFieldOfView);
    
    QDoubleSpinBox* headCameraPitchYawScale = new QDoubleSpinBox();
    headCameraPitchYawScale->setValue(_headCameraPitchYawScale);
    form->addRow("Head Camera Pitch/Yaw Scale:", headCameraPitchYawScale);

    QDoubleSpinBox* leanScale = new QDoubleSpinBox();
    leanScale->setValue(_myAvatar.getLeanScale());
    form->addRow("Lean Scale:", leanScale);

    QSpinBox* audioJitterBufferSamples = new QSpinBox();
    audioJitterBufferSamples->setMaximum(10000);
    audioJitterBufferSamples->setMinimum(-10000);
    audioJitterBufferSamples->setValue(_audioJitterBufferSamples);
    form->addRow("Audio Jitter Buffer Samples (0 for automatic):", audioJitterBufferSamples);

    QDialogButtonBox* buttons = new QDialogButtonBox(QDialogButtonBox::Ok | QDialogButtonBox::Cancel);
    dialog.connect(buttons, SIGNAL(accepted()), SLOT(accept()));
    dialog.connect(buttons, SIGNAL(rejected()), SLOT(reject()));
    layout->addWidget(buttons);
    
    if (dialog.exec() != QDialog::Accepted) {
        return;
    }
    
    QByteArray newHostname;
    
    if (domainServerHostname->text().size() > 0) {
        // the user input a new hostname, use that
        newHostname = domainServerHostname->text().toLocal8Bit();
    } else {
        // the user left the field blank, use the default hostname
        newHostname = QByteArray(DEFAULT_DOMAIN_HOSTNAME);
    }
   
    // check if the domain server hostname is new 
    if (memcmp(NodeList::getInstance()->getDomainHostname(), newHostname.constData(), newHostname.size()) != 0) {
        
        NodeList::getInstance()->clear();
        
        // kill the local voxels
        _voxels.killLocalVoxels();
        
        // reset the environment to default
        _environment.resetToDefault();
        
        // set the new hostname
        NodeList::getInstance()->setDomainHostname(newHostname.constData());
    }
    
    QUrl url(avatarURL->text());
    _myAvatar.getVoxels()->setVoxelURL(url);
    sendAvatarVoxelURLMessage(url);
    
    _headCameraPitchYawScale = headCameraPitchYawScale->value();
    _myAvatar.setLeanScale(leanScale->value());
    _audioJitterBufferSamples = audioJitterBufferSamples->value();
    if (!shouldDynamicallySetJitterBuffer()) {
        _audio.setJitterBufferSamples(_audioJitterBufferSamples);
    }
    _horizontalFieldOfView = horizontalFieldOfView->value();
    resizeGL(_glWidget->width(), _glWidget->height());
    
}

void Application::pair() {
    PairingHandler::sendPairRequest();
}

void Application::setRenderMirrored(bool mirrored) {
    if (mirrored) {
        _manualFirstPerson->setChecked(false);
        _manualThirdPerson->setChecked(false);
    }
}

void Application::setNoise(bool noise) {
    _myAvatar.setNoise(noise);
}

void Application::setFullscreen(bool fullscreen) {
    _window->setWindowState(fullscreen ? (_window->windowState() | Qt::WindowFullScreen) :
        (_window->windowState() & ~Qt::WindowFullScreen));
    updateCursor();
}

void Application::setRenderFirstPerson(bool firstPerson) {
    if (firstPerson) {
        _lookingInMirror->setChecked(false);
        _manualThirdPerson->setChecked(false);
    }
}

void Application::setRenderThirdPerson(bool thirdPerson) {
    if (thirdPerson) {
        _lookingInMirror->setChecked(false);
        _manualFirstPerson->setChecked(false);
    }
}

void Application::increaseAvatarSize() {
    if ((1.f + SCALING_RATIO) * _myAvatar.getNewScale() < MAX_SCALE) {
        _myAvatar.setNewScale((1.f + SCALING_RATIO) * _myAvatar.getNewScale());
        qDebug("Changed scale to %f\n", _myAvatar.getNewScale());
    }
}

void Application::decreaseAvatarSize() {
    if (MIN_SCALE < (1.f - SCALING_RATIO) * _myAvatar.getNewScale()) {
        _myAvatar.setNewScale((1.f - SCALING_RATIO) * _myAvatar.getNewScale());
        qDebug("Changed scale to %f\n", _myAvatar.getNewScale());
    }
}

void Application::resetAvatarSize() {
    _myAvatar.setNewScale(1.f);
    qDebug("Reseted scale to %f\n", _myAvatar.getNewScale());
}

void Application::setFrustumOffset(bool frustumOffset) {
    // reshape so that OpenGL will get the right lens details for the camera of choice  
    resizeGL(_glWidget->width(), _glWidget->height());
}

void Application::cycleFrustumRenderMode() {
    _frustumDrawingMode = (FrustumDrawMode)((_frustumDrawingMode + 1) % FRUSTUM_DRAW_MODE_COUNT);
    updateFrustumRenderModeAction();
}

void Application::setRenderWarnings(bool renderWarnings) {
    _voxels.setRenderPipelineWarnings(renderWarnings);
}

void Application::setRenderVoxels(bool voxelRender) {
    if (!voxelRender) {
        doKillLocalVoxels();
    }
}

void Application::doKillLocalVoxels() {
    _wantToKillLocalVoxels = true;
}

void Application::doRandomizeVoxelColors() {
    _voxels.randomizeVoxelColors();
}

void Application::doFalseRandomizeVoxelColors() {
    _voxels.falseColorizeRandom();
}

void Application::doFalseRandomizeEveryOtherVoxelColors() {
    _voxels.falseColorizeRandomEveryOther();
}

void Application::doFalseColorizeByDistance() {
    loadViewFrustum(_myCamera, _viewFrustum);
    _voxels.falseColorizeDistanceFromView(&_viewFrustum);
}

void Application::doFalseColorizeInView() {
    loadViewFrustum(_myCamera, _viewFrustum);
    // we probably want to make sure the viewFrustum is initialized first
    _voxels.falseColorizeInView(&_viewFrustum);
}

void Application::doFalseColorizeOccluded() {
    CoverageMap::wantDebugging = true;
    _voxels.falseColorizeOccluded();
}

void Application::doFalseColorizeOccludedV2() {
    _voxels.falseColorizeOccludedV2();
}

void Application::doFalseColorizeBySource() {
    _voxels.falseColorizeBySource();
}

void Application::doTrueVoxelColors() {
    _voxels.trueColorize();
}

void Application::doTreeStats() {
    _voxels.collectStatsForTreesAndVBOs();
}

void Application::setWantsLowResMoving(bool wantsLowResMoving) {
    _myAvatar.setWantLowResMoving(wantsLowResMoving);
}

void Application::setWantsMonochrome(bool wantsMonochrome) {
    _myAvatar.setWantColor(!wantsMonochrome);
}

void Application::disableDeltaSending(bool disableDeltaSending) {
    _myAvatar.setWantDelta(!disableDeltaSending);
}

void Application::disableOcclusionCulling(bool disableOcclusionCulling) {
    _myAvatar.setWantOcclusionCulling(!disableOcclusionCulling);
}

void Application::updateVoxelModeActions() {
    // only the sender can be checked
    foreach (QAction* action, _voxelModeActions->actions()) {
        if (action->isChecked() && action != sender()) {
            action->setChecked(false);
        }
    } 
}

void Application::sendVoxelEditMessage(PACKET_TYPE type, VoxelDetail& detail) {
    unsigned char* bufferOut;
    int sizeOut;

    if (createVoxelEditMessage(type, 0, 1, &detail, bufferOut, sizeOut)){
        Application::controlledBroadcastToNodes(bufferOut, sizeOut, & NODE_TYPE_VOXEL_SERVER, 1);
        delete[] bufferOut;
    }
}

const glm::vec3 Application::getMouseVoxelWorldCoordinates(const VoxelDetail _mouseVoxel) {
    return glm::vec3((_mouseVoxel.x + _mouseVoxel.s / 2.f) * TREE_SCALE,
                     (_mouseVoxel.y + _mouseVoxel.s / 2.f) * TREE_SCALE,
                     (_mouseVoxel.z + _mouseVoxel.s / 2.f) * TREE_SCALE);
}

void Application::decreaseVoxelSize() {
    _mouseVoxelScale /= 2;
}

void Application::increaseVoxelSize() {
    _mouseVoxelScale *= 2;
}

void Application::resetSwatchColors() {
    _swatch.reset();
}

static QIcon createSwatchIcon(const QColor& color) {
    QPixmap map(16, 16);
    map.fill(color);
    return QIcon(map);
}

void Application::chooseVoxelPaintColor() {
    QColor selected = QColorDialog::getColor(_voxelPaintColor->data().value<QColor>(), _glWidget, "Voxel Paint Color");
    if (selected.isValid()) {
        _voxelPaintColor->setData(selected);
        _voxelPaintColor->setIcon(createSwatchIcon(selected));
    }
    
    // restore the main window's active state
    _window->activateWindow();
}

const int MAXIMUM_EDIT_VOXEL_MESSAGE_SIZE = 1500;
struct SendVoxelsOperationArgs {
    unsigned char* newBaseOctCode;
    unsigned char messageBuffer[MAXIMUM_EDIT_VOXEL_MESSAGE_SIZE];
    int bufferInUse;
    uint64_t lastSendTime;
    int packetsSent;
    uint64_t bytesSent;
};

bool Application::sendVoxelsOperation(VoxelNode* node, void* extraData) {
    SendVoxelsOperationArgs* args = (SendVoxelsOperationArgs*)extraData;
    if (node->isColored()) {
        unsigned char* nodeOctalCode = node->getOctalCode();
        
        unsigned char* codeColorBuffer = NULL;
        int codeLength  = 0;
        int bytesInCode = 0;
        int codeAndColorLength;

        // If the newBase is NULL, then don't rebase
        if (args->newBaseOctCode) {
            codeColorBuffer = rebaseOctalCode(nodeOctalCode, args->newBaseOctCode, true);
            codeLength  = numberOfThreeBitSectionsInCode(codeColorBuffer);
            bytesInCode = bytesRequiredForCodeLength(codeLength);
            codeAndColorLength = bytesInCode + SIZE_OF_COLOR_DATA;
        } else {
            codeLength  = numberOfThreeBitSectionsInCode(nodeOctalCode);
            bytesInCode = bytesRequiredForCodeLength(codeLength);
            codeAndColorLength = bytesInCode + SIZE_OF_COLOR_DATA;
            codeColorBuffer = new unsigned char[codeAndColorLength];
            memcpy(codeColorBuffer, nodeOctalCode, bytesInCode);
        }

        // copy the colors over
        codeColorBuffer[bytesInCode + RED_INDEX  ] = node->getColor()[RED_INDEX  ];
        codeColorBuffer[bytesInCode + GREEN_INDEX] = node->getColor()[GREEN_INDEX];
        codeColorBuffer[bytesInCode + BLUE_INDEX ] = node->getColor()[BLUE_INDEX ];
        
        // if we have room don't have room in the buffer, then send the previously generated message first
        if (args->bufferInUse + codeAndColorLength > MAXIMUM_EDIT_VOXEL_MESSAGE_SIZE) {

            args->packetsSent++;
            args->bytesSent += args->bufferInUse;

            controlledBroadcastToNodes(args->messageBuffer, args->bufferInUse, & NODE_TYPE_VOXEL_SERVER, 1);
            args->bufferInUse = numBytesForPacketHeader((unsigned char*) &PACKET_TYPE_SET_VOXEL_DESTRUCTIVE)
                + sizeof(unsigned short int); // reset
                
            uint64_t now = usecTimestampNow();
            // dynamically sleep until we need to fire off the next set of voxels
            uint64_t elapsed = now - args->lastSendTime;
            int usecToSleep =  CLIENT_TO_SERVER_VOXEL_SEND_INTERVAL_USECS - elapsed;
            if (usecToSleep > 0) {
                //qDebug("sendVoxelsOperation: packet: %d bytes:%lld elapsed %lld usecs, sleeping for %d usecs!\n",
                //       args->packetsSent, (long long int)args->bytesSent, (long long int)elapsed, usecToSleep);

                Application::getInstance()->timer();

                usleep(usecToSleep);
            } else {
                //qDebug("sendVoxelsOperation: packet: %d bytes:%lld elapsed %lld usecs, no need to sleep!\n",
                //       args->packetsSent, (long long int)args->bytesSent, (long long int)elapsed);
            }
            args->lastSendTime = now;
        }
        
        // copy this node's code color details into our buffer.
        memcpy(&args->messageBuffer[args->bufferInUse], codeColorBuffer, codeAndColorLength);
        args->bufferInUse += codeAndColorLength;
    }
    return true; // keep going
}

void Application::exportVoxels() {
    QString desktopLocation = QStandardPaths::writableLocation(QStandardPaths::DesktopLocation);
    QString suggestedName = desktopLocation.append("/voxels.svo");

    QString fileNameString = QFileDialog::getSaveFileName(_glWidget, tr("Export Voxels"), suggestedName, 
                                                          tr("Sparse Voxel Octree Files (*.svo)"));
    QByteArray fileNameAscii = fileNameString.toLocal8Bit();
    const char* fileName = fileNameAscii.data();
    VoxelNode* selectedNode = _voxels.getVoxelAt(_mouseVoxel.x, _mouseVoxel.y, _mouseVoxel.z, _mouseVoxel.s);
    if (selectedNode) {
        VoxelTree exportTree;
        _voxels.copySubTreeIntoNewTree(selectedNode, &exportTree, true);
        exportTree.writeToSVOFile(fileName);
    }

    // restore the main window's active state
    _window->activateWindow();
}

const char* IMPORT_FILE_TYPES = "Sparse Voxel Octree Files, Square PNG, Schematic Files (*.svo *.png *.schematic)";
void Application::importVoxelsToClipboard() {
    QString desktopLocation = QStandardPaths::writableLocation(QStandardPaths::DesktopLocation);
    QString fileNameString = QFileDialog::getOpenFileName(_glWidget, tr("Import Voxels to Clipboard"), desktopLocation,
                                                          tr(IMPORT_FILE_TYPES));

    QByteArray fileNameAscii = fileNameString.toLocal8Bit();
    const char* fileName = fileNameAscii.data();
    
    _clipboardTree.eraseAllVoxels();
    if (fileNameString.endsWith(".png", Qt::CaseInsensitive)) {
        QImage pngImage = QImage(fileName);
        if (pngImage.height() != pngImage.width()) {
            qDebug("ERROR: Bad PNG size: height != width.\n");
            return;
        }
        
        const uint32_t* pixels;
        if (pngImage.format() == QImage::Format_ARGB32) {
            pixels = reinterpret_cast<const uint32_t*>(pngImage.constBits());
        } else {
            QImage tmp = pngImage.convertToFormat(QImage::Format_ARGB32);
            pixels = reinterpret_cast<const uint32_t*>(tmp.constBits());
        }
        _clipboardTree.readFromSquareARGB32Pixels(pixels, pngImage.height());
    } else if (fileNameString.endsWith(".svo", Qt::CaseInsensitive)) {
        _clipboardTree.readFromSVOFile(fileName);
    } else if (fileNameString.endsWith(".schematic", Qt::CaseInsensitive)) {
        _clipboardTree.readFromSchematicFile(fileName);
    }

    // restore the main window's active state
    _window->activateWindow();
}

void Application::importVoxels() {
    QString desktopLocation = QStandardPaths::writableLocation(QStandardPaths::DesktopLocation);

    QStringList fileNameStringList = QFileDialog::getOpenFileNames(_glWidget, tr("Import Voxels"), desktopLocation, 
                                                          tr(IMPORT_FILE_TYPES));


    // remember the "selected" voxel point before we do any importing...
    float originalX = _mouseVoxel.x;
    float originalZ = _mouseVoxel.z;

    const int PNG_TYPE_NAME_LENGTH = 4;
    const int SVO_TYPE_NAME_LENGTH = 4;
    const int SCH_TYPE_NAME_LENGTH = 10;

    // assume this is where we'll place it if filename doesn't have tiling
    int unspecifiedColumnNum = 1; 
    int unspecifiedRowNum = 1;
    
    // if they select multiple files, but they don't specify the tiling, we
    // will tile them to this size
    int unspecifiedSquare = (sqrt(fileNameStringList.size()) + 0.5);
    qDebug("unspecifiedSquare: %d\n", unspecifiedSquare);
    
    for (int i = 0; i < fileNameStringList.size(); i++) {
        QString fileNameString = fileNameStringList.at(i);
        QString extension;
        QByteArray fileNameAscii = fileNameString.toLocal8Bit();
        const char* fileName = fileNameAscii.data();
    
        int fileTypeNameLength = 0;
        VoxelTree importVoxels;
        if (fileNameString.endsWith(".png", Qt::CaseInsensitive)) {
            extension = QString(".png");
            QImage pngImage = QImage(fileName);
            fileTypeNameLength = PNG_TYPE_NAME_LENGTH;
            if (pngImage.height() != pngImage.width()) {
                qDebug("ERROR: Bad PNG size: height != width.\n");
                return;
            }
        
            const uint32_t* pixels;
            if (pngImage.format() == QImage::Format_ARGB32) {
                pixels = reinterpret_cast<const uint32_t*>(pngImage.constBits());
            } else {
                QImage tmp = pngImage.convertToFormat(QImage::Format_ARGB32);
                pixels = reinterpret_cast<const uint32_t*>(tmp.constBits());
            }
        
            importVoxels.readFromSquareARGB32Pixels(pixels, pngImage.height());        
        } else if (fileNameString.endsWith(".svo", Qt::CaseInsensitive)) {
            extension = QString(".svo");
            importVoxels.readFromSVOFile(fileName);
            fileTypeNameLength = SVO_TYPE_NAME_LENGTH;
        } else if (fileNameString.endsWith(".schematic", Qt::CaseInsensitive)) {
            extension = QString(".schematic");
            importVoxels.readFromSchematicFile(fileName);
            fileTypeNameLength = SCH_TYPE_NAME_LENGTH;
        }

        // Where we plan to place this
        int columnNum = 1; 
        int rowNum = 1;
        bool isTileLocationUnspecified = false;
        
        // If we're in multi-file mode, then look for tiling specification in the file name
        if (fileNameStringList.size() > 1) {
            int indexOfFirstPeriod = fileNameString.indexOf('.');

            //qDebug("indexOfFirstPeriod: %d\n", indexOfFirstPeriod);

            // If the first period, is the extension, then this is not a grid name;
            if (fileNameString.mid(indexOfFirstPeriod, fileNameString.length() - indexOfFirstPeriod) == extension) {
                    qDebug("not a valid grid name... treat like tile Location Unspecified\n");
                isTileLocationUnspecified = true;
            } else {
                QString fileCoord = fileNameString.mid(indexOfFirstPeriod + 1, 
                                                       fileNameString.length() - indexOfFirstPeriod - fileTypeNameLength - 1);

                //qDebug() << "fileCoord: " << fileCoord << "\n";
                indexOfFirstPeriod = fileCoord.indexOf('.');

                //qDebug("indexOfFirstPeriod: %d\n", indexOfFirstPeriod);

                QString columnNumString = fileCoord.right(fileCoord.length() - indexOfFirstPeriod - 1);
                QString rowNumString = fileCoord.left(indexOfFirstPeriod);

                //qDebug() << "columnNumString: " << columnNumString << "\n";
                //qDebug() << "rowNumString: " << rowNumString << "\n";

                columnNum = columnNumString.toFloat();
                rowNum = rowNumString.toFloat();
            
                // If there are no "grid sections" in the filename, then we're going to get
                if (columnNum < 1 || rowNum < 1) {
                    qDebug("not a valid grid name... treat like tile Location Unspecified\n");
                    isTileLocationUnspecified = true;
                }
            }
        }

        if (isTileLocationUnspecified) {
            qDebug("tile Location is Unspecified... \n");
            columnNum = unspecifiedColumnNum; 
            rowNum = unspecifiedRowNum;
        
            unspecifiedColumnNum++;
            if (unspecifiedColumnNum > unspecifiedSquare) {
                unspecifiedColumnNum = 1;
                unspecifiedRowNum++;
            }
        }        
        qDebug("columnNum: %d\t rowNum: %d\n", columnNum, rowNum);

        _mouseVoxel.x = originalX + (columnNum - 1) * _mouseVoxel.s;
        _mouseVoxel.z = originalZ + (rowNum    - 1) * _mouseVoxel.s;
        
        VoxelNode* selectedNode = _voxels.getVoxelAt(_mouseVoxel.x, _mouseVoxel.y, _mouseVoxel.z, _mouseVoxel.s);
    
        // Recurse the Import Voxels tree, where everything is root relative, and send all the colored voxels to 
        // the server as an set voxel message, this will also rebase the voxels to the new location
        unsigned char* calculatedOctCode = NULL;
        SendVoxelsOperationArgs args;
        args.lastSendTime = usecTimestampNow();
        args.packetsSent = 0;
        args.bytesSent = 0;
    
        int numBytesPacketHeader = populateTypeAndVersion(args.messageBuffer, PACKET_TYPE_SET_VOXEL_DESTRUCTIVE);
    
        unsigned short int* sequenceAt = (unsigned short int*)&args.messageBuffer[numBytesPacketHeader];
        *sequenceAt = 0;
        args.bufferInUse = numBytesPacketHeader + sizeof(unsigned short int); // set to command + sequence

        // we only need the selected voxel to get the newBaseOctCode, which we can actually calculate from the
        // voxel size/position details.
        if (selectedNode) {
            args.newBaseOctCode = selectedNode->getOctalCode();
        } else {
            args.newBaseOctCode = calculatedOctCode = pointToVoxel(_mouseVoxel.x, _mouseVoxel.y, _mouseVoxel.z, _mouseVoxel.s);
        }
    
        qDebug("column:%d, row:%d, voxel:%f,%f,%f,%f\n", columnNum, rowNum, _mouseVoxel.x, _mouseVoxel.y, _mouseVoxel.z, _mouseVoxel.s );
        
        // send the insert/paste of these voxels
        importVoxels.recurseTreeWithOperation(sendVoxelsOperation, &args);
    
        // If we have voxels left in the packet, then send the packet
        if (args.bufferInUse > (numBytesPacketHeader + sizeof(unsigned short int))) {
            controlledBroadcastToNodes(args.messageBuffer, args.bufferInUse, & NODE_TYPE_VOXEL_SERVER, 1);


            args.packetsSent++;
            args.bytesSent += args.bufferInUse;

            uint64_t now = usecTimestampNow();
            // dynamically sleep until we need to fire off the next set of voxels
            uint64_t elapsed = now - args.lastSendTime;
            int usecToSleep =  CLIENT_TO_SERVER_VOXEL_SEND_INTERVAL_USECS - elapsed;

            if (usecToSleep > 0) {
                //qDebug("after sendVoxelsOperation: packet: %d bytes:%lld elapsed %lld usecs, sleeping for %d usecs!\n",
                //       args.packetsSent, (long long int)args.bytesSent, (long long int)elapsed, usecToSleep);
                usleep(usecToSleep);
            } else {
                //qDebug("after sendVoxelsOperation: packet: %d bytes:%lld elapsed %lld usecs, no need to sleep!\n",
                //       args.packetsSent, (long long int)args.bytesSent, (long long int)elapsed);
            }
            args.lastSendTime = now;
        }
        
        if (calculatedOctCode) {
            delete[] calculatedOctCode;
        }

    }
    
    // restore the main window's active state
    _window->activateWindow();
}

void Application::cutVoxels() {
    copyVoxels();
    deleteVoxelUnderCursor();
}

void Application::copyVoxels() {
    VoxelNode* selectedNode = _voxels.getVoxelAt(_mouseVoxel.x, _mouseVoxel.y, _mouseVoxel.z, _mouseVoxel.s);
    if (selectedNode) {
        // clear the clipboard first...
        _clipboardTree.eraseAllVoxels();

        // then copy onto it
        _voxels.copySubTreeIntoNewTree(selectedNode, &_clipboardTree, true);
    }
}

void Application::pasteVoxels() {
    unsigned char* calculatedOctCode = NULL;
    VoxelNode* selectedNode = _voxels.getVoxelAt(_mouseVoxel.x, _mouseVoxel.y, _mouseVoxel.z, _mouseVoxel.s);

    // Recurse the clipboard tree, where everything is root relative, and send all the colored voxels to 
    // the server as an set voxel message, this will also rebase the voxels to the new location
    SendVoxelsOperationArgs args;
    args.lastSendTime = usecTimestampNow();
    args.packetsSent = 0;
    args.bytesSent = 0;
    
    int numBytesPacketHeader = populateTypeAndVersion(args.messageBuffer, PACKET_TYPE_SET_VOXEL_DESTRUCTIVE);
    
    unsigned short int* sequenceAt = (unsigned short int*)&args.messageBuffer[numBytesPacketHeader];
    *sequenceAt = 0;
    args.bufferInUse = numBytesPacketHeader + sizeof(unsigned short int); // set to command + sequence

    // we only need the selected voxel to get the newBaseOctCode, which we can actually calculate from the
    // voxel size/position details. If we don't have an actual selectedNode then use the mouseVoxel to create a 
    // target octalCode for where the user is pointing.
    if (selectedNode) {
        args.newBaseOctCode = selectedNode->getOctalCode();
    } else {
        args.newBaseOctCode = calculatedOctCode = pointToVoxel(_mouseVoxel.x, _mouseVoxel.y, _mouseVoxel.z, _mouseVoxel.s);
    }

    _clipboardTree.recurseTreeWithOperation(sendVoxelsOperation, &args);
    
    // If we have voxels left in the packet, then send the packet
    if (args.bufferInUse > (numBytesPacketHeader + sizeof(unsigned short int))) {
        controlledBroadcastToNodes(args.messageBuffer, args.bufferInUse, & NODE_TYPE_VOXEL_SERVER, 1);
        qDebug("sending packet: %d\n", ++args.packetsSent);
        args.bytesSent += args.bufferInUse;
        qDebug("total bytes sent: %lld\n", (long long int)args.bytesSent);
    }
    
    if (calculatedOctCode) {
        delete[] calculatedOctCode;
    }
}

void Application::initMenu() {
    QMenuBar* menuBar = new QMenuBar();
    _window->setMenuBar(menuBar);
    
    QMenu* fileMenu = menuBar->addMenu("File");
    QAction* quitAction = fileMenu->addAction("Quit", this, SLOT(quit()), Qt::CTRL | Qt::Key_Q);
    quitAction->setMenuRole(QAction::QuitRole);

    QMenu* editMenu = menuBar->addMenu("Edit");
    QAction* preferencesAction = editMenu->addAction("Preferences...", this, SLOT(editPreferences()), Qt::CTRL | Qt::Key_Comma);
    preferencesAction->setMenuRole(QAction::PreferencesRole);

    QMenu* pairMenu = menuBar->addMenu("Pair");
    pairMenu->addAction("Pair", this, SLOT(pair()));
    
    QMenu* optionsMenu = menuBar->addMenu("Options");
    (_lookingInMirror = optionsMenu->addAction("Mirror", this, SLOT(setRenderMirrored(bool)), Qt::Key_H))->setCheckable(true);
    
    
    (_noise = optionsMenu->addAction("Noise", this, SLOT(setNoise(bool)), Qt::Key_N))->setCheckable(true);
    (_gyroLook = optionsMenu->addAction("Smooth Gyro Look"))->setCheckable(true);
    _gyroLook->setChecked(true);
    (_showHeadMouse = optionsMenu->addAction("Head Mouse"))->setCheckable(true);
    _showHeadMouse->setChecked(false);
    (_transmitterDrives = optionsMenu->addAction("Transmitter Drive"))->setCheckable(true);
    _transmitterDrives->setChecked(true);
    (_gravityUse = optionsMenu->addAction("Use Gravity"))->setCheckable(true);
    _gravityUse->setChecked(true);
    _gravityUse->setShortcut(Qt::SHIFT | Qt::Key_G);
    (_testPing = optionsMenu->addAction("Test Ping"))->setCheckable(true);
    _testPing->setChecked(true);
    (_fullScreenMode = optionsMenu->addAction("Fullscreen", this, SLOT(setFullscreen(bool)), Qt::Key_F))->setCheckable(true);
    optionsMenu->addAction("Webcam", &_webcam, SLOT(setEnabled(bool)))->setCheckable(true);
    optionsMenu->addAction("Toggle Skeleton Tracking", &_webcam, SLOT(setSkeletonTrackingOn(bool)))->setCheckable(true);
    (_wantCollisionsOn = optionsMenu->addAction("Turn collisions On", this, SLOT(toggleWantCollisionsOn())))->setCheckable(true);
    optionsMenu->addAction("Cycle Webcam Send Mode", _webcam.getGrabber(), SLOT(cycleVideoSendMode()));
    optionsMenu->addAction("Go Home", this, SLOT(goHome()), Qt::CTRL | Qt::Key_G);
    
    QMenu* audioMenu = menuBar->addMenu("Audio");
    (_echoAudioMode = audioMenu->addAction("Echo Audio"))->setCheckable(true);
    _rawAudioMicrophoneMix = audioMenu->addAction("Mix RAW Song", this, SLOT(toggleMixedSong()));
    
    QMenu* renderMenu = menuBar->addMenu("Render");
    (_renderVoxels = renderMenu->addAction("Voxels", this, SLOT(setRenderVoxels(bool)), Qt::SHIFT | Qt::Key_V))->setCheckable(true);
    _renderVoxels->setChecked(true);
    (_renderVoxelTextures = renderMenu->addAction("Voxel Textures"))->setCheckable(true);
    (_renderStarsOn = renderMenu->addAction("Stars"))->setCheckable(true);
    _renderStarsOn->setChecked(true);
    _renderStarsOn->setShortcut(Qt::Key_Asterisk);
    (_renderAtmosphereOn = renderMenu->addAction("Atmosphere"))->setCheckable(true);
    _renderAtmosphereOn->setChecked(true);
    _renderAtmosphereOn->setShortcut(Qt::SHIFT | Qt::Key_A);
    (_renderGroundPlaneOn = renderMenu->addAction("Ground Plane"))->setCheckable(true);
    _renderGroundPlaneOn->setChecked(true);
    (_renderAvatarsOn = renderMenu->addAction("Avatars"))->setCheckable(true);
    _renderAvatarsOn->setChecked(true);
    (_renderAvatarBalls = renderMenu->addAction("Avatar as Balls"))->setCheckable(true);
    _renderAvatarBalls->setChecked(false);
    renderMenu->addAction("Cycle Voxel Mode", _myAvatar.getVoxels(), SLOT(cycleMode()));
    renderMenu->addAction("Cycle Face Mode", &_myAvatar.getHead().getFace(), SLOT(cycleRenderMode()));
    (_renderFrameTimerOn = renderMenu->addAction("Show Timer"))->setCheckable(true);
    _renderFrameTimerOn->setChecked(false);
    (_renderLookatOn = renderMenu->addAction("Lookat Vectors"))->setCheckable(true);
    _renderLookatOn->setChecked(false);
    (_renderLookatIndicatorOn = renderMenu->addAction("Lookat Indicator"))->setCheckable(true);
    _renderLookatIndicatorOn->setChecked(true);
    (_renderParticleSystemOn = renderMenu->addAction("Particle System"))->setCheckable(true);
    (_manualFirstPerson = renderMenu->addAction(
        "First Person", this, SLOT(setRenderFirstPerson(bool)), Qt::Key_P))->setCheckable(true);
    (_manualThirdPerson = renderMenu->addAction(
        "Third Person", this, SLOT(setRenderThirdPerson(bool))))->setCheckable(true);
    renderMenu->addAction("Increase Avatar Size", this, SLOT(increaseAvatarSize()), Qt::Key_Plus);
    renderMenu->addAction("Decrease Avatar Size", this, SLOT(decreaseAvatarSize()), Qt::Key_Minus);
    renderMenu->addAction("Reset Avatar Size", this, SLOT(resetAvatarSize()));

    
    QMenu* toolsMenu = menuBar->addMenu("Tools");
    (_renderStatsOn = toolsMenu->addAction("Stats"))->setCheckable(true);
    _renderStatsOn->setShortcut(Qt::Key_Slash);
    (_logOn = toolsMenu->addAction("Log"))->setCheckable(true);
    _logOn->setChecked(false);
    _logOn->setShortcut(Qt::CTRL | Qt::Key_L);
    (_oscilloscopeOn = toolsMenu->addAction("Audio Oscilloscope"))->setCheckable(true);
    _oscilloscopeOn->setChecked(true);
    (_bandwidthDisplayOn = toolsMenu->addAction("Bandwidth Display"))->setCheckable(true);
    _bandwidthDisplayOn->setChecked(true);
    toolsMenu->addAction("Bandwidth Details", this, SLOT(bandwidthDetails()));
    toolsMenu->addAction("Voxel Stats Details", this, SLOT(voxelStatsDetails()));

 
    QMenu* voxelMenu = menuBar->addMenu("Voxels");
    _voxelModeActions = new QActionGroup(this);
    _voxelModeActions->setExclusive(false); // exclusivity implies one is always checked

    (_addVoxelMode = voxelMenu->addAction(
        "Add Voxel Mode", this, SLOT(updateVoxelModeActions()),    Qt::Key_V))->setCheckable(true);
    _voxelModeActions->addAction(_addVoxelMode);
    (_deleteVoxelMode = voxelMenu->addAction(
        "Delete Voxel Mode", this, SLOT(updateVoxelModeActions()), Qt::Key_R))->setCheckable(true);
    _voxelModeActions->addAction(_deleteVoxelMode);
    (_colorVoxelMode = voxelMenu->addAction(
        "Color Voxel Mode", this, SLOT(updateVoxelModeActions()),  Qt::Key_B))->setCheckable(true);
    _voxelModeActions->addAction(_colorVoxelMode);
    (_selectVoxelMode = voxelMenu->addAction(
        "Select Voxel Mode", this, SLOT(updateVoxelModeActions()), Qt::Key_O))->setCheckable(true);
    _voxelModeActions->addAction(_selectVoxelMode);
    (_eyedropperMode = voxelMenu->addAction(
        "Get Color Mode", this, SLOT(updateVoxelModeActions()),   Qt::Key_G))->setCheckable(true);
    _voxelModeActions->addAction(_eyedropperMode);

    voxelMenu->addAction("Decrease Voxel Size", this, SLOT(decreaseVoxelSize()), QKeySequence::ZoomOut);
    voxelMenu->addAction("Increase Voxel Size", this, SLOT(increaseVoxelSize()), QKeySequence::ZoomIn);
    voxelMenu->addAction("Reset Swatch Colors", this, SLOT(resetSwatchColors()));

    _voxelPaintColor = voxelMenu->addAction("Voxel Paint Color", this, 
                                                      SLOT(chooseVoxelPaintColor()),   Qt::META | Qt::Key_C);
    _swatch.setAction(_voxelPaintColor);

    QColor paintColor(128, 128, 128);
    _voxelPaintColor->setData(paintColor);
    _voxelPaintColor->setIcon(createSwatchIcon(paintColor));
    (_destructiveAddVoxel = voxelMenu->addAction("Create Voxel is Destructive"))->setCheckable(true);
    
    voxelMenu->addAction("Export Voxels", this, SLOT(exportVoxels()), Qt::CTRL | Qt::Key_E);
    voxelMenu->addAction("Import Voxels", this, SLOT(importVoxels()), Qt::CTRL | Qt::Key_I);
    voxelMenu->addAction("Import Voxels to Clipboard", this, SLOT(importVoxelsToClipboard()), Qt::SHIFT | Qt::CTRL | Qt::Key_I);
    voxelMenu->addAction("Cut Voxels",    this, SLOT(cutVoxels()),    Qt::CTRL | Qt::Key_X);
    voxelMenu->addAction("Copy Voxels",   this, SLOT(copyVoxels()),   Qt::CTRL | Qt::Key_C);
    voxelMenu->addAction("Paste Voxels",  this, SLOT(pasteVoxels()),  Qt::CTRL | Qt::Key_V);
    
    QMenu* debugMenu = menuBar->addMenu("Debug");

    QMenu* frustumMenu = debugMenu->addMenu("View Frustum Debugging Tools");
    (_frustumOn = frustumMenu->addAction("Display Frustum"))->setCheckable(true); 
    _frustumOn->setShortcut(Qt::SHIFT | Qt::Key_F);
    (_viewFrustumFromOffset = frustumMenu->addAction(
        "Use Offset Camera", this, SLOT(setFrustumOffset(bool)), Qt::SHIFT | Qt::Key_O))->setCheckable(true); 
    _frustumRenderModeAction = frustumMenu->addAction(
        "Render Mode", this, SLOT(cycleFrustumRenderMode()), Qt::SHIFT | Qt::Key_R);
    updateFrustumRenderModeAction();
    
    debugMenu->addAction("Run Timing Tests", this, SLOT(runTests()));
    debugMenu->addAction("Calculate Tree Stats", this, SLOT(doTreeStats()), Qt::SHIFT | Qt::Key_S);

    QMenu* renderDebugMenu = debugMenu->addMenu("Render Debugging Tools");
    renderDebugMenu->addAction("Show Render Pipeline Warnings", this, SLOT(setRenderWarnings(bool)))->setCheckable(true);
    renderDebugMenu->addAction("Kill Local Voxels", this, SLOT(doKillLocalVoxels()), Qt::CTRL | Qt::Key_K);
    renderDebugMenu->addAction("Randomize Voxel TRUE Colors", this, SLOT(doRandomizeVoxelColors()), Qt::CTRL | Qt::Key_R);
    renderDebugMenu->addAction("FALSE Color Voxels Randomly", this, SLOT(doFalseRandomizeVoxelColors()));
    renderDebugMenu->addAction("FALSE Color Voxel Every Other Randomly", this, SLOT(doFalseRandomizeEveryOtherVoxelColors()));
    renderDebugMenu->addAction("FALSE Color Voxels by Distance", this, SLOT(doFalseColorizeByDistance()));
    renderDebugMenu->addAction("FALSE Color Voxel Out of View", this, SLOT(doFalseColorizeInView()));
    renderDebugMenu->addAction("FALSE Color Occluded Voxels", this, SLOT(doFalseColorizeOccluded()), Qt::CTRL | Qt::Key_O);
    renderDebugMenu->addAction("FALSE Color Occluded V2 Voxels", this, SLOT(doFalseColorizeOccludedV2()), Qt::CTRL | Qt::Key_P);
    renderDebugMenu->addAction("FALSE Color By Source", this, SLOT(doFalseColorizeBySource()), Qt::CTRL | Qt::SHIFT | Qt::Key_S);
    renderDebugMenu->addAction("Show TRUE Colors", this, SLOT(doTrueVoxelColors()), Qt::CTRL | Qt::Key_T);

    (_shouldLowPassFilter = debugMenu->addAction("Test: LowPass filter"))->setCheckable(true);

    debugMenu->addAction("Wants Monochrome", this, SLOT(setWantsMonochrome(bool)))->setCheckable(true);
    debugMenu->addAction("Use Lower Resolution While Moving", this, SLOT(setWantsLowResMoving(bool)))->setCheckable(true);
    debugMenu->addAction("Disable Delta Sending", this, SLOT(disableDeltaSending(bool)))->setCheckable(true);
    (_occlusionCulling = debugMenu->addAction("Disable Occlusion Culling", this, SLOT(disableOcclusionCulling(bool)),
                         Qt::SHIFT | Qt::Key_C))->setCheckable(true);

    (_renderCoverageMap = debugMenu->addAction("Render Coverage Map"))->setCheckable(true);
    _renderCoverageMap->setShortcut(Qt::SHIFT | Qt::CTRL | Qt::Key_O);
    (_renderCoverageMapV2 = debugMenu->addAction("Render Coverage Map V2"))->setCheckable(true);
    _renderCoverageMapV2->setShortcut(Qt::SHIFT | Qt::CTRL | Qt::Key_P);

    (_simulateLeapHand = debugMenu->addAction("Simulate Leap Hand"))->setCheckable(true);
    (_testRaveGlove = debugMenu->addAction("Test RaveGlove"))->setCheckable(true);

    QMenu* audioDebugMenu = debugMenu->addMenu("Audio Debugging Tools");
    audioDebugMenu->addAction("Listen Mode Normal", this, SLOT(setListenModeNormal()), Qt::CTRL | Qt::Key_1);
    audioDebugMenu->addAction("Listen Mode Point/Radius", this, SLOT(setListenModePoint()), Qt::CTRL | Qt::Key_2);
    audioDebugMenu->addAction("Listen Mode Single Source", this, SLOT(setListenModeSingleSource()), Qt::CTRL | Qt::Key_3);

    QMenu* settingsMenu = menuBar->addMenu("Settings");
    (_settingsAutosave = settingsMenu->addAction("Autosave"))->setCheckable(true);
    _settingsAutosave->setChecked(true);
    settingsMenu->addAction("Load settings", this, SLOT(loadSettings()));
    settingsMenu->addAction("Save settings", this, SLOT(saveSettings()));
    settingsMenu->addAction("Import settings", this, SLOT(importSettings()));
    settingsMenu->addAction("Export settings", this, SLOT(exportSettings()));
    
    _networkAccessManager = new QNetworkAccessManager(this);
}

void Application::setListenModeNormal() {
    _audio.setListenMode(AudioRingBuffer::NORMAL);
}

void Application::setListenModePoint() {
    _audio.setListenMode(AudioRingBuffer::OMNI_DIRECTIONAL_POINT);
    _audio.setListenRadius(1.0);
}

void Application::setListenModeSingleSource() {
    _audio.setListenMode(AudioRingBuffer::SELECTED_SOURCES);
    _audio.clearListenSources();

    glm::vec3 mouseRayOrigin = _myAvatar.getMouseRayOrigin();
    glm::vec3 mouseRayDirection  = _myAvatar.getMouseRayDirection();
    glm::vec3 eyePositionIgnored;
    uint16_t nodeID;

    if (isLookingAtOtherAvatar(mouseRayOrigin, mouseRayDirection, eyePositionIgnored, nodeID)) {
        _audio.addListenSource(nodeID);
    }
}

void Application::toggleMixedSong() {
    if (_audio.getSongFileBytes() == 0) {
        QString filename = QFileDialog::getOpenFileName(_glWidget,
                                                        tr("Choose RAW Audio file"),
                                                        QStandardPaths::writableLocation(QStandardPaths::DesktopLocation),
                                                        tr("RAW Audio file (*.raw)"));
        
        QByteArray filenameArray = filename.toLocal8Bit();
        _audio.importSongToMixWithMicrophone(filenameArray.data());
        resetSongMixMenuItem();        
    } else {
        _audio.stopMixingSongWithMicrophone();
        resetSongMixMenuItem();
    }
}

void Application::toggleWantCollisionsOn() {
    _myAvatar.setWantCollisionsOn(_wantCollisionsOn->isChecked());
}

void Application::resetSongMixMenuItem() {
    if (_audio.getSongFileBytes() == 0) {
        _rawAudioMicrophoneMix->setText("Mix RAW Song");
    } else {
        _rawAudioMicrophoneMix->setText("Stop Mixing Song");
    }
    
}

void Application::updateFrustumRenderModeAction() {
    switch (_frustumDrawingMode) {
        default:
        case FRUSTUM_DRAW_MODE_ALL: 
            _frustumRenderModeAction->setText("Render Mode - All");
            break;
        case FRUSTUM_DRAW_MODE_VECTORS: 
            _frustumRenderModeAction->setText("Render Mode - Vectors");
            break;
        case FRUSTUM_DRAW_MODE_PLANES:
            _frustumRenderModeAction->setText("Render Mode - Planes");
            break;
        case FRUSTUM_DRAW_MODE_NEAR_PLANE: 
            _frustumRenderModeAction->setText("Render Mode - Near");
            break;
        case FRUSTUM_DRAW_MODE_FAR_PLANE: 
            _frustumRenderModeAction->setText("Render Mode - Far");
            break; 
        case FRUSTUM_DRAW_MODE_KEYHOLE: 
            _frustumRenderModeAction->setText("Render Mode - Keyhole");
            break; 
    }
}

void Application::runTests() {
    runTimingTests();
}

void Application::initDisplay() {
    glEnable(GL_BLEND);
    glBlendFunc(GL_SRC_ALPHA, GL_ONE_MINUS_SRC_ALPHA);
    glShadeModel (GL_SMOOTH);
    glEnable(GL_LIGHTING);
    glEnable(GL_LIGHT0);
    glEnable(GL_DEPTH_TEST);
}

void Application::init() {
    _voxels.init();
    
    _environment.init();
    
    _handControl.setScreenDimensions(_glWidget->width(), _glWidget->height());

    _headMouseX = _mouseX = _glWidget->width() / 2;
    _headMouseY = _mouseY = _glWidget->height() / 2;

    _myAvatar.init();
    _myAvatar.setPosition(START_LOCATION);
    _myCamera.setMode(CAMERA_MODE_FIRST_PERSON);
    _myCamera.setModeShiftRate(1.0f);
    _myAvatar.setDisplayingLookatVectors(false);  
    
    QCursor::setPos(_headMouseX, _headMouseY);
    
    OculusManager::connect();
    if (OculusManager::isConnected()) {
        QMetaObject::invokeMethod(_fullScreenMode, "trigger", Qt::QueuedConnection);
    }
    
    LeapManager::initialize();
    
    gettimeofday(&_timerStart, NULL);
    gettimeofday(&_lastTimeUpdated, NULL);

    loadSettings();
    if (!shouldDynamicallySetJitterBuffer()) {
        _audio.setJitterBufferSamples(_audioJitterBufferSamples);
    }
    
    qDebug("Loaded settings.\n");

    sendAvatarVoxelURLMessage(_myAvatar.getVoxels()->getVoxelURL());

    _palette.init(_glWidget->width(), _glWidget->height());
    _palette.addAction(_addVoxelMode, 0, 0);
    _palette.addAction(_deleteVoxelMode, 0, 1);
    _palette.addTool(&_swatch);
    _palette.addAction(_colorVoxelMode, 0, 2);
    _palette.addAction(_eyedropperMode, 0, 3);
    _palette.addAction(_selectVoxelMode, 0, 4);

    _pieMenu.init("./resources/images/hifi-interface-tools-v2-pie.svg",
                  _glWidget->width(),
                  _glWidget->height());

    _followMode = new QAction(this);
    connect(_followMode, SIGNAL(triggered()), this, SLOT(toggleFollowMode()));
    _pieMenu.addAction(_followMode);
}


const float MAX_AVATAR_EDIT_VELOCITY = 1.0f;
const float MAX_VOXEL_EDIT_DISTANCE = 20.0f;
const float HEAD_SPHERE_RADIUS = 0.07;


static uint16_t DEFAULT_NODE_ID_REF = 1;


Avatar* Application::isLookingAtOtherAvatar(glm::vec3& mouseRayOrigin, glm::vec3& mouseRayDirection,
                                         glm::vec3& eyePosition, uint16_t& nodeID = DEFAULT_NODE_ID_REF) {
                                         
    NodeList* nodeList = NodeList::getInstance();
    for (NodeList::iterator node = nodeList->begin(); node != nodeList->end(); node++) {
        if (node->getLinkedData() != NULL && node->getType() == NODE_TYPE_AGENT) {
            Avatar* avatar = (Avatar *) node->getLinkedData();
            glm::vec3 headPosition = avatar->getHead().getPosition();
            if (rayIntersectsSphere(mouseRayOrigin, mouseRayDirection, headPosition, HEAD_SPHERE_RADIUS * avatar->getScale())) {
                eyePosition = avatar->getHead().getEyePosition();
                _lookatIndicatorScale = avatar->getScale();
                _lookatOtherPosition = headPosition;
                nodeID = avatar->getOwningNode()->getNodeID();
                return avatar;
            }
        }
    }
    return NULL;
}

bool Application::isLookingAtMyAvatar(Avatar* avatar) {
    glm::vec3 theirLookat = avatar->getHead().getLookAtPosition();
    glm::vec3 myHeadPosition = _myAvatar.getHead().getPosition();
    
    if (pointInSphere(theirLookat, myHeadPosition, HEAD_SPHERE_RADIUS * _myAvatar.getScale())) {
        return true;
    }
    return false;
}

void Application::renderLookatIndicator(glm::vec3 pointOfInterest, Camera& whichCamera) {

    const float DISTANCE_FROM_HEAD_SPHERE = 0.1f * _lookatIndicatorScale;
    const float INDICATOR_RADIUS = 0.1f * _lookatIndicatorScale;
    const float YELLOW[] = { 1.0f, 1.0f, 0.0f };
    const int NUM_SEGMENTS = 30;
    glm::vec3 haloOrigin(pointOfInterest.x, pointOfInterest.y + DISTANCE_FROM_HEAD_SPHERE, pointOfInterest.z);
    glColor3f(YELLOW[0], YELLOW[1], YELLOW[2]);
    renderCircle(haloOrigin, INDICATOR_RADIUS, IDENTITY_UP, NUM_SEGMENTS);
}

void Application::renderFollowIndicator() {
    NodeList* nodeList = NodeList::getInstance();

    glLineWidth(5);
    glBegin(GL_LINES);
    for (NodeList::iterator node = nodeList->begin(); node != nodeList->end(); ++node) {
        if (node->getLinkedData() != NULL && node->getType() == NODE_TYPE_AGENT) {
            Avatar* avatar = (Avatar *) node->getLinkedData();
            Avatar* leader = NULL;

            if (avatar->getLeaderID() != UNKNOWN_NODE_ID) {
                if (avatar->getLeaderID() == NodeList::getInstance()->getOwnerID()) {
                    leader = &_myAvatar;
                } else {
                    for (NodeList::iterator it = nodeList->begin(); it != nodeList->end(); ++it) {
                        if(it->getNodeID() == avatar->getLeaderID()
                                && it->getType() == NODE_TYPE_AGENT) {
                            leader = (Avatar*) it->getLinkedData();
                        }
                    }
                }

                if (leader != NULL) {
                    glColor3f(1.f, 0.f, 0.f);
                    glVertex3f(avatar->getPosition().x,
                               avatar->getPosition().y,
                               avatar->getPosition().z);
                    glColor3f(0.f, 1.f, 0.f);
                    glVertex3f(leader->getPosition().x,
                               leader->getPosition().y,
                               leader->getPosition().z);
                }
            }
        }
    }

    if (_myAvatar.getLeadingAvatar() != NULL) {
        glColor3f(1.f, 0.f, 0.f);
        glVertex3f(_myAvatar.getPosition().x,
                   _myAvatar.getPosition().y,
                   _myAvatar.getPosition().z);
        glColor3f(0.f, 1.f, 0.f);
        glVertex3f(_myAvatar.getLeadingAvatar()->getPosition().x,
                   _myAvatar.getLeadingAvatar()->getPosition().y,
                   _myAvatar.getLeadingAvatar()->getPosition().z);
    }

    glEnd();
}

void Application::update(float deltaTime) {

    //  Use Transmitter Hand to move hand if connected, else use mouse
    if (_myTransmitter.isConnected()) {
        const float HAND_FORCE_SCALING = 0.01f;
        glm::vec3 estimatedRotation = _myTransmitter.getEstimatedRotation();
        glm::vec3 handForce(-estimatedRotation.z, -estimatedRotation.x, estimatedRotation.y);
        _myAvatar.setMovedHandOffset(handForce *  HAND_FORCE_SCALING);
    } else {
        // update behaviors for avatar hand movement: handControl takes mouse values as input,
        // and gives back 3D values modulated for smooth transitioning between interaction modes.
        _handControl.update(_mouseX, _mouseY);
        _myAvatar.setMovedHandOffset(_handControl.getValues());
    }
    
    // tell my avatar if the mouse is being pressed...
    _myAvatar.setMousePressed(_mousePressed);
    
    // check what's under the mouse and update the mouse voxel
    glm::vec3 mouseRayOrigin, mouseRayDirection;
    _viewFrustum.computePickRay(_mouseX / (float)_glWidget->width(),
        _mouseY / (float)_glWidget->height(), mouseRayOrigin, mouseRayDirection);

    // tell my avatar the posiion and direction of the ray projected ino the world based on the mouse position        
    _myAvatar.setMouseRay(mouseRayOrigin, mouseRayDirection);
    
    // Set where I am looking based on my mouse ray (so that other people can see)
    glm::vec3 lookAtSpot;

    _isLookingAtOtherAvatar = isLookingAtOtherAvatar(mouseRayOrigin, mouseRayDirection, lookAtSpot);
    if (_isLookingAtOtherAvatar) {
        // If the mouse is over another avatar's head...
         _myAvatar.getHead().setLookAtPosition(lookAtSpot);
    } else if (_isHoverVoxel) {
        //  Look at the hovered voxel
        lookAtSpot = getMouseVoxelWorldCoordinates(_hoverVoxel);
        _myAvatar.getHead().setLookAtPosition(lookAtSpot);
    } else {
        //  Just look in direction of the mouse ray
        const float FAR_AWAY_STARE = TREE_SCALE;
        lookAtSpot = mouseRayOrigin + mouseRayDirection * FAR_AWAY_STARE;
        _myAvatar.getHead().setLookAtPosition(lookAtSpot);
    }
    
    //  Find the voxel we are hovering over, and respond if clicked
    float distance;
    BoxFace face;
    
    //  If we have clicked on a voxel, update it's color
    if (_isHoverVoxelSounding) {
        VoxelNode* hoveredNode = _voxels.getVoxelAt(_hoverVoxel.x, _hoverVoxel.y, _hoverVoxel.z, _hoverVoxel.s);
        if (hoveredNode) {
            float bright = _audio.getCollisionSoundMagnitude();
            nodeColor clickColor = { 255 * bright + _hoverVoxelOriginalColor[0] * (1.f - bright),
                                    _hoverVoxelOriginalColor[1] * (1.f - bright),
                                    _hoverVoxelOriginalColor[2] * (1.f - bright), 1 };
            hoveredNode->setColor(clickColor);
            if (bright < 0.01f) {
                hoveredNode->setColor(_hoverVoxelOriginalColor);
                _isHoverVoxelSounding = false;
            }
        } else {
            //  Voxel is not found, clear all
            _isHoverVoxelSounding = false;
            _isHoverVoxel = false; 
        }
    } else {
        //  Check for a new hover voxel
        glm::vec4 oldVoxel(_hoverVoxel.x, _hoverVoxel.y, _hoverVoxel.z, _hoverVoxel.s);
        _isHoverVoxel = _voxels.findRayIntersection(mouseRayOrigin, mouseRayDirection, _hoverVoxel, distance, face);
        if (MAKE_SOUND_ON_VOXEL_HOVER && _isHoverVoxel && glm::vec4(_hoverVoxel.x, _hoverVoxel.y, _hoverVoxel.z, _hoverVoxel.s) != oldVoxel) {
            _hoverVoxelOriginalColor[0] = _hoverVoxel.red;
            _hoverVoxelOriginalColor[1] = _hoverVoxel.green;
            _hoverVoxelOriginalColor[2] = _hoverVoxel.blue;
            _hoverVoxelOriginalColor[3] = 1;
            _audio.startCollisionSound(1.0, HOVER_VOXEL_FREQUENCY * _hoverVoxel.s * TREE_SCALE, 0.0, HOVER_VOXEL_DECAY);
            _isHoverVoxelSounding = true;
        }
    }
    
    //  If we are dragging on a voxel, add thrust according to the amount the mouse is dragging
    const float VOXEL_GRAB_THRUST = 0.0f;
    if (_mousePressed && (_mouseVoxel.s != 0)) {
        glm::vec2 mouseDrag(_mouseX - _mouseDragStartedX, _mouseY - _mouseDragStartedY);
        glm::quat orientation = _myAvatar.getOrientation();
        glm::vec3 front = orientation * IDENTITY_FRONT;
        glm::vec3 up = orientation * IDENTITY_UP;
        glm::vec3 towardVoxel = getMouseVoxelWorldCoordinates(_mouseVoxelDragging)
                                - _myAvatar.getCameraPosition();
        towardVoxel = front * glm::length(towardVoxel);
        glm::vec3 lateralToVoxel = glm::cross(up, glm::normalize(towardVoxel)) * glm::length(towardVoxel);
        _voxelThrust = glm::vec3(0, 0, 0);
        _voxelThrust += towardVoxel * VOXEL_GRAB_THRUST * deltaTime * mouseDrag.y;
        _voxelThrust += lateralToVoxel * VOXEL_GRAB_THRUST * deltaTime * mouseDrag.x;
        
        //  Add thrust from voxel grabbing to the avatar 
        _myAvatar.addThrust(_voxelThrust);

    }
    
    _mouseVoxel.s = 0.0f;
    if (checkedVoxelModeAction() != 0 &&
        (fabs(_myAvatar.getVelocity().x) +
         fabs(_myAvatar.getVelocity().y) +
         fabs(_myAvatar.getVelocity().z)) / 3 < MAX_AVATAR_EDIT_VELOCITY) {
        if (_voxels.findRayIntersection(mouseRayOrigin, mouseRayDirection, _mouseVoxel, distance, face)) {
            if (distance < MAX_VOXEL_EDIT_DISTANCE) {
                // find the nearest voxel with the desired scale
                if (_mouseVoxelScale > _mouseVoxel.s) {
                    // choose the larger voxel that encompasses the one selected
                    _mouseVoxel.x = _mouseVoxelScale * floorf(_mouseVoxel.x / _mouseVoxelScale);
                    _mouseVoxel.y = _mouseVoxelScale * floorf(_mouseVoxel.y / _mouseVoxelScale);
                    _mouseVoxel.z = _mouseVoxelScale * floorf(_mouseVoxel.z / _mouseVoxelScale);
                    _mouseVoxel.s = _mouseVoxelScale;
                    
                } else {
                    glm::vec3 faceVector = getFaceVector(face);
                    if (_mouseVoxelScale < _mouseVoxel.s) {
                        // find the closest contained voxel
                        glm::vec3 pt = (mouseRayOrigin + mouseRayDirection * distance) / (float)TREE_SCALE -
                        faceVector * (_mouseVoxelScale * 0.5f);
                        _mouseVoxel.x = _mouseVoxelScale * floorf(pt.x / _mouseVoxelScale);
                        _mouseVoxel.y = _mouseVoxelScale * floorf(pt.y / _mouseVoxelScale);
                        _mouseVoxel.z = _mouseVoxelScale * floorf(pt.z / _mouseVoxelScale);
                        _mouseVoxel.s = _mouseVoxelScale;
                    }
                    if (_addVoxelMode->isChecked()) {
                        // use the face to determine the side on which to create a neighbor
                        _mouseVoxel.x += faceVector.x * _mouseVoxel.s;
                        _mouseVoxel.y += faceVector.y * _mouseVoxel.s;
                        _mouseVoxel.z += faceVector.z * _mouseVoxel.s;
                    }
                }
            } else {
                _mouseVoxel.s = 0.0f;
            }
        } else if (_addVoxelMode->isChecked() || _selectVoxelMode->isChecked()) {
            // place the voxel a fixed distance away
            float worldMouseVoxelScale = _mouseVoxelScale * TREE_SCALE;
            glm::vec3 pt = mouseRayOrigin + mouseRayDirection * (2.0f + worldMouseVoxelScale * 0.5f);
            _mouseVoxel.x = _mouseVoxelScale * floorf(pt.x / worldMouseVoxelScale);
            _mouseVoxel.y = _mouseVoxelScale * floorf(pt.y / worldMouseVoxelScale);
            _mouseVoxel.z = _mouseVoxelScale * floorf(pt.z / worldMouseVoxelScale);
            _mouseVoxel.s = _mouseVoxelScale;
        }
        
        if (_deleteVoxelMode->isChecked()) {
            // red indicates deletion
            _mouseVoxel.red = 255;
            _mouseVoxel.green = _mouseVoxel.blue = 0;
        } else if (_selectVoxelMode->isChecked()) {
            // yellow indicates deletion
            _mouseVoxel.red = _mouseVoxel.green = 255;
            _mouseVoxel.blue = 0;
        } else { // _addVoxelMode->isChecked() || _colorVoxelMode->isChecked()
            QColor paintColor = _voxelPaintColor->data().value<QColor>();
            _mouseVoxel.red = paintColor.red();
            _mouseVoxel.green = paintColor.green();
            _mouseVoxel.blue = paintColor.blue();
        }
        
        // if we just edited, use the currently selected voxel as the "last" for drag detection
        if (_justEditedVoxel) {
            _lastMouseVoxelPos = glm::vec3(_mouseVoxel.x, _mouseVoxel.y, _mouseVoxel.z);
            _justEditedVoxel = false;
        }
    }
    
    // walking triggers the handControl to stop
    if (_myAvatar.getMode() == AVATAR_MODE_WALKING) {
        _handControl.stop();
    }
       
    //  Update from Touch
    if (_isTouchPressed) {
        float TOUCH_YAW_SCALE = -50.0f;
        float TOUCH_PITCH_SCALE = -50.0f;
        _yawFromTouch += ((_touchAvgX - _lastTouchAvgX) * TOUCH_YAW_SCALE * deltaTime);
        _pitchFromTouch += ((_touchAvgY - _lastTouchAvgY) * TOUCH_PITCH_SCALE * deltaTime);
        
        _lastTouchAvgX = _touchAvgX;
        _lastTouchAvgY = _touchAvgY;
    }
    
    // Leap finger-sensing device
    LeapManager::enableFakeFingers(_simulateLeapHand->isChecked() || _testRaveGlove->isChecked());
    _myAvatar.getHand().setRaveGloveActive(_testRaveGlove->isChecked());
    LeapManager::nextFrame(_myAvatar);
    
     //  Read serial port interface devices
    if (_serialHeadSensor.isActive()) {
        _serialHeadSensor.readData(deltaTime);
    }
    
    //  Update transmitter
    
    //  Sample hardware, update view frustum if needed, and send avatar data to mixer/nodes
    updateAvatar(deltaTime);

    // read incoming packets from network
    if (!_enableNetworkThread) {
        networkReceive(0);
    }
    
    //loop through all the other avatars and simulate them...
    NodeList* nodeList = NodeList::getInstance();
    for(NodeList::iterator node = nodeList->begin(); node != nodeList->end(); node++) {
        node->lock();
        if (node->getLinkedData() != NULL) {
            Avatar *avatar = (Avatar *)node->getLinkedData();
            if (!avatar->isInitialized()) {
                avatar->init();
            }
            avatar->simulate(deltaTime, NULL);
            avatar->setMouseRay(mouseRayOrigin, mouseRayDirection);
        }
        node->unlock();
    }

    //  Simulate myself
    if (_gravityUse->isChecked()) {
        _myAvatar.setGravity(_environment.getGravity(_myAvatar.getPosition()));
    }
    else {
        _myAvatar.setGravity(glm::vec3(0.0f, 0.0f, 0.0f));
    }

    if (_transmitterDrives->isChecked() && _myTransmitter.isConnected()) {
        _myAvatar.simulate(deltaTime, &_myTransmitter);
    } else {
        _myAvatar.simulate(deltaTime, NULL);
    }
    
    if (!OculusManager::isConnected()) {        
        if (_lookingInMirror->isChecked()) {
            if (_myCamera.getMode() != CAMERA_MODE_MIRROR) {
                _myCamera.setMode(CAMERA_MODE_MIRROR);
                _myCamera.setModeShiftRate(100.0f);
            }
        } else if (_manualFirstPerson->isChecked()) {
            if (_myCamera.getMode() != CAMERA_MODE_FIRST_PERSON) {
                _myCamera.setMode(CAMERA_MODE_FIRST_PERSON);
                _myCamera.setModeShiftRate(1.0f);
            }
        } else if (_manualThirdPerson->isChecked()) {
            if (_myCamera.getMode() != CAMERA_MODE_THIRD_PERSON) {
                _myCamera.setMode(CAMERA_MODE_THIRD_PERSON);
                _myCamera.setModeShiftRate(1.0f);
            }
        } else {
            const float THIRD_PERSON_SHIFT_VELOCITY = 1000.0f;
            const float TIME_BEFORE_SHIFT_INTO_FIRST_PERSON = 0.75f;
            const float TIME_BEFORE_SHIFT_INTO_THIRD_PERSON = 0.1f;
            
            if ((_myAvatar.getElapsedTimeStopped() > TIME_BEFORE_SHIFT_INTO_FIRST_PERSON)
                    && (_myCamera.getMode() != CAMERA_MODE_FIRST_PERSON)) {
                _myCamera.setMode(CAMERA_MODE_FIRST_PERSON);
                _myCamera.setModeShiftRate(1.0f);
            }
            if ((_myAvatar.getSpeed() > THIRD_PERSON_SHIFT_VELOCITY)
                    && (_myAvatar.getElapsedTimeMoving() > TIME_BEFORE_SHIFT_INTO_THIRD_PERSON)
                    && (_myCamera.getMode() != CAMERA_MODE_THIRD_PERSON)) {
                _myCamera.setMode(CAMERA_MODE_THIRD_PERSON);
                _myCamera.setModeShiftRate(1000.0f);
            }
        }
    }
   
    // Update bandwidth dialog, if any
    if (_bandwidthDialog) {
        _bandwidthDialog->update();
    }
    if (_voxelStatsDialog) {
        _voxelStatsDialog->update();
    }

    //  Update audio stats for procedural sounds
    #ifndef _WIN32
    _audio.setLastAcceleration(_myAvatar.getThrust());
    _audio.setLastVelocity(_myAvatar.getVelocity());
    _audio.eventuallyAnalyzePing();
    #endif
    
    if (_renderParticleSystemOn->isChecked()) {
        updateParticleSystem(deltaTime);
    }      
}

void Application::updateAvatar(float deltaTime) {
    
    // rotate body yaw for yaw received from multitouch
    _myAvatar.setOrientation(_myAvatar.getOrientation()
                             * glm::quat(glm::vec3(0, _yawFromTouch * deltaTime, 0)));
    _yawFromTouch = 0.f;
    
    // Update my avatar's state from gyros and/or webcam
    _myAvatar.updateFromGyrosAndOrWebcam(_gyroLook->isChecked(),
                                         glm::vec3(_headCameraPitchYawScale,
                                                   _headCameraPitchYawScale,
                                                   _headCameraPitchYawScale),
                                         _pitchFromTouch);
        
    if (_serialHeadSensor.isActive()) {
      
        //  Grab latest readings from the gyros
        float measuredPitchRate = _serialHeadSensor.getLastPitchRate();
        float measuredYawRate = _serialHeadSensor.getLastYawRate();
        
        //  Update gyro-based mouse (X,Y on screen)
        const float MIN_MOUSE_RATE = 3.0;
        const float HORIZONTAL_PIXELS_PER_DEGREE = 2880.f / 45.f;
        const float VERTICAL_PIXELS_PER_DEGREE = 1800.f / 30.f;
        if (powf(measuredYawRate * measuredYawRate +
                 measuredPitchRate * measuredPitchRate, 0.5) > MIN_MOUSE_RATE) {
            _headMouseX -= measuredYawRate * HORIZONTAL_PIXELS_PER_DEGREE * deltaTime;
            _headMouseY -= measuredPitchRate * VERTICAL_PIXELS_PER_DEGREE * deltaTime;
        }
        _headMouseX = max(_headMouseX, 0);
        _headMouseX = min(_headMouseX, _glWidget->width());
        _headMouseY = max(_headMouseY, 0);
        _headMouseY = min(_headMouseY, _glWidget->height());

        const float MIDPOINT_OF_SCREEN = 0.5;

        // Set lookAtPosition if an avatar is at the center of the screen
        glm::vec3 screenCenterRayOrigin, screenCenterRayDirection;
        _viewFrustum.computePickRay(MIDPOINT_OF_SCREEN, MIDPOINT_OF_SCREEN, screenCenterRayOrigin, screenCenterRayDirection);

        glm::vec3 eyePosition;
        
        _isLookingAtOtherAvatar = isLookingAtOtherAvatar(screenCenterRayOrigin, screenCenterRayDirection, eyePosition);
        if (_isLookingAtOtherAvatar) {
            glm::vec3 myLookAtFromMouse(eyePosition);
            _myAvatar.getHead().setLookAtPosition(myLookAtFromMouse);
        }

    }

    if (OculusManager::isConnected()) {
        float yaw, pitch, roll;
        OculusManager::getEulerAngles(yaw, pitch, roll);
    
        _myAvatar.getHead().setYaw(yaw + _yawFromTouch);
        _myAvatar.getHead().setPitch(pitch + _pitchFromTouch);
        _myAvatar.getHead().setRoll(roll);
    }
     
    //  Get audio loudness data from audio input device
    #ifndef _WIN32
        _myAvatar.getHead().setAudioLoudness(_audio.getLastInputLoudness());
    #endif

    // Update Avatar with latest camera and view frustum data...
    // NOTE: we get this from the view frustum, to make it simpler, since the
    // loadViewFrumstum() method will get the correct details from the camera
    // We could optimize this to not actually load the viewFrustum, since we don't
    // actually need to calculate the view frustum planes to send these details 
    // to the server.
    loadViewFrustum(_myCamera, _viewFrustum);
    _myAvatar.setCameraPosition(_viewFrustum.getPosition());
    _myAvatar.setCameraOrientation(_viewFrustum.getOrientation());
    _myAvatar.setCameraFov(_viewFrustum.getFieldOfView());
    _myAvatar.setCameraAspectRatio(_viewFrustum.getAspectRatio());
    _myAvatar.setCameraNearClip(_viewFrustum.getNearClip());
    _myAvatar.setCameraFarClip(_viewFrustum.getFarClip());
    
    NodeList* nodeList = NodeList::getInstance();
    if (nodeList->getOwnerID() != UNKNOWN_NODE_ID) {
        // if I know my ID, send head/hand data to the avatar mixer and voxel server
        unsigned char broadcastString[MAX_PACKET_SIZE];
        unsigned char* endOfBroadcastStringWrite = broadcastString;
        
        endOfBroadcastStringWrite += populateTypeAndVersion(endOfBroadcastStringWrite, PACKET_TYPE_HEAD_DATA);
        
        endOfBroadcastStringWrite += packNodeId(endOfBroadcastStringWrite, nodeList->getOwnerID());
        
        endOfBroadcastStringWrite += _myAvatar.getBroadcastData(endOfBroadcastStringWrite);

        const char nodeTypesOfInterest[] = { NODE_TYPE_VOXEL_SERVER, NODE_TYPE_AVATAR_MIXER }; 
        controlledBroadcastToNodes(broadcastString, endOfBroadcastStringWrite - broadcastString,
                                   nodeTypesOfInterest, sizeof(nodeTypesOfInterest));
        
        // once in a while, send my voxel url
        const float AVATAR_VOXEL_URL_SEND_INTERVAL = 1.0f; // seconds
        if (shouldDo(AVATAR_VOXEL_URL_SEND_INTERVAL, deltaTime)) {
            sendAvatarVoxelURLMessage(_myAvatar.getVoxels()->getVoxelURL());
        }
    }

    // If I'm in paint mode, send a voxel out to VOXEL server nodes.
    if (_paintOn) {
    
        glm::vec3 avatarPos = _myAvatar.getPosition();

        // For some reason, we don't want to flip X and Z here.
        _paintingVoxel.x = avatarPos.x / 10.0;
        _paintingVoxel.y = avatarPos.y / 10.0;
        _paintingVoxel.z = avatarPos.z / 10.0;
        
        if (_paintingVoxel.x >= 0.0 && _paintingVoxel.x <= 1.0 &&
            _paintingVoxel.y >= 0.0 && _paintingVoxel.y <= 1.0 &&
            _paintingVoxel.z >= 0.0 && _paintingVoxel.z <= 1.0) {

            PACKET_TYPE message = (_destructiveAddVoxel->isChecked() ?
                PACKET_TYPE_SET_VOXEL_DESTRUCTIVE : PACKET_TYPE_SET_VOXEL);
            sendVoxelEditMessage(message, _paintingVoxel);
        }
    }
}

/////////////////////////////////////////////////////////////////////////////////////
// loadViewFrustum()
//
// Description: this will load the view frustum bounds for EITHER the head
//                 or the "myCamera". 
//
void Application::loadViewFrustum(Camera& camera, ViewFrustum& viewFrustum) {
    // We will use these below, from either the camera or head vectors calculated above    
    glm::vec3 position(camera.getPosition());
    float fov         = camera.getFieldOfView();
    float nearClip    = camera.getNearClip();
    float farClip     = camera.getFarClip();

    glm::quat rotation = camera.getRotation();

    // Set the viewFrustum up with the correct position and orientation of the camera    
    viewFrustum.setPosition(position);
    viewFrustum.setOrientation(rotation);
    
    // Also make sure it's got the correct lens details from the camera
    viewFrustum.setFieldOfView(fov);
    viewFrustum.setNearClip(nearClip);
    viewFrustum.setFarClip(farClip);
    viewFrustum.setEyeOffsetPosition(camera.getEyeOffsetPosition());
    viewFrustum.setEyeOffsetOrientation(camera.getEyeOffsetOrientation());

    // Ask the ViewFrustum class to calculate our corners
    viewFrustum.calculate();
}

// this shader is an adaptation (HLSL -> GLSL, removed conditional) of the one in the Oculus sample
// code (Samples/OculusRoomTiny/RenderTiny_D3D1X_Device.cpp), which is under the Apache license
// (http://www.apache.org/licenses/LICENSE-2.0)
static const char* DISTORTION_FRAGMENT_SHADER =
    "#version 120\n"
    "uniform sampler2D texture;"
    "uniform vec2 lensCenter;"
    "uniform vec2 screenCenter;"
    "uniform vec2 scale;"
    "uniform vec2 scaleIn;"
    "uniform vec4 hmdWarpParam;"
    "vec2 hmdWarp(vec2 in01) {"
    "   vec2 theta = (in01 - lensCenter) * scaleIn;"
    "   float rSq = theta.x * theta.x + theta.y * theta.y;"
    "   vec2 theta1 = theta * (hmdWarpParam.x + hmdWarpParam.y * rSq + "
    "                 hmdWarpParam.z * rSq * rSq + hmdWarpParam.w * rSq * rSq * rSq);"
    "   return lensCenter + scale * theta1;"
    "}"
    "void main(void) {"
    "   vec2 tc = hmdWarp(gl_TexCoord[0].st);"
    "   vec2 below = step(screenCenter.st + vec2(-0.25, -0.5), tc.st);"
    "   vec2 above = vec2(1.0, 1.0) - step(screenCenter.st + vec2(0.25, 0.5), tc.st);"
    "   gl_FragColor = mix(vec4(0.0, 0.0, 0.0, 1.0), texture2D(texture, tc), "
    "       above.s * above.t * below.s * below.t);"
    "}";
    
void Application::displayOculus(Camera& whichCamera) {
    // magic numbers ahoy! in order to avoid pulling in the Oculus utility library that calculates
    // the rendering parameters from the hardware stats, i just folded their calculations into
    // constants using the stats for the current-model hardware as contained in the SDK file
    // LibOVR/Src/Util/Util_Render_Stereo.cpp

    // eye 

    // render the left eye view to the left side of the screen
    glMatrixMode(GL_PROJECTION);
    glPushMatrix();
    glLoadIdentity();
    glTranslatef(0.151976, 0, 0); // +h, see Oculus SDK docs p. 26
    gluPerspective(whichCamera.getFieldOfView(), whichCamera.getAspectRatio(),
        whichCamera.getNearClip(), whichCamera.getFarClip());
    
    glViewport(0, 0, _glWidget->width() / 2, _glWidget->height());
    glMatrixMode(GL_MODELVIEW);
    glPushMatrix();
    glLoadIdentity();
    glTranslatef(0.032, 0, 0); // dip/2, see p. 27
    
    displaySide(whichCamera);

    // and the right eye to the right side
    glMatrixMode(GL_PROJECTION);
    glLoadIdentity();
    glTranslatef(-0.151976, 0, 0); // -h
    gluPerspective(whichCamera.getFieldOfView(), whichCamera.getAspectRatio(),
        whichCamera.getNearClip(), whichCamera.getFarClip());
    
    glViewport(_glWidget->width() / 2, 0, _glWidget->width() / 2, _glWidget->height());
    glMatrixMode(GL_MODELVIEW);
    glLoadIdentity();
    glTranslatef(-0.032, 0, 0);
    
    displaySide(whichCamera);

    glPopMatrix();
    
    // restore our normal viewport
    glViewport(0, 0, _glWidget->width(), _glWidget->height());

    if (_oculusTextureID == 0) {
        glGenTextures(1, &_oculusTextureID);
        glBindTexture(GL_TEXTURE_2D, _oculusTextureID);
        glTexImage2D(GL_TEXTURE_2D, 0, GL_RGBA, _glWidget->width(), _glWidget->height(), 0, GL_RGBA, GL_UNSIGNED_BYTE, 0);
        glTexParameterf(GL_TEXTURE_2D, GL_TEXTURE_MIN_FILTER, GL_LINEAR);   
        
        _oculusProgram = new ProgramObject();
        _oculusProgram->addShaderFromSourceCode(QGLShader::Fragment, DISTORTION_FRAGMENT_SHADER);
        _oculusProgram->link();
        
        _textureLocation = _oculusProgram->uniformLocation("texture");
        _lensCenterLocation = _oculusProgram->uniformLocation("lensCenter");
        _screenCenterLocation = _oculusProgram->uniformLocation("screenCenter");
        _scaleLocation = _oculusProgram->uniformLocation("scale");
        _scaleInLocation = _oculusProgram->uniformLocation("scaleIn");
        _hmdWarpParamLocation = _oculusProgram->uniformLocation("hmdWarpParam");
        
    } else {
        glBindTexture(GL_TEXTURE_2D, _oculusTextureID);
    }
    glCopyTexSubImage2D(GL_TEXTURE_2D, 0, 0, 0, 0, 0, _glWidget->width(), _glWidget->height());

    glMatrixMode(GL_PROJECTION);
    glLoadIdentity();
    gluOrtho2D(0, _glWidget->width(), 0, _glWidget->height());           
    glDisable(GL_DEPTH_TEST);
    glDisable(GL_LIGHTING);
    
    // for reference on setting these values, see SDK file Samples/OculusRoomTiny/RenderTiny_Device.cpp
    
    float scaleFactor = 1.0 / _oculusDistortionScale;
    float aspectRatio = (_glWidget->width() * 0.5) / _glWidget->height();
    
    glDisable(GL_BLEND);
    glEnable(GL_TEXTURE_2D);
    _oculusProgram->bind();
    _oculusProgram->setUniformValue(_textureLocation, 0);
    _oculusProgram->setUniformValue(_lensCenterLocation, 0.287994, 0.5); // see SDK docs, p. 29
    _oculusProgram->setUniformValue(_screenCenterLocation, 0.25, 0.5);
    _oculusProgram->setUniformValue(_scaleLocation, 0.25 * scaleFactor, 0.5 * scaleFactor * aspectRatio);
    _oculusProgram->setUniformValue(_scaleInLocation, 4, 2 / aspectRatio);
    _oculusProgram->setUniformValue(_hmdWarpParamLocation, 1.0, 0.22, 0.24, 0);

    glColor3f(1, 0, 1);
    glBegin(GL_QUADS);
    glTexCoord2f(0, 0);
    glVertex2f(0, 0);
    glTexCoord2f(0.5, 0);
    glVertex2f(_glWidget->width()/2, 0);
    glTexCoord2f(0.5, 1);
    glVertex2f(_glWidget->width() / 2, _glWidget->height());
    glTexCoord2f(0, 1);
    glVertex2f(0, _glWidget->height());
    glEnd();
    
    _oculusProgram->setUniformValue(_lensCenterLocation, 0.787994, 0.5);
    _oculusProgram->setUniformValue(_screenCenterLocation, 0.75, 0.5);
    
    glBegin(GL_QUADS);
    glTexCoord2f(0.5, 0);
    glVertex2f(_glWidget->width() / 2, 0);
    glTexCoord2f(1, 0);
    glVertex2f(_glWidget->width(), 0);
    glTexCoord2f(1, 1);
    glVertex2f(_glWidget->width(), _glWidget->height());
    glTexCoord2f(0.5, 1);
    glVertex2f(_glWidget->width() / 2, _glWidget->height());
    glEnd();
    
    glEnable(GL_BLEND);           
    glDisable(GL_TEXTURE_2D);
    glBindTexture(GL_TEXTURE_2D, 0);
    _oculusProgram->release();
    
    glPopMatrix();
}

void Application::displaySide(Camera& whichCamera) {
    // transform by eye offset

    // flip x if in mirror mode (also requires reversing winding order for backface culling)
    if (_lookingInMirror->isChecked()) {
        glScalef(-1.0f, 1.0f, 1.0f);
        glFrontFace(GL_CW);
    
    } else {
        glFrontFace(GL_CCW);
    }

    glm::vec3 eyeOffsetPos = whichCamera.getEyeOffsetPosition();
    glm::quat eyeOffsetOrient = whichCamera.getEyeOffsetOrientation();
    glm::vec3 eyeOffsetAxis = glm::axis(eyeOffsetOrient);
    glRotatef(-glm::angle(eyeOffsetOrient), eyeOffsetAxis.x, eyeOffsetAxis.y, eyeOffsetAxis.z);
    glTranslatef(-eyeOffsetPos.x, -eyeOffsetPos.y, -eyeOffsetPos.z);

    // transform view according to whichCamera
    // could be myCamera (if in normal mode)
    // or could be viewFrustumOffsetCamera if in offset mode

    glm::quat rotation = whichCamera.getRotation();
    glm::vec3 axis = glm::axis(rotation);
    glRotatef(-glm::angle(rotation), axis.x, axis.y, axis.z);

    glTranslatef(-whichCamera.getPosition().x, -whichCamera.getPosition().y, -whichCamera.getPosition().z);

    //  Setup 3D lights (after the camera transform, so that they are positioned in world space)
    glEnable(GL_COLOR_MATERIAL);
    glColorMaterial(GL_FRONT_AND_BACK, GL_AMBIENT_AND_DIFFUSE);
    
    glm::vec3 relativeSunLoc = glm::normalize(_environment.getClosestData(whichCamera.getPosition()).getSunLocation() -
        whichCamera.getPosition());
    GLfloat light_position0[] = { relativeSunLoc.x, relativeSunLoc.y, relativeSunLoc.z, 0.0 };
    glLightfv(GL_LIGHT0, GL_POSITION, light_position0);
    GLfloat ambient_color[] = { 0.7, 0.7, 0.8 };   
    glLightfv(GL_LIGHT0, GL_AMBIENT, ambient_color);
    GLfloat diffuse_color[] = { 0.8, 0.7, 0.7 };  
    glLightfv(GL_LIGHT0, GL_DIFFUSE, diffuse_color);
    GLfloat specular_color[] = { 1.0, 1.0, 1.0, 1.0};
    glLightfv(GL_LIGHT0, GL_SPECULAR, specular_color);
    
    glMaterialfv(GL_FRONT, GL_SPECULAR, specular_color);
    glMateriali(GL_FRONT, GL_SHININESS, 96);
    
    if (_renderStarsOn->isChecked()) {
        if (!_stars.getFileLoaded()) {
            _stars.readInput(STAR_FILE, STAR_CACHE_FILE, 0);
        }
        // should be the first rendering pass - w/o depth buffer / lighting

        // compute starfield alpha based on distance from atmosphere
        float alpha = 1.0f;
        if (_renderAtmosphereOn->isChecked()) {
            const EnvironmentData& closestData = _environment.getClosestData(whichCamera.getPosition());
            float height = glm::distance(whichCamera.getPosition(), closestData.getAtmosphereCenter());
            if (height < closestData.getAtmosphereInnerRadius()) {
                alpha = 0.0f;
                
            } else if (height < closestData.getAtmosphereOuterRadius()) {
                alpha = (height - closestData.getAtmosphereInnerRadius()) /
                    (closestData.getAtmosphereOuterRadius() - closestData.getAtmosphereInnerRadius());
            }
        }

        // finally render the starfield
        _stars.render(whichCamera.getFieldOfView(), whichCamera.getAspectRatio(), whichCamera.getNearClip(), alpha);
    }

    // draw the sky dome
    if (_renderAtmosphereOn->isChecked()) {
        _environment.renderAtmospheres(whichCamera);
    }
    
    glEnable(GL_LIGHTING);
    glEnable(GL_DEPTH_TEST);
    
    //  Enable to show line from me to the voxel I am touching
    //renderLineToTouchedVoxel();
    //renderThrustAtVoxel(_voxelThrust);
    
    // draw a red sphere  
    float sphereRadius = 0.25f;
    glColor3f(1,0,0);
    glPushMatrix();
        glutSolidSphere(sphereRadius, 15, 15);
    glPopMatrix();

    //draw a grid ground plane....
    if (_renderGroundPlaneOn->isChecked()) {
        // draw grass plane with fog
        glEnable(GL_FOG);
        glEnable(GL_NORMALIZE);        
        const float FOG_COLOR[] = { 1.0f, 1.0f, 1.0f, 1.0f };
        glFogfv(GL_FOG_COLOR, FOG_COLOR);
        glFogi(GL_FOG_MODE, GL_EXP2);
        glFogf(GL_FOG_DENSITY, 0.025f);
        glPushMatrix();
            const float GRASS_PLANE_SIZE = 256.0f;
            glTranslatef(-GRASS_PLANE_SIZE * 0.5f, -0.01f, GRASS_PLANE_SIZE * 0.5f);
            glScalef(GRASS_PLANE_SIZE, 1.0f, GRASS_PLANE_SIZE);
            glRotatef(-90.0f, 1.0f, 0.0f, 0.0f);
            glColor3ub(70, 134, 74);
            const int GRASS_DIVISIONS = 40;
            _geometryCache.renderSquare(GRASS_DIVISIONS, GRASS_DIVISIONS);
        glPopMatrix();
        glDisable(GL_FOG);
        glDisable(GL_NORMALIZE);
        
        renderGroundPlaneGrid(EDGE_SIZE_GROUND_PLANE, _audio.getCollisionSoundMagnitude());
    } 
    //  Draw voxels
    if (_renderVoxels->isChecked()) {
        _voxels.render(_renderVoxelTextures->isChecked());
    }
    
    // indicate what we'll be adding/removing in mouse mode, if anything
    if (_mouseVoxel.s != 0) {
        glDisable(GL_LIGHTING);
        glPushMatrix();
        glScalef(TREE_SCALE, TREE_SCALE, TREE_SCALE);
        renderMouseVoxelGrid(_mouseVoxel.x, _mouseVoxel.y, _mouseVoxel.z, _mouseVoxel.s);
        if (_addVoxelMode->isChecked()) {
            // use a contrasting color so that we can see what we're doing
            glColor3ub(_mouseVoxel.red + 128, _mouseVoxel.green + 128, _mouseVoxel.blue + 128);
        } else {
            glColor3ub(_mouseVoxel.red, _mouseVoxel.green, _mouseVoxel.blue);
        }
        glTranslatef(_mouseVoxel.x + _mouseVoxel.s*0.5f,
                     _mouseVoxel.y + _mouseVoxel.s*0.5f,
                     _mouseVoxel.z + _mouseVoxel.s*0.5f);
        glLineWidth(4.0f);
        glutWireCube(_mouseVoxel.s);
        glLineWidth(1.0f);
        glPopMatrix();
        glEnable(GL_LIGHTING);
    }
    
    if (_renderAvatarsOn->isChecked()) {
        //  Render avatars of other nodes
        NodeList* nodeList = NodeList::getInstance();
        
        for (NodeList::iterator node = nodeList->begin(); node != nodeList->end(); node++) {
            node->lock();
            
            if (node->getLinkedData() != NULL && node->getType() == NODE_TYPE_AGENT) {
                Avatar *avatar = (Avatar *)node->getLinkedData();
                if (!avatar->isInitialized()) {
                    avatar->init();
                }
                if (isLookingAtMyAvatar(avatar)) {
                    avatar->getHead().setLookAtPosition(_myCamera.getPosition());
                }
                avatar->render(false, _renderAvatarBalls->isChecked());
                avatar->setDisplayingLookatVectors(_renderLookatOn->isChecked());
            }
            
            node->unlock();
        }
        
        // Render my own Avatar
        if (_myCamera.getMode() == CAMERA_MODE_MIRROR) {
            _myAvatar.getHead().setLookAtPosition(_myCamera.getPosition());
        } 
        _myAvatar.render(_lookingInMirror->isChecked(), _renderAvatarBalls->isChecked());
        _myAvatar.setDisplayingLookatVectors(_renderLookatOn->isChecked());

        if (_renderLookatIndicatorOn->isChecked() && _isLookingAtOtherAvatar) {
            renderLookatIndicator(_lookatOtherPosition, whichCamera);
        }
    }

    if (_renderParticleSystemOn->isChecked()) {
        if (_particleSystemInitialized) {
            _particleSystem.render();    
        }
    }

    //  Render the world box
    if (!_lookingInMirror->isChecked() && _renderStatsOn->isChecked()) { renderWorldBox(); }
    
    // brad's frustum for debugging
    if (_frustumOn->isChecked()) renderViewFrustum(_viewFrustum);
<<<<<<< HEAD
    
    // render voxel fades if they exist
    if (_voxelFades.size() > 0) {
        for(std::vector<VoxelFade>::iterator fade = _voxelFades.begin(); fade != _voxelFades.end();) {
            fade->render();
            if(fade->isDone()) {
                fade = _voxelFades.erase(fade);
            } else {
                ++fade;
            }
        }
    }
        
=======

    renderFollowIndicator();
>>>>>>> fb2a1cce
}

void Application::displayOverlay() {
    //  Render 2D overlay:  I/O level bar graphs and text  
    glMatrixMode(GL_PROJECTION);
    glPushMatrix();
        glLoadIdentity(); 
        gluOrtho2D(0, _glWidget->width(), _glWidget->height(), 0);
        glDisable(GL_DEPTH_TEST);
        glDisable(GL_LIGHTING);
    
        //  Display a single screen-size quad to create an alpha blended 'collision' flash
        float collisionSoundMagnitude = _audio.getCollisionSoundMagnitude();
        const float VISIBLE_COLLISION_SOUND_MAGNITUDE = 0.5f;
        if (collisionSoundMagnitude > VISIBLE_COLLISION_SOUND_MAGNITUDE) {
                renderCollisionOverlay(_glWidget->width(), _glWidget->height(), _audio.getCollisionSoundMagnitude());
        }
   
        #ifndef _WIN32
        _audio.render(_glWidget->width(), _glWidget->height());
        if (_oscilloscopeOn->isChecked()) {
            _audioScope.render(20, _glWidget->height() - 200);
        }
        #endif

       //noiseTest(_glWidget->width(), _glWidget->height());
    
    if (_showHeadMouse->isChecked() && !_lookingInMirror->isChecked() && USING_INVENSENSE_MPU9150) {
            //  Display small target box at center or head mouse target that can also be used to measure LOD
            glColor3f(1.0, 1.0, 1.0);
            glDisable(GL_LINE_SMOOTH);
            const int PIXEL_BOX = 20;
            glBegin(GL_LINE_STRIP);
            glVertex2f(_headMouseX - PIXEL_BOX/2, _headMouseY - PIXEL_BOX/2);
            glVertex2f(_headMouseX + PIXEL_BOX/2, _headMouseY - PIXEL_BOX/2);
            glVertex2f(_headMouseX + PIXEL_BOX/2, _headMouseY + PIXEL_BOX/2);
            glVertex2f(_headMouseX - PIXEL_BOX/2, _headMouseY + PIXEL_BOX/2);
            glVertex2f(_headMouseX - PIXEL_BOX/2, _headMouseY - PIXEL_BOX/2);
            glEnd();            
            glEnable(GL_LINE_SMOOTH);
        }
        
    //  Show detected levels from the serial I/O ADC channel sensors
    if (_displayLevels) _serialHeadSensor.renderLevels(_glWidget->width(), _glWidget->height());
    
    //  Show hand transmitter data if detected
    if (_myTransmitter.isConnected()) {
        _myTransmitter.renderLevels(_glWidget->width(), _glWidget->height());
    }
    //  Display stats and log text onscreen
    glLineWidth(1.0f);
    glPointSize(1.0f);
    
    if (_renderStatsOn->isChecked()) { displayStats(); }

    // testing rendering coverage map
    if (_renderCoverageMapV2->isChecked()) { renderCoverageMapV2(); }
    if (_renderCoverageMap->isChecked())   { renderCoverageMap(); }
    if (_bandwidthDisplayOn->isChecked()) { _bandwidthMeter.render(_glWidget->width(), _glWidget->height()); }

    if (_logOn->isChecked()) { LogDisplay::instance.render(_glWidget->width(), _glWidget->height()); }

    //  Show chat entry field
    if (_chatEntryOn) {
        _chatEntry.render(_glWidget->width(), _glWidget->height());
    }
    
    //  Show on-screen msec timer
    if (_renderFrameTimerOn->isChecked()) {
        char frameTimer[10];
        uint64_t mSecsNow = floor(usecTimestampNow() / 1000.0 + 0.5);
        sprintf(frameTimer, "%d\n", (int)(mSecsNow % 1000));
        drawtext(_glWidget->width() - 100, _glWidget->height() - 20, 0.30, 0, 1.0, 0, frameTimer, 0, 0, 0);
        drawtext(_glWidget->width() - 102, _glWidget->height() - 22, 0.30, 0, 1.0, 0, frameTimer, 1, 1, 1);
    }


    //  Stats at upper right of screen about who domain server is telling us about
    glPointSize(1.0f);
    char nodes[100];
    
    NodeList* nodeList = NodeList::getInstance();
    int totalAvatars = 0, totalServers = 0;
    
    for (NodeList::iterator node = nodeList->begin(); node != nodeList->end(); node++) {
        node->getType() == NODE_TYPE_AGENT ? totalAvatars++ : totalServers++;
    }
    
    sprintf(nodes, "Servers: %d, Avatars: %d\n", totalServers, totalAvatars);
    drawtext(_glWidget->width() - 150, 20, 0.10, 0, 1.0, 0, nodes, 1, 0, 0);
    
    if (_paintOn) {
    
        char paintMessage[100];
        sprintf(paintMessage,"Painting (%.3f,%.3f,%.3f/%.3f/%d,%d,%d)",
            _paintingVoxel.x, _paintingVoxel.y, _paintingVoxel.z, _paintingVoxel.s,
            (unsigned int)_paintingVoxel.red, (unsigned int)_paintingVoxel.green, (unsigned int)_paintingVoxel.blue);
        drawtext(_glWidget->width() - 350, 50, 0.10, 0, 1.0, 0, paintMessage, 1, 1, 0);
    }
    
    // render the webcam input frame
    _webcam.renderPreview(_glWidget->width(), _glWidget->height());

    _palette.render(_glWidget->width(), _glWidget->height());

    if (_eyedropperMode->isChecked() && _voxelPaintColor->data().value<QColor>() != _swatch.getColor()) {
        QColor color = _voxelPaintColor->data().value<QColor>();
        TextRenderer textRenderer(SANS_FONT_FAMILY, 11, 50);
        const char line1[] = "Assign this color to a swatch";
        const char line2[] = "by choosing a key from 1 to 8.";

        int left = (_glWidget->width() - POPUP_WIDTH - 2 * POPUP_MARGIN) / 2;
        int top = _glWidget->height() / 40;

        glBegin(GL_POLYGON);
        glColor3f(0.0f, 0.0f, 0.0f);
        for (double a = M_PI; a < 1.5f * M_PI; a += POPUP_STEP) {
            glVertex2f(left + POPUP_MARGIN * cos(a)              , top + POPUP_MARGIN * sin(a));
        }
        for (double a = 1.5f * M_PI; a < 2.0f * M_PI; a += POPUP_STEP) {
            glVertex2f(left + POPUP_WIDTH + POPUP_MARGIN * cos(a), top + POPUP_MARGIN * sin(a));
        }
        for (double a = 0.0f; a < 0.5f * M_PI; a += POPUP_STEP) {
            glVertex2f(left + POPUP_WIDTH + POPUP_MARGIN * cos(a), top + POPUP_HEIGHT + POPUP_MARGIN * sin(a));
        }
        for (double a = 0.5f * M_PI; a < 1.0f * M_PI; a += POPUP_STEP) {
            glVertex2f(left + POPUP_MARGIN * cos(a)              , top + POPUP_HEIGHT + POPUP_MARGIN * sin(a));
        }
        glEnd();

        glBegin(GL_QUADS);
        glColor3f(color.redF(),
                  color.greenF(),
                  color.blueF());
        glVertex2f(left               , top);
        glVertex2f(left + SWATCH_WIDTH, top);
        glVertex2f(left + SWATCH_WIDTH, top + SWATCH_HEIGHT);
        glVertex2f(left               , top + SWATCH_HEIGHT);
        glEnd();

        glColor3f(1.0f, 1.0f, 1.0f);
        textRenderer.draw(left + SWATCH_WIDTH + POPUP_MARGIN, top + FIRST_LINE_OFFSET , line1);
        textRenderer.draw(left + SWATCH_WIDTH + POPUP_MARGIN, top + SECOND_LINE_OFFSET, line2);
    }
    else {
        _swatch.checkColor();
    }

    if (_pieMenu.isDisplayed()) {
        _pieMenu.render();
    }

    glPopMatrix();
}

void Application::displayStats() {
    int statsVerticalOffset = 8;

    char stats[200];
    sprintf(stats, "%3.0f FPS, %d Pkts/sec, %3.2f Mbps", 
            _fps, _packetsPerSecond,  (float)_bytesPerSecond * 8.f / 1000000.f);
    drawtext(10, statsVerticalOffset + 15, 0.10f, 0, 1.0, 0, stats);

    if (_testPing->isChecked()) {
        int pingAudio = 0, pingAvatar = 0, pingVoxel = 0, pingVoxelMax = 0;

        NodeList* nodeList = NodeList::getInstance();
        Node* audioMixerNode = nodeList->soloNodeOfType(NODE_TYPE_AUDIO_MIXER);
        Node* avatarMixerNode = nodeList->soloNodeOfType(NODE_TYPE_AVATAR_MIXER);

        pingAudio = audioMixerNode ? audioMixerNode->getPingMs() : 0;
        pingAvatar = avatarMixerNode ? avatarMixerNode->getPingMs() : 0;


        // Now handle voxel servers, since there could be more than one, we average their ping times
        unsigned long totalPingVoxel = 0;
        int voxelServerCount = 0;
        for (NodeList::iterator node = nodeList->begin(); node != nodeList->end(); node++) {
            if (node->getType() == NODE_TYPE_VOXEL_SERVER) {
                totalPingVoxel += node->getPingMs();
                voxelServerCount++;
                if (pingVoxelMax < node->getPingMs()) {
                    pingVoxelMax = node->getPingMs();
                }
            }
        }
        if (voxelServerCount) {
            pingVoxel = totalPingVoxel/voxelServerCount;
        }


        char pingStats[200];
        sprintf(pingStats, "Ping audio/avatar/voxel: %d / %d / %d avg %d max ", pingAudio, pingAvatar, pingVoxel, pingVoxelMax);
        drawtext(10, statsVerticalOffset + 35, 0.10f, 0, 1.0, 0, pingStats);
    }
 
    std::stringstream voxelStats;
    voxelStats.precision(4);
    voxelStats << "Voxels Rendered: " << _voxels.getVoxelsRendered() / 1000.f << "K Updated: " << _voxels.getVoxelsUpdated()/1000.f << "K";
    drawtext(10, statsVerticalOffset + 230, 0.10f, 0, 1.0, 0, (char *)voxelStats.str().c_str());
    
    voxelStats.str("");
    char* voxelDetails = _voxelSceneStats.getItemValue(VoxelSceneStats::ITEM_VOXELS);
    voxelStats << "Voxels Sent from Server: " << voxelDetails;
    drawtext(10, statsVerticalOffset + 250, 0.10f, 0, 1.0, 0, (char *)voxelStats.str().c_str());

    voxelStats.str("");
    voxelDetails = _voxelSceneStats.getItemValue(VoxelSceneStats::ITEM_ELAPSED);
    voxelStats << "Scene Send Time from Server: " << voxelDetails;
    drawtext(10, statsVerticalOffset + 270, 0.10f, 0, 1.0, 0, (char *)voxelStats.str().c_str());

    voxelStats.str("");
    voxelDetails = _voxelSceneStats.getItemValue(VoxelSceneStats::ITEM_ENCODE);
    voxelStats << "Encode Time on Server: " << voxelDetails;
    drawtext(10, statsVerticalOffset + 290, 0.10f, 0, 1.0, 0, (char *)voxelStats.str().c_str());
    
    Node *avatarMixer = NodeList::getInstance()->soloNodeOfType(NODE_TYPE_AVATAR_MIXER);
    char avatarMixerStats[200];
    
    if (avatarMixer) {
        sprintf(avatarMixerStats, "Avatar Mixer: %.f kbps, %.f pps",
                roundf(avatarMixer->getAverageKilobitsPerSecond()),
                roundf(avatarMixer->getAveragePacketsPerSecond()));
    } else {
        sprintf(avatarMixerStats, "No Avatar Mixer");
    }
    
    drawtext(10, statsVerticalOffset + 330, 0.10f, 0, 1.0, 0, avatarMixerStats);
    drawtext(10, statsVerticalOffset + 450, 0.10f, 0, 1.0, 0, (char *)LeapManager::statusString().c_str());
    
    if (_perfStatsOn) {
        // Get the PerfStats group details. We need to allocate and array of char* long enough to hold 1+groups
        char** perfStatLinesArray = new char*[PerfStat::getGroupCount()+1];
        int lines = PerfStat::DumpStats(perfStatLinesArray);
        int atZ = 150; // arbitrary place on screen that looks good
        for (int line=0; line < lines; line++) {
            drawtext(10, statsVerticalOffset + atZ, 0.10f, 0, 1.0, 0, perfStatLinesArray[line]);
            delete perfStatLinesArray[line]; // we're responsible for cleanup
            perfStatLinesArray[line]=NULL;
            atZ+=20; // height of a line
        }
        delete []perfStatLinesArray; // we're responsible for cleanup
    }
}

void Application::renderThrustAtVoxel(const glm::vec3& thrust) {
    if (_mousePressed) {
        glColor3f(1, 0, 0);
        glLineWidth(2.0f);
        glBegin(GL_LINES);
        glm::vec3 voxelTouched = getMouseVoxelWorldCoordinates(_mouseVoxelDragging);
        glVertex3f(voxelTouched.x, voxelTouched.y, voxelTouched.z);
        glVertex3f(voxelTouched.x + thrust.x, voxelTouched.y + thrust.y, voxelTouched.z + thrust.z);
        glEnd();
    }
}

void Application::renderLineToTouchedVoxel() {
    //  Draw a teal line to the voxel I am currently dragging on
    if (_mousePressed) {
        glColor3f(0, 1, 1);
        glLineWidth(2.0f);
        glBegin(GL_LINES);
        glm::vec3 voxelTouched = getMouseVoxelWorldCoordinates(_mouseVoxelDragging);
        glVertex3f(voxelTouched.x, voxelTouched.y, voxelTouched.z);
        glm::vec3 headPosition = _myAvatar.getHeadJointPosition();
        glVertex3fv(&headPosition.x);
        glEnd();
    }
}


glm::vec2 Application::getScaledScreenPoint(glm::vec2 projectedPoint) {
    float horizontalScale = _glWidget->width() / 2.0f;
    float verticalScale   = _glWidget->height() / 2.0f;
    
    // -1,-1 is 0,windowHeight 
    // 1,1 is windowWidth,0
    
    // -1,1                    1,1
    // +-----------------------+ 
    // |           |           |
    // |           |           |
    // | -1,0      |           |
    // |-----------+-----------|
    // |          0,0          |
    // |           |           |
    // |           |           |
    // |           |           |
    // +-----------------------+
    // -1,-1                   1,-1
    
    glm::vec2 screenPoint((projectedPoint.x + 1.0) * horizontalScale, 
        ((projectedPoint.y + 1.0) * -verticalScale) + _glWidget->height());
        
    return screenPoint;
}

// render the coverage map on screen
void Application::renderCoverageMapV2() {
    
    //qDebug("renderCoverageMap()\n");
    
    glDisable(GL_LIGHTING);
    glLineWidth(2.0);
    glBegin(GL_LINES);
    glColor3f(0,1,1);
    
    renderCoverageMapsV2Recursively(&_voxels.myCoverageMapV2);

    glEnd();
    glEnable(GL_LIGHTING);
}

void Application::renderCoverageMapsV2Recursively(CoverageMapV2* map) {
    // render ourselves...
    if (map->isCovered()) {
        BoundingBox box = map->getBoundingBox();

        glm::vec2 firstPoint = getScaledScreenPoint(box.getVertex(0));
        glm::vec2 lastPoint(firstPoint);
    
        for (int i = 1; i < box.getVertexCount(); i++) {
            glm::vec2 thisPoint = getScaledScreenPoint(box.getVertex(i));

            glVertex2f(lastPoint.x, lastPoint.y);
            glVertex2f(thisPoint.x, thisPoint.y);
            lastPoint = thisPoint;
        }

        glVertex2f(lastPoint.x, lastPoint.y);
        glVertex2f(firstPoint.x, firstPoint.y);
    } else {
        // iterate our children and call render on them.
        for (int i = 0; i < CoverageMapV2::NUMBER_OF_CHILDREN; i++) {
            CoverageMapV2* childMap = map->getChild(i);
            if (childMap) {
                renderCoverageMapsV2Recursively(childMap);
            }
        }
    }
}

// render the coverage map on screen
void Application::renderCoverageMap() {
    
    //qDebug("renderCoverageMap()\n");
    
    glDisable(GL_LIGHTING);
    glLineWidth(2.0);
    glBegin(GL_LINES);
    glColor3f(0,0,1);
    
    renderCoverageMapsRecursively(&_voxels.myCoverageMap);

    glEnd();
    glEnable(GL_LIGHTING);
}

void Application::renderCoverageMapsRecursively(CoverageMap* map) {
    for (int i = 0; i < map->getPolygonCount(); i++) {
    
        VoxelProjectedPolygon* polygon = map->getPolygon(i);
        
        if (polygon->getProjectionType()        == (PROJECTION_RIGHT | PROJECTION_NEAR | PROJECTION_BOTTOM)) {
            glColor3f(.5,0,0); // dark red
        } else if (polygon->getProjectionType() == (PROJECTION_NEAR | PROJECTION_RIGHT)) {
            glColor3f(.5,.5,0); // dark yellow
        } else if (polygon->getProjectionType() == (PROJECTION_NEAR | PROJECTION_LEFT)) {
            glColor3f(.5,.5,.5); // gray
        } else if (polygon->getProjectionType() == (PROJECTION_NEAR | PROJECTION_LEFT | PROJECTION_BOTTOM)) {
            glColor3f(.5,0,.5); // dark magenta
        } else if (polygon->getProjectionType() == (PROJECTION_NEAR | PROJECTION_BOTTOM)) {
            glColor3f(.75,0,0); // red
        } else if (polygon->getProjectionType() == (PROJECTION_NEAR | PROJECTION_TOP)) {
            glColor3f(1,0,1); // magenta
        } else if (polygon->getProjectionType() == (PROJECTION_NEAR | PROJECTION_LEFT | PROJECTION_TOP)) {
            glColor3f(0,0,1); // Blue
        } else if (polygon->getProjectionType() == (PROJECTION_NEAR | PROJECTION_RIGHT | PROJECTION_TOP)) {
            glColor3f(0,1,0); // green
        } else if (polygon->getProjectionType() == (PROJECTION_NEAR)) {
            glColor3f(1,1,0); // yellow
        } else if (polygon->getProjectionType() == (PROJECTION_FAR | PROJECTION_RIGHT | PROJECTION_BOTTOM)) {
            glColor3f(0,.5,.5); // dark cyan
        } else {
            glColor3f(1,0,0);
        }

        glm::vec2 firstPoint = getScaledScreenPoint(polygon->getVertex(0));
        glm::vec2 lastPoint(firstPoint);
    
        for (int i = 1; i < polygon->getVertexCount(); i++) {
            glm::vec2 thisPoint = getScaledScreenPoint(polygon->getVertex(i));

            glVertex2f(lastPoint.x, lastPoint.y);
            glVertex2f(thisPoint.x, thisPoint.y);
            lastPoint = thisPoint;
        }

        glVertex2f(lastPoint.x, lastPoint.y);
        glVertex2f(firstPoint.x, firstPoint.y);
    }

    // iterate our children and call render on them.
    for (int i = 0; i < CoverageMapV2::NUMBER_OF_CHILDREN; i++) {
        CoverageMap* childMap = map->getChild(i);
        if (childMap) {
            renderCoverageMapsRecursively(childMap);
        }
    }
}



/////////////////////////////////////////////////////////////////////////////////////
// renderViewFrustum()
//
// Description: this will render the view frustum bounds for EITHER the head
//                 or the "myCamera". 
//
// Frustum rendering mode. For debug purposes, we allow drawing the frustum in a couple of different ways.
// We can draw it with each of these parts:
//    * Origin Direction/Up/Right vectors - these will be drawn at the point of the camera
//    * Near plane - this plane is drawn very close to the origin point.
//    * Right/Left planes - these two planes are drawn between the near and far planes.
//    * Far plane - the plane is drawn in the distance.
// Modes - the following modes, will draw the following parts.
//    * All - draws all the parts listed above
//    * Planes - draws the planes but not the origin vectors
//    * Origin Vectors - draws the origin vectors ONLY
//    * Near Plane - draws only the near plane
//    * Far Plane - draws only the far plane
void Application::renderViewFrustum(ViewFrustum& viewFrustum) {
    // Load it with the latest details!
    loadViewFrustum(_myCamera, viewFrustum);
    
    glm::vec3 position  = viewFrustum.getOffsetPosition();
    glm::vec3 direction = viewFrustum.getOffsetDirection();
    glm::vec3 up        = viewFrustum.getOffsetUp();
    glm::vec3 right     = viewFrustum.getOffsetRight();
    
    //  Get ready to draw some lines
    glDisable(GL_LIGHTING);
    glColor4f(1.0, 1.0, 1.0, 1.0);
    glLineWidth(1.0);
    glBegin(GL_LINES);

    if (_frustumDrawingMode == FRUSTUM_DRAW_MODE_ALL || _frustumDrawingMode == FRUSTUM_DRAW_MODE_VECTORS) {
        // Calculate the origin direction vectors
        glm::vec3 lookingAt      = position + (direction * 0.2f);
        glm::vec3 lookingAtUp    = position + (up * 0.2f);
        glm::vec3 lookingAtRight = position + (right * 0.2f);

        // Looking At = white
        glColor3f(1,1,1);
        glVertex3f(position.x, position.y, position.z);
        glVertex3f(lookingAt.x, lookingAt.y, lookingAt.z);

        // Looking At Up = purple
        glColor3f(1,0,1);
        glVertex3f(position.x, position.y, position.z);
        glVertex3f(lookingAtUp.x, lookingAtUp.y, lookingAtUp.z);

        // Looking At Right = cyan
        glColor3f(0,1,1);
        glVertex3f(position.x, position.y, position.z);
        glVertex3f(lookingAtRight.x, lookingAtRight.y, lookingAtRight.z);
    }

    if (_frustumDrawingMode == FRUSTUM_DRAW_MODE_ALL || _frustumDrawingMode == FRUSTUM_DRAW_MODE_PLANES
            || _frustumDrawingMode == FRUSTUM_DRAW_MODE_NEAR_PLANE) {
        // Drawing the bounds of the frustum
        // viewFrustum.getNear plane - bottom edge 
        glColor3f(1,0,0);
        glVertex3f(viewFrustum.getNearBottomLeft().x, viewFrustum.getNearBottomLeft().y, viewFrustum.getNearBottomLeft().z);
        glVertex3f(viewFrustum.getNearBottomRight().x, viewFrustum.getNearBottomRight().y, viewFrustum.getNearBottomRight().z);

        // viewFrustum.getNear plane - top edge
        glVertex3f(viewFrustum.getNearTopLeft().x, viewFrustum.getNearTopLeft().y, viewFrustum.getNearTopLeft().z);
        glVertex3f(viewFrustum.getNearTopRight().x, viewFrustum.getNearTopRight().y, viewFrustum.getNearTopRight().z);

        // viewFrustum.getNear plane - right edge
        glVertex3f(viewFrustum.getNearBottomRight().x, viewFrustum.getNearBottomRight().y, viewFrustum.getNearBottomRight().z);
        glVertex3f(viewFrustum.getNearTopRight().x, viewFrustum.getNearTopRight().y, viewFrustum.getNearTopRight().z);

        // viewFrustum.getNear plane - left edge
        glVertex3f(viewFrustum.getNearBottomLeft().x, viewFrustum.getNearBottomLeft().y, viewFrustum.getNearBottomLeft().z);
        glVertex3f(viewFrustum.getNearTopLeft().x, viewFrustum.getNearTopLeft().y, viewFrustum.getNearTopLeft().z);
    }

    if (_frustumDrawingMode == FRUSTUM_DRAW_MODE_ALL || _frustumDrawingMode == FRUSTUM_DRAW_MODE_PLANES
            || _frustumDrawingMode == FRUSTUM_DRAW_MODE_FAR_PLANE) {
        // viewFrustum.getFar plane - bottom edge 
        glColor3f(0,1,0); // GREEN!!!
        glVertex3f(viewFrustum.getFarBottomLeft().x, viewFrustum.getFarBottomLeft().y, viewFrustum.getFarBottomLeft().z);
        glVertex3f(viewFrustum.getFarBottomRight().x, viewFrustum.getFarBottomRight().y, viewFrustum.getFarBottomRight().z);

        // viewFrustum.getFar plane - top edge
        glVertex3f(viewFrustum.getFarTopLeft().x, viewFrustum.getFarTopLeft().y, viewFrustum.getFarTopLeft().z);
        glVertex3f(viewFrustum.getFarTopRight().x, viewFrustum.getFarTopRight().y, viewFrustum.getFarTopRight().z);

        // viewFrustum.getFar plane - right edge
        glVertex3f(viewFrustum.getFarBottomRight().x, viewFrustum.getFarBottomRight().y, viewFrustum.getFarBottomRight().z);
        glVertex3f(viewFrustum.getFarTopRight().x, viewFrustum.getFarTopRight().y, viewFrustum.getFarTopRight().z);

        // viewFrustum.getFar plane - left edge
        glVertex3f(viewFrustum.getFarBottomLeft().x, viewFrustum.getFarBottomLeft().y, viewFrustum.getFarBottomLeft().z);
        glVertex3f(viewFrustum.getFarTopLeft().x, viewFrustum.getFarTopLeft().y, viewFrustum.getFarTopLeft().z);
    }

    if (_frustumDrawingMode == FRUSTUM_DRAW_MODE_ALL || _frustumDrawingMode == FRUSTUM_DRAW_MODE_PLANES) {
        // RIGHT PLANE IS CYAN
        // right plane - bottom edge - viewFrustum.getNear to distant 
        glColor3f(0,1,1);
        glVertex3f(viewFrustum.getNearBottomRight().x, viewFrustum.getNearBottomRight().y, viewFrustum.getNearBottomRight().z);
        glVertex3f(viewFrustum.getFarBottomRight().x, viewFrustum.getFarBottomRight().y, viewFrustum.getFarBottomRight().z);

        // right plane - top edge - viewFrustum.getNear to distant
        glVertex3f(viewFrustum.getNearTopRight().x, viewFrustum.getNearTopRight().y, viewFrustum.getNearTopRight().z);
        glVertex3f(viewFrustum.getFarTopRight().x, viewFrustum.getFarTopRight().y, viewFrustum.getFarTopRight().z);

        // LEFT PLANE IS BLUE
        // left plane - bottom edge - viewFrustum.getNear to distant
        glColor3f(0,0,1);
        glVertex3f(viewFrustum.getNearBottomLeft().x, viewFrustum.getNearBottomLeft().y, viewFrustum.getNearBottomLeft().z);
        glVertex3f(viewFrustum.getFarBottomLeft().x, viewFrustum.getFarBottomLeft().y, viewFrustum.getFarBottomLeft().z);

        // left plane - top edge - viewFrustum.getNear to distant
        glVertex3f(viewFrustum.getNearTopLeft().x, viewFrustum.getNearTopLeft().y, viewFrustum.getNearTopLeft().z);
        glVertex3f(viewFrustum.getFarTopLeft().x, viewFrustum.getFarTopLeft().y, viewFrustum.getFarTopLeft().z);
    }
    glEnd();
    glEnable(GL_LIGHTING);

    if (_frustumDrawingMode == FRUSTUM_DRAW_MODE_ALL || _frustumDrawingMode == FRUSTUM_DRAW_MODE_KEYHOLE) {
        // Draw the keyhole
        float keyholeRadius = viewFrustum.getKeyholeRadius();
        if (keyholeRadius > 0.0f) {
            glPushMatrix();
            glColor4f(1, 1, 0, 1);
            glTranslatef(position.x, position.y, position.z); // where we actually want it!
            glutWireSphere(keyholeRadius, 20, 20);
            glPopMatrix();
        }
    }
}

void Application::setupPaintingVoxel() {
    glm::vec3 avatarPos = _myAvatar.getPosition();

    _paintingVoxel.x = avatarPos.z/-10.0;    // voxel space x is negative z head space
    _paintingVoxel.y = avatarPos.y/-10.0;  // voxel space y is negative y head space
    _paintingVoxel.z = avatarPos.x/-10.0;  // voxel space z is negative x head space
    _paintingVoxel.s = 1.0/256;
    
    shiftPaintingColor();
}

void Application::shiftPaintingColor() {
    // About the color of the paintbrush... first determine the dominant color
    _dominantColor = (_dominantColor + 1) % 3; // 0=red,1=green,2=blue
    _paintingVoxel.red   = (_dominantColor == 0) ? randIntInRange(200, 255) : randIntInRange(40, 100);
    _paintingVoxel.green = (_dominantColor == 1) ? randIntInRange(200, 255) : randIntInRange(40, 100);
    _paintingVoxel.blue  = (_dominantColor == 2) ? randIntInRange(200, 255) : randIntInRange(40, 100);
}


bool Application::maybeEditVoxelUnderCursor() {
    if (_addVoxelMode->isChecked() || _colorVoxelMode->isChecked()) {
        if (_mouseVoxel.s != 0) {
            PACKET_TYPE message = (_destructiveAddVoxel->isChecked() ?
                PACKET_TYPE_SET_VOXEL_DESTRUCTIVE : PACKET_TYPE_SET_VOXEL);
            sendVoxelEditMessage(message, _mouseVoxel);
            
            // create the voxel locally so it appears immediately
            _voxels.createVoxel(_mouseVoxel.x, _mouseVoxel.y, _mouseVoxel.z, _mouseVoxel.s,
                                _mouseVoxel.red, _mouseVoxel.green, _mouseVoxel.blue, _destructiveAddVoxel->isChecked());
            
            // remember the position for drag detection
            _justEditedVoxel = true;
            
            AudioInjector* voxelInjector = AudioInjectionManager::injectorWithCapacity(11025);
            voxelInjector->setPosition(glm::vec3(_mouseVoxel.x, _mouseVoxel.y, _mouseVoxel.z));
            //_myAvatar.getPosition()
//            voxelInjector->setBearing(-1 * _myAvatar.getAbsoluteHeadYaw());
            voxelInjector->setVolume (16 * pow (_mouseVoxel.s, 2) / .0000001); //255 is max, and also default value
            
            /* for (int i = 0; i
             < 22050; i++) {
             if (i % 4 == 0) {
             voxelInjector->addSample(4000);
             } else if (i % 4 == 1) {
             voxelInjector->addSample(0);
             } else if (i % 4 == 2) {
             voxelInjector->addSample(-4000);
             } else {
             voxelInjector->addSample(0);
             }
             */
            
            
            const float BIG_VOXEL_MIN_SIZE = .01f;
            
            for (int i = 0; i < 11025; i++) {
                
                /*
                 A440 square wave
                 if (sin(i * 2 * PIE / 50)>=0) {
                 voxelInjector->addSample(4000);
                 } else {
                 voxelInjector->addSample(-4000);
                 }
                 */
                
                if (_mouseVoxel.s > BIG_VOXEL_MIN_SIZE) {
                    voxelInjector->addSample(20000 * sin((i * 2 * PIE) / (500 * sin((i + 1) / 200))));
                } else {
                    voxelInjector->addSample(16000 * sin(i / (1.5 * log (_mouseVoxel.s / .0001) * ((i + 11025) / 5512.5)))); //808
                }
            }
            
            //voxelInjector->addSample(32500 * sin(i/(2 * 1 * ((i+5000)/5512.5)))); //80
            //voxelInjector->addSample(20000 * sin(i/(6 * (_mouseVoxel.s/.001) *((i+5512.5)/5512.5)))); //808
            //voxelInjector->addSample(20000 * sin(i/(6 * ((i+5512.5)/5512.5)))); //808
            //voxelInjector->addSample(4000 * sin(i * 2 * PIE /50)); //A440 sine wave
            //voxelInjector->addSample(4000 * sin(i * 2 * PIE /50) * sin (i/500)); //A440 sine wave with amplitude modulation
            
            //FM library
            //voxelInjector->addSample(20000 * sin((i * 2 * PIE) /(500*sin((i+1)/200))));  //FM 1 dubstep
            //voxelInjector->addSample(20000 * sin((i * 2 * PIE) /(300*sin((i+1)/5.0))));  //FM 2 flange sweep
            //voxelInjector->addSample(10000 * sin((i * 2 * PIE) /(500*sin((i+1)/500.0))));  //FM 3 resonant pulse

            AudioInjectionManager::threadInjector(voxelInjector);
        }
    } else if (_deleteVoxelMode->isChecked()) {
        deleteVoxelUnderCursor();
    } else if (_eyedropperMode->isChecked()) {
        eyedropperVoxelUnderCursor();
    } else {
        return false;
    }

    return true;
}

void Application::deleteVoxelUnderCursor() {
    if (_mouseVoxel.s != 0) {
        // sending delete to the server is sufficient, server will send new version so we see updates soon enough
        sendVoxelEditMessage(PACKET_TYPE_ERASE_VOXEL, _mouseVoxel);
        AudioInjector* voxelInjector = AudioInjectionManager::injectorWithCapacity(5000);
        voxelInjector->setPosition(glm::vec3(_mouseVoxel.x, _mouseVoxel.y, _mouseVoxel.z));
//        voxelInjector->setBearing(0); //straight down the z axis
        voxelInjector->setVolume (255); //255 is max, and also default value
        
        
        for (int i = 0; i < 5000; i++) {
            voxelInjector->addSample(10000 * sin((i * 2 * PIE) / (500 * sin((i + 1) / 500.0))));  //FM 3 resonant pulse
            //voxelInjector->addSample(20000 * sin((i) /((4 / _mouseVoxel.s) * sin((i)/(20 * _mouseVoxel.s / .001)))));  //FM 2 comb filter
        }
        
        AudioInjectionManager::threadInjector(voxelInjector);
    }
    // remember the position for drag detection
    _justEditedVoxel = true;
}

void Application::eyedropperVoxelUnderCursor() {
    VoxelNode* selectedNode = _voxels.getVoxelAt(_mouseVoxel.x, _mouseVoxel.y, _mouseVoxel.z, _mouseVoxel.s);
    if (selectedNode && selectedNode->isColored()) {
        QColor selectedColor(selectedNode->getColor()[RED_INDEX], 
                             selectedNode->getColor()[GREEN_INDEX], 
                             selectedNode->getColor()[BLUE_INDEX]);

        if (selectedColor.isValid()) {
            _voxelPaintColor->setData(selectedColor);
            _voxelPaintColor->setIcon(createSwatchIcon(selectedColor));
        }
    }
}

void Application::goHome() {
    qDebug("Going Home!\n");
    _myAvatar.setPosition(START_LOCATION);
}


void Application::toggleFollowMode() {
    glm::vec3 mouseRayOrigin, mouseRayDirection;
    _viewFrustum.computePickRay(_pieMenu.getX() / (float)_glWidget->width(),
                                _pieMenu.getY() / (float)_glWidget->height(),
                                mouseRayOrigin, mouseRayDirection);
    glm::vec3 eyePositionIgnored;
    uint16_t  nodeIDIgnored;
    Avatar* leadingAvatar = isLookingAtOtherAvatar(mouseRayOrigin,
                                                   mouseRayDirection,
                                                   eyePositionIgnored,
                                                   nodeIDIgnored);

    _myAvatar.follow(leadingAvatar);
}

void Application::resetSensors() {
    _headMouseX = _mouseX = _glWidget->width() / 2;
    _headMouseY = _mouseY = _glWidget->height() / 2;
    
    if (_serialHeadSensor.isActive()) {
        _serialHeadSensor.resetAverages();
    }
    _webcam.reset();
    QCursor::setPos(_headMouseX, _headMouseY);
    _myAvatar.reset();
    _myTransmitter.resetLevels();
    _myAvatar.setVelocity(glm::vec3(0,0,0));
    _myAvatar.setThrust(glm::vec3(0,0,0));
}

static void setShortcutsEnabled(QWidget* widget, bool enabled) {
    foreach (QAction* action, widget->actions()) {
        QKeySequence shortcut = action->shortcut();
        if (!shortcut.isEmpty() && (shortcut[0] & (Qt::CTRL | Qt::ALT | Qt::META)) == 0) {
            // it's a shortcut that may coincide with a "regular" key, so switch its context
            action->setShortcutContext(enabled ? Qt::WindowShortcut : Qt::WidgetShortcut);
        }
    }
    foreach (QObject* child, widget->children()) {
        if (child->isWidgetType()) {
            setShortcutsEnabled(static_cast<QWidget*>(child), enabled);
        }
    }
}

void Application::setMenuShortcutsEnabled(bool enabled) {
    setShortcutsEnabled(_window->menuBar(), enabled);
}

void Application::updateCursor() {
    _glWidget->setCursor(OculusManager::isConnected() && _window->windowState().testFlag(Qt::WindowFullScreen) ?
        Qt::BlankCursor : Qt::ArrowCursor);
}

// when QActionGroup is set to non-exclusive, it doesn't return anything as checked;
// hence, we must check ourselves
QAction* Application::checkedVoxelModeAction() const {
    foreach (QAction* action, _voxelModeActions->actions()) {
        if (action->isChecked()) {
            return action;
        }
    }
    return 0;
}

void Application::attachNewHeadToNode(Node* newNode) {
    if (newNode->getLinkedData() == NULL) {
        newNode->setLinkedData(new Avatar(newNode));
    }
}

void Application::nodeAdded(Node* node) {
}

void Application::nodeKilled(Node* node) {
    if (node->getType() == NODE_TYPE_VOXEL_SERVER) {
        uint16_t nodeID = node->getNodeID();
        // see if this is the first we've heard of this node...
        if (_voxelServerJurisdictions.find(nodeID) != _voxelServerJurisdictions.end()) {
            VoxelPositionSize jurisditionDetails;
            jurisditionDetails = _voxelServerJurisdictions[nodeID];

            printf("voxel server going away...... v[%f, %f, %f, %f]\n",
                jurisditionDetails.x, jurisditionDetails.y, jurisditionDetails.z, jurisditionDetails.s);
                
            // Add the jurisditionDetails object to the list of "fade outs"
            const float NODE_KILLED_RED   = 1.0f;
            const float NODE_KILLED_GREEN = 0.0f;
            const float NODE_KILLED_BLUE  = 0.0f;
            
            VoxelFade fade(VoxelFade::FADE_OUT, NODE_KILLED_RED, NODE_KILLED_GREEN, NODE_KILLED_BLUE);
            fade.voxelDetails = jurisditionDetails;
            _voxelFades.push_back(fade);
        }
    }
}

int Application::parseVoxelStats(unsigned char* messageData, ssize_t messageLength, sockaddr senderAddress) {

    // parse the incoming stats data, and stick it into our averaging stats object for now... even though this
    // means mixing in stats from potentially multiple servers.
    int statsMessageLength = _voxelSceneStats.unpackFromMessage(messageData, messageLength);

    // But, also identify the sender, and keep track of the contained jurisdiction root for this server
    Node* voxelServer = NodeList::getInstance()->nodeWithAddress(&senderAddress);
    uint16_t nodeID = voxelServer->getNodeID();

    VoxelPositionSize jurisditionDetails;
    voxelDetailsForCode(_voxelSceneStats.getJurisdictionRoot(), jurisditionDetails);
    
    // see if this is the first we've heard of this node...
    if (_voxelServerJurisdictions.find(nodeID) == _voxelServerJurisdictions.end()) {
        printf("stats from new voxel server... v[%f, %f, %f, %f]\n",
            jurisditionDetails.x, jurisditionDetails.y, jurisditionDetails.z, jurisditionDetails.s);

        // Add the jurisditionDetails object to the list of "fade outs"
        const float NODE_ADDED_RED   = 0.0f;
        const float NODE_ADDED_GREEN = 1.0f;
        const float NODE_ADDED_BLUE  = 0.0f;
        
        VoxelFade fade(VoxelFade::FADE_OUT, NODE_ADDED_RED, NODE_ADDED_GREEN, NODE_ADDED_BLUE);
        fade.voxelDetails = jurisditionDetails;
        _voxelFades.push_back(fade);
    }
    // store jurisdiction details for later use
    _voxelServerJurisdictions[nodeID] = jurisditionDetails;

    return statsMessageLength;
}

//  Receive packets from other nodes/servers and decide what to do with them!
void* Application::networkReceive(void* args) {
    sockaddr senderAddress;
    ssize_t bytesReceived;
    
    Application* app = Application::getInstance();
    while (!app->_stopNetworkReceiveThread) {
        // check to see if the UI thread asked us to kill the voxel tree. since we're the only thread allowed to do that
        if (app->_wantToKillLocalVoxels) {
            app->_voxels.killLocalVoxels();
            app->_wantToKillLocalVoxels = false;
        }       
    
        if (NodeList::getInstance()->getNodeSocket()->receive(&senderAddress, app->_incomingPacket, &bytesReceived)) {
        
            app->_packetCount++;
            app->_bytesCount += bytesReceived;
            
            if (packetVersionMatch(app->_incomingPacket)) {
                // only process this packet if we have a match on the packet version
                switch (app->_incomingPacket[0]) {
                    case PACKET_TYPE_TRANSMITTER_DATA_V2:
                        //  V2 = IOS transmitter app
                        app->_myTransmitter.processIncomingData(app->_incomingPacket, bytesReceived);
                        
                        break;
                    case PACKET_TYPE_MIXED_AUDIO:
                        app->_audio.addReceivedAudioToBuffer(app->_incomingPacket, bytesReceived);
                        break;
                    case PACKET_TYPE_VOXEL_DATA:
                    case PACKET_TYPE_VOXEL_DATA_MONOCHROME:
                    case PACKET_TYPE_Z_COMMAND:
                    case PACKET_TYPE_ERASE_VOXEL:
                    case PACKET_TYPE_VOXEL_STATS:
                    case PACKET_TYPE_ENVIRONMENT_DATA: {
                    
                        unsigned char* messageData = app->_incomingPacket;
                        ssize_t messageLength = bytesReceived;

                        // note: PACKET_TYPE_VOXEL_STATS can have PACKET_TYPE_VOXEL_DATA or PACKET_TYPE_VOXEL_DATA_MONOCHROME
                        // immediately following them inside the same packet. So, we process the PACKET_TYPE_VOXEL_STATS first
                        // then process any remaining bytes as if it was another packet
                        if (messageData[0] == PACKET_TYPE_VOXEL_STATS) {
                            
                            int statsMessageLength = app->parseVoxelStats(messageData, messageLength, senderAddress);
                            if (messageLength > statsMessageLength) {
                                messageData += statsMessageLength;
                                messageLength -= statsMessageLength;
                                if (!packetVersionMatch(messageData)) {
                                    break; // bail since piggyback data doesn't match our versioning
                                }
                            } else {
                                break; // bail since no piggyback data
                            }
                        } // fall through to piggyback message
                        
                        if (app->_renderVoxels->isChecked()) {
                            Node* voxelServer = NodeList::getInstance()->nodeWithAddress(&senderAddress);
                            if (voxelServer && socketMatch(voxelServer->getActiveSocket(), &senderAddress)) {
                                voxelServer->lock();
                                if (messageData[0] == PACKET_TYPE_ENVIRONMENT_DATA) {
                                    app->_environment.parseData(&senderAddress, messageData, messageLength);
                                } else {
                                    app->_voxels.setDataSourceID(voxelServer->getNodeID());
                                    app->_voxels.parseData(messageData, messageLength);
                                    app->_voxels.setDataSourceID(UNKNOWN_NODE_ID);
                                }
                                voxelServer->unlock();
                            }
                        }
                        break;
                    }
                    case PACKET_TYPE_BULK_AVATAR_DATA:
                        NodeList::getInstance()->processBulkNodeData(&senderAddress,
                                                                     app->_incomingPacket,
                                                                     bytesReceived);
                        getInstance()->_bandwidthMeter.inputStream(BandwidthMeter::AVATARS).updateValue(bytesReceived);
                        break;
                    case PACKET_TYPE_AVATAR_VOXEL_URL:
                        processAvatarVoxelURLMessage(app->_incomingPacket, bytesReceived);
                        break;
                    case PACKET_TYPE_AVATAR_FACE_VIDEO:
                        processAvatarFaceVideoMessage(app->_incomingPacket, bytesReceived);
                        break;
                    default:
                        NodeList::getInstance()->processNodeData(&senderAddress, app->_incomingPacket, bytesReceived);
                        break;
                }
            }
        } else if (!app->_enableNetworkThread) {
            break;
        }
    }
    
    if (app->_enableNetworkThread) {
        pthread_exit(0); 
    }
    return NULL; 
}

void Application::scanMenuBar(settingsAction modifySetting, QSettings* set) {
  if (!_window->menuBar())  {
        return;
    }

    QList<QMenu*> menus = _window->menuBar()->findChildren<QMenu *>();

    for (QList<QMenu *>::const_iterator it = menus.begin(); menus.end() != it; ++it) {
        scanMenu(*it, modifySetting, set);
    }
}

void Application::scanMenu(QMenu* menu, settingsAction modifySetting, QSettings* set) {
    QList<QAction*> actions = menu->actions();

    set->beginGroup(menu->title());
    for (QList<QAction *>::const_iterator it = actions.begin(); actions.end() != it; ++it) {
        if ((*it)->menu()) {
            scanMenu((*it)->menu(), modifySetting, set);
        }
        if ((*it)->isCheckable()) {
            modifySetting(set, *it);
        }
    }
    set->endGroup();
}

void Application::loadAction(QSettings* set, QAction* action) {
    if (action->isChecked() != set->value(action->text(), action->isChecked()).toBool()) {
        action->trigger();
    }
}

void Application::saveAction(QSettings* set, QAction* action) {
    set->setValue(action->text(),  action->isChecked());
}

void Application::loadSettings(QSettings* settings) {
    if (!settings) { 
        settings = getSettings();
    }

    _headCameraPitchYawScale = loadSetting(settings, "headCameraPitchYawScale", 0.0f);
    _audioJitterBufferSamples = loadSetting(settings, "audioJitterBufferSamples", 0);
    _horizontalFieldOfView = loadSetting(settings, "horizontalFieldOfView", HORIZONTAL_FIELD_OF_VIEW_DEGREES);

    settings->beginGroup("View Frustum Offset Camera");
    // in case settings is corrupt or missing loadSetting() will check for NaN
    _viewFrustumOffsetYaw      = loadSetting(settings, "viewFrustumOffsetYaw"     , 0.0f);
    _viewFrustumOffsetPitch    = loadSetting(settings, "viewFrustumOffsetPitch"   , 0.0f);
    _viewFrustumOffsetRoll     = loadSetting(settings, "viewFrustumOffsetRoll"    , 0.0f);
    _viewFrustumOffsetDistance = loadSetting(settings, "viewFrustumOffsetDistance", 0.0f);
    _viewFrustumOffsetUp       = loadSetting(settings, "viewFrustumOffsetUp"      , 0.0f);
    settings->endGroup();

    scanMenuBar(&Application::loadAction, settings);
    getAvatar()->loadData(settings);
    _swatch.loadData(settings);
}


void Application::saveSettings(QSettings* settings) {
    if (!settings) { 
        settings = getSettings();
    }
    
    settings->setValue("headCameraPitchYawScale", _headCameraPitchYawScale);
    settings->setValue("audioJitterBufferSamples", _audioJitterBufferSamples);
    settings->setValue("horizontalFieldOfView", _horizontalFieldOfView);
    settings->beginGroup("View Frustum Offset Camera");
    settings->setValue("viewFrustumOffsetYaw",      _viewFrustumOffsetYaw);
    settings->setValue("viewFrustumOffsetPitch",    _viewFrustumOffsetPitch);
    settings->setValue("viewFrustumOffsetRoll",     _viewFrustumOffsetRoll);
    settings->setValue("viewFrustumOffsetDistance", _viewFrustumOffsetDistance);
    settings->setValue("viewFrustumOffsetUp",       _viewFrustumOffsetUp);
    settings->endGroup();
    
    scanMenuBar(&Application::saveAction, settings);
    getAvatar()->saveData(settings);
    _swatch.saveData(settings);
    
    // ask the NodeList to save its data
    NodeList::getInstance()->saveData(settings);
}

void Application::importSettings() {
    QString locationDir(QStandardPaths::displayName(QStandardPaths::DesktopLocation));
    QString fileName = QFileDialog::getOpenFileName(_window,
                                                    tr("Open .ini config file"),
                                                    locationDir,
                                                    tr("Text files (*.ini)"));
    if (fileName != "") {
        QSettings tmp(fileName, QSettings::IniFormat);
        loadSettings(&tmp);
    }
}

void Application::exportSettings() {
    QString locationDir(QStandardPaths::displayName(QStandardPaths::DesktopLocation));
    QString fileName = QFileDialog::getSaveFileName(_window,
                                                   tr("Save .ini config file"),
						    locationDir,
                                                   tr("Text files (*.ini)"));
    if (fileName != "") {
        QSettings tmp(fileName, QSettings::IniFormat);
        saveSettings(&tmp);
        tmp.sync();
    }
}


void Application::updateParticleSystem(float deltaTime) {

    if (!_particleSystemInitialized) {
    
        const int   LIFESPAN_IN_SECONDS  = 100000.0f;
        const float EMIT_RATE_IN_SECONDS = 10000.0;
        // create a stable test emitter and spit out a bunch of particles
        _coolDemoParticleEmitter = _particleSystem.addEmitter();
                
        if (_coolDemoParticleEmitter != -1) {
                
            _particleSystem.setShowingEmitter(_coolDemoParticleEmitter, true);
            glm::vec3 particleEmitterPosition = glm::vec3(5.0f, 1.0f, 5.0f);   
            
            _particleSystem.setEmitterPosition        (_coolDemoParticleEmitter, particleEmitterPosition);
            _particleSystem.setEmitterParticleLifespan(_coolDemoParticleEmitter, LIFESPAN_IN_SECONDS);
            _particleSystem.setEmitterThrust          (_coolDemoParticleEmitter, 0.0f);
            _particleSystem.setEmitterRate            (_coolDemoParticleEmitter, EMIT_RATE_IN_SECONDS); // to emit a pile o particles now
        }
        
        // signal that the particle system has been initialized 
        _particleSystemInitialized = true;         
    } else {
        // update the particle system
         
        static bool emitting = true;
        static float effectsTimer = 0.0f;
        effectsTimer += deltaTime;
        
        if (_coolDemoParticleEmitter != -1) {
                       
            _particleSystem.setEmitterDirection(_coolDemoParticleEmitter, glm::vec3(0.0f, 1.0f, 0.0f));
            
            ParticleSystem::ParticleAttributes attributes;

            attributes.radius                  = 0.01f;
            attributes.color                   = glm::vec4( 1.0f, 1.0f, 1.0f, 1.0f);
            attributes.gravity                 = 0.0f   + 0.05f  * sinf( effectsTimer * 0.52f );
            attributes.airFriction             = 2.5    + 2.0f   * sinf( effectsTimer * 0.32f );
            attributes.jitter                  = 0.05f  + 0.05f  * sinf( effectsTimer * 0.42f );
            attributes.emitterAttraction       = 0.015f + 0.015f * cosf( effectsTimer * 0.6f  );
            attributes.tornadoForce            = 0.0f   + 0.03f  * sinf( effectsTimer * 0.7f  );
            attributes.neighborAttraction      = 0.1f   + 0.1f   * cosf( effectsTimer * 0.8f  );
            attributes.neighborRepulsion       = 0.2f   + 0.2f   * sinf( effectsTimer * 0.4f  );
            attributes.bounce                  = 1.0f;
            attributes.usingCollisionSphere    = true;
            attributes.collisionSpherePosition = glm::vec3( 5.0f, 0.5f, 5.0f );
            attributes.collisionSphereRadius   = 0.5f;
            attributes.usingCollisionPlane     = true;
            attributes.collisionPlanePosition  = glm::vec3( 5.0f, 0.0f, 5.0f );
            attributes.collisionPlaneNormal    = glm::vec3( 0.0f, 1.0f, 0.0f );
            
            if (attributes.gravity < 0.0f) {
                attributes.gravity = 0.0f;
            }
            
            _particleSystem.setParticleAttributes(_coolDemoParticleEmitter, attributes);            
        }
        
        _particleSystem.setUpDirection(glm::vec3(0.0f, 1.0f, 0.0f));  
        _particleSystem.simulate(deltaTime); 
        
        const float EMIT_RATE_IN_SECONDS = 0.0;

        if (_coolDemoParticleEmitter != -1) {
            if (emitting) {
                _particleSystem.setEmitterRate(_coolDemoParticleEmitter, EMIT_RATE_IN_SECONDS); // stop emitter
                emitting = false;
            }
        }
    }
}


<|MERGE_RESOLUTION|>--- conflicted
+++ resolved
@@ -3121,7 +3121,6 @@
     
     // brad's frustum for debugging
     if (_frustumOn->isChecked()) renderViewFrustum(_viewFrustum);
-<<<<<<< HEAD
     
     // render voxel fades if they exist
     if (_voxelFades.size() > 0) {
@@ -3135,10 +3134,7 @@
         }
     }
         
-=======
-
     renderFollowIndicator();
->>>>>>> fb2a1cce
 }
 
 void Application::displayOverlay() {
