//
//  Application.cpp
//  interface/src
//
//  Created by Andrzej Kapolka on 5/10/13.
//  Copyright 2013 High Fidelity, Inc.
//
//  Distributed under the Apache License, Version 2.0.
//  See the accompanying file LICENSE or http://www.apache.org/licenses/LICENSE-2.0.html
//

#include "Application.h"

#include <chrono>
#include <thread>

#include <glm/glm.hpp>
#include <glm/gtx/component_wise.hpp>
#include <glm/gtx/quaternion.hpp>
#include <glm/gtx/vector_angle.hpp>
#include <glm/gtc/type_ptr.hpp>

#include <gl/Config.h>

#include <QtCore/QResource>
#include <QtCore/QAbstractNativeEventFilter>
#include <QtCore/QCommandLineParser>
#include <QtCore/QMimeData>
#include <QtCore/QThreadPool>
#include <QtCore/QFileSelector>
#include <QtConcurrent/QtConcurrentRun>

#include <QtGui/QScreen>
#include <QtGui/QWindow>
#include <QtGui/QDesktopServices>

#include <QtNetwork/QLocalSocket>
#include <QtNetwork/QLocalServer>

#include <QtQml/QQmlContext>
#include <QtQml/QQmlEngine>
#include <QtQuick/QQuickWindow>

#include <QtWidgets/QDesktopWidget>
#include <QtWidgets/QMessageBox>

#include <QtMultimedia/QMediaPlayer>

#include <QFontDatabase>
#include <QProcessEnvironment>
#include <QTemporaryDir>

#include <gl/QOpenGLContextWrapper.h>

#include <shared/FileUtils.h>
#include <shared/QtHelpers.h>
#include <shared/GlobalAppProperties.h>
#include <StatTracker.h>
#include <Trace.h>
#include <ResourceScriptingInterface.h>
#include <AccountManager.h>
#include <AddressManager.h>
#include <AnimDebugDraw.h>
#include <BuildInfo.h>
#include <AssetClient.h>
#include <AssetUpload.h>
#include <AutoUpdater.h>
#include <Midi.h>
#include <AudioInjectorManager.h>
#include <AvatarBookmarks.h>
#include <CursorManager.h>
#include <VirtualPadManager.h>
#include <DebugDraw.h>
#include <DeferredLightingEffect.h>
#include <EntityScriptClient.h>
#include <EntityScriptServerLogClient.h>
#include <EntityScriptingInterface.h>
#include "ui/overlays/ContextOverlayInterface.h"
#include <ErrorDialog.h>
#include <FileScriptingInterface.h>
#include <Finally.h>
#include <FingerprintUtils.h>
#include <FramebufferCache.h>
#include <gpu/Batch.h>
#include <gpu/Context.h>
#include <gpu/gl/GLBackend.h>
#include <InfoView.h>
#include <input-plugins/InputPlugin.h>
#include <controllers/UserInputMapper.h>
#include <controllers/InputRecorder.h>
#include <controllers/ScriptingInterface.h>
#include <controllers/StateController.h>
#include <UserActivityLoggerScriptingInterface.h>
#include <LogHandler.h>
#include "LocationBookmarks.h"
#include <LocationScriptingInterface.h>
#include <MainWindow.h>
#include <MappingRequest.h>
#include <MessagesClient.h>
#include <ModelEntityItem.h>
#include <NetworkAccessManager.h>
#include <NetworkingConstants.h>
#include <ObjectMotionState.h>
#include <OctalCode.h>
#include <OctreeSceneStats.h>
#include <OffscreenUi.h>
#include <gl/OffscreenGLCanvas.h>
#include <ui/OffscreenQmlSurfaceCache.h>
#include <PathUtils.h>
#include <PerfStat.h>
#include <PhysicsEngine.h>
#include <PhysicsHelpers.h>
#include <plugins/CodecPlugin.h>
#include <plugins/PluginManager.h>
#include <plugins/PluginUtils.h>
#include <plugins/SteamClientPlugin.h>
#include <plugins/InputConfiguration.h>
#include <RecordingScriptingInterface.h>
#include <UpdateSceneTask.h>
#include <RenderViewTask.h>
#include <SecondaryCamera.h>
#include <ResourceCache.h>
#include <ResourceRequest.h>
#include <SandboxUtils.h>
#include <SceneScriptingInterface.h>
#include <ScriptEngines.h>
#include <ScriptCache.h>
#include <ShapeEntityItem.h>
#include <SoundCache.h>
#include <ui/TabletScriptingInterface.h>
#include <ui/ToolbarScriptingInterface.h>
#include <Tooltip.h>
#include <udt/PacketHeaders.h>
#include <UserActivityLogger.h>
#include <UsersScriptingInterface.h>
#include <recording/ClipCache.h>
#include <recording/Deck.h>
#include <recording/Recorder.h>
#include <shared/StringHelpers.h>
#include <QmlWebWindowClass.h>
#include <QmlFragmentClass.h>
#include <Preferences.h>
#include <display-plugins/CompositorHelper.h>
#include <trackers/EyeTracker.h>
#include <avatars-renderer/ScriptAvatar.h>
#include <RenderableEntityItem.h>
#include <procedural/ProceduralSkybox.h>

#include "AudioClient.h"
#include "audio/AudioScope.h"
#include "avatar/AvatarManager.h"
#include "avatar/MyHead.h"
#include "CrashRecoveryHandler.h"
#include "CrashHandler.h"
#include "devices/DdeFaceTracker.h"
#include "DiscoverabilityManager.h"
#include "GLCanvas.h"
#include "InterfaceDynamicFactory.h"
#include "InterfaceLogging.h"
#include "LODManager.h"
#include "ModelPackager.h"
#include "scripting/Audio.h"
#include "networking/CloseEventSender.h"
#include "scripting/TestScriptingInterface.h"
#include "scripting/AssetMappingsScriptingInterface.h"
#include "scripting/ClipboardScriptingInterface.h"
#include "scripting/DesktopScriptingInterface.h"
#include "scripting/AccountServicesScriptingInterface.h"
#include "scripting/HMDScriptingInterface.h"
#include "scripting/MenuScriptingInterface.h"
#include "graphics-scripting/GraphicsScriptingInterface.h"
#include "scripting/SettingsScriptingInterface.h"
#include "scripting/WindowScriptingInterface.h"
#include "scripting/ControllerScriptingInterface.h"
#include "scripting/RatesScriptingInterface.h"
#include "scripting/SelectionScriptingInterface.h"
#include "scripting/WalletScriptingInterface.h"
#if defined(Q_OS_MAC) || defined(Q_OS_WIN)
#include "SpeechRecognizer.h"
#endif
#include "ui/ResourceImageItem.h"
#include "ui/AddressBarDialog.h"
#include "ui/AvatarInputs.h"
#include "ui/DialogsManager.h"
#include "ui/LoginDialog.h"
#include "ui/overlays/Cube3DOverlay.h"
#include "ui/overlays/Web3DOverlay.h"
#include "ui/Snapshot.h"
#include "ui/SnapshotAnimated.h"
#include "ui/StandAloneJSConsole.h"
#include "ui/Stats.h"
#include "ui/UpdateDialog.h"
#include "ui/overlays/Overlays.h"
#include "ui/DomainConnectionModel.h"
#include "Util.h"
#include "InterfaceParentFinder.h"
#include "ui/OctreeStatsProvider.h"

#include <GPUIdent.h>
#include <gl/GLHelpers.h>
#include <src/scripting/GooglePolyScriptingInterface.h>
#include <EntityScriptClient.h>
#include <ModelScriptingInterface.h>

#include <PickManager.h>
#include <PointerManager.h>
#include <raypick/RayPickScriptingInterface.h>
#include <raypick/LaserPointerScriptingInterface.h>
#include <raypick/PickScriptingInterface.h>
#include <raypick/PointerScriptingInterface.h>
#include <raypick/MouseRayPick.h>

#include <FadeEffect.h>

#include "commerce/Ledger.h"
#include "commerce/Wallet.h"
#include "commerce/QmlCommerce.h"

#include "webbrowser/WebBrowserSuggestionsEngine.h"
#include <DesktopPreviewProvider.h>

#include "AboutUtil.h"

#if defined(Q_OS_WIN)
#include <VersionHelpers.h>

#ifdef DEBUG_EVENT_QUEUE
// This is a HACK that uses private headers included with the qt source distrubution.
// To use this feature you need to add these directores to your include path:
// E:/Qt/5.10.1/Src/qtbase/include/QtCore/5.10.1/QtCore
// E:/Qt/5.10.1/Src/qtbase/include/QtCore/5.10.1
#define QT_BOOTSTRAPPED
#include <private/qthread_p.h>
#include <private/qobject_p.h>
#undef QT_BOOTSTRAPPED
#endif

// On Windows PC, NVidia Optimus laptop, we want to enable NVIDIA GPU
// FIXME seems to be broken.
extern "C" {
 _declspec(dllexport) DWORD NvOptimusEnablement = 0x00000001;
}
#endif

#if defined(Q_OS_ANDROID)
#include <android/log.h>
#include "AndroidHelper.h"
#endif

enum ApplicationEvent {
    // Execute a lambda function
    Lambda = QEvent::User + 1,
    // Trigger the next render
    Render,
    // Trigger the next idle
    Idle,
};

class RenderEventHandler : public QObject {
    using Parent = QObject;
    Q_OBJECT
public:
    RenderEventHandler(QOpenGLContext* context) {
        _renderContext = new OffscreenGLCanvas();
        _renderContext->setObjectName("RenderContext");
        _renderContext->create(context);
        if (!_renderContext->makeCurrent()) {
            qFatal("Unable to make rendering context current");
        }
        _renderContext->doneCurrent();

        // Deleting the object with automatically shutdown the thread
        connect(qApp, &QCoreApplication::aboutToQuit, this, &QObject::deleteLater);

        // Transfer to a new thread
        moveToNewNamedThread(this, "RenderThread", [this](QThread* renderThread) {
            hifi::qt::addBlockingForbiddenThread("Render", renderThread);
            _renderContext->moveToThreadWithContext(renderThread);
            qApp->_lastTimeRendered.start();
        }, std::bind(&RenderEventHandler::initialize, this), QThread::HighestPriority);
    }

private:
    void initialize() {
        setObjectName("Render");
        PROFILE_SET_THREAD_NAME("Render");
        setCrashAnnotation("render_thread_id", std::to_string((size_t)QThread::currentThreadId()));
        if (!_renderContext->makeCurrent()) {
            qFatal("Unable to make rendering context current on render thread");
        }
    }

    void render() {
        if (qApp->shouldPaint()) {
            qApp->paintGL();
        }
    }

    bool event(QEvent* event) override {
        switch ((int)event->type()) {
            case ApplicationEvent::Render:
                render();
                qApp->_pendingRenderEvent.store(false);
                return true;

            default:
                break;
        }
        return Parent::event(event);
    }

    OffscreenGLCanvas* _renderContext { nullptr };
};


Q_LOGGING_CATEGORY(trace_app_input_mouse, "trace.app.input.mouse")

using namespace std;

static QTimer locationUpdateTimer;
static QTimer identityPacketTimer;
static QTimer pingTimer;

#if defined(Q_OS_ANDROID)
static bool DISABLE_WATCHDOG = true;
#else
static const QString DISABLE_WATCHDOG_FLAG{ "HIFI_DISABLE_WATCHDOG" };
static bool DISABLE_WATCHDOG = nsightActive() || QProcessEnvironment::systemEnvironment().contains(DISABLE_WATCHDOG_FLAG);
#endif

#if defined(USE_GLES)
static bool DISABLE_DEFERRED = true;
#else
static const QString RENDER_FORWARD{ "HIFI_RENDER_FORWARD" };
static bool DISABLE_DEFERRED = QProcessEnvironment::systemEnvironment().contains(RENDER_FORWARD);
#endif

#if !defined(Q_OS_ANDROID)
static const int MAX_CONCURRENT_RESOURCE_DOWNLOADS = 16;
#else
static const int MAX_CONCURRENT_RESOURCE_DOWNLOADS = 4;
#endif

// For processing on QThreadPool, we target a number of threads after reserving some
// based on how many are being consumed by the application and the display plugin.  However,
// we will never drop below the 'min' value
static const int MIN_PROCESSING_THREAD_POOL_SIZE = 1;

static const QString SNAPSHOT_EXTENSION = ".jpg";
static const QString JPG_EXTENSION = ".jpg";
static const QString PNG_EXTENSION = ".png";
static const QString SVO_EXTENSION = ".svo";
static const QString SVO_JSON_EXTENSION = ".svo.json";
static const QString JSON_GZ_EXTENSION = ".json.gz";
static const QString JSON_EXTENSION = ".json";
static const QString JS_EXTENSION = ".js";
static const QString FST_EXTENSION = ".fst";
static const QString FBX_EXTENSION = ".fbx";
static const QString OBJ_EXTENSION = ".obj";
static const QString AVA_JSON_EXTENSION = ".ava.json";
static const QString WEB_VIEW_TAG = "noDownload=true";
static const QString ZIP_EXTENSION = ".zip";
static const QString CONTENT_ZIP_EXTENSION = ".content.zip";

static const float MIRROR_FULLSCREEN_DISTANCE = 0.789f;

static const quint64 TOO_LONG_SINCE_LAST_SEND_DOWNSTREAM_AUDIO_STATS = 1 * USECS_PER_SECOND;

static const QString INFO_EDIT_ENTITIES_PATH = "html/edit-commands.html";
static const QString INFO_HELP_PATH = "html/tabletHelp.html";

static const unsigned int THROTTLED_SIM_FRAMERATE = 15;
static const int THROTTLED_SIM_FRAME_PERIOD_MS = MSECS_PER_SECOND / THROTTLED_SIM_FRAMERATE;

static const uint32_t INVALID_FRAME = UINT32_MAX;

static const float PHYSICS_READY_RANGE = 3.0f; // how far from avatar to check for entities that aren't ready for simulation

static const QString DESKTOP_LOCATION = QStandardPaths::writableLocation(QStandardPaths::DesktopLocation);

Setting::Handle<int> maxOctreePacketsPerSecond("maxOctreePPS", DEFAULT_MAX_OCTREE_PPS);

static const QString MARKETPLACE_CDN_HOSTNAME = "mpassets.highfidelity.com";
static const int INTERVAL_TO_CHECK_HMD_WORN_STATUS = 500; // milliseconds
static const QString DESKTOP_DISPLAY_PLUGIN_NAME = "Desktop";
static const QString ACTIVE_DISPLAY_PLUGIN_SETTING_NAME = "activeDisplayPlugin";
static const QString SYSTEM_TABLET = "com.highfidelity.interface.tablet.system";

const std::vector<std::pair<QString, Application::AcceptURLMethod>> Application::_acceptedExtensions {
    { SVO_EXTENSION, &Application::importSVOFromURL },
    { SVO_JSON_EXTENSION, &Application::importSVOFromURL },
    { AVA_JSON_EXTENSION, &Application::askToWearAvatarAttachmentUrl },
    { JSON_EXTENSION, &Application::importJSONFromURL },
    { JS_EXTENSION, &Application::askToLoadScript },
    { FST_EXTENSION, &Application::askToSetAvatarUrl },
    { JSON_GZ_EXTENSION, &Application::askToReplaceDomainContent },
    { CONTENT_ZIP_EXTENSION, &Application::askToReplaceDomainContent },
    { ZIP_EXTENSION, &Application::importFromZIP },
    { JPG_EXTENSION, &Application::importImage },
    { PNG_EXTENSION, &Application::importImage }
};

class DeadlockWatchdogThread : public QThread {
public:
    static const unsigned long HEARTBEAT_UPDATE_INTERVAL_SECS = 1;
    static const unsigned long MAX_HEARTBEAT_AGE_USECS = 120 * USECS_PER_SECOND; // 2 mins with no checkin probably a deadlock
    static const int WARNING_ELAPSED_HEARTBEAT = 500 * USECS_PER_MSEC; // warn if elapsed heartbeat average is large
    static const int HEARTBEAT_SAMPLES = 100000; // ~5 seconds worth of samples

    // Set the heartbeat on launch
    DeadlockWatchdogThread() {
        setObjectName("Deadlock Watchdog");
        // Give the heartbeat an initial value
        _heartbeat = usecTimestampNow();
        _paused = false;
        connect(qApp, &QCoreApplication::aboutToQuit, [this] {
            _quit = true;
        });
    }

    static void updateHeartbeat() {
        auto now = usecTimestampNow();
        auto elapsed = now - _heartbeat;
        _movingAverage.addSample(elapsed);
        _heartbeat = now;
    }

    static void deadlockDetectionCrash() {
        uint32_t* crashTrigger = nullptr;
        *crashTrigger = 0xDEAD10CC;
    }

    static void withPause(const std::function<void()>& lambda) {
        pause();
        lambda();
        resume();
    }
    static void pause() {
        _paused = true;
    }

    static void resume() {
        // Update the heartbeat BEFORE resuming the checks
        updateHeartbeat();
        _paused = false;
    }

    void run() override {
        while (!_quit) {
            QThread::sleep(HEARTBEAT_UPDATE_INTERVAL_SECS);
            // Don't do heartbeat detection under nsight
            if (_paused) {
                continue;
            }
            uint64_t lastHeartbeat = _heartbeat; // sample atomic _heartbeat, because we could context switch away and have it updated on us
            uint64_t now = usecTimestampNow();
            auto lastHeartbeatAge = (now > lastHeartbeat) ? now - lastHeartbeat : 0;
            auto elapsedMovingAverage = _movingAverage.getAverage();

            if (elapsedMovingAverage > _maxElapsedAverage) {
                qCDebug(interfaceapp_deadlock) << "DEADLOCK WATCHDOG WARNING:"
                    << "lastHeartbeatAge:" << lastHeartbeatAge
                    << "elapsedMovingAverage:" << elapsedMovingAverage
                    << "maxElapsed:" << _maxElapsed
                    << "PREVIOUS maxElapsedAverage:" << _maxElapsedAverage
                    << "NEW maxElapsedAverage:" << elapsedMovingAverage << "** NEW MAX ELAPSED AVERAGE **"
                    << "samples:" << _movingAverage.getSamples();
                _maxElapsedAverage = elapsedMovingAverage;
            }
            if (lastHeartbeatAge > _maxElapsed) {
                qCDebug(interfaceapp_deadlock) << "DEADLOCK WATCHDOG WARNING:"
                    << "lastHeartbeatAge:" << lastHeartbeatAge
                    << "elapsedMovingAverage:" << elapsedMovingAverage
                    << "PREVIOUS maxElapsed:" << _maxElapsed
                    << "NEW maxElapsed:" << lastHeartbeatAge << "** NEW MAX ELAPSED **"
                    << "maxElapsedAverage:" << _maxElapsedAverage
                    << "samples:" << _movingAverage.getSamples();
                _maxElapsed = lastHeartbeatAge;
            }
            if (elapsedMovingAverage > WARNING_ELAPSED_HEARTBEAT) {
                qCDebug(interfaceapp_deadlock) << "DEADLOCK WATCHDOG WARNING:"
                    << "lastHeartbeatAge:" << lastHeartbeatAge
                    << "elapsedMovingAverage:" << elapsedMovingAverage << "** OVER EXPECTED VALUE **"
                    << "maxElapsed:" << _maxElapsed
                    << "maxElapsedAverage:" << _maxElapsedAverage
                    << "samples:" << _movingAverage.getSamples();
            }

            if (lastHeartbeatAge > MAX_HEARTBEAT_AGE_USECS) {
                qCDebug(interfaceapp_deadlock) << "DEADLOCK DETECTED -- "
                         << "lastHeartbeatAge:" << lastHeartbeatAge
                         << "[ lastHeartbeat :" << lastHeartbeat
                         << "now:" << now << " ]"
                         << "elapsedMovingAverage:" << elapsedMovingAverage
                         << "maxElapsed:" << _maxElapsed
                         << "maxElapsedAverage:" << _maxElapsedAverage
                         << "samples:" << _movingAverage.getSamples();

                // Don't actually crash in debug builds, in case this apparent deadlock is simply from
                // the developer actively debugging code
                #ifdef NDEBUG
                deadlockDetectionCrash();
                #endif
            }
        }
    }

    static std::atomic<bool> _paused;
    static std::atomic<uint64_t> _heartbeat;
    static std::atomic<uint64_t> _maxElapsed;
    static std::atomic<int> _maxElapsedAverage;
    static ThreadSafeMovingAverage<int, HEARTBEAT_SAMPLES> _movingAverage;

    bool _quit { false };
};

std::atomic<bool> DeadlockWatchdogThread::_paused;
std::atomic<uint64_t> DeadlockWatchdogThread::_heartbeat;
std::atomic<uint64_t> DeadlockWatchdogThread::_maxElapsed;
std::atomic<int> DeadlockWatchdogThread::_maxElapsedAverage;
ThreadSafeMovingAverage<int, DeadlockWatchdogThread::HEARTBEAT_SAMPLES> DeadlockWatchdogThread::_movingAverage;

bool isDomainURL(QUrl url) {
    if (!url.isValid()) {
        return false;
    }
    if (url.scheme() == URL_SCHEME_HIFI) {
        return true;
    }
    if (url.scheme() != URL_SCHEME_FILE) {
        // TODO -- once Octree::readFromURL no-longer takes over the main event-loop, serverless-domain urls can
        // be loaded over http(s)
        // && url.scheme() != URL_SCHEME_HTTP &&
        // url.scheme() != URL_SCHEME_HTTPS
        return false;
    }
    if (url.path().endsWith(".json", Qt::CaseInsensitive) ||
        url.path().endsWith(".json.gz", Qt::CaseInsensitive)) {
        return true;
    }
    return false;
}

#ifdef Q_OS_WIN
class MyNativeEventFilter : public QAbstractNativeEventFilter {
public:
    static MyNativeEventFilter& getInstance() {
        static MyNativeEventFilter staticInstance;
        return staticInstance;
    }

    bool nativeEventFilter(const QByteArray &eventType, void* msg, long* result) Q_DECL_OVERRIDE {
        if (eventType == "windows_generic_MSG") {
            MSG* message = (MSG*)msg;

            if (message->message == UWM_IDENTIFY_INSTANCES) {
                *result = UWM_IDENTIFY_INSTANCES;
                return true;
            }

            if (message->message == UWM_SHOW_APPLICATION) {
                MainWindow* applicationWindow = qApp->getWindow();
                if (applicationWindow->isMinimized()) {
                    applicationWindow->showNormal();  // Restores to windowed or maximized state appropriately.
                }
                qApp->setActiveWindow(applicationWindow);  // Flashes the taskbar icon if not focus.
                return true;
            }

            if (message->message == WM_COPYDATA) {
                COPYDATASTRUCT* pcds = (COPYDATASTRUCT*)(message->lParam);
                QUrl url = QUrl((const char*)(pcds->lpData));
                if (isDomainURL(url)) {
                    DependencyManager::get<AddressManager>()->handleLookupString(url.toString());
                    return true;
                }
            }

            if (message->message == WM_DEVICECHANGE) {
                const float MIN_DELTA_SECONDS = 2.0f; // de-bounce signal
                static float lastTriggerTime = 0.0f;
                const float deltaSeconds = secTimestampNow() - lastTriggerTime;
                lastTriggerTime = secTimestampNow();
                if (deltaSeconds > MIN_DELTA_SECONDS) {
                    Midi::USBchanged();                // re-scan the MIDI bus
                }
            }
        }
        return false;
    }
};
#endif

class LambdaEvent : public QEvent {
    std::function<void()> _fun;
public:
    LambdaEvent(const std::function<void()> & fun) :
    QEvent(static_cast<QEvent::Type>(ApplicationEvent::Lambda)), _fun(fun) {
    }
    LambdaEvent(std::function<void()> && fun) :
    QEvent(static_cast<QEvent::Type>(ApplicationEvent::Lambda)), _fun(fun) {
    }
    void call() const { _fun(); }
};

void messageHandler(QtMsgType type, const QMessageLogContext& context, const QString& message) {
    QString logMessage = LogHandler::getInstance().printMessage((LogMsgType) type, context, message);

    if (!logMessage.isEmpty()) {
#ifdef Q_OS_ANDROID
        const char * local=logMessage.toStdString().c_str();
        switch (type) {
            case QtDebugMsg:
                __android_log_write(ANDROID_LOG_DEBUG,"Interface",local);
                break;
            case QtInfoMsg:
                __android_log_write(ANDROID_LOG_INFO,"Interface",local);
                break;
            case QtWarningMsg:
                __android_log_write(ANDROID_LOG_WARN,"Interface",local);
                break;
            case QtCriticalMsg:
                __android_log_write(ANDROID_LOG_ERROR,"Interface",local);
                break;
            case QtFatalMsg:
            default:
                __android_log_write(ANDROID_LOG_FATAL,"Interface",local);
                abort();
        }
#endif
        qApp->getLogger()->addMessage(qPrintable(logMessage));
    }
}


class ApplicationMeshProvider : public scriptable::ModelProviderFactory  {
public:
    virtual scriptable::ModelProviderPointer lookupModelProvider(const QUuid& uuid) override {
        bool success;
        if (auto nestable = DependencyManager::get<SpatialParentFinder>()->find(uuid, success).lock()) {
            auto type = nestable->getNestableType();
#ifdef SCRIPTABLE_MESH_DEBUG
            qCDebug(interfaceapp) << "ApplicationMeshProvider::lookupModelProvider" << uuid << SpatiallyNestable::nestableTypeToString(type);
#endif
            switch (type) {
            case NestableType::Entity:
                return getEntityModelProvider(static_cast<EntityItemID>(uuid));
            case NestableType::Overlay:
                return getOverlayModelProvider(static_cast<OverlayID>(uuid));
            case NestableType::Avatar:
                return getAvatarModelProvider(uuid);
            }
        }
        return nullptr;
    }

private:
    scriptable::ModelProviderPointer getEntityModelProvider(EntityItemID entityID) {
        scriptable::ModelProviderPointer provider;
        auto entityTreeRenderer = qApp->getEntities();
        auto entityTree = entityTreeRenderer->getTree();
        if (auto entity = entityTree->findEntityByID(entityID)) {
            if (auto renderer = entityTreeRenderer->renderableForEntityId(entityID)) {
                provider = std::dynamic_pointer_cast<scriptable::ModelProvider>(renderer);
                provider->modelProviderType = NestableType::Entity;
            } else {
                qCWarning(interfaceapp) << "no renderer for entity ID" << entityID.toString();
            }
        }
        return provider;
    }

    scriptable::ModelProviderPointer getOverlayModelProvider(OverlayID overlayID) {
        scriptable::ModelProviderPointer provider;
        auto &overlays = qApp->getOverlays();
        if (auto overlay = overlays.getOverlay(overlayID)) {
            if (auto base3d = std::dynamic_pointer_cast<Base3DOverlay>(overlay)) {
                provider = std::dynamic_pointer_cast<scriptable::ModelProvider>(base3d);
                provider->modelProviderType = NestableType::Overlay;
            } else {
                qCWarning(interfaceapp) << "no renderer for overlay ID" << overlayID.toString();
            }
        } else {
            qCWarning(interfaceapp) << "overlay not found" << overlayID.toString();
        }
        return provider;
    }

    scriptable::ModelProviderPointer getAvatarModelProvider(QUuid sessionUUID) {
        scriptable::ModelProviderPointer provider;
        auto avatarManager = DependencyManager::get<AvatarManager>();
        if (auto avatar = avatarManager->getAvatarBySessionID(sessionUUID)) {
            provider = std::dynamic_pointer_cast<scriptable::ModelProvider>(avatar);
            provider->modelProviderType = NestableType::Avatar;
        }
        return provider;
    }
};

/**jsdoc
 * <p>The <code>Controller.Hardware.Application</code> object has properties representing Interface's state. The property
 * values are integer IDs, uniquely identifying each output. <em>Read-only.</em> These can be mapped to actions or functions or
 * <code>Controller.Standard</code> items in a {@link RouteObject} mapping (e.g., using the {@link RouteObject#when} method).
 * Each data value is either <code>1.0</code> for "true" or <code>0.0</code> for "false".</p>
 * <table>
 *   <thead>
 *     <tr><th>Property</th><th>Type</th><th>Data</th><th>Description</th></tr>
 *   </thead>
 *   <tbody>
 *     <tr><td><code>CameraFirstPerson</code></td><td>number</td><td>number</td><td>The camera is in first-person mode.
 *       </td></tr>
 *     <tr><td><code>CameraThirdPerson</code></td><td>number</td><td>number</td><td>The camera is in third-person mode.
 *       </td></tr>
 *     <tr><td><code>CameraFSM</code></td><td>number</td><td>number</td><td>The camera is in full screen mirror mode.</td></tr>
 *     <tr><td><code>CameraIndependent</code></td><td>number</td><td>number</td><td>The camera is in independent mode.</td></tr>
 *     <tr><td><code>CameraEntity</code></td><td>number</td><td>number</td><td>The camera is in entity mode.</td></tr>
 *     <tr><td><code>InHMD</code></td><td>number</td><td>number</td><td>The user is in HMD mode.</td></tr>
 *     <tr><td><code>AdvancedMovement</code></td><td>number</td><td>number</td><td>Advanced movement controls are enabled.
 *       </td></tr>
 *     <tr><td><code>SnapTurn</code></td><td>number</td><td>number</td><td>Snap turn is enabled.</td></tr>
 *     <tr><td><code>Grounded</code></td><td>number</td><td>number</td><td>The user's avatar is on the ground.</td></tr>
 *     <tr><td><code>NavigationFocused</code></td><td>number</td><td>number</td><td><em>Not used.</em></td></tr>
 *   </tbody>
 * </table>
 * @typedef {object} Controller.Hardware-Application
 */

static const QString STATE_IN_HMD = "InHMD";
static const QString STATE_CAMERA_FULL_SCREEN_MIRROR = "CameraFSM";
static const QString STATE_CAMERA_FIRST_PERSON = "CameraFirstPerson";
static const QString STATE_CAMERA_THIRD_PERSON = "CameraThirdPerson";
static const QString STATE_CAMERA_ENTITY = "CameraEntity";
static const QString STATE_CAMERA_INDEPENDENT = "CameraIndependent";
static const QString STATE_SNAP_TURN = "SnapTurn";
static const QString STATE_ADVANCED_MOVEMENT_CONTROLS = "AdvancedMovement";
static const QString STATE_GROUNDED = "Grounded";
static const QString STATE_NAV_FOCUSED = "NavigationFocused";

// Statically provided display and input plugins
extern DisplayPluginList getDisplayPlugins();
extern InputPluginList getInputPlugins();
extern void saveInputPluginSettings(const InputPluginList& plugins);

// Parameters used for running tests from teh command line
const QString TEST_SCRIPT_COMMAND{ "--testScript" };
const QString TEST_QUIT_WHEN_FINISHED_OPTION{ "quitWhenFinished" };
const QString TEST_RESULTS_LOCATION_COMMAND{ "--testResultsLocation" };

bool setupEssentials(int& argc, char** argv, bool runningMarkerExisted) {
    const char** constArgv = const_cast<const char**>(argv);

    // HRS: I could not figure out how to move these any earlier in startup, so when using this option, be sure to also supply
    // --allowMultipleInstances
    auto reportAndQuit = [&](const char* commandSwitch, std::function<void(FILE* fp)> report) {
        const char* reportfile = getCmdOption(argc, constArgv, commandSwitch);
        // Reports to the specified file, because stdout is set up to be captured for logging.
        if (reportfile) {
            FILE* fp = fopen(reportfile, "w");
            if (fp) {
                report(fp);
                fclose(fp);
                if (!runningMarkerExisted) { // don't leave ours around
                    RunningMarker runingMarker(RUNNING_MARKER_FILENAME);
                    runingMarker.deleteRunningMarkerFile(); // happens in deleter, but making the side-effect explicit.
                }
                _exit(0);
            }
        }
    };
    reportAndQuit("--protocolVersion", [&](FILE* fp) {
        auto version = protocolVersionsSignatureBase64();
        fputs(version.toLatin1().data(), fp);
    });
    reportAndQuit("--version", [&](FILE* fp) {
        fputs(BuildInfo::VERSION.toLatin1().data(), fp);
    });

    const char* portStr = getCmdOption(argc, constArgv, "--listenPort");
    const int listenPort = portStr ? atoi(portStr) : INVALID_PORT;

    static const auto SUPPRESS_SETTINGS_RESET = "--suppress-settings-reset";
    bool suppressPrompt = cmdOptionExists(argc, const_cast<const char**>(argv), SUPPRESS_SETTINGS_RESET);

    // Ignore any previous crashes if running from command line with a test script.
    bool inTestMode { false };
    for (int i = 0; i < argc; ++i) {
        QString parameter(argv[i]);
        if (parameter == TEST_SCRIPT_COMMAND) {
            inTestMode = true;
            break;
        }
    }

    bool previousSessionCrashed { false };
    if (!inTestMode) {
        previousSessionCrashed = CrashRecoveryHandler::checkForResetSettings(runningMarkerExisted, suppressPrompt);
    }

    // get dir to use for cache
    static const auto CACHE_SWITCH = "--cache";
    QString cacheDir = getCmdOption(argc, const_cast<const char**>(argv), CACHE_SWITCH);
    if (!cacheDir.isEmpty()) {
        qApp->setProperty(hifi::properties::APP_LOCAL_DATA_PATH, cacheDir);
    }

    {
        const QString resourcesBinaryFile = PathUtils::getRccPath();
        if (!QFile::exists(resourcesBinaryFile)) {
            throw std::runtime_error("Unable to find primary resources");
        }
        if (!QResource::registerResource(resourcesBinaryFile)) {
            throw std::runtime_error("Unable to load primary resources");
        }
    }

    // Tell the plugin manager about our statically linked plugins
    auto pluginManager = PluginManager::getInstance();
    pluginManager->setInputPluginProvider([] { return getInputPlugins(); });
    pluginManager->setDisplayPluginProvider([] { return getDisplayPlugins(); });
    pluginManager->setInputPluginSettingsPersister([](const InputPluginList& plugins) { saveInputPluginSettings(plugins); });
    if (auto steamClient = pluginManager->getSteamClientPlugin()) {
        steamClient->init();
    }

    PROFILE_SET_THREAD_NAME("Main Thread");

#if defined(Q_OS_WIN)
    // Select appropriate audio DLL
    QString audioDLLPath = QCoreApplication::applicationDirPath();
    if (IsWindows8OrGreater()) {
        audioDLLPath += "/audioWin8";
    } else {
        audioDLLPath += "/audioWin7";
    }
    QCoreApplication::addLibraryPath(audioDLLPath);
#endif

    DependencyManager::registerInheritance<LimitedNodeList, NodeList>();
    DependencyManager::registerInheritance<AvatarHashMap, AvatarManager>();
    DependencyManager::registerInheritance<EntityDynamicFactoryInterface, InterfaceDynamicFactory>();
    DependencyManager::registerInheritance<SpatialParentFinder, InterfaceParentFinder>();

    // Set dependencies
    DependencyManager::set<PickManager>();
    DependencyManager::set<PointerManager>();
    DependencyManager::set<LaserPointerScriptingInterface>();
    DependencyManager::set<RayPickScriptingInterface>();
    DependencyManager::set<PointerScriptingInterface>();
    DependencyManager::set<PickScriptingInterface>();
    DependencyManager::set<Cursor::Manager>();
    DependencyManager::set<VirtualPad::Manager>();
    DependencyManager::set<DesktopPreviewProvider>();
#if defined(Q_OS_ANDROID)
    DependencyManager::set<AccountManager>(); // use the default user agent getter
#else
    DependencyManager::set<AccountManager>(std::bind(&Application::getUserAgent, qApp));
#endif
    DependencyManager::set<StatTracker>();
    DependencyManager::set<ScriptEngines>(ScriptEngine::CLIENT_SCRIPT);
    DependencyManager::set<ScriptInitializerMixin, NativeScriptInitializers>();
    DependencyManager::set<Preferences>();
    DependencyManager::set<recording::Deck>();
    DependencyManager::set<recording::Recorder>();
    DependencyManager::set<AddressManager>();
    DependencyManager::set<NodeList>(NodeType::Agent, listenPort);
    DependencyManager::set<recording::ClipCache>();
    DependencyManager::set<GeometryCache>();
    DependencyManager::set<ModelCache>();
    DependencyManager::set<ScriptCache>();
    DependencyManager::set<SoundCache>();
    DependencyManager::set<DdeFaceTracker>();
    DependencyManager::set<EyeTracker>();
    DependencyManager::set<AudioClient>();
    DependencyManager::set<AudioScope>();
    DependencyManager::set<DeferredLightingEffect>();
    DependencyManager::set<TextureCache>();
    DependencyManager::set<FramebufferCache>();
    DependencyManager::set<AnimationCache>();
    DependencyManager::set<ModelBlender>();
    DependencyManager::set<UsersScriptingInterface>();
    DependencyManager::set<AvatarManager>();
    DependencyManager::set<LODManager>();
    DependencyManager::set<StandAloneJSConsole>();
    DependencyManager::set<DialogsManager>();
    DependencyManager::set<BandwidthRecorder>();
    DependencyManager::set<ResourceCacheSharedItems>();
    DependencyManager::set<DesktopScriptingInterface>();
    DependencyManager::set<EntityScriptingInterface>(true);
    DependencyManager::set<GraphicsScriptingInterface>();
    DependencyManager::registerInheritance<scriptable::ModelProviderFactory, ApplicationMeshProvider>();
    DependencyManager::set<ApplicationMeshProvider>();
    DependencyManager::set<RecordingScriptingInterface>();
    DependencyManager::set<WindowScriptingInterface>();
    DependencyManager::set<HMDScriptingInterface>();
    DependencyManager::set<ResourceScriptingInterface>();
    DependencyManager::set<TabletScriptingInterface>();
    DependencyManager::set<InputConfiguration>();
    DependencyManager::set<ToolbarScriptingInterface>();
    DependencyManager::set<UserActivityLoggerScriptingInterface>();
    DependencyManager::set<AssetMappingsScriptingInterface>();
    DependencyManager::set<DomainConnectionModel>();

#if defined(Q_OS_MAC) || defined(Q_OS_WIN)
    DependencyManager::set<SpeechRecognizer>();
#endif
    DependencyManager::set<DiscoverabilityManager>();
    DependencyManager::set<SceneScriptingInterface>();
    DependencyManager::set<OffscreenUi>();
    DependencyManager::set<Midi>();
    DependencyManager::set<PathUtils>();
    DependencyManager::set<InterfaceDynamicFactory>();
    DependencyManager::set<AudioInjectorManager>();
    DependencyManager::set<MessagesClient>();
    controller::StateController::setStateVariables({ { STATE_IN_HMD, STATE_CAMERA_FULL_SCREEN_MIRROR,
                    STATE_CAMERA_FIRST_PERSON, STATE_CAMERA_THIRD_PERSON, STATE_CAMERA_ENTITY, STATE_CAMERA_INDEPENDENT,
                    STATE_SNAP_TURN, STATE_ADVANCED_MOVEMENT_CONTROLS, STATE_GROUNDED, STATE_NAV_FOCUSED } });
    DependencyManager::set<UserInputMapper>();
    DependencyManager::set<controller::ScriptingInterface, ControllerScriptingInterface>();
    DependencyManager::set<InterfaceParentFinder>();
    DependencyManager::set<EntityTreeRenderer>(true, qApp, qApp);
    DependencyManager::set<CompositorHelper>();
    DependencyManager::set<OffscreenQmlSurfaceCache>();
    DependencyManager::set<EntityScriptClient>();
    DependencyManager::set<EntityScriptServerLogClient>();
    DependencyManager::set<GooglePolyScriptingInterface>();
    DependencyManager::set<OctreeStatsProvider>(nullptr, qApp->getOcteeSceneStats());
    DependencyManager::set<AvatarBookmarks>();
    DependencyManager::set<LocationBookmarks>();
    DependencyManager::set<Snapshot>();
    DependencyManager::set<CloseEventSender>();
    DependencyManager::set<ResourceManager>();
    DependencyManager::set<SelectionScriptingInterface>();
    DependencyManager::set<Ledger>();
    DependencyManager::set<Wallet>();
    DependencyManager::set<WalletScriptingInterface>();

    DependencyManager::set<FadeEffect>();

    return previousSessionCrashed;
}

// FIXME move to header, or better yet, design some kind of UI manager
// to take care of highlighting keyboard focused items, rather than
// continuing to overburden Application.cpp
std::shared_ptr<Cube3DOverlay> _keyboardFocusHighlight{ nullptr };
OverlayID _keyboardFocusHighlightID{ UNKNOWN_OVERLAY_ID };


OffscreenGLCanvas* _qmlShareContext { nullptr };

// FIXME hack access to the internal share context for the Chromium helper
// Normally we'd want to use QWebEngine::initialize(), but we can't because
// our primary context is a QGLWidget, which can't easily be initialized to share
// from a QOpenGLContext.
//
// So instead we create a new offscreen context to share with the QGLWidget,
// and manually set THAT to be the shared context for the Chromium helper
#if !defined(DISABLE_QML)
OffscreenGLCanvas* _chromiumShareContext { nullptr };
Q_GUI_EXPORT void qt_gl_set_global_share_context(QOpenGLContext *context);
#endif

Setting::Handle<int> sessionRunTime{ "sessionRunTime", 0 };

const float DEFAULT_HMD_TABLET_SCALE_PERCENT = 70.0f;
const float DEFAULT_DESKTOP_TABLET_SCALE_PERCENT = 75.0f;
const bool DEFAULT_DESKTOP_TABLET_BECOMES_TOOLBAR = true;
const bool DEFAULT_HMD_TABLET_BECOMES_TOOLBAR = false;
const bool DEFAULT_PREFER_STYLUS_OVER_LASER = false;
const bool DEFAULT_PREFER_AVATAR_FINGER_OVER_STYLUS = false;
const QString DEFAULT_CURSOR_NAME = "DEFAULT";

Application::Application(int& argc, char** argv, QElapsedTimer& startupTimer, bool runningMarkerExisted) :
    QApplication(argc, argv),
    _window(new MainWindow(desktop())),
    _sessionRunTimer(startupTimer),
    _previousSessionCrashed(setupEssentials(argc, argv, runningMarkerExisted)),
    _undoStackScriptingInterface(&_undoStack),
    _entitySimulation(new PhysicalEntitySimulation()),
    _physicsEngine(new PhysicsEngine(Vectors::ZERO)),
    _entityClipboard(new EntityTree()),
    _previousScriptLocation("LastScriptLocation", DESKTOP_LOCATION),
    _fieldOfView("fieldOfView", DEFAULT_FIELD_OF_VIEW_DEGREES),
    _hmdTabletScale("hmdTabletScale", DEFAULT_HMD_TABLET_SCALE_PERCENT),
    _desktopTabletScale("desktopTabletScale", DEFAULT_DESKTOP_TABLET_SCALE_PERCENT),
    _desktopTabletBecomesToolbarSetting("desktopTabletBecomesToolbar", DEFAULT_DESKTOP_TABLET_BECOMES_TOOLBAR),
    _hmdTabletBecomesToolbarSetting("hmdTabletBecomesToolbar", DEFAULT_HMD_TABLET_BECOMES_TOOLBAR),
    _preferStylusOverLaserSetting("preferStylusOverLaser", DEFAULT_PREFER_STYLUS_OVER_LASER),
    _preferAvatarFingerOverStylusSetting("preferAvatarFingerOverStylus", DEFAULT_PREFER_AVATAR_FINGER_OVER_STYLUS),
    _constrainToolbarPosition("toolbar/constrainToolbarToCenterX", true),
    _preferredCursor("preferredCursor", DEFAULT_CURSOR_NAME),
    _scaleMirror(1.0f),
    _mirrorYawOffset(0.0f),
    _raiseMirror(0.0f),
    _enableProcessOctreeThread(true),
    _lastNackTime(usecTimestampNow()),
    _lastSendDownstreamAudioStats(usecTimestampNow()),
    _aboutToQuit(false),
    _notifiedPacketVersionMismatchThisDomain(false),
    _maxOctreePPS(maxOctreePacketsPerSecond.get()),
    _lastFaceTrackerUpdate(0),
    _snapshotSound(nullptr),
    _sampleSound(nullptr)

{

    auto steamClient = PluginManager::getInstance()->getSteamClientPlugin();
    setProperty(hifi::properties::STEAM, (steamClient && steamClient->isRunning()));
    setProperty(hifi::properties::CRASHED, _previousSessionCrashed);
    {
        const QStringList args = arguments();

        for (int i = 0; i < args.size() - 1; ++i) {
            if (args.at(i) == TEST_SCRIPT_COMMAND && (i + 1) < args.size()) {
                QString testScriptPath = args.at(i + 1);

                // If the URL scheme is http(s) or ftp, then use as is, else - treat it as a local file
                // This is done so as not break previous command line scripts
                if (testScriptPath.left(URL_SCHEME_HTTP.length()) == URL_SCHEME_HTTP ||
                    testScriptPath.left(URL_SCHEME_FTP.length()) == URL_SCHEME_FTP) {
                    
                    setProperty(hifi::properties::TEST, QUrl::fromUserInput(testScriptPath));
                } else if (QFileInfo(testScriptPath).exists()) {
                    setProperty(hifi::properties::TEST, QUrl::fromLocalFile(testScriptPath));
                }

                // quite when finished parameter must directly follow the test script
                if ((i + 2) < args.size() && args.at(i + 2) == TEST_QUIT_WHEN_FINISHED_OPTION) {
                    quitWhenFinished = true;
                }
            } else if (args.at(i) == TEST_RESULTS_LOCATION_COMMAND) {
                // Set test snapshot location only if it is a writeable directory
                QString path(args.at(i + 1));

                QFileInfo fileInfo(path);
                if (fileInfo.isDir() && fileInfo.isWritable()) {
                    TestScriptingInterface::getInstance()->setTestResultsLocation(path);
                }
            }
        }
    }

    // make sure the debug draw singleton is initialized on the main thread.
    DebugDraw::getInstance().removeMarker("");

    PluginContainer* pluginContainer = dynamic_cast<PluginContainer*>(this); // set the container for any plugins that care
    PluginManager::getInstance()->setContainer(pluginContainer);

    QThreadPool::globalInstance()->setMaxThreadCount(MIN_PROCESSING_THREAD_POOL_SIZE);
    thread()->setPriority(QThread::HighPriority);
    thread()->setObjectName("Main Thread");

    setInstance(this);

    auto controllerScriptingInterface = DependencyManager::get<controller::ScriptingInterface>().data();
    _controllerScriptingInterface = dynamic_cast<ControllerScriptingInterface*>(controllerScriptingInterface);

    _entityClipboard->createRootElement();

#ifdef Q_OS_WIN
    installNativeEventFilter(&MyNativeEventFilter::getInstance());
#endif

    _logger = new FileLogger(this);
    qInstallMessageHandler(messageHandler);

    QFontDatabase::addApplicationFont(PathUtils::resourcesPath() + "styles/Inconsolata.otf");
    QFontDatabase::addApplicationFont(PathUtils::resourcesPath() + "fonts/fontawesome-webfont.ttf");
    QFontDatabase::addApplicationFont(PathUtils::resourcesPath() + "fonts/hifi-glyphs.ttf");
    QFontDatabase::addApplicationFont(PathUtils::resourcesPath() + "fonts/AnonymousPro-Regular.ttf");
    QFontDatabase::addApplicationFont(PathUtils::resourcesPath() + "fonts/FiraSans-Regular.ttf");
    QFontDatabase::addApplicationFont(PathUtils::resourcesPath() + "fonts/FiraSans-SemiBold.ttf");
    QFontDatabase::addApplicationFont(PathUtils::resourcesPath() + "fonts/Raleway-Light.ttf");
    QFontDatabase::addApplicationFont(PathUtils::resourcesPath() + "fonts/Raleway-Regular.ttf");
    QFontDatabase::addApplicationFont(PathUtils::resourcesPath() + "fonts/Raleway-Bold.ttf");
    QFontDatabase::addApplicationFont(PathUtils::resourcesPath() + "fonts/Raleway-SemiBold.ttf");
    _window->setWindowTitle("High Fidelity Interface");

    Model::setAbstractViewStateInterface(this); // The model class will sometimes need to know view state details from us

    auto nodeList = DependencyManager::get<NodeList>();
    nodeList->startThread();

    // move the AddressManager to the NodeList thread so that domain resets due to domain changes always occur
    // before we tell MyAvatar to go to a new location in the new domain
    auto addressManager = DependencyManager::get<AddressManager>();
    addressManager->moveToThread(nodeList->thread());

    const char** constArgv = const_cast<const char**>(argv);
    if (cmdOptionExists(argc, constArgv, "--disableWatchdog")) {
        DISABLE_WATCHDOG = true;
    }
    // Set up a watchdog thread to intentionally crash the application on deadlocks
    if (!DISABLE_WATCHDOG) {
        (new DeadlockWatchdogThread())->start();
    }

    // Set File Logger Session UUID
    auto avatarManager = DependencyManager::get<AvatarManager>();
    auto myAvatar = avatarManager ? avatarManager->getMyAvatar() : nullptr;
    auto accountManager = DependencyManager::get<AccountManager>();

    _logger->setSessionID(accountManager->getSessionID());

    setCrashAnnotation("metaverse_session_id", accountManager->getSessionID().toString().toStdString());
    setCrashAnnotation("main_thread_id", std::to_string((size_t)QThread::currentThreadId()));

    if (steamClient) {
        qCDebug(interfaceapp) << "[VERSION] SteamVR buildID:" << steamClient->getSteamVRBuildID();
    }
    setCrashAnnotation("steam", property(hifi::properties::STEAM).toBool() ? "1" : "0");

    qCDebug(interfaceapp) << "[VERSION] Build sequence:" << qPrintable(applicationVersion());
    qCDebug(interfaceapp) << "[VERSION] MODIFIED_ORGANIZATION:" << BuildInfo::MODIFIED_ORGANIZATION;
    qCDebug(interfaceapp) << "[VERSION] VERSION:" << BuildInfo::VERSION;
    qCDebug(interfaceapp) << "[VERSION] BUILD_TYPE_STRING:" << BuildInfo::BUILD_TYPE_STRING;
    qCDebug(interfaceapp) << "[VERSION] BUILD_GLOBAL_SERVICES:" << BuildInfo::BUILD_GLOBAL_SERVICES;
#if USE_STABLE_GLOBAL_SERVICES
    qCDebug(interfaceapp) << "[VERSION] We will use STABLE global services.";
#else
    qCDebug(interfaceapp) << "[VERSION] We will use DEVELOPMENT global services.";
#endif

    // set the OCULUS_STORE property so the oculus plugin can know if we ran from the Oculus Store
    static const QString OCULUS_STORE_ARG = "--oculus-store";
    setProperty(hifi::properties::OCULUS_STORE, arguments().indexOf(OCULUS_STORE_ARG) != -1);

    updateHeartbeat();

    // setup a timer for domain-server check ins
    QTimer* domainCheckInTimer = new QTimer(this);
    connect(domainCheckInTimer, &QTimer::timeout, [this, nodeList] {
        if (!isServerlessMode()) {
            nodeList->sendDomainServerCheckIn();
        }
    });
    domainCheckInTimer->start(DOMAIN_SERVER_CHECK_IN_MSECS);
    connect(this, &QCoreApplication::aboutToQuit, [domainCheckInTimer] {
        domainCheckInTimer->stop();
        domainCheckInTimer->deleteLater();
    });


    auto audioIO = DependencyManager::get<AudioClient>();
    audioIO->setPositionGetter([]{
        auto avatarManager = DependencyManager::get<AvatarManager>();
        auto myAvatar = avatarManager ? avatarManager->getMyAvatar() : nullptr;

        return myAvatar ? myAvatar->getPositionForAudio() : Vectors::ZERO;
    });
    audioIO->setOrientationGetter([]{
        auto avatarManager = DependencyManager::get<AvatarManager>();
        auto myAvatar = avatarManager ? avatarManager->getMyAvatar() : nullptr;

        return myAvatar ? myAvatar->getOrientationForAudio() : Quaternions::IDENTITY;
    });

    recording::Frame::registerFrameHandler(AudioConstants::getAudioFrameName(), [=](recording::Frame::ConstPointer frame) {
        audioIO->handleRecordedAudioInput(frame->data);
    });

    connect(audioIO.data(), &AudioClient::inputReceived, [](const QByteArray& audio){
        static auto recorder = DependencyManager::get<recording::Recorder>();
        if (recorder->isRecording()) {
            static const recording::FrameType AUDIO_FRAME_TYPE = recording::Frame::registerFrameType(AudioConstants::getAudioFrameName());
            recorder->recordFrame(AUDIO_FRAME_TYPE, audio);
        }
    });
    audioIO->startThread();

    // Make sure we don't time out during slow operations at startup
    updateHeartbeat();

    // Setup MessagesClient
    DependencyManager::get<MessagesClient>()->startThread();

    const DomainHandler& domainHandler = nodeList->getDomainHandler();

    connect(&domainHandler, SIGNAL(domainURLChanged(QUrl)), SLOT(domainURLChanged(QUrl)));
    connect(&domainHandler, &DomainHandler::domainURLChanged, [](QUrl domainURL){
        setCrashAnnotation("domain", domainURL.toString().toStdString());
    });
    connect(&domainHandler, SIGNAL(resetting()), SLOT(resettingDomain()));
    connect(&domainHandler, SIGNAL(connectedToDomain(QUrl)), SLOT(updateWindowTitle()));
    connect(&domainHandler, SIGNAL(disconnectedFromDomain()), SLOT(updateWindowTitle()));
    connect(&domainHandler, &DomainHandler::disconnectedFromDomain, this, &Application::clearDomainAvatars);
    connect(&domainHandler, &DomainHandler::disconnectedFromDomain, this, [this]() {
        getOverlays().deleteOverlay(getTabletScreenID());
        getOverlays().deleteOverlay(getTabletHomeButtonID());
        getOverlays().deleteOverlay(getTabletFrameID());
    });
    connect(&domainHandler, &DomainHandler::domainConnectionRefused, this, &Application::domainConnectionRefused);

    // We could clear ATP assets only when changing domains, but it's possible that the domain you are connected
    // to has gone down and switched to a new content set, so when you reconnect the cached ATP assets will no longer be valid.
    connect(&domainHandler, &DomainHandler::disconnectedFromDomain, DependencyManager::get<ScriptCache>().data(), &ScriptCache::clearATPScriptsFromCache);

    // update our location every 5 seconds in the metaverse server, assuming that we are authenticated with one
    const qint64 DATA_SERVER_LOCATION_CHANGE_UPDATE_MSECS = 5 * MSECS_PER_SECOND;

    auto discoverabilityManager = DependencyManager::get<DiscoverabilityManager>();
    connect(&locationUpdateTimer, &QTimer::timeout, discoverabilityManager.data(), &DiscoverabilityManager::updateLocation);
    connect(&locationUpdateTimer, &QTimer::timeout,
        DependencyManager::get<AddressManager>().data(), &AddressManager::storeCurrentAddress);
    locationUpdateTimer.start(DATA_SERVER_LOCATION_CHANGE_UPDATE_MSECS);

    // if we get a domain change, immediately attempt update location in metaverse server
    connect(&nodeList->getDomainHandler(), &DomainHandler::connectedToDomain,
        discoverabilityManager.data(), &DiscoverabilityManager::updateLocation);

    // send a location update immediately
    discoverabilityManager->updateLocation();

    connect(nodeList.data(), &NodeList::nodeAdded, this, &Application::nodeAdded);
    connect(nodeList.data(), &NodeList::nodeKilled, this, &Application::nodeKilled);
    connect(nodeList.data(), &NodeList::nodeActivated, this, &Application::nodeActivated);
    connect(nodeList.data(), &NodeList::uuidChanged, myAvatar.get(), &MyAvatar::setSessionUUID);
    connect(nodeList.data(), &NodeList::uuidChanged, this, &Application::setSessionUUID);
    connect(nodeList.data(), &NodeList::packetVersionMismatch, this, &Application::notifyPacketVersionMismatch);

    // you might think we could just do this in NodeList but we only want this connection for Interface
    connect(&nodeList->getDomainHandler(), SIGNAL(limitOfSilentDomainCheckInsReached()),
            nodeList.data(), SLOT(reset()));

    auto dialogsManager = DependencyManager::get<DialogsManager>();
#if defined(Q_OS_ANDROID)
    connect(accountManager.data(), &AccountManager::authRequired, this, []() {
        AndroidHelper::instance().showLoginDialog();
    });
#else
    connect(accountManager.data(), &AccountManager::authRequired, dialogsManager.data(), &DialogsManager::showLoginDialog);
#endif
    connect(accountManager.data(), &AccountManager::usernameChanged, this, &Application::updateWindowTitle);

    // set the account manager's root URL and trigger a login request if we don't have the access token
    accountManager->setIsAgent(true);
    accountManager->setAuthURL(NetworkingConstants::METAVERSE_SERVER_URL());

    // use our MyAvatar position and quat for address manager path
    addressManager->setPositionGetter([this]{ return getMyAvatar()->getWorldPosition(); });
    addressManager->setOrientationGetter([this]{ return getMyAvatar()->getWorldOrientation(); });

    connect(addressManager.data(), &AddressManager::hostChanged, this, &Application::updateWindowTitle);
    connect(this, &QCoreApplication::aboutToQuit, addressManager.data(), &AddressManager::storeCurrentAddress);

    connect(this, &Application::activeDisplayPluginChanged, this, &Application::updateThreadPoolCount);
    connect(this, &Application::activeDisplayPluginChanged, this, [](){
        qApp->setProperty(hifi::properties::HMD, qApp->isHMDMode());
        auto displayPlugin = qApp->getActiveDisplayPlugin();
        setCrashAnnotation("display_plugin", displayPlugin->getName().toStdString());
        setCrashAnnotation("hmd", displayPlugin->isHmd() ? "1" : "0");
    });
    connect(this, &Application::activeDisplayPluginChanged, this, &Application::updateSystemTabletMode);

    // Save avatar location immediately after a teleport.
    connect(myAvatar.get(), &MyAvatar::positionGoneTo,
        DependencyManager::get<AddressManager>().data(), &AddressManager::storeCurrentAddress);

    connect(myAvatar.get(), &MyAvatar::skeletonModelURLChanged, [](){
        QUrl avatarURL = qApp->getMyAvatar()->getSkeletonModelURL();
        setCrashAnnotation("avatar", avatarURL.toString().toStdString());
    });


    // Inititalize sample before registering
    _sampleSound = DependencyManager::get<SoundCache>()->getSound(PathUtils::resourcesUrl("sounds/sample.wav"));

    auto scriptEngines = DependencyManager::get<ScriptEngines>().data();
    scriptEngines->registerScriptInitializer([this](ScriptEnginePointer engine){
        registerScriptEngineWithApplicationServices(engine);
    });

    connect(scriptEngines, &ScriptEngines::scriptCountChanged, scriptEngines, [this] {
        auto scriptEngines = DependencyManager::get<ScriptEngines>();
        if (scriptEngines->getRunningScripts().isEmpty()) {
            getMyAvatar()->clearScriptableSettings();
        }
    }, Qt::QueuedConnection);

    connect(scriptEngines, &ScriptEngines::scriptsReloading, scriptEngines, [this] {
        getEntities()->reloadEntityScripts();
        loadAvatarScripts(getMyAvatar()->getScriptUrls());
    }, Qt::QueuedConnection);

    connect(scriptEngines, &ScriptEngines::scriptLoadError,
        scriptEngines, [](const QString& filename, const QString& error){
        OffscreenUi::asyncWarning(nullptr, "Error Loading Script", filename + " failed to load.");
    }, Qt::QueuedConnection);

#ifdef _WIN32
    WSADATA WsaData;
    int wsaresult = WSAStartup(MAKEWORD(2, 2), &WsaData);
#endif

    // tell the NodeList instance who to tell the domain server we care about
    nodeList->addSetOfNodeTypesToNodeInterestSet(NodeSet() << NodeType::AudioMixer << NodeType::AvatarMixer
        << NodeType::EntityServer << NodeType::AssetServer << NodeType::MessagesMixer << NodeType::EntityScriptServer);

    // connect to the packet sent signal of the _entityEditSender
    connect(&_entityEditSender, &EntityEditPacketSender::packetSent, this, &Application::packetSent);
    connect(&_entityEditSender, &EntityEditPacketSender::addingEntityWithCertificate, this, &Application::addingEntityWithCertificate);

    QString concurrentDownloadsStr = getCmdOption(argc, constArgv, "--concurrent-downloads");
    bool success;
    int concurrentDownloads = concurrentDownloadsStr.toInt(&success);
    if (!success) {
        concurrentDownloads = MAX_CONCURRENT_RESOURCE_DOWNLOADS;
    }
    ResourceCache::setRequestLimit(concurrentDownloads);

    // perhaps override the avatar url.  Since we will test later for validity
    // we don't need to do so here.
    QString avatarURL = getCmdOption(argc, constArgv, "--avatarURL");
    _avatarOverrideUrl = QUrl::fromUserInput(avatarURL);

    // If someone specifies both --avatarURL and --replaceAvatarURL,
    // the replaceAvatarURL wins.  So only set the _overrideUrl if this
    // does have a non-empty string.
    QString replaceURL = getCmdOption(argc, constArgv, "--replaceAvatarURL");
    if (!replaceURL.isEmpty()) {
        _avatarOverrideUrl = QUrl::fromUserInput(replaceURL);
        _saveAvatarOverrideUrl = true;
    }

    _glWidget = new GLCanvas();
    getApplicationCompositor().setRenderingWidget(_glWidget);
    _window->setCentralWidget(_glWidget);

    _window->restoreGeometry();
    _window->setVisible(true);

    _glWidget->setFocusPolicy(Qt::StrongFocus);
    _glWidget->setFocus();

    if (cmdOptionExists(argc, constArgv, "--system-cursor")) {
        _preferredCursor.set(Cursor::Manager::getIconName(Cursor::Icon::SYSTEM));
    }
    showCursor(Cursor::Manager::lookupIcon(_preferredCursor.get()));

    // enable mouse tracking; otherwise, we only get drag events
    _glWidget->setMouseTracking(true);
    // Make sure the window is set to the correct size by processing the pending events
    QCoreApplication::processEvents();
    _glWidget->createContext();

    // Create the main thread context, the GPU backend
    initializeGL();
    qCDebug(interfaceapp, "Initialized GL");

    // Initialize the display plugin architecture
    initializeDisplayPlugins();
    qCDebug(interfaceapp, "Initialized Display");

    // An audio device changed signal received before the display plugins are set up will cause a crash,
    // so we defer the setup of the `scripting::Audio` class until this point
    {
        auto audioScriptingInterface = DependencyManager::set<AudioScriptingInterface, scripting::Audio>();
        connect(audioIO.data(), &AudioClient::mutedByMixer, audioScriptingInterface.data(), &AudioScriptingInterface::mutedByMixer);
        connect(audioIO.data(), &AudioClient::receivedFirstPacket, audioScriptingInterface.data(), &AudioScriptingInterface::receivedFirstPacket);
        connect(audioIO.data(), &AudioClient::disconnected, audioScriptingInterface.data(), &AudioScriptingInterface::disconnected);
        connect(audioIO.data(), &AudioClient::muteEnvironmentRequested, [](glm::vec3 position, float radius) {
            auto audioClient = DependencyManager::get<AudioClient>();
            auto audioScriptingInterface = DependencyManager::get<AudioScriptingInterface>();
            auto myAvatarPosition = DependencyManager::get<AvatarManager>()->getMyAvatar()->getWorldPosition();
            float distance = glm::distance(myAvatarPosition, position);

            if (distance < radius) {
                audioClient->setMuted(true);
                audioScriptingInterface->environmentMuted();
            }
        });
        connect(this, &Application::activeDisplayPluginChanged,
            reinterpret_cast<scripting::Audio*>(audioScriptingInterface.data()), &scripting::Audio::onContextChanged);
    }

    // Create the rendering engine.  This can be slow on some machines due to lots of
    // GPU pipeline creation.
    initializeRenderEngine();
    qCDebug(interfaceapp, "Initialized Render Engine.");

    // Initialize the user interface and menu system
    // Needs to happen AFTER the render engine initialization to access its configuration
    initializeUi();

    init();
    qCDebug(interfaceapp, "init() complete.");

    // create thread for parsing of octree data independent of the main network and rendering threads
    _octreeProcessor.initialize(_enableProcessOctreeThread);
    connect(&_octreeProcessor, &OctreePacketProcessor::packetVersionMismatch, this, &Application::notifyPacketVersionMismatch);
    _entityEditSender.initialize(_enableProcessOctreeThread);

    _idleLoopStdev.reset();

    // update before the first render
    update(0);

    // Make sure we don't time out during slow operations at startup
    updateHeartbeat();

    constexpr auto INSTALLER_INI_NAME = "installer.ini";
    auto iniPath = QDir(applicationDirPath()).filePath(INSTALLER_INI_NAME);
    QFile installerFile { iniPath };
    std::unordered_map<QString, QString> installerKeyValues;
    if (installerFile.open(QIODevice::ReadOnly)) {
        while (!installerFile.atEnd()) {
            auto line = installerFile.readLine();
            if (!line.isEmpty()) {
                auto index = line.indexOf("=");
                if (index >= 0) {
                    installerKeyValues[line.mid(0, index).trimmed()] = line.mid(index + 1).trimmed();
                }
            }
        }
    }

    // In practice we shouldn't run across installs that don't have a known installer type.
    // Client or Client+Server installs should always have the installer.ini next to their
    // respective interface.exe, and Steam installs will be detected as such. If a user were
    // to delete the installer.ini, though, and as an example, we won't know the context of the
    // original install.
    constexpr auto INSTALLER_KEY_TYPE = "type";
    constexpr auto INSTALLER_KEY_CAMPAIGN = "campaign";
    constexpr auto INSTALLER_TYPE_UNKNOWN = "unknown";
    constexpr auto INSTALLER_TYPE_STEAM = "steam";

    auto typeIt = installerKeyValues.find(INSTALLER_KEY_TYPE);
    QString installerType = INSTALLER_TYPE_UNKNOWN;
    if (typeIt == installerKeyValues.end()) {
        if (property(hifi::properties::STEAM).toBool()) {
            installerType = INSTALLER_TYPE_STEAM;
        }
    } else {
        installerType = typeIt->second;
    }

    auto campaignIt = installerKeyValues.find(INSTALLER_KEY_CAMPAIGN);
    QString installerCampaign = campaignIt != installerKeyValues.end() ? campaignIt->second : "";

    qDebug() << "Detected installer type:" << installerType;
    qDebug() << "Detected installer campaign:" << installerCampaign;

    // add firstRun flag from settings to launch event
    Setting::Handle<bool> firstRun { Settings::firstRun, true };

    QString machineFingerPrint = uuidStringWithoutCurlyBraces(FingerprintUtils::getMachineFingerprint());

    auto& userActivityLogger = UserActivityLogger::getInstance();
    if (userActivityLogger.isEnabled()) {
        // sessionRunTime will be reset soon by loadSettings. Grab it now to get previous session value.
        // The value will be 0 if the user blew away settings this session, which is both a feature and a bug.
        static const QString TESTER = "HIFI_TESTER";
        auto gpuIdent = GPUIdent::getInstance();
        auto glContextData = getGLContextData();
        QJsonObject properties = {
            { "version", applicationVersion() },
            { "tester", QProcessEnvironment::systemEnvironment().contains(TESTER) },
            { "installer_campaign", installerCampaign },
            { "installer_type", installerType },
            { "build_type", BuildInfo::BUILD_TYPE_STRING },
            { "previousSessionCrashed", _previousSessionCrashed },
            { "previousSessionRuntime", sessionRunTime.get() },
            { "cpu_architecture", QSysInfo::currentCpuArchitecture() },
            { "kernel_type", QSysInfo::kernelType() },
            { "kernel_version", QSysInfo::kernelVersion() },
            { "os_type", QSysInfo::productType() },
            { "os_version", QSysInfo::productVersion() },
            { "gpu_name", gpuIdent->getName() },
            { "gpu_driver", gpuIdent->getDriver() },
            { "gpu_memory", static_cast<qint64>(gpuIdent->getMemory()) },
            { "gl_version_int", glVersionToInteger(glContextData.value("version").toString()) },
            { "gl_version", glContextData["version"] },
            { "gl_vender", glContextData["vendor"] },
            { "gl_sl_version", glContextData["sl_version"] },
            { "gl_renderer", glContextData["renderer"] },
            { "ideal_thread_count", QThread::idealThreadCount() }
        };
        auto macVersion = QSysInfo::macVersion();
        if (macVersion != QSysInfo::MV_None) {
            properties["os_osx_version"] = QSysInfo::macVersion();
        }
        auto windowsVersion = QSysInfo::windowsVersion();
        if (windowsVersion != QSysInfo::WV_None) {
            properties["os_win_version"] = QSysInfo::windowsVersion();
        }

        ProcessorInfo procInfo;
        if (getProcessorInfo(procInfo)) {
            properties["processor_core_count"] = procInfo.numProcessorCores;
            properties["logical_processor_count"] = procInfo.numLogicalProcessors;
            properties["processor_l1_cache_count"] = procInfo.numProcessorCachesL1;
            properties["processor_l2_cache_count"] = procInfo.numProcessorCachesL2;
            properties["processor_l3_cache_count"] = procInfo.numProcessorCachesL3;
        }

        properties["first_run"] = firstRun.get();

        // add the user's machine ID to the launch event
        properties["machine_fingerprint"] = machineFingerPrint;

        userActivityLogger.logAction("launch", properties);
    }

    setCrashAnnotation("machine_fingerprint", machineFingerPrint.toStdString());

    _entityEditSender.setMyAvatar(myAvatar.get());

    // The entity octree will have to know about MyAvatar for the parentJointName import
    getEntities()->getTree()->setMyAvatar(myAvatar);
    _entityClipboard->setMyAvatar(myAvatar);

    // For now we're going to set the PPS for outbound packets to be super high, this is
    // probably not the right long term solution. But for now, we're going to do this to
    // allow you to move an entity around in your hand
    _entityEditSender.setPacketsPerSecond(3000); // super high!!

    // Overlays need to exist before we set the ContextOverlayInterface dependency
    _overlays.init(); // do this before scripts load
    DependencyManager::set<ContextOverlayInterface>();

    // Make sure we don't time out during slow operations at startup
    updateHeartbeat();

    connect(this, SIGNAL(aboutToQuit()), this, SLOT(onAboutToQuit()));

    // hook up bandwidth estimator
    QSharedPointer<BandwidthRecorder> bandwidthRecorder = DependencyManager::get<BandwidthRecorder>();
    connect(nodeList.data(), &LimitedNodeList::dataSent,
        bandwidthRecorder.data(), &BandwidthRecorder::updateOutboundData);
    connect(nodeList.data(), &LimitedNodeList::dataReceived,
        bandwidthRecorder.data(), &BandwidthRecorder::updateInboundData);

    // FIXME -- I'm a little concerned about this.
    connect(myAvatar->getSkeletonModel().get(), &SkeletonModel::skeletonLoaded,
        this, &Application::checkSkeleton, Qt::QueuedConnection);

    // Setup the userInputMapper with the actions
    auto userInputMapper = DependencyManager::get<UserInputMapper>();
    connect(userInputMapper.data(), &UserInputMapper::actionEvent, [this](int action, float state) {
        using namespace controller;
        auto offscreenUi = DependencyManager::get<OffscreenUi>();
        auto tabletScriptingInterface = DependencyManager::get<TabletScriptingInterface>();
        {
            auto actionEnum = static_cast<Action>(action);
            int key = Qt::Key_unknown;
            static int lastKey = Qt::Key_unknown;
            bool navAxis = false;
            switch (actionEnum) {
                case Action::UI_NAV_VERTICAL:
                    navAxis = true;
                    if (state > 0.0f) {
                        key = Qt::Key_Up;
                    } else if (state < 0.0f) {
                        key = Qt::Key_Down;
                    }
                    break;

                case Action::UI_NAV_LATERAL:
                    navAxis = true;
                    if (state > 0.0f) {
                        key = Qt::Key_Right;
                    } else if (state < 0.0f) {
                        key = Qt::Key_Left;
                    }
                    break;

                case Action::UI_NAV_GROUP:
                    navAxis = true;
                    if (state > 0.0f) {
                        key = Qt::Key_Tab;
                    } else if (state < 0.0f) {
                        key = Qt::Key_Backtab;
                    }
                    break;

                case Action::UI_NAV_BACK:
                    key = Qt::Key_Escape;
                    break;

                case Action::UI_NAV_SELECT:
                    key = Qt::Key_Return;
                    break;
                default:
                    break;
            }

            auto window = tabletScriptingInterface->getTabletWindow();
            if (navAxis && window) {
                if (lastKey != Qt::Key_unknown) {
                    QKeyEvent event(QEvent::KeyRelease, lastKey, Qt::NoModifier);
                    sendEvent(window, &event);
                    lastKey = Qt::Key_unknown;
                }

                if (key != Qt::Key_unknown) {
                    QKeyEvent event(QEvent::KeyPress, key, Qt::NoModifier);
                    sendEvent(window, &event);
                    tabletScriptingInterface->processEvent(&event);
                    lastKey = key;
                }
            } else if (key != Qt::Key_unknown && window) {
                if (state) {
                    QKeyEvent event(QEvent::KeyPress, key, Qt::NoModifier);
                    sendEvent(window, &event);
                    tabletScriptingInterface->processEvent(&event);
                } else {
                    QKeyEvent event(QEvent::KeyRelease, key, Qt::NoModifier);
                    sendEvent(window, &event);
                }
                return;
            }
        }

        if (action == controller::toInt(controller::Action::RETICLE_CLICK)) {
            auto reticlePos = getApplicationCompositor().getReticlePosition();
            QPoint localPos(reticlePos.x, reticlePos.y); // both hmd and desktop already handle this in our coordinates.
            if (state) {
                QMouseEvent mousePress(QEvent::MouseButtonPress, localPos, Qt::LeftButton, Qt::LeftButton, Qt::NoModifier);
                sendEvent(_glWidget, &mousePress);
                _reticleClickPressed = true;
            } else {
                QMouseEvent mouseRelease(QEvent::MouseButtonRelease, localPos, Qt::LeftButton, Qt::NoButton, Qt::NoModifier);
                sendEvent(_glWidget, &mouseRelease);
                _reticleClickPressed = false;
            }
            return; // nothing else to do
        }

        if (state) {
            if (action == controller::toInt(controller::Action::TOGGLE_MUTE)) {
                auto audioClient = DependencyManager::get<AudioClient>();
                audioClient->setMuted(!audioClient->isMuted());
            } else if (action == controller::toInt(controller::Action::CYCLE_CAMERA)) {
                cycleCamera();
            } else if (action == controller::toInt(controller::Action::CONTEXT_MENU)) {
                toggleTabletUI();
            } else if (action == controller::toInt(controller::Action::RETICLE_X)) {
                auto oldPos = getApplicationCompositor().getReticlePosition();
                getApplicationCompositor().setReticlePosition({ oldPos.x + state, oldPos.y });
            } else if (action == controller::toInt(controller::Action::RETICLE_Y)) {
                auto oldPos = getApplicationCompositor().getReticlePosition();
                getApplicationCompositor().setReticlePosition({ oldPos.x, oldPos.y + state });
            } else if (action == controller::toInt(controller::Action::TOGGLE_OVERLAY)) {
                toggleOverlays();
            }
        }
    });

    _applicationStateDevice = userInputMapper->getStateDevice();

    _applicationStateDevice->setInputVariant(STATE_IN_HMD, []() -> float {
        return qApp->isHMDMode() ? 1 : 0;
    });
    _applicationStateDevice->setInputVariant(STATE_CAMERA_FULL_SCREEN_MIRROR, []() -> float {
        return qApp->getCamera().getMode() == CAMERA_MODE_MIRROR ? 1 : 0;
    });
    _applicationStateDevice->setInputVariant(STATE_CAMERA_FIRST_PERSON, []() -> float {
        return qApp->getCamera().getMode() == CAMERA_MODE_FIRST_PERSON ? 1 : 0;
    });
    _applicationStateDevice->setInputVariant(STATE_CAMERA_THIRD_PERSON, []() -> float {
        return qApp->getCamera().getMode() == CAMERA_MODE_THIRD_PERSON ? 1 : 0;
    });
    _applicationStateDevice->setInputVariant(STATE_CAMERA_ENTITY, []() -> float {
        return qApp->getCamera().getMode() == CAMERA_MODE_ENTITY ? 1 : 0;
    });
    _applicationStateDevice->setInputVariant(STATE_CAMERA_INDEPENDENT, []() -> float {
        return qApp->getCamera().getMode() == CAMERA_MODE_INDEPENDENT ? 1 : 0;
    });
    _applicationStateDevice->setInputVariant(STATE_SNAP_TURN, []() -> float {
        return qApp->getMyAvatar()->getSnapTurn() ? 1 : 0;
    });
    _applicationStateDevice->setInputVariant(STATE_ADVANCED_MOVEMENT_CONTROLS, []() -> float {
        return qApp->getMyAvatar()->useAdvancedMovementControls() ? 1 : 0;
    });

    _applicationStateDevice->setInputVariant(STATE_GROUNDED, []() -> float {
        return qApp->getMyAvatar()->getCharacterController()->onGround() ? 1 : 0;
    });
    _applicationStateDevice->setInputVariant(STATE_NAV_FOCUSED, []() -> float {
        return DependencyManager::get<OffscreenUi>()->navigationFocused() ? 1 : 0;
    });

    // Setup the _keyboardMouseDevice, _touchscreenDevice, _touchscreenVirtualPadDevice and the user input mapper with the default bindings
    userInputMapper->registerDevice(_keyboardMouseDevice->getInputDevice());
    // if the _touchscreenDevice is not supported it will not be registered
    if (_touchscreenDevice) {
        userInputMapper->registerDevice(_touchscreenDevice->getInputDevice());
    }
    if (_touchscreenVirtualPadDevice) {
        userInputMapper->registerDevice(_touchscreenVirtualPadDevice->getInputDevice());
    }

    // this will force the model the look at the correct directory (weird order of operations issue)
    scriptEngines->reloadLocalFiles();

    // do this as late as possible so that all required subsystems are initialized
    // If we've overridden the default scripts location, just load default scripts
    // otherwise, load 'em all

    // we just want to see if --scripts was set, we've already parsed it and done
    // the change in PathUtils.  Rather than pass that in the constructor, lets just
    // look (this could be debated)
    QString scriptsSwitch = QString("--").append(SCRIPTS_SWITCH);
    QDir defaultScriptsLocation(getCmdOption(argc, constArgv, scriptsSwitch.toStdString().c_str()));
    if (!defaultScriptsLocation.exists()) {
        scriptEngines->loadDefaultScripts();
        scriptEngines->defaultScriptsLocationOverridden(true);
    } else {
        scriptEngines->loadScripts();
    }

    // Make sure we don't time out during slow operations at startup
    updateHeartbeat();

    loadSettings();

    updateVerboseLogging();

    // Now that we've loaded the menu and thus switched to the previous display plugin
    // we can unlock the desktop repositioning code, since all the positions will be
    // relative to the desktop size for this plugin
    auto offscreenUi = DependencyManager::get<OffscreenUi>();
    offscreenUi->getDesktop()->setProperty("repositionLocked", false);

    // Make sure we don't time out during slow operations at startup
    updateHeartbeat();

    QTimer* settingsTimer = new QTimer();
    moveToNewNamedThread(settingsTimer, "Settings Thread", [this, settingsTimer]{
        connect(qApp, &Application::beforeAboutToQuit, [this, settingsTimer]{
            // Disconnect the signal from the save settings
            QObject::disconnect(settingsTimer, &QTimer::timeout, this, &Application::saveSettings);
            // Stop the settings timer
            settingsTimer->stop();
            // Delete it (this will trigger the thread destruction
            settingsTimer->deleteLater();
            // Mark the settings thread as finished, so we know we can safely save in the main application
            // shutdown code
            _settingsGuard.trigger();
        });

        int SAVE_SETTINGS_INTERVAL = 10 * MSECS_PER_SECOND; // Let's save every seconds for now
        settingsTimer->setSingleShot(false);
        settingsTimer->setInterval(SAVE_SETTINGS_INTERVAL); // 10s, Qt::CoarseTimer acceptable
        QObject::connect(settingsTimer, &QTimer::timeout, this, &Application::saveSettings);
        settingsTimer->start();
    }, QThread::LowestPriority);

    if (Menu::getInstance()->isOptionChecked(MenuOption::FirstPerson)) {
        getMyAvatar()->setBoomLength(MyAvatar::ZOOM_MIN);  // So that camera doesn't auto-switch to third person.
    } else if (Menu::getInstance()->isOptionChecked(MenuOption::IndependentMode)) {
        Menu::getInstance()->setIsOptionChecked(MenuOption::ThirdPerson, true);
        cameraMenuChanged();
    } else if (Menu::getInstance()->isOptionChecked(MenuOption::CameraEntityMode)) {
        Menu::getInstance()->setIsOptionChecked(MenuOption::ThirdPerson, true);
        cameraMenuChanged();
    }

    // set the local loopback interface for local sounds
    AudioInjector::setLocalAudioInterface(audioIO.data());
    auto audioScriptingInterface = DependencyManager::get<AudioScriptingInterface>();
    audioScriptingInterface->setLocalAudioInterface(audioIO.data());
    connect(audioIO.data(), &AudioClient::noiseGateOpened, audioScriptingInterface.data(), &AudioScriptingInterface::noiseGateOpened);
    connect(audioIO.data(), &AudioClient::noiseGateClosed, audioScriptingInterface.data(), &AudioScriptingInterface::noiseGateClosed);
    connect(audioIO.data(), &AudioClient::inputReceived, audioScriptingInterface.data(), &AudioScriptingInterface::inputReceived);

    this->installEventFilter(this);

#ifdef HAVE_DDE
    auto ddeTracker = DependencyManager::get<DdeFaceTracker>();
    ddeTracker->init();
    connect(ddeTracker.data(), &FaceTracker::muteToggled, this, &Application::faceTrackerMuteToggled);
#endif

#ifdef HAVE_IVIEWHMD
    auto eyeTracker = DependencyManager::get<EyeTracker>();
    eyeTracker->init();
    setActiveEyeTracker();
#endif

    // If launched from Steam, let it handle updates
    const QString HIFI_NO_UPDATER_COMMAND_LINE_KEY = "--no-updater";
    bool noUpdater = arguments().indexOf(HIFI_NO_UPDATER_COMMAND_LINE_KEY) != -1;
    bool buildCanUpdate = BuildInfo::BUILD_TYPE == BuildInfo::BuildType::Stable
        || BuildInfo::BUILD_TYPE == BuildInfo::BuildType::Master;
    if (!noUpdater && buildCanUpdate) {
        constexpr auto INSTALLER_TYPE_CLIENT_ONLY = "client_only";

        auto applicationUpdater = DependencyManager::set<AutoUpdater>();

        AutoUpdater::InstallerType type = installerType == INSTALLER_TYPE_CLIENT_ONLY
            ? AutoUpdater::InstallerType::CLIENT_ONLY : AutoUpdater::InstallerType::FULL;

        applicationUpdater->setInstallerType(type);
        applicationUpdater->setInstallerCampaign(installerCampaign);
        connect(applicationUpdater.data(), &AutoUpdater::newVersionIsAvailable, dialogsManager.data(), &DialogsManager::showUpdateDialog);
        applicationUpdater->checkForUpdate();
    }

    Menu::getInstance()->setIsOptionChecked(MenuOption::ActionMotorControl, true);

// FIXME spacemouse code still needs cleanup
#if 0
    // the 3Dconnexion device wants to be initialized after a window is displayed.
    SpacemouseManager::getInstance().init();
#endif

    // If the user clicks an an entity, we will check that it's an unlocked web entity, and if so, set the focus to it
    auto entityScriptingInterface = DependencyManager::get<EntityScriptingInterface>();
    connect(entityScriptingInterface.data(), &EntityScriptingInterface::mousePressOnEntity,
            [this](const EntityItemID& entityItemID, const PointerEvent& event) {
        if (event.shouldFocus()) {
            if (getEntities()->wantsKeyboardFocus(entityItemID)) {
                setKeyboardFocusOverlay(UNKNOWN_OVERLAY_ID);
                setKeyboardFocusEntity(entityItemID);
            } else {
                setKeyboardFocusEntity(UNKNOWN_ENTITY_ID);
            }
        }
    });

    connect(entityScriptingInterface.data(), &EntityScriptingInterface::deletingEntity, [=](const EntityItemID& entityItemID) {
        if (entityItemID == _keyboardFocusedEntity.get()) {
            setKeyboardFocusEntity(UNKNOWN_ENTITY_ID);
        }
    });

    connect(getEntities()->getTree().get(), &EntityTree::deletingEntity, [=](const EntityItemID& entityItemID) {
        auto avatarManager = DependencyManager::get<AvatarManager>();
        auto myAvatar = avatarManager ? avatarManager->getMyAvatar() : nullptr;
        if (myAvatar) {
            myAvatar->clearAvatarEntity(entityItemID);
        }
    });

    EntityTree::setAddMaterialToEntityOperator([&](const QUuid& entityID, graphics::MaterialLayer material, const std::string& parentMaterialName) {
        // try to find the renderable
        auto renderable = getEntities()->renderableForEntityId(entityID);
        if (renderable) {
            renderable->addMaterial(material, parentMaterialName);
        }

        // even if we don't find it, try to find the entity
        auto entity = getEntities()->getEntity(entityID);
        if (entity) {
            entity->addMaterial(material, parentMaterialName);
            return true;
        }
        return false;
    });
    EntityTree::setRemoveMaterialFromEntityOperator([&](const QUuid& entityID, graphics::MaterialPointer material, const std::string& parentMaterialName) {
        // try to find the renderable
        auto renderable = getEntities()->renderableForEntityId(entityID);
        if (renderable) {
            renderable->removeMaterial(material, parentMaterialName);
        }

        // even if we don't find it, try to find the entity
        auto entity = getEntities()->getEntity(entityID);
        if (entity) {
            entity->removeMaterial(material, parentMaterialName);
            return true;
        }
        return false;
    });

    EntityTree::setAddMaterialToAvatarOperator([](const QUuid& avatarID, graphics::MaterialLayer material, const std::string& parentMaterialName) {
        auto avatarManager = DependencyManager::get<AvatarManager>();
        auto avatar = avatarManager->getAvatarBySessionID(avatarID);
        if (avatar) {
            avatar->addMaterial(material, parentMaterialName);
            return true;
        }
        return false;
    });
    EntityTree::setRemoveMaterialFromAvatarOperator([](const QUuid& avatarID, graphics::MaterialPointer material, const std::string& parentMaterialName) {
        auto avatarManager = DependencyManager::get<AvatarManager>();
        auto avatar = avatarManager->getAvatarBySessionID(avatarID);
        if (avatar) {
            avatar->removeMaterial(material, parentMaterialName);
            return true;
        }
        return false;
    });

    EntityTree::setAddMaterialToOverlayOperator([&](const QUuid& overlayID, graphics::MaterialLayer material, const std::string& parentMaterialName) {
        auto overlay = _overlays.getOverlay(overlayID);
        if (overlay) {
            overlay->addMaterial(material, parentMaterialName);
            return true;
        }
        return false;
    });
    EntityTree::setRemoveMaterialFromOverlayOperator([&](const QUuid& overlayID, graphics::MaterialPointer material, const std::string& parentMaterialName) {
        auto overlay = _overlays.getOverlay(overlayID);
        if (overlay) {
            overlay->removeMaterial(material, parentMaterialName);
            return true;
        }
        return false;
    });

    // Keyboard focus handling for Web overlays.
    auto overlays = &(qApp->getOverlays());
    connect(overlays, &Overlays::overlayDeleted, [=](const OverlayID& overlayID) {
        if (overlayID == _keyboardFocusedOverlay.get()) {
            setKeyboardFocusOverlay(UNKNOWN_OVERLAY_ID);
        }
    });

    connect(this, &Application::aboutToQuit, [=]() {
        setKeyboardFocusOverlay(UNKNOWN_OVERLAY_ID);
        setKeyboardFocusEntity(UNKNOWN_ENTITY_ID);
    });

    // Add periodic checks to send user activity data
    static int CHECK_NEARBY_AVATARS_INTERVAL_MS = 10000;
    static int NEARBY_AVATAR_RADIUS_METERS = 10;

    // setup the stats interval depending on if the 1s faster hearbeat was requested
    static const QString FAST_STATS_ARG = "--fast-heartbeat";
    static int SEND_STATS_INTERVAL_MS = arguments().indexOf(FAST_STATS_ARG) != -1 ? 1000 : 10000;

    static glm::vec3 lastAvatarPosition = myAvatar->getWorldPosition();
    static glm::mat4 lastHMDHeadPose = getHMDSensorPose();
    static controller::Pose lastLeftHandPose = myAvatar->getLeftHandPose();
    static controller::Pose lastRightHandPose = myAvatar->getRightHandPose();

    // Periodically send fps as a user activity event
    QTimer* sendStatsTimer = new QTimer(this);
    sendStatsTimer->setInterval(SEND_STATS_INTERVAL_MS);  // 10s, Qt::CoarseTimer acceptable
    connect(sendStatsTimer, &QTimer::timeout, this, [this]() {

        QJsonObject properties = {};
        MemoryInfo memInfo;
        if (getMemoryInfo(memInfo)) {
            properties["system_memory_total"] = static_cast<qint64>(memInfo.totalMemoryBytes);
            properties["system_memory_used"] = static_cast<qint64>(memInfo.usedMemoryBytes);
            properties["process_memory_used"] = static_cast<qint64>(memInfo.processUsedMemoryBytes);
        }

        // content location and build info - useful for filtering stats
        auto addressManager = DependencyManager::get<AddressManager>();
        auto currentDomain = addressManager->currentShareableAddress(true).toString(); // domain only
        auto currentPath = addressManager->currentPath(true); // with orientation
        properties["current_domain"] = currentDomain;
        properties["current_path"] = currentPath;
        properties["build_version"] = BuildInfo::VERSION;

        auto displayPlugin = qApp->getActiveDisplayPlugin();

        properties["render_rate"] = _renderLoopCounter.rate();
        properties["target_render_rate"] = getTargetRenderFrameRate();
        properties["present_rate"] = displayPlugin->presentRate();
        properties["new_frame_present_rate"] = displayPlugin->newFramePresentRate();
        properties["dropped_frame_rate"] = displayPlugin->droppedFrameRate();
        properties["stutter_rate"] = displayPlugin->stutterRate();
        properties["game_rate"] = getGameLoopRate();
        properties["has_async_reprojection"] = displayPlugin->hasAsyncReprojection();
        properties["hardware_stats"] = displayPlugin->getHardwareStats();

        // deadlock watchdog related stats
        properties["deadlock_watchdog_maxElapsed"] = (int)DeadlockWatchdogThread::_maxElapsed;
        properties["deadlock_watchdog_maxElapsedAverage"] = (int)DeadlockWatchdogThread::_maxElapsedAverage;

        auto bandwidthRecorder = DependencyManager::get<BandwidthRecorder>();
        properties["packet_rate_in"] = bandwidthRecorder->getCachedTotalAverageInputPacketsPerSecond();
        properties["packet_rate_out"] = bandwidthRecorder->getCachedTotalAverageOutputPacketsPerSecond();
        properties["kbps_in"] = bandwidthRecorder->getCachedTotalAverageInputKilobitsPerSecond();
        properties["kbps_out"] = bandwidthRecorder->getCachedTotalAverageOutputKilobitsPerSecond();

        properties["atp_in_kbps"] = bandwidthRecorder->getAverageInputKilobitsPerSecond(NodeType::AssetServer);

        auto nodeList = DependencyManager::get<NodeList>();
        SharedNodePointer entityServerNode = nodeList->soloNodeOfType(NodeType::EntityServer);
        SharedNodePointer audioMixerNode = nodeList->soloNodeOfType(NodeType::AudioMixer);
        SharedNodePointer avatarMixerNode = nodeList->soloNodeOfType(NodeType::AvatarMixer);
        SharedNodePointer assetServerNode = nodeList->soloNodeOfType(NodeType::AssetServer);
        SharedNodePointer messagesMixerNode = nodeList->soloNodeOfType(NodeType::MessagesMixer);
        properties["entity_ping"] = entityServerNode ? entityServerNode->getPingMs() : -1;
        properties["audio_ping"] = audioMixerNode ? audioMixerNode->getPingMs() : -1;
        properties["avatar_ping"] = avatarMixerNode ? avatarMixerNode->getPingMs() : -1;
        properties["asset_ping"] = assetServerNode ? assetServerNode->getPingMs() : -1;
        properties["messages_ping"] = messagesMixerNode ? messagesMixerNode->getPingMs() : -1;

        auto loadingRequests = ResourceCache::getLoadingRequests();

        QJsonArray loadingRequestsStats;
        for (const auto& request : loadingRequests) {
            QJsonObject requestStats;
            requestStats["filename"] = request->getURL().fileName();
            requestStats["received"] = request->getBytesReceived();
            requestStats["total"] = request->getBytesTotal();
            requestStats["attempts"] = (int)request->getDownloadAttempts();
            loadingRequestsStats.append(requestStats);
        }

        properties["active_downloads"] = loadingRequests.size();
        properties["pending_downloads"] = ResourceCache::getPendingRequestCount();
        properties["active_downloads_details"] = loadingRequestsStats;

        auto statTracker = DependencyManager::get<StatTracker>();

        properties["processing_resources"] = statTracker->getStat("Processing").toInt();
        properties["pending_processing_resources"] = statTracker->getStat("PendingProcessing").toInt();

        QJsonObject startedRequests;
        startedRequests["atp"] = statTracker->getStat(STAT_ATP_REQUEST_STARTED).toInt();
        startedRequests["http"] = statTracker->getStat(STAT_HTTP_REQUEST_STARTED).toInt();
        startedRequests["file"] = statTracker->getStat(STAT_FILE_REQUEST_STARTED).toInt();
        startedRequests["total"] = startedRequests["atp"].toInt() + startedRequests["http"].toInt()
            + startedRequests["file"].toInt();
        properties["started_requests"] = startedRequests;

        QJsonObject successfulRequests;
        successfulRequests["atp"] = statTracker->getStat(STAT_ATP_REQUEST_SUCCESS).toInt();
        successfulRequests["http"] = statTracker->getStat(STAT_HTTP_REQUEST_SUCCESS).toInt();
        successfulRequests["file"] = statTracker->getStat(STAT_FILE_REQUEST_SUCCESS).toInt();
        successfulRequests["total"] = successfulRequests["atp"].toInt() + successfulRequests["http"].toInt()
            + successfulRequests["file"].toInt();
        properties["successful_requests"] = successfulRequests;

        QJsonObject failedRequests;
        failedRequests["atp"] = statTracker->getStat(STAT_ATP_REQUEST_FAILED).toInt();
        failedRequests["http"] = statTracker->getStat(STAT_HTTP_REQUEST_FAILED).toInt();
        failedRequests["file"] = statTracker->getStat(STAT_FILE_REQUEST_FAILED).toInt();
        failedRequests["total"] = failedRequests["atp"].toInt() + failedRequests["http"].toInt()
            + failedRequests["file"].toInt();
        properties["failed_requests"] = failedRequests;

        QJsonObject cacheRequests;
        cacheRequests["atp"] = statTracker->getStat(STAT_ATP_REQUEST_CACHE).toInt();
        cacheRequests["http"] = statTracker->getStat(STAT_HTTP_REQUEST_CACHE).toInt();
        cacheRequests["total"] = cacheRequests["atp"].toInt() + cacheRequests["http"].toInt();
        properties["cache_requests"] = cacheRequests;

        QJsonObject atpMappingRequests;
        atpMappingRequests["started"] = statTracker->getStat(STAT_ATP_MAPPING_REQUEST_STARTED).toInt();
        atpMappingRequests["failed"] = statTracker->getStat(STAT_ATP_MAPPING_REQUEST_FAILED).toInt();
        atpMappingRequests["successful"] = statTracker->getStat(STAT_ATP_MAPPING_REQUEST_SUCCESS).toInt();
        properties["atp_mapping_requests"] = atpMappingRequests;

        properties["throttled"] = _displayPlugin ? _displayPlugin->isThrottled() : false;

        QJsonObject bytesDownloaded;
        auto atpBytes = statTracker->getStat(STAT_ATP_RESOURCE_TOTAL_BYTES).toLongLong();
        auto httpBytes = statTracker->getStat(STAT_HTTP_RESOURCE_TOTAL_BYTES).toLongLong();
        auto fileBytes = statTracker->getStat(STAT_FILE_RESOURCE_TOTAL_BYTES).toLongLong();
        bytesDownloaded["atp"] = atpBytes;
        bytesDownloaded["http"] = httpBytes;
        bytesDownloaded["file"] = fileBytes;
        bytesDownloaded["total"] = atpBytes + httpBytes + fileBytes;
        properties["bytes_downloaded"] = bytesDownloaded;

        auto myAvatar = getMyAvatar();
        glm::vec3 avatarPosition = myAvatar->getWorldPosition();
        properties["avatar_has_moved"] = lastAvatarPosition != avatarPosition;
        lastAvatarPosition = avatarPosition;

        auto entityScriptingInterface = DependencyManager::get<EntityScriptingInterface>();
        auto entityActivityTracking = entityScriptingInterface->getActivityTracking();
        entityScriptingInterface->resetActivityTracking();
        properties["added_entity_cnt"] = entityActivityTracking.addedEntityCount;
        properties["deleted_entity_cnt"] = entityActivityTracking.deletedEntityCount;
        properties["edited_entity_cnt"] = entityActivityTracking.editedEntityCount;

        NodeToOctreeSceneStats* octreeServerSceneStats = getOcteeSceneStats();
        unsigned long totalServerOctreeElements = 0;
        for (NodeToOctreeSceneStatsIterator i = octreeServerSceneStats->begin(); i != octreeServerSceneStats->end(); i++) {
            totalServerOctreeElements += i->second.getTotalElements();
        }

        properties["local_octree_elements"] = (qint64) OctreeElement::getInternalNodeCount();
        properties["server_octree_elements"] = (qint64) totalServerOctreeElements;

        properties["active_display_plugin"] = getActiveDisplayPlugin()->getName();
        properties["using_hmd"] = isHMDMode();

        _autoSwitchDisplayModeSupportedHMDPlugin = nullptr;
        foreach(DisplayPluginPointer displayPlugin, PluginManager::getInstance()->getDisplayPlugins()) {
            if (displayPlugin->isHmd() &&
                displayPlugin->getSupportsAutoSwitch()) {
                _autoSwitchDisplayModeSupportedHMDPlugin = displayPlugin;
                _autoSwitchDisplayModeSupportedHMDPluginName =
                    _autoSwitchDisplayModeSupportedHMDPlugin->getName();
                _previousHMDWornStatus =
                    _autoSwitchDisplayModeSupportedHMDPlugin->isDisplayVisible();
                break;
            }
        }

        if (_autoSwitchDisplayModeSupportedHMDPlugin) {
            if (getActiveDisplayPlugin() != _autoSwitchDisplayModeSupportedHMDPlugin &&
                !_autoSwitchDisplayModeSupportedHMDPlugin->isSessionActive()) {
                    startHMDStandBySession();
            }
            // Poll periodically to check whether the user has worn HMD or not. Switch Display mode accordingly.
            // If the user wears HMD then switch to VR mode. If the user removes HMD then switch to Desktop mode.
            QTimer* autoSwitchDisplayModeTimer = new QTimer(this);
            connect(autoSwitchDisplayModeTimer, SIGNAL(timeout()), this, SLOT(switchDisplayMode()));
            autoSwitchDisplayModeTimer->start(INTERVAL_TO_CHECK_HMD_WORN_STATUS);
        }

        auto glInfo = getGLContextData();
        properties["gl_info"] = glInfo;
        properties["gpu_used_memory"] = (int)BYTES_TO_MB(gpu::Context::getUsedGPUMemSize());
        properties["gpu_free_memory"] = (int)BYTES_TO_MB(gpu::Context::getFreeGPUMemSize());
        properties["gpu_frame_time"] = (float)(qApp->getGPUContext()->getFrameTimerGPUAverage());
        properties["batch_frame_time"] = (float)(qApp->getGPUContext()->getFrameTimerBatchAverage());
        properties["ideal_thread_count"] = QThread::idealThreadCount();

        auto hmdHeadPose = getHMDSensorPose();
        properties["hmd_head_pose_changed"] = isHMDMode() && (hmdHeadPose != lastHMDHeadPose);
        lastHMDHeadPose = hmdHeadPose;

        auto leftHandPose = myAvatar->getLeftHandPose();
        auto rightHandPose = myAvatar->getRightHandPose();
        // controller::Pose considers two poses to be different if either are invalid. In our case, we actually
        // want to consider the pose to be unchanged if it was invalid and still is invalid, so we check that first.
        properties["hand_pose_changed"] =
            ((leftHandPose.valid || lastLeftHandPose.valid) && (leftHandPose != lastLeftHandPose))
            || ((rightHandPose.valid || lastRightHandPose.valid) && (rightHandPose != lastRightHandPose));
        lastLeftHandPose = leftHandPose;
        lastRightHandPose = rightHandPose;

        UserActivityLogger::getInstance().logAction("stats", properties);
    });
    sendStatsTimer->start();

    // Periodically check for count of nearby avatars
    static int lastCountOfNearbyAvatars = -1;
    QTimer* checkNearbyAvatarsTimer = new QTimer(this);
    checkNearbyAvatarsTimer->setInterval(CHECK_NEARBY_AVATARS_INTERVAL_MS); // 10 seconds, Qt::CoarseTimer ok
    connect(checkNearbyAvatarsTimer, &QTimer::timeout, this, []() {
        auto avatarManager = DependencyManager::get<AvatarManager>();
        int nearbyAvatars = avatarManager->numberOfAvatarsInRange(avatarManager->getMyAvatar()->getWorldPosition(),
                                                                  NEARBY_AVATAR_RADIUS_METERS) - 1;
        if (nearbyAvatars != lastCountOfNearbyAvatars) {
            lastCountOfNearbyAvatars = nearbyAvatars;
            UserActivityLogger::getInstance().logAction("nearby_avatars", { { "count", nearbyAvatars } });
        }
    });
    checkNearbyAvatarsTimer->start();

    // Track user activity event when we receive a mute packet
    auto onMutedByMixer = []() {
        UserActivityLogger::getInstance().logAction("received_mute_packet");
    };
    connect(DependencyManager::get<AudioClient>().data(), &AudioClient::mutedByMixer, this, onMutedByMixer);

    // Track when the address bar is opened
    auto onAddressBarShown = [this]() {
        // Record time
        UserActivityLogger::getInstance().logAction("opened_address_bar", { { "uptime_ms", _sessionRunTimer.elapsed() } });
    };
    connect(DependencyManager::get<DialogsManager>().data(), &DialogsManager::addressBarShown, this, onAddressBarShown);

    // Make sure we don't time out during slow operations at startup
    updateHeartbeat();

    OctreeEditPacketSender* packetSender = entityScriptingInterface->getPacketSender();
    EntityEditPacketSender* entityPacketSender = static_cast<EntityEditPacketSender*>(packetSender);
    entityPacketSender->setMyAvatar(myAvatar.get());

    connect(this, &Application::applicationStateChanged, this, &Application::activeChanged);
    connect(_window, SIGNAL(windowMinimizedChanged(bool)), this, SLOT(windowMinimizedChanged(bool)));
    qCDebug(interfaceapp, "Startup time: %4.2f seconds.", (double)startupTimer.elapsed() / 1000.0);

    EntityTreeRenderer::setEntitiesShouldFadeFunction([this]() {
        SharedNodePointer entityServerNode = DependencyManager::get<NodeList>()->soloNodeOfType(NodeType::EntityServer);
        return entityServerNode && !isPhysicsEnabled();
    });

    _snapshotSound = DependencyManager::get<SoundCache>()->getSound(PathUtils::resourcesUrl("sounds/snapshot/snap.wav"));

    QVariant testProperty = property(hifi::properties::TEST);
    qDebug() << testProperty;
    if (testProperty.isValid()) {
        auto scriptEngines = DependencyManager::get<ScriptEngines>();
        const auto testScript = property(hifi::properties::TEST).toUrl();

        // Set last parameter to exit interface when the test script finishes, if so requested
        scriptEngines->loadScript(testScript, false, false, false, false, quitWhenFinished);

        // This is done so we don't get a "connection time-out" message when we haven't passed in a URL.
        if (arguments().contains("--url")) {
            auto reply = SandboxUtils::getStatus();
            connect(reply, &QNetworkReply::finished, this, [=] {
                handleSandboxStatus(reply);
            });
        }
    } else {
        PROFILE_RANGE(render, "GetSandboxStatus");
        auto reply = SandboxUtils::getStatus();
        connect(reply, &QNetworkReply::finished, this, [=] {
            handleSandboxStatus(reply);
        });
    }

    // Monitor model assets (e.g., from Clara.io) added to the world that may need resizing.
    static const int ADD_ASSET_TO_WORLD_TIMER_INTERVAL_MS = 1000;
    _addAssetToWorldResizeTimer.setInterval(ADD_ASSET_TO_WORLD_TIMER_INTERVAL_MS); // 1s, Qt::CoarseTimer acceptable
    connect(&_addAssetToWorldResizeTimer, &QTimer::timeout, this, &Application::addAssetToWorldCheckModelSize);

    // Auto-update and close adding asset to world info message box.
    static const int ADD_ASSET_TO_WORLD_INFO_TIMEOUT_MS = 5000;
    _addAssetToWorldInfoTimer.setInterval(ADD_ASSET_TO_WORLD_INFO_TIMEOUT_MS); // 5s, Qt::CoarseTimer acceptable
    _addAssetToWorldInfoTimer.setSingleShot(true);
    connect(&_addAssetToWorldInfoTimer, &QTimer::timeout, this, &Application::addAssetToWorldInfoTimeout);
    static const int ADD_ASSET_TO_WORLD_ERROR_TIMEOUT_MS = 8000;
    _addAssetToWorldErrorTimer.setInterval(ADD_ASSET_TO_WORLD_ERROR_TIMEOUT_MS); // 8s, Qt::CoarseTimer acceptable
    _addAssetToWorldErrorTimer.setSingleShot(true);
    connect(&_addAssetToWorldErrorTimer, &QTimer::timeout, this, &Application::addAssetToWorldErrorTimeout);

    connect(this, &QCoreApplication::aboutToQuit, this, &Application::addAssetToWorldMessageClose);
    connect(&domainHandler, &DomainHandler::domainURLChanged, this, &Application::addAssetToWorldMessageClose);

    updateSystemTabletMode();

    connect(&_myCamera, &Camera::modeUpdated, this, &Application::cameraModeChanged);

    DependencyManager::get<PickManager>()->setShouldPickHUDOperator([&]() { return DependencyManager::get<HMDScriptingInterface>()->isHMDMode(); });
    DependencyManager::get<PickManager>()->setCalculatePos2DFromHUDOperator([&](const glm::vec3& intersection) {
        const glm::vec2 MARGIN(25.0f);
        glm::vec2 maxPos = _controllerScriptingInterface->getViewportDimensions() - MARGIN;
        glm::vec2 pos2D = DependencyManager::get<HMDScriptingInterface>()->overlayFromWorldPoint(intersection);
        return glm::max(MARGIN, glm::min(pos2D, maxPos));
    });

    // Setup the mouse ray pick and related operators
    DependencyManager::get<EntityTreeRenderer>()->setMouseRayPickID(DependencyManager::get<PickManager>()->addPick(PickQuery::Ray, std::make_shared<MouseRayPick>(
        PickFilter(PickScriptingInterface::PICK_ENTITIES() | PickScriptingInterface::PICK_INCLUDE_NONCOLLIDABLE()), 0.0f, true)));
    DependencyManager::get<EntityTreeRenderer>()->setMouseRayPickResultOperator([&](unsigned int rayPickID) {
        RayToEntityIntersectionResult entityResult;
        entityResult.intersects = false;
        auto pickResult = DependencyManager::get<PickManager>()->getPrevPickResultTyped<RayPickResult>(rayPickID);
        if (pickResult) {
            entityResult.intersects = pickResult->type != IntersectionType::NONE;
            if (entityResult.intersects) {
                entityResult.intersection = pickResult->intersection;
                entityResult.distance = pickResult->distance;
                entityResult.surfaceNormal = pickResult->surfaceNormal;
                entityResult.entityID = pickResult->objectID;
                entityResult.extraInfo = pickResult->extraInfo;
            }
        }
        return entityResult;
    });
    DependencyManager::get<EntityTreeRenderer>()->setSetPrecisionPickingOperator([&](unsigned int rayPickID, bool value) {
        DependencyManager::get<PickManager>()->setPrecisionPicking(rayPickID, value);
    });

    // Preload Tablet sounds
    DependencyManager::get<TabletScriptingInterface>()->preloadSounds();

    _pendingIdleEvent = false;
    _pendingRenderEvent = false;

    qCDebug(interfaceapp) << "Metaverse session ID is" << uuidStringWithoutCurlyBraces(accountManager->getSessionID());

#if defined(Q_OS_ANDROID)
    connect(&AndroidHelper::instance(), &AndroidHelper::enterBackground, this, &Application::enterBackground);
    connect(&AndroidHelper::instance(), &AndroidHelper::enterForeground, this, &Application::enterForeground);
    AndroidHelper::instance().notifyLoadComplete();
#endif
}

void Application::updateVerboseLogging() {
    auto menu = Menu::getInstance();
    if (!menu) {
        return;
    }
    bool enable = menu->isOptionChecked(MenuOption::VerboseLogging);

    QString rules =
        "hifi.*.debug=%1\n"
        "hifi.*.info=%1\n"
        "hifi.audio-stream.debug=false\n"
        "hifi.audio-stream.info=false";
    rules = rules.arg(enable ? "true" : "false");
    QLoggingCategory::setFilterRules(rules);
}

void Application::domainConnectionRefused(const QString& reasonMessage, int reasonCodeInt, const QString& extraInfo) {
    DomainHandler::ConnectionRefusedReason reasonCode = static_cast<DomainHandler::ConnectionRefusedReason>(reasonCodeInt);

    if (reasonCode == DomainHandler::ConnectionRefusedReason::TooManyUsers && !extraInfo.isEmpty()) {
        DependencyManager::get<AddressManager>()->handleLookupString(extraInfo);
        return;
    }

    switch (reasonCode) {
        case DomainHandler::ConnectionRefusedReason::ProtocolMismatch:
        case DomainHandler::ConnectionRefusedReason::TooManyUsers:
        case DomainHandler::ConnectionRefusedReason::Unknown: {
            QString message = "Unable to connect to the location you are visiting.\n";
            message += reasonMessage;
            OffscreenUi::asyncWarning("", message);
            getMyAvatar()->setWorldVelocity(glm::vec3(0.0f));
            break;
        }
        default:
            // nothing to do.
            break;
    }
}

QString Application::getUserAgent() {
    if (QThread::currentThread() != thread()) {
        QString userAgent;

        BLOCKING_INVOKE_METHOD(this, "getUserAgent", Q_RETURN_ARG(QString, userAgent));

        return userAgent;
    }

    QString userAgent = "Mozilla/5.0 (HighFidelityInterface/" + BuildInfo::VERSION + "; "
        + QSysInfo::productType() + " " + QSysInfo::productVersion() + ")";

    auto formatPluginName = [](QString name) -> QString { return name.trimmed().replace(" ", "-");  };

    // For each plugin, add to userAgent
    auto displayPlugins = PluginManager::getInstance()->getDisplayPlugins();
    for (auto& dp : displayPlugins) {
        if (dp->isActive() && dp->isHmd()) {
            userAgent += " " + formatPluginName(dp->getName());
        }
    }
    auto inputPlugins= PluginManager::getInstance()->getInputPlugins();
    for (auto& ip : inputPlugins) {
        if (ip->isActive()) {
            userAgent += " " + formatPluginName(ip->getName());
        }
    }
    // for codecs, we include all of them, even if not active
    auto codecPlugins = PluginManager::getInstance()->getCodecPlugins();
    for (auto& cp : codecPlugins) {
        userAgent += " " + formatPluginName(cp->getName());
    }

    return userAgent;
}

void Application::toggleTabletUI(bool shouldOpen) const {
    auto tabletScriptingInterface = DependencyManager::get<TabletScriptingInterface>();
    auto hmd = DependencyManager::get<HMDScriptingInterface>();
    if (!(shouldOpen && hmd->getShouldShowTablet())) {
        auto HMD = DependencyManager::get<HMDScriptingInterface>();
        HMD->toggleShouldShowTablet();
    }
}

void Application::checkChangeCursor() {
    QMutexLocker locker(&_changeCursorLock);
    if (_cursorNeedsChanging) {
#ifdef Q_OS_MAC
        auto cursorTarget = _window; // OSX doesn't seem to provide for hiding the cursor only on the GL widget
#else
        // On windows and linux, hiding the top level cursor also means it's invisible when hovering over the
        // window menu, which is a pain, so only hide it for the GL surface
        auto cursorTarget = _glWidget;
#endif
        cursorTarget->setCursor(_desiredCursor);

        _cursorNeedsChanging = false;
    }
}

void Application::showCursor(const Cursor::Icon& cursor) {
    QMutexLocker locker(&_changeCursorLock);

    auto managedCursor = Cursor::Manager::instance().getCursor();
    auto curIcon = managedCursor->getIcon();
    if (curIcon != cursor) {
        managedCursor->setIcon(cursor);
        curIcon = cursor;
    }
    _desiredCursor = cursor == Cursor::Icon::SYSTEM ? Qt::ArrowCursor : Qt::BlankCursor;
    _cursorNeedsChanging = true;
}

void Application::updateHeartbeat() const {
    DeadlockWatchdogThread::updateHeartbeat();
}

void Application::onAboutToQuit() {
    emit beforeAboutToQuit();

    foreach(auto inputPlugin, PluginManager::getInstance()->getInputPlugins()) {
        if (inputPlugin->isActive()) {
            inputPlugin->deactivate();
        }
    }

    // The active display plugin needs to be loaded before the menu system is active,
    // so its persisted explicitly here
    Setting::Handle<QString>{ ACTIVE_DISPLAY_PLUGIN_SETTING_NAME }.set(getActiveDisplayPlugin()->getName());

    getActiveDisplayPlugin()->deactivate();
    if (_autoSwitchDisplayModeSupportedHMDPlugin
        && _autoSwitchDisplayModeSupportedHMDPlugin->isSessionActive()) {
        _autoSwitchDisplayModeSupportedHMDPlugin->endSession();
    }
    // use the CloseEventSender via a QThread to send an event that says the user asked for the app to close
    DependencyManager::get<CloseEventSender>()->startThread();

    // Hide Running Scripts dialog so that it gets destroyed in an orderly manner; prevents warnings at shutdown.
    DependencyManager::get<OffscreenUi>()->hide("RunningScripts");

    _aboutToQuit = true;

    cleanupBeforeQuit();
}

void Application::cleanupBeforeQuit() {
    // add a logline indicating if QTWEBENGINE_REMOTE_DEBUGGING is set or not
    QString webengineRemoteDebugging = QProcessEnvironment::systemEnvironment().value("QTWEBENGINE_REMOTE_DEBUGGING", "false");
    qCDebug(interfaceapp) << "QTWEBENGINE_REMOTE_DEBUGGING =" << webengineRemoteDebugging;

    if (tracing::enabled()) {
        auto tracer = DependencyManager::get<tracing::Tracer>();
        tracer->stopTracing();
        auto outputFile = property(hifi::properties::TRACING).toString();
        tracer->serialize(outputFile);
    }

    // Stop third party processes so that they're not left running in the event of a subsequent shutdown crash.
#ifdef HAVE_DDE
    DependencyManager::get<DdeFaceTracker>()->setEnabled(false);
#endif
#ifdef HAVE_IVIEWHMD
    DependencyManager::get<EyeTracker>()->setEnabled(false, true);
#endif
    AnimDebugDraw::getInstance().shutdown();

    // FIXME: once we move to shared pointer for the INputDevice we shoud remove this naked delete:
    _applicationStateDevice.reset();

    {
        if (_keyboardFocusHighlightID != UNKNOWN_OVERLAY_ID) {
            getOverlays().deleteOverlay(_keyboardFocusHighlightID);
            _keyboardFocusHighlightID = UNKNOWN_OVERLAY_ID;
        }
        _keyboardFocusHighlight = nullptr;
    }

    auto nodeList = DependencyManager::get<NodeList>();

    // send the domain a disconnect packet, force stoppage of domain-server check-ins
    nodeList->getDomainHandler().disconnect();
    nodeList->setIsShuttingDown(true);

    // tell the packet receiver we're shutting down, so it can drop packets
    nodeList->getPacketReceiver().setShouldDropPackets(true);

    getEntities()->shutdown(); // tell the entities system we're shutting down, so it will stop running scripts

    // Clear any queued processing (I/O, FBX/OBJ/Texture parsing)
    QThreadPool::globalInstance()->clear();

    DependencyManager::get<ScriptEngines>()->shutdownScripting(); // stop all currently running global scripts
    DependencyManager::destroy<ScriptEngines>();

    _displayPlugin.reset();
    PluginManager::getInstance()->shutdown();

    // Cleanup all overlays after the scripts, as scripts might add more
    _overlays.cleanupAllOverlays();
    // The cleanup process enqueues the transactions but does not process them.  Calling this here will force the actual
    // removal of the items.
    // See https://highfidelity.fogbugz.com/f/cases/5328
    _main3DScene->enqueueFrame(); // flush all the transactions
    _main3DScene->processTransactionQueue(); // process and apply deletions

    // first stop all timers directly or by invokeMethod
    // depending on what thread they run in
    locationUpdateTimer.stop();
    identityPacketTimer.stop();
    pingTimer.stop();

    // Wait for the settings thread to shut down, and save the settings one last time when it's safe
    if (_settingsGuard.wait()) {
        // save state
        saveSettings();
    }

    _window->saveGeometry();
    _gpuContext->shutdown();

    // Destroy third party processes after scripts have finished using them.
#ifdef HAVE_DDE
    DependencyManager::destroy<DdeFaceTracker>();
#endif
#ifdef HAVE_IVIEWHMD
    DependencyManager::destroy<EyeTracker>();
#endif

    // stop QML
    DependencyManager::destroy<TabletScriptingInterface>();
    DependencyManager::destroy<ToolbarScriptingInterface>();
    DependencyManager::destroy<OffscreenUi>();

    DependencyManager::destroy<OffscreenQmlSurfaceCache>();

    if (_snapshotSoundInjector != nullptr) {
        _snapshotSoundInjector->stop();
    }

    // FIXME: something else is holding a reference to AudioClient,
    // so it must be explicitly synchronously stopped here
    DependencyManager::get<AudioClient>()->cleanupBeforeQuit();

    // destroy Audio so it and its threads have a chance to go down safely
    // this must happen after QML, as there are unexplained audio crashes originating in qtwebengine
    DependencyManager::destroy<AudioClient>();
    DependencyManager::destroy<AudioInjectorManager>();
    DependencyManager::destroy<AudioScriptingInterface>();

    // The PointerManager must be destroyed before the PickManager because when a Pointer is deleted,
    // it accesses the PickManager to delete its associated Pick
    DependencyManager::destroy<PointerManager>();
    DependencyManager::destroy<PickManager>();

    qCDebug(interfaceapp) << "Application::cleanupBeforeQuit() complete";
}

Application::~Application() {
    // remove avatars from physics engine
    DependencyManager::get<AvatarManager>()->clearOtherAvatars();
    VectorOfMotionStates motionStates;
    DependencyManager::get<AvatarManager>()->getObjectsToRemoveFromPhysics(motionStates);
    _physicsEngine->removeObjects(motionStates);
    DependencyManager::get<AvatarManager>()->deleteAllAvatars();

    _physicsEngine->setCharacterController(nullptr);

    // the _shapeManager should have zero references
    _shapeManager.collectGarbage();
    assert(_shapeManager.getNumShapes() == 0);

    // shutdown render engine
    _main3DScene = nullptr;
    _renderEngine = nullptr;

    _gameWorkload.shutdown();

    DependencyManager::destroy<Preferences>();

    _entityClipboard->eraseAllOctreeElements();
    _entityClipboard.reset();

    EntityTreePointer tree = getEntities()->getTree();
    tree->setSimulation(nullptr);

    _octreeProcessor.terminate();
    _entityEditSender.terminate();

    DependencyManager::destroy<AvatarManager>();
    DependencyManager::destroy<AnimationCache>();
    DependencyManager::destroy<FramebufferCache>();
    DependencyManager::destroy<TextureCache>();
    DependencyManager::destroy<ModelCache>();
    DependencyManager::destroy<GeometryCache>();
    DependencyManager::destroy<ScriptCache>();
    DependencyManager::destroy<SoundCache>();
    DependencyManager::destroy<OctreeStatsProvider>();

    DependencyManager::get<ResourceManager>()->cleanup();

    // remove the NodeList from the DependencyManager
    DependencyManager::destroy<NodeList>();

    if (auto steamClient = PluginManager::getInstance()->getSteamClientPlugin()) {
        steamClient->shutdown();
    }

#if 0
    ConnexionClient::getInstance().destroy();
#endif
    // The window takes ownership of the menu, so this has the side effect of destroying it.
    _window->setMenuBar(nullptr);

    _window->deleteLater();

    // make sure that the quit event has finished sending before we take the application down
    auto closeEventSender = DependencyManager::get<CloseEventSender>();
    while (!closeEventSender->hasFinishedQuitEvent() && !closeEventSender->hasTimedOutQuitEvent()) {
        // sleep a little so we're not spinning at 100%
        std::this_thread::sleep_for(std::chrono::milliseconds(10));
    }
    // quit the thread used by the closure event sender
    closeEventSender->thread()->quit();

    // Can't log to file passed this point, FileLogger about to be deleted
    qInstallMessageHandler(LogHandler::verboseMessageHandler);
}

void Application::initializeGL() {
    qCDebug(interfaceapp) << "Created Display Window.";

    // initialize glut for shape drawing; Qt apparently initializes it on OS X
    if (_isGLInitialized) {
        return;
    } else {
        _isGLInitialized = true;
    }

    if (!_glWidget->makeCurrent()) {
        qCWarning(interfaceapp, "Unable to make window context current");
    }

#if !defined(DISABLE_QML)
    // Build a shared canvas / context for the Chromium processes
    {
        // Disable signed distance field font rendering on ATI/AMD GPUs, due to
        // https://highfidelity.manuscript.com/f/cases/13677/Text-showing-up-white-on-Marketplace-app
        std::string vendor{ (const char*)glGetString(GL_VENDOR) };
        if ((vendor.find("AMD") != std::string::npos) || (vendor.find("ATI") != std::string::npos)) {
            qputenv("QTWEBENGINE_CHROMIUM_FLAGS", QByteArray("--disable-distance-field-text"));
        }

        // Chromium rendering uses some GL functions that prevent nSight from capturing
        // frames, so we only create the shared context if nsight is NOT active.
        if (!nsightActive()) {
            _chromiumShareContext = new OffscreenGLCanvas();
            _chromiumShareContext->setObjectName("ChromiumShareContext");
            _chromiumShareContext->create(_glWidget->qglContext());
            if (!_chromiumShareContext->makeCurrent()) {
                qCWarning(interfaceapp, "Unable to make chromium shared context current");
            }
            qt_gl_set_global_share_context(_chromiumShareContext->getContext());
            _chromiumShareContext->doneCurrent();
            // Restore the GL widget context
            if (!_glWidget->makeCurrent()) {
                qCWarning(interfaceapp, "Unable to make window context current");
            }
        } else {
            qCWarning(interfaceapp) << "nSight detected, disabling chrome rendering";
        }
    }
#endif

    // Build a shared canvas / context for the QML rendering
    {
        _qmlShareContext = new OffscreenGLCanvas();
        _qmlShareContext->setObjectName("QmlShareContext");
        _qmlShareContext->create(_glWidget->qglContext());
        if (!_qmlShareContext->makeCurrent()) {
            qCWarning(interfaceapp, "Unable to make QML shared context current");
        }
        OffscreenQmlSurface::setSharedContext(_qmlShareContext->getContext());
        _qmlShareContext->doneCurrent();
        if (!_glWidget->makeCurrent()) {
            qCWarning(interfaceapp, "Unable to make window context current");
        }
    }

    // Build an offscreen GL context for the main thread.
    _offscreenContext = new OffscreenGLCanvas();
    _offscreenContext->setObjectName("MainThreadContext");
    _offscreenContext->create(_glWidget->qglContext());
    if (!_offscreenContext->makeCurrent()) {
        qFatal("Unable to make offscreen context current");
    }
    _offscreenContext->doneCurrent();
    _offscreenContext->setThreadContext();

    _glWidget->makeCurrent();
    glClearColor(0.2f, 0.2f, 0.2f, 1);
    glClear(GL_COLOR_BUFFER_BIT);
    _glWidget->swapBuffers();

    // Move the GL widget context to the render event handler thread
    _renderEventHandler = new RenderEventHandler(_glWidget->qglContext());
    if (!_offscreenContext->makeCurrent()) {
        qFatal("Unable to make offscreen context current");
    }

    // Create the GPU backend

    // Requires the window context, because that's what's used in the actual rendering
    // and the GPU backend will make things like the VAO which cannot be shared across
    // contexts
    _glWidget->makeCurrent();
    gpu::Context::init<gpu::gl::GLBackend>();
    qApp->setProperty(hifi::properties::gl::MAKE_PROGRAM_CALLBACK,
        QVariant::fromValue((void*)(&gpu::gl::GLBackend::makeProgram)));
    _glWidget->makeCurrent();
    _gpuContext = std::make_shared<gpu::Context>();

    DependencyManager::get<TextureCache>()->setGPUContext(_gpuContext);

    // Restore the default main thread context
    _offscreenContext->makeCurrent();
}

static const QString SPLASH_SKYBOX{ "{\"ProceduralEntity\":{ \"version\":2, \"shaderUrl\":\"qrc:///shaders/splashSkybox.frag\" } }" };

void Application::initializeDisplayPlugins() {
    auto displayPlugins = PluginManager::getInstance()->getDisplayPlugins();
    Setting::Handle<QString> activeDisplayPluginSetting{ ACTIVE_DISPLAY_PLUGIN_SETTING_NAME, displayPlugins.at(0)->getName() };
    auto lastActiveDisplayPluginName = activeDisplayPluginSetting.get();

    auto defaultDisplayPlugin = displayPlugins.at(0);
    // Once time initialization code
    DisplayPluginPointer targetDisplayPlugin;
    foreach(auto displayPlugin, displayPlugins) {
        displayPlugin->setContext(_gpuContext);
        if (displayPlugin->getName() == lastActiveDisplayPluginName) {
            targetDisplayPlugin = displayPlugin;
        }
        QObject::connect(displayPlugin.get(), &DisplayPlugin::recommendedFramebufferSizeChanged,
            [this](const QSize& size) { resizeGL(); });
        QObject::connect(displayPlugin.get(), &DisplayPlugin::resetSensorsRequested, this, &Application::requestReset);
    }

    // The default display plugin needs to be activated first, otherwise the display plugin thread
    // may be launched by an external plugin, which is bad
    setDisplayPlugin(defaultDisplayPlugin);

    // Now set the desired plugin if it's not the same as the default plugin
    if (targetDisplayPlugin != defaultDisplayPlugin) {
        setDisplayPlugin(targetDisplayPlugin);
    }

    // Submit a default frame to render until the engine starts up
    updateRenderArgs(0.0f);

    _offscreenContext->makeCurrent();

#define ENABLE_SPLASH_FRAME 0
#if ENABLE_SPLASH_FRAME
    {
        QMutexLocker viewLocker(&_renderArgsMutex);

        if (_appRenderArgs._isStereo) {
            _gpuContext->enableStereo(true);
            _gpuContext->setStereoProjections(_appRenderArgs._eyeProjections);
            _gpuContext->setStereoViews(_appRenderArgs._eyeOffsets);
        }

        // Frame resources
        auto framebufferCache = DependencyManager::get<FramebufferCache>();
        gpu::FramebufferPointer finalFramebuffer = framebufferCache->getFramebuffer();
        std::shared_ptr<ProceduralSkybox> procedural = std::make_shared<ProceduralSkybox>();
        procedural->parse(SPLASH_SKYBOX);

        _gpuContext->beginFrame(_appRenderArgs._view, _appRenderArgs._headPose);
        gpu::doInBatch("splashFrame", _gpuContext, [&](gpu::Batch& batch) {
            batch.resetStages();
            batch.enableStereo(false);
            batch.setFramebuffer(finalFramebuffer);
            batch.clearColorFramebuffer(gpu::Framebuffer::BUFFER_COLOR0, { 0, 0, 0, 1 });
            batch.enableSkybox(true);
            batch.enableStereo(_appRenderArgs._isStereo);
            batch.setViewportTransform({ 0, 0, finalFramebuffer->getSize() });
            procedural->render(batch, _appRenderArgs._renderArgs.getViewFrustum());
        });
        auto frame = _gpuContext->endFrame();
        frame->frameIndex = 0;
        frame->framebuffer = finalFramebuffer;
        frame->pose = _appRenderArgs._headPose;
        frame->framebufferRecycler = [framebufferCache, procedural](const gpu::FramebufferPointer& framebuffer) {
            framebufferCache->releaseFramebuffer(framebuffer);
        };
        _displayPlugin->submitFrame(frame);
    }
#endif
}

void Application::initializeRenderEngine() {
    _offscreenContext->makeCurrent();

    // FIXME: on low end systems os the shaders take up to 1 minute to compile, so we pause the deadlock watchdog thread.
    DeadlockWatchdogThread::withPause([&] {
        // Set up the render engine
        render::CullFunctor cullFunctor = LODManager::shouldRender;
        _renderEngine->addJob<UpdateSceneTask>("UpdateScene");
#ifndef Q_OS_ANDROID
        _renderEngine->addJob<SecondaryCameraRenderTask>("SecondaryCameraJob", cullFunctor, !DISABLE_DEFERRED);
#endif
        _renderEngine->addJob<RenderViewTask>("RenderMainView", cullFunctor, !DISABLE_DEFERRED, render::ItemKey::TAG_BITS_0, render::ItemKey::TAG_BITS_0);
        _renderEngine->load();
        _renderEngine->registerScene(_main3DScene);

        // Now that OpenGL is initialized, we are sure we have a valid context and can create the various pipeline shaders with success.
        DependencyManager::get<GeometryCache>()->initializeShapePipelines();
    });
}

extern void setupPreferences();
static void addDisplayPluginToMenu(const DisplayPluginPointer& displayPlugin, int index, bool active = false);

void Application::initializeUi() {
    AddressBarDialog::registerType();
    ErrorDialog::registerType();
    LoginDialog::registerType();
    Tooltip::registerType();
    UpdateDialog::registerType();
    QmlContextCallback callback = [](QQmlContext* context) {
        context->setContextProperty("Commerce", new QmlCommerce());
    };
    OffscreenQmlSurface::addWhitelistContextHandler({
        QUrl{ "hifi/commerce/checkout/Checkout.qml" },
        QUrl{ "hifi/commerce/common/CommerceLightbox.qml" },
        QUrl{ "hifi/commerce/common/EmulatedMarketplaceHeader.qml" },
        QUrl{ "hifi/commerce/common/FirstUseTutorial.qml" },
        QUrl{ "hifi/commerce/common/SortableListModel.qml" },
        QUrl{ "hifi/commerce/common/sendAsset/SendAsset.qml" },
        QUrl{ "hifi/commerce/inspectionCertificate/InspectionCertificate.qml" },
        QUrl{ "hifi/commerce/purchases/PurchasedItem.qml" },
        QUrl{ "hifi/commerce/purchases/Purchases.qml" },
        QUrl{ "hifi/commerce/wallet/Help.qml" },
        QUrl{ "hifi/commerce/wallet/NeedsLogIn.qml" },
        QUrl{ "hifi/commerce/wallet/PassphraseChange.qml" },
        QUrl{ "hifi/commerce/wallet/PassphraseModal.qml" },
        QUrl{ "hifi/commerce/wallet/PassphraseSelection.qml" },
        QUrl{ "hifi/commerce/wallet/Security.qml" },
        QUrl{ "hifi/commerce/wallet/SecurityImageChange.qml" },
        QUrl{ "hifi/commerce/wallet/SecurityImageModel.qml" },
        QUrl{ "hifi/commerce/wallet/SecurityImageSelection.qml" },
        QUrl{ "hifi/commerce/wallet/Wallet.qml" },
        QUrl{ "hifi/commerce/wallet/WalletHome.qml" },
        QUrl{ "hifi/commerce/wallet/WalletSetup.qml" },
    }, callback);
    qmlRegisterType<ResourceImageItem>("Hifi", 1, 0, "ResourceImageItem");
    qmlRegisterType<Preference>("Hifi", 1, 0, "Preference");
    qmlRegisterType<WebBrowserSuggestionsEngine>("HifiWeb", 1, 0, "WebBrowserSuggestionsEngine");

    {
        auto tabletScriptingInterface = DependencyManager::get<TabletScriptingInterface>();
        tabletScriptingInterface->getTablet(SYSTEM_TABLET);
    }

    auto offscreenUi = DependencyManager::get<OffscreenUi>();
    connect(offscreenUi.data(), &hifi::qml::OffscreenSurface::rootContextCreated,
        this, &Application::onDesktopRootContextCreated);
    connect(offscreenUi.data(), &hifi::qml::OffscreenSurface::rootItemCreated,
        this, &Application::onDesktopRootItemCreated);

    offscreenUi->setProxyWindow(_window->windowHandle());
    // OffscreenUi is a subclass of OffscreenQmlSurface specifically designed to
    // support the window management and scripting proxies for VR use
    DeadlockWatchdogThread::withPause([&] {
        offscreenUi->createDesktop(PathUtils::qmlUrl("hifi/Desktop.qml"));
    });
    // FIXME either expose so that dialogs can set this themselves or
    // do better detection in the offscreen UI of what has focus
    offscreenUi->setNavigationFocused(false);

    setupPreferences();

    _glWidget->installEventFilter(offscreenUi.data());
    offscreenUi->setMouseTranslator([=](const QPointF& pt) {
        QPointF result = pt;
        auto displayPlugin = getActiveDisplayPlugin();
        if (displayPlugin->isHmd()) {
            getApplicationCompositor().handleRealMouseMoveEvent(false);
            auto resultVec = getApplicationCompositor().getReticlePosition();
            result = QPointF(resultVec.x, resultVec.y);
        }
        return result.toPoint();
    });
    offscreenUi->resume();
    connect(_window, &MainWindow::windowGeometryChanged, [this](const QRect& r){
        resizeGL();
        if (_touchscreenVirtualPadDevice) {
            _touchscreenVirtualPadDevice->resize();
        }
    });

    // This will set up the input plugins UI
    _activeInputPlugins.clear();
    foreach(auto inputPlugin, PluginManager::getInstance()->getInputPlugins()) {
        if (KeyboardMouseDevice::NAME == inputPlugin->getName()) {
            _keyboardMouseDevice = std::dynamic_pointer_cast<KeyboardMouseDevice>(inputPlugin);
        }
        if (TouchscreenDevice::NAME == inputPlugin->getName()) {
            _touchscreenDevice = std::dynamic_pointer_cast<TouchscreenDevice>(inputPlugin);
        }
        if (TouchscreenVirtualPadDevice::NAME == inputPlugin->getName()) {
            _touchscreenVirtualPadDevice = std::dynamic_pointer_cast<TouchscreenVirtualPadDevice>(inputPlugin);
#if defined(Q_OS_ANDROID)
            auto& virtualPadManager = VirtualPad::Manager::instance();
            connect(&virtualPadManager, &VirtualPad::Manager::hapticFeedbackRequested,
                    this, [](int duration) {
                        AndroidHelper::instance().performHapticFeedback(duration);
                    });
#endif
        }
    }

    auto compositorHelper = DependencyManager::get<CompositorHelper>();
    connect(compositorHelper.data(), &CompositorHelper::allowMouseCaptureChanged, this, [=] {
        if (isHMDMode()) {
            showCursor(compositorHelper->getAllowMouseCapture() ?
                       Cursor::Manager::lookupIcon(_preferredCursor.get()) :
                       Cursor::Icon::SYSTEM);
        }
    });

    // Pre-create a couple of Web3D overlays to speed up tablet UI
    auto offscreenSurfaceCache = DependencyManager::get<OffscreenQmlSurfaceCache>();
    offscreenSurfaceCache->reserve(TabletScriptingInterface::QML, 1);
    offscreenSurfaceCache->reserve(Web3DOverlay::QML, 2);

    flushMenuUpdates();

    // Now that the menu is instantiated, ensure the display plugin menu is properly updated
    {
        auto displayPlugins = PluginManager::getInstance()->getDisplayPlugins();
        // first sort the plugins into groupings: standard, advanced, developer
        std::stable_sort(displayPlugins.begin(), displayPlugins.end(),
            [](const DisplayPluginPointer& a, const DisplayPluginPointer& b)->bool { return a->getGrouping() < b->getGrouping(); });

        int dpIndex = 1;
        // concatenate the groupings into a single list in the order: standard, advanced, developer
        for(const auto& displayPlugin : displayPlugins) {
            addDisplayPluginToMenu(displayPlugin, dpIndex, _displayPlugin == displayPlugin);
            dpIndex++;
        }

        // after all plugins have been added to the menu, add a separator to the menu
        auto parent = getPrimaryMenu()->getMenu(MenuOption::OutputMenu);
        parent->addSeparator();
    }

    // The display plugins are created before the menu now, so we need to do this here to hide the menu bar
    // now that it exists
    if (_window && _window->isFullScreen()) {
        setFullscreen(nullptr, true);
    }
}


void Application::onDesktopRootContextCreated(QQmlContext* surfaceContext) {
    auto engine = surfaceContext->engine();
    // in Qt 5.10.0 there is already an "Audio" object in the QML context
    // though I failed to find it (from QtMultimedia??). So..  let it be "AudioScriptingInterface"
    surfaceContext->setContextProperty("AudioScriptingInterface", DependencyManager::get<AudioScriptingInterface>().data());

    surfaceContext->setContextProperty("AudioStats", DependencyManager::get<AudioClient>()->getStats().data());
    surfaceContext->setContextProperty("AudioScope", DependencyManager::get<AudioScope>().data());

    surfaceContext->setContextProperty("Controller", DependencyManager::get<controller::ScriptingInterface>().data());
    surfaceContext->setContextProperty("Entities", DependencyManager::get<EntityScriptingInterface>().data());
    _fileDownload = new FileScriptingInterface(engine);
    surfaceContext->setContextProperty("File", _fileDownload);
    connect(_fileDownload, &FileScriptingInterface::unzipResult, this, &Application::handleUnzip);
    surfaceContext->setContextProperty("MyAvatar", getMyAvatar().get());
    surfaceContext->setContextProperty("Messages", DependencyManager::get<MessagesClient>().data());
    surfaceContext->setContextProperty("Recording", DependencyManager::get<RecordingScriptingInterface>().data());
    surfaceContext->setContextProperty("Preferences", DependencyManager::get<Preferences>().data());
    surfaceContext->setContextProperty("AddressManager", DependencyManager::get<AddressManager>().data());
    surfaceContext->setContextProperty("FrameTimings", &_frameTimingsScriptingInterface);
    surfaceContext->setContextProperty("Rates", new RatesScriptingInterface(this));

    surfaceContext->setContextProperty("TREE_SCALE", TREE_SCALE);
    // FIXME Quat and Vec3 won't work with QJSEngine used by QML
    surfaceContext->setContextProperty("Quat", new Quat());
    surfaceContext->setContextProperty("Vec3", new Vec3());
    surfaceContext->setContextProperty("Uuid", new ScriptUUID());
    surfaceContext->setContextProperty("Assets", DependencyManager::get<AssetMappingsScriptingInterface>().data());

    surfaceContext->setContextProperty("AvatarList", DependencyManager::get<AvatarManager>().data());
    surfaceContext->setContextProperty("Users", DependencyManager::get<UsersScriptingInterface>().data());

    surfaceContext->setContextProperty("UserActivityLogger", DependencyManager::get<UserActivityLoggerScriptingInterface>().data());

    surfaceContext->setContextProperty("Camera", &_myCamera);

#if defined(Q_OS_MAC) || defined(Q_OS_WIN)
    surfaceContext->setContextProperty("SpeechRecognizer", DependencyManager::get<SpeechRecognizer>().data());
#endif

    surfaceContext->setContextProperty("Overlays", &_overlays);
    surfaceContext->setContextProperty("Window", DependencyManager::get<WindowScriptingInterface>().data());
    surfaceContext->setContextProperty("MenuInterface", MenuScriptingInterface::getInstance());
    surfaceContext->setContextProperty("Settings", SettingsScriptingInterface::getInstance());
    surfaceContext->setContextProperty("ScriptDiscoveryService", DependencyManager::get<ScriptEngines>().data());
    surfaceContext->setContextProperty("AvatarBookmarks", DependencyManager::get<AvatarBookmarks>().data());
    surfaceContext->setContextProperty("LocationBookmarks", DependencyManager::get<LocationBookmarks>().data());

    // Caches
    surfaceContext->setContextProperty("AnimationCache", DependencyManager::get<AnimationCache>().data());
    surfaceContext->setContextProperty("TextureCache", DependencyManager::get<TextureCache>().data());
    surfaceContext->setContextProperty("ModelCache", DependencyManager::get<ModelCache>().data());
    surfaceContext->setContextProperty("SoundCache", DependencyManager::get<SoundCache>().data());
    surfaceContext->setContextProperty("InputConfiguration", DependencyManager::get<InputConfiguration>().data());

    surfaceContext->setContextProperty("Account", AccountServicesScriptingInterface::getInstance()); // DEPRECATED - TO BE REMOVED
    surfaceContext->setContextProperty("GlobalServices", AccountServicesScriptingInterface::getInstance()); // DEPRECATED - TO BE REMOVED
    surfaceContext->setContextProperty("AccountServices", AccountServicesScriptingInterface::getInstance());

    surfaceContext->setContextProperty("DialogsManager", _dialogsManagerScriptingInterface);
    surfaceContext->setContextProperty("FaceTracker", DependencyManager::get<DdeFaceTracker>().data());
    surfaceContext->setContextProperty("AvatarManager", DependencyManager::get<AvatarManager>().data());
    surfaceContext->setContextProperty("UndoStack", &_undoStackScriptingInterface);
    surfaceContext->setContextProperty("LODManager", DependencyManager::get<LODManager>().data());
    surfaceContext->setContextProperty("HMD", DependencyManager::get<HMDScriptingInterface>().data());
    surfaceContext->setContextProperty("Scene", DependencyManager::get<SceneScriptingInterface>().data());
    surfaceContext->setContextProperty("Render", _renderEngine->getConfiguration().get());
    surfaceContext->setContextProperty("Workload", _gameWorkload._engine->getConfiguration().get());
    surfaceContext->setContextProperty("Reticle", getApplicationCompositor().getReticleInterface());
    surfaceContext->setContextProperty("Snapshot", DependencyManager::get<Snapshot>().data());

    surfaceContext->setContextProperty("ApplicationCompositor", &getApplicationCompositor());

    surfaceContext->setContextProperty("AvatarInputs", AvatarInputs::getInstance());
    surfaceContext->setContextProperty("Selection", DependencyManager::get<SelectionScriptingInterface>().data());
    surfaceContext->setContextProperty("ContextOverlay", DependencyManager::get<ContextOverlayInterface>().data());
    surfaceContext->setContextProperty("Wallet", DependencyManager::get<WalletScriptingInterface>().data());
    surfaceContext->setContextProperty("HiFiAbout", AboutUtil::getInstance());

    if (auto steamClient = PluginManager::getInstance()->getSteamClientPlugin()) {
        surfaceContext->setContextProperty("Steam", new SteamScriptingInterface(engine, steamClient.get()));
    }

    _window->setMenuBar(new Menu());
}

void Application::onDesktopRootItemCreated(QQuickItem* rootItem) {
    Stats::show();
    auto surfaceContext = DependencyManager::get<OffscreenUi>()->getSurfaceContext();
    surfaceContext->setContextProperty("Stats", Stats::getInstance());

#if !defined(Q_OS_ANDROID)
    auto offscreenUi = DependencyManager::get<OffscreenUi>();
    auto qml = PathUtils::qmlUrl("AvatarInputsBar.qml");
    offscreenUi->show(qml, "AvatarInputsBar");
#endif
}

void Application::updateCamera(RenderArgs& renderArgs, float deltaTime) {
    PROFILE_RANGE(render, __FUNCTION__);
    PerformanceTimer perfTimer("updateCamera");

    glm::vec3 boomOffset;
    auto myAvatar = getMyAvatar();
    boomOffset = myAvatar->getModelScale() * myAvatar->getBoomLength() * -IDENTITY_FORWARD;

    // The render mode is default or mirror if the camera is in mirror mode, assigned further below
    renderArgs._renderMode = RenderArgs::DEFAULT_RENDER_MODE;

    // Always use the default eye position, not the actual head eye position.
    // Using the latter will cause the camera to wobble with idle animations,
    // or with changes from the face tracker
    if (_myCamera.getMode() == CAMERA_MODE_FIRST_PERSON) {
        _thirdPersonHMDCameraBoomValid= false;
        if (isHMDMode()) {
            mat4 camMat = myAvatar->getSensorToWorldMatrix() * myAvatar->getHMDSensorMatrix();
            _myCamera.setPosition(extractTranslation(camMat));
            _myCamera.setOrientation(glmExtractRotation(camMat));
        }
        else {
            _myCamera.setPosition(myAvatar->getDefaultEyePosition());
            _myCamera.setOrientation(myAvatar->getMyHead()->getHeadOrientation());
        }
    }
    else if (_myCamera.getMode() == CAMERA_MODE_THIRD_PERSON) {
        if (isHMDMode()) {

            if (!_thirdPersonHMDCameraBoomValid) {
                const glm::vec3 CAMERA_OFFSET = glm::vec3(0.0f, 0.0f, 0.7f);
                _thirdPersonHMDCameraBoom = cancelOutRollAndPitch(myAvatar->getHMDSensorOrientation()) * CAMERA_OFFSET;
                _thirdPersonHMDCameraBoomValid = true;
            }

            glm::mat4 thirdPersonCameraSensorToWorldMatrix = myAvatar->getSensorToWorldMatrix();

            const glm::vec3 cameraPos = myAvatar->getHMDSensorPosition() + _thirdPersonHMDCameraBoom * myAvatar->getBoomLength();
            glm::mat4 sensorCameraMat = createMatFromQuatAndPos(myAvatar->getHMDSensorOrientation(), cameraPos);
            glm::mat4 worldCameraMat = thirdPersonCameraSensorToWorldMatrix * sensorCameraMat;

            _myCamera.setOrientation(glm::normalize(glmExtractRotation(worldCameraMat)));
            _myCamera.setPosition(extractTranslation(worldCameraMat));
        }
        else {
            _thirdPersonHMDCameraBoomValid = false;

            _myCamera.setOrientation(myAvatar->getHead()->getOrientation());
            if (isOptionChecked(MenuOption::CenterPlayerInView)) {
                _myCamera.setPosition(myAvatar->getDefaultEyePosition()
                    + _myCamera.getOrientation() * boomOffset);
            }
            else {
                _myCamera.setPosition(myAvatar->getDefaultEyePosition()
                    + myAvatar->getWorldOrientation() * boomOffset);
            }
        }
    }
    else if (_myCamera.getMode() == CAMERA_MODE_MIRROR) {
        _thirdPersonHMDCameraBoomValid= false;

        if (isHMDMode()) {
            auto mirrorBodyOrientation = myAvatar->getWorldOrientation() * glm::quat(glm::vec3(0.0f, PI + _mirrorYawOffset, 0.0f));

            glm::quat hmdRotation = extractRotation(myAvatar->getHMDSensorMatrix());
            // Mirror HMD yaw and roll
            glm::vec3 mirrorHmdEulers = glm::eulerAngles(hmdRotation);
            mirrorHmdEulers.y = -mirrorHmdEulers.y;
            mirrorHmdEulers.z = -mirrorHmdEulers.z;
            glm::quat mirrorHmdRotation = glm::quat(mirrorHmdEulers);

            glm::quat worldMirrorRotation = mirrorBodyOrientation * mirrorHmdRotation;

            _myCamera.setOrientation(worldMirrorRotation);

            glm::vec3 hmdOffset = extractTranslation(myAvatar->getHMDSensorMatrix());
            // Mirror HMD lateral offsets
            hmdOffset.x = -hmdOffset.x;

            _myCamera.setPosition(myAvatar->getDefaultEyePosition()
                + glm::vec3(0, _raiseMirror * myAvatar->getModelScale(), 0)
                + mirrorBodyOrientation * glm::vec3(0.0f, 0.0f, 1.0f) * MIRROR_FULLSCREEN_DISTANCE * _scaleMirror
                + mirrorBodyOrientation * hmdOffset);
        }
        else {
            auto userInputMapper = DependencyManager::get<UserInputMapper>();
            const float YAW_SPEED = TWO_PI / 5.0f;
            float deltaYaw = userInputMapper->getActionState(controller::Action::YAW) * YAW_SPEED * deltaTime;
            _mirrorYawOffset += deltaYaw;
            _myCamera.setOrientation(myAvatar->getWorldOrientation() * glm::quat(glm::vec3(0.0f, PI + _mirrorYawOffset, 0.0f)));
            _myCamera.setPosition(myAvatar->getDefaultEyePosition()
                + glm::vec3(0, _raiseMirror * myAvatar->getModelScale(), 0)
                + (myAvatar->getWorldOrientation() * glm::quat(glm::vec3(0.0f, _mirrorYawOffset, 0.0f))) *
                glm::vec3(0.0f, 0.0f, -1.0f) * myAvatar->getBoomLength() * _scaleMirror);
        }
        renderArgs._renderMode = RenderArgs::MIRROR_RENDER_MODE;
    }
    else if (_myCamera.getMode() == CAMERA_MODE_ENTITY) {
        _thirdPersonHMDCameraBoomValid= false;
        EntityItemPointer cameraEntity = _myCamera.getCameraEntityPointer();
        if (cameraEntity != nullptr) {
            if (isHMDMode()) {
                glm::quat hmdRotation = extractRotation(myAvatar->getHMDSensorMatrix());
                _myCamera.setOrientation(cameraEntity->getWorldOrientation() * hmdRotation);
                glm::vec3 hmdOffset = extractTranslation(myAvatar->getHMDSensorMatrix());
                _myCamera.setPosition(cameraEntity->getWorldPosition() + (hmdRotation * hmdOffset));
            }
            else {
                _myCamera.setOrientation(cameraEntity->getWorldOrientation());
                _myCamera.setPosition(cameraEntity->getWorldPosition());
            }
        }
    }
    // Update camera position
    if (!isHMDMode()) {
        _myCamera.update();
    }

    renderArgs._cameraMode = (int8_t)_myCamera.getMode();
}

void Application::runTests() {
    runTimingTests();
    runUnitTests();
}

void Application::faceTrackerMuteToggled() {

    QAction* muteAction = Menu::getInstance()->getActionForOption(MenuOption::MuteFaceTracking);
    Q_CHECK_PTR(muteAction);
    bool isMuted = getSelectedFaceTracker()->isMuted();
    muteAction->setChecked(isMuted);
    getSelectedFaceTracker()->setEnabled(!isMuted);
    Menu::getInstance()->getActionForOption(MenuOption::CalibrateCamera)->setEnabled(!isMuted);
}

void Application::setFieldOfView(float fov) {
    if (fov != _fieldOfView.get()) {
        _fieldOfView.set(fov);
        resizeGL();
    }
}

void Application::setHMDTabletScale(float hmdTabletScale) {
    _hmdTabletScale.set(hmdTabletScale);
}

void Application::setDesktopTabletScale(float desktopTabletScale) {
    _desktopTabletScale.set(desktopTabletScale);
}

void Application::setDesktopTabletBecomesToolbarSetting(bool value) {
    _desktopTabletBecomesToolbarSetting.set(value);
    updateSystemTabletMode();
}

void Application::setHmdTabletBecomesToolbarSetting(bool value) {
    _hmdTabletBecomesToolbarSetting.set(value);
    updateSystemTabletMode();
}

void Application::setPreferStylusOverLaser(bool value) {
    _preferStylusOverLaserSetting.set(value);
}

void Application::setPreferAvatarFingerOverStylus(bool value) {
    _preferAvatarFingerOverStylusSetting.set(value);
}

void Application::setPreferredCursor(const QString& cursorName) {
    qCDebug(interfaceapp) << "setPreferredCursor" << cursorName;
    _preferredCursor.set(cursorName.isEmpty() ? DEFAULT_CURSOR_NAME : cursorName);
    showCursor(Cursor::Manager::lookupIcon(_preferredCursor.get()));
}

void Application::setSettingConstrainToolbarPosition(bool setting) {
    _constrainToolbarPosition.set(setting);
    DependencyManager::get<OffscreenUi>()->setConstrainToolbarToCenterX(setting);
}

void Application::showHelp() {
    static const QString HAND_CONTROLLER_NAME_VIVE = "vive";
    static const QString HAND_CONTROLLER_NAME_OCULUS_TOUCH = "oculus";

    static const QString TAB_KEYBOARD_MOUSE = "kbm";
    static const QString TAB_GAMEPAD = "gamepad";
    static const QString TAB_HAND_CONTROLLERS = "handControllers";

    QString handControllerName = HAND_CONTROLLER_NAME_VIVE;
    QString defaultTab = TAB_KEYBOARD_MOUSE;

    if (PluginUtils::isViveControllerAvailable()) {
        defaultTab = TAB_HAND_CONTROLLERS;
        handControllerName = HAND_CONTROLLER_NAME_VIVE;
    } else if (PluginUtils::isOculusTouchControllerAvailable()) {
        defaultTab = TAB_HAND_CONTROLLERS;
        handControllerName = HAND_CONTROLLER_NAME_OCULUS_TOUCH;
    } else if (PluginUtils::isXboxControllerAvailable()) {
        defaultTab = TAB_GAMEPAD;
    }

    QUrlQuery queryString;
    queryString.addQueryItem("handControllerName", handControllerName);
    queryString.addQueryItem("defaultTab", defaultTab);
    auto tabletScriptingInterface = DependencyManager::get<TabletScriptingInterface>();
    TabletProxy* tablet = dynamic_cast<TabletProxy*>(tabletScriptingInterface->getTablet(SYSTEM_TABLET));
    tablet->gotoWebScreen(PathUtils::resourcesUrl() + INFO_HELP_PATH + "?" + queryString.toString());
    DependencyManager::get<HMDScriptingInterface>()->openTablet();
    //InfoView::show(INFO_HELP_PATH, false, queryString.toString());
}

void Application::resizeEvent(QResizeEvent* event) {
    resizeGL();
}

void Application::resizeGL() {
    PROFILE_RANGE(render, __FUNCTION__);
    if (nullptr == _displayPlugin) {
        return;
    }

    auto displayPlugin = getActiveDisplayPlugin();
    // Set the desired FBO texture size. If it hasn't changed, this does nothing.
    // Otherwise, it must rebuild the FBOs
    uvec2 framebufferSize = displayPlugin->getRecommendedRenderSize();
    float renderResolutionScale = getRenderResolutionScale();
    uvec2 renderSize = uvec2(vec2(framebufferSize) * renderResolutionScale);
    if (_renderResolution != renderSize) {
        _renderResolution = renderSize;
        DependencyManager::get<FramebufferCache>()->setFrameBufferSize(fromGlm(renderSize));
    }

    // FIXME the aspect ratio for stereo displays is incorrect based on this.
    float aspectRatio = displayPlugin->getRecommendedAspectRatio();
    _myCamera.setProjection(glm::perspective(glm::radians(_fieldOfView.get()), aspectRatio,
                                             DEFAULT_NEAR_CLIP, DEFAULT_FAR_CLIP));
    // Possible change in aspect ratio
    {
        QMutexLocker viewLocker(&_viewMutex);
        _myCamera.loadViewFrustum(_viewFrustum);
    }

    DependencyManager::get<OffscreenUi>()->resize(fromGlm(displayPlugin->getRecommendedUiSize()));
    displayPlugin->setRenderResolutionScale(renderResolutionScale);
}

void Application::handleSandboxStatus(QNetworkReply* reply) {
    PROFILE_RANGE(render, __FUNCTION__);

    bool sandboxIsRunning = SandboxUtils::readStatus(reply->readAll());

    enum HandControllerType {
        Vive,
        Oculus
    };
    static const std::map<HandControllerType, int> MIN_CONTENT_VERSION = {
        { Vive, 1 },
        { Oculus, 27 }
    };

    // Get sandbox content set version
    auto acDirPath = PathUtils::getAppDataPath() + "../../" + BuildInfo::MODIFIED_ORGANIZATION + "/assignment-client/";
    auto contentVersionPath = acDirPath + "content-version.txt";
    qCDebug(interfaceapp) << "Checking " << contentVersionPath << " for content version";
    int contentVersion = 0;
    QFile contentVersionFile(contentVersionPath);
    if (contentVersionFile.open(QIODevice::ReadOnly | QIODevice::Text)) {
        QString line = contentVersionFile.readAll();
        contentVersion = line.toInt(); // returns 0 if conversion fails
    }

    // Get controller availability
    bool hasHandControllers = false;
    if (PluginUtils::isViveControllerAvailable() || PluginUtils::isOculusTouchControllerAvailable()) {
        hasHandControllers = true;
    }

    // Check HMD use (may be technically available without being in use)
    bool hasHMD = PluginUtils::isHMDAvailable();
    bool isUsingHMD = _displayPlugin->isHmd();
    bool isUsingHMDAndHandControllers = hasHMD && hasHandControllers && isUsingHMD;

    Setting::Handle<bool> firstRun{ Settings::firstRun, true };

    qCDebug(interfaceapp) << "HMD:" << hasHMD << ", Hand Controllers: " << hasHandControllers << ", Using HMD: " << isUsingHMDAndHandControllers;

    // when --url in command line, teleport to location
    const QString HIFI_URL_COMMAND_LINE_KEY = "--url";
    int urlIndex = arguments().indexOf(HIFI_URL_COMMAND_LINE_KEY);
    QString addressLookupString;
    if (urlIndex != -1) {
        addressLookupString = arguments().value(urlIndex + 1);
    }

    static const QString SENT_TO_PREVIOUS_LOCATION = "previous_location";
    static const QString SENT_TO_ENTRY = "entry";

    QString sentTo;

    // If this is a first run we short-circuit the address passed in
    if (firstRun.get()) {
#if !defined(Q_OS_ANDROID)
        DependencyManager::get<AddressManager>()->goToEntry();
        sentTo = SENT_TO_ENTRY;
#endif
        firstRun.set(false);

    } else {
#if !defined(Q_OS_ANDROID)
        qCDebug(interfaceapp) << "Not first run... going to" << qPrintable(addressLookupString.isEmpty() ? QString("previous location") : addressLookupString);
        DependencyManager::get<AddressManager>()->loadSettings(addressLookupString);
        sentTo = SENT_TO_PREVIOUS_LOCATION;
#endif
    }

    UserActivityLogger::getInstance().logAction("startup_sent_to", {
        { "sent_to", sentTo },
        { "sandbox_is_running", sandboxIsRunning },
        { "has_hmd", hasHMD },
        { "has_hand_controllers", hasHandControllers },
        { "is_using_hmd", isUsingHMD },
        { "is_using_hmd_and_hand_controllers", isUsingHMDAndHandControllers },
        { "content_version", contentVersion }
    });

    _connectionMonitor.init();
}

bool Application::importJSONFromURL(const QString& urlString) {
    // we only load files that terminate in just .json (not .svo.json and not .ava.json)
    QUrl jsonURL { urlString };

    emit svoImportRequested(urlString);
    return true;
}

bool Application::importSVOFromURL(const QString& urlString) {
    emit svoImportRequested(urlString);
    return true;
}

bool Application::importFromZIP(const QString& filePath) {
    qDebug() << "A zip file has been dropped in: " << filePath;
    QUrl empty;
    // handle Blocks download from Marketplace
    if (filePath.contains("poly.google.com/downloads")) {
        addAssetToWorldFromURL(filePath);
    } else {
        qApp->getFileDownloadInterface()->runUnzip(filePath, empty, true, true, false);
    }
    return true;
}

bool Application::isServerlessMode() const {
    auto tree = getEntities()->getTree();
    if (tree) {
        return tree->isServerlessMode();
    }
    return false;
}

void Application::setIsServerlessMode(bool serverlessDomain) {
    auto tree = getEntities()->getTree();
    if (tree) {
        tree->setIsServerlessMode(serverlessDomain);
    }
}

void Application::loadServerlessDomain(QUrl domainURL) {
    if (QThread::currentThread() != thread()) {
        QMetaObject::invokeMethod(this, "loadServerlessDomain", Q_ARG(QUrl, domainURL));
        return;
    }

    if (domainURL.isEmpty()) {
        return;
    }

    QUuid serverlessSessionID = QUuid::createUuid();
    getMyAvatar()->setSessionUUID(serverlessSessionID);
    auto nodeList = DependencyManager::get<NodeList>();
    nodeList->setSessionUUID(serverlessSessionID);

    // there is no domain-server to tell us our permissions, so enable all
    NodePermissions permissions;
    permissions.setAll(true);
    nodeList->setPermissions(permissions);

    // we can't import directly into the main tree because we would need to lock it, and
    // Octree::readFromURL calls loop.exec which can run code which will also attempt to lock the tree.
    EntityTreePointer tmpTree(new EntityTree());
    tmpTree->setIsServerlessMode(true);
    tmpTree->createRootElement();
    auto myAvatar = getMyAvatar();
    tmpTree->setMyAvatar(myAvatar);
    bool success = tmpTree->readFromURL(domainURL.toString());
    if (success) {
        tmpTree->reaverageOctreeElements();
        tmpTree->sendEntities(&_entityEditSender, getEntities()->getTree(), 0, 0, 0);
    }

    std::map<QString, QString> namedPaths = tmpTree->getNamedPaths();
    nodeList->getDomainHandler().connectedToServerless(namedPaths);


    _fullSceneReceivedCounter++;
}

bool Application::importImage(const QString& urlString) {
    qCDebug(interfaceapp) << "An image file has been dropped in";
    QString filepath(urlString);
    filepath.remove("file:///");
    addAssetToWorld(filepath, "", false, false);
    return true;
}

// thread-safe
void Application::onPresent(quint32 frameCount) {
    bool expected = false;
    if (_pendingIdleEvent.compare_exchange_strong(expected, true)) {
        postEvent(this, new QEvent((QEvent::Type)ApplicationEvent::Idle), Qt::HighEventPriority);
    }
    expected = false;
    if (_renderEventHandler && !isAboutToQuit() && _pendingRenderEvent.compare_exchange_strong(expected, true)) {
        postEvent(_renderEventHandler, new QEvent((QEvent::Type)ApplicationEvent::Render));
    }
}

static inline bool isKeyEvent(QEvent::Type type) {
    return type == QEvent::KeyPress || type == QEvent::KeyRelease;
}

bool Application::handleKeyEventForFocusedEntityOrOverlay(QEvent* event) {
    if (!_keyboardFocusedEntity.get().isInvalidID()) {
        switch (event->type()) {
            case QEvent::KeyPress:
            case QEvent::KeyRelease:
                {
                    auto eventHandler = getEntities()->getEventHandler(_keyboardFocusedEntity.get());
                    if (eventHandler) {
                        event->setAccepted(false);
                        QCoreApplication::sendEvent(eventHandler, event);
                        if (event->isAccepted()) {
                            _lastAcceptedKeyPress = usecTimestampNow();
                            return true;
                        }
                    }
                    break;
                }
            default:
                break;
        }
    }

    if (_keyboardFocusedOverlay.get() != UNKNOWN_OVERLAY_ID) {
        switch (event->type()) {
            case QEvent::KeyPress:
            case QEvent::KeyRelease: {
                    // Only Web overlays can have focus.
                    auto overlay = std::dynamic_pointer_cast<Web3DOverlay>(getOverlays().getOverlay(_keyboardFocusedOverlay.get()));
                    if (overlay && overlay->getEventHandler()) {
                        event->setAccepted(false);
                        QCoreApplication::sendEvent(overlay->getEventHandler(), event);
                        if (event->isAccepted()) {
                            _lastAcceptedKeyPress = usecTimestampNow();
                            return true;
                        }
                    }
                }
                break;

            default:
                break;
        }
    }

    return false;
}

bool Application::handleFileOpenEvent(QFileOpenEvent* fileEvent) {
    QUrl url = fileEvent->url();
    if (!url.isEmpty()) {
        QString urlString = url.toString();
        if (canAcceptURL(urlString)) {
            return acceptURL(urlString);
        }
    }
    return false;
}

#ifdef DEBUG_EVENT_QUEUE
static int getEventQueueSize(QThread* thread) {
    auto threadData = QThreadData::get2(thread);
    QMutexLocker locker(&threadData->postEventList.mutex);
    return threadData->postEventList.size();
}

static void dumpEventQueue(QThread* thread) {
    auto threadData = QThreadData::get2(thread);
    QMutexLocker locker(&threadData->postEventList.mutex);
    qDebug() << "Event list, size =" << threadData->postEventList.size();
    for (auto& postEvent : threadData->postEventList) {
        QEvent::Type type = (postEvent.event ? postEvent.event->type() : QEvent::None);
        qDebug() << "    " << type;
    }
}
#endif // DEBUG_EVENT_QUEUE

bool Application::event(QEvent* event) {

    if (!Menu::getInstance()) {
        return false;
    }

    // Allow focused Entities and Overlays to handle keyboard input
    if (isKeyEvent(event->type()) && handleKeyEventForFocusedEntityOrOverlay(event)) {
        return true;
    }

    int type = event->type();
    switch (type) {
        case ApplicationEvent::Lambda:
            static_cast<LambdaEvent*>(event)->call();
            return true;

        // Explicit idle keeps the idle running at a lower interval, but without any rendering
        // see (windowMinimizedChanged)
        case ApplicationEvent::Idle:
            idle();

#ifdef DEBUG_EVENT_QUEUE
            {
                int count = getEventQueueSize(QThread::currentThread());
                if (count > 400) {
                    dumpEventQueue(QThread::currentThread());
                }
            }
#endif // DEBUG_EVENT_QUEUE

            _pendingIdleEvent.store(false);

            return true;

        case QEvent::MouseMove:
            mouseMoveEvent(static_cast<QMouseEvent*>(event));
            return true;
        case QEvent::MouseButtonPress:
            mousePressEvent(static_cast<QMouseEvent*>(event));
            return true;
        case QEvent::MouseButtonDblClick:
            mouseDoublePressEvent(static_cast<QMouseEvent*>(event));
            return true;
        case QEvent::MouseButtonRelease:
            mouseReleaseEvent(static_cast<QMouseEvent*>(event));
            return true;
        case QEvent::KeyPress:
            keyPressEvent(static_cast<QKeyEvent*>(event));
            return true;
        case QEvent::KeyRelease:
            keyReleaseEvent(static_cast<QKeyEvent*>(event));
            return true;
        case QEvent::FocusOut:
            focusOutEvent(static_cast<QFocusEvent*>(event));
            return true;
        case QEvent::TouchBegin:
            touchBeginEvent(static_cast<QTouchEvent*>(event));
            event->accept();
            return true;
        case QEvent::TouchEnd:
            touchEndEvent(static_cast<QTouchEvent*>(event));
            return true;
        case QEvent::TouchUpdate:
            touchUpdateEvent(static_cast<QTouchEvent*>(event));
            return true;
        case QEvent::Gesture:
            touchGestureEvent((QGestureEvent*)event);
            return true;
        case QEvent::Wheel:
            wheelEvent(static_cast<QWheelEvent*>(event));
            return true;
        case QEvent::Drop:
            dropEvent(static_cast<QDropEvent*>(event));
            return true;

        case QEvent::FileOpen:
            if (handleFileOpenEvent(static_cast<QFileOpenEvent*>(event))) {
                return true;
            }
            break;

        default:
            break;
    }

    return QApplication::event(event);
}

bool Application::eventFilter(QObject* object, QEvent* event) {

    if (event->type() == QEvent::Leave) {
        getApplicationCompositor().handleLeaveEvent();
    }

    if (event->type() == QEvent::ShortcutOverride) {
        if (DependencyManager::get<OffscreenUi>()->shouldSwallowShortcut(event)) {
            event->accept();
            return true;
        }

        // Filter out captured keys before they're used for shortcut actions.
        if (_controllerScriptingInterface->isKeyCaptured(static_cast<QKeyEvent*>(event))) {
            event->accept();
            return true;
        }
    }

    return false;
}

static bool _altPressed{ false };

void Application::keyPressEvent(QKeyEvent* event) {
    _altPressed = event->key() == Qt::Key_Alt;
    _keysPressed.insert(event->key());

    _controllerScriptingInterface->emitKeyPressEvent(event); // send events to any registered scripts
    // if one of our scripts have asked to capture this event, then stop processing it
    if (_controllerScriptingInterface->isKeyCaptured(event)) {
        return;
    }

    if (hasFocus()) {
        if (_keyboardMouseDevice->isActive()) {
            _keyboardMouseDevice->keyPressEvent(event);
        }

        bool isShifted = event->modifiers().testFlag(Qt::ShiftModifier);
        bool isMeta = event->modifiers().testFlag(Qt::ControlModifier);
        bool isOption = event->modifiers().testFlag(Qt::AltModifier);
        switch (event->key()) {
            case Qt::Key_Enter:
            case Qt::Key_Return:
                if (isOption) {
                    if (_window->isFullScreen()) {
                        unsetFullscreen();
                    } else {
                        setFullscreen(nullptr);
                    }
                }
                break;

            case Qt::Key_1: {
                Menu* menu = Menu::getInstance();
                menu->triggerOption(MenuOption::FirstPerson);
                break;
            }
            case Qt::Key_2: {
                Menu* menu = Menu::getInstance();
                menu->triggerOption(MenuOption::FullscreenMirror);
                break;
            }
            case Qt::Key_3: {
                Menu* menu = Menu::getInstance();
                menu->triggerOption(MenuOption::ThirdPerson);
                break;
            }
            case Qt::Key_4:
            case Qt::Key_5:
            case Qt::Key_6:
            case Qt::Key_7:
                if (isMeta || isOption) {
                    unsigned int index = static_cast<unsigned int>(event->key() - Qt::Key_1);
                    auto displayPlugins = PluginManager::getInstance()->getDisplayPlugins();
                    if (index < displayPlugins.size()) {
                        auto targetPlugin = displayPlugins.at(index);
                        QString targetName = targetPlugin->getName();
                        auto menu = Menu::getInstance();
                        QAction* action = menu->getActionForOption(targetName);
                        if (action && !action->isChecked()) {
                            action->trigger();
                        }
                    }
                }
                break;

            case Qt::Key_X:
                if (isShifted && isMeta) {
                    auto offscreenUi = DependencyManager::get<OffscreenUi>();
                    offscreenUi->togglePinned();
                    //offscreenUi->getSurfaceContext()->engine()->clearComponentCache();
                    //OffscreenUi::information("Debugging", "Component cache cleared");
                    // placeholder for dialogs being converted to QML.
                }
                break;

            case Qt::Key_Y:
                if (isShifted && isMeta) {
                    getActiveDisplayPlugin()->cycleDebugOutput();
                }
                break;

            case Qt::Key_B:
                if (isMeta) {
                    auto offscreenUi = DependencyManager::get<OffscreenUi>();
                    offscreenUi->load("Browser.qml");
                } else if (isOption) {
                    controller::InputRecorder* inputRecorder = controller::InputRecorder::getInstance();
                    inputRecorder->stopPlayback();
                }
                break;

            case Qt::Key_L:
                if (isShifted && isMeta) {
                    Menu::getInstance()->triggerOption(MenuOption::Log);
                } else if (isMeta) {
                    auto dialogsManager = DependencyManager::get<DialogsManager>();
                    dialogsManager->toggleAddressBar();
                } else if (isShifted) {
                    Menu::getInstance()->triggerOption(MenuOption::LodTools);
                }
                break;

            case Qt::Key_R:
                if (isMeta && !event->isAutoRepeat()) {
                    DependencyManager::get<ScriptEngines>()->reloadAllScripts();
                    DependencyManager::get<OffscreenUi>()->clearCache();
                }
                break;

            case Qt::Key_Asterisk:
                Menu::getInstance()->triggerOption(MenuOption::DefaultSkybox);
                break;

            case Qt::Key_M:
                if (isMeta) {
                    auto audioClient = DependencyManager::get<AudioClient>();
                    audioClient->setMuted(!audioClient->isMuted());
                }
                break;

            case Qt::Key_N:
                if (!isOption && !isShifted && isMeta) {
                    DependencyManager::get<NodeList>()->toggleIgnoreRadius();
                }
                break;

            case Qt::Key_S:
                if (isShifted && isMeta && !isOption) {
                    Menu::getInstance()->triggerOption(MenuOption::SuppressShortTimings);
                }
                break;

            case Qt::Key_P: {
                AudioInjectorOptions options;
                options.localOnly = true;
                options.stereo = true;
                Setting::Handle<bool> notificationSounds{ MenuOption::NotificationSounds, true};
                Setting::Handle<bool> notificationSoundSnapshot{ MenuOption::NotificationSoundsSnapshot, true};
                if (notificationSounds.get() && notificationSoundSnapshot.get()) {
                    if (_snapshotSoundInjector) {
                        _snapshotSoundInjector->setOptions(options);
                        _snapshotSoundInjector->restart();
                    } else {
                        QByteArray samples = _snapshotSound->getByteArray();
                        _snapshotSoundInjector = AudioInjector::playSound(samples, options);
                    }
                }
                takeSnapshot(true);
                break;
            }

            case Qt::Key_Apostrophe: {
                if (isMeta) {
                    auto cursor = Cursor::Manager::instance().getCursor();
                    auto curIcon = cursor->getIcon();
                    if (curIcon == Cursor::Icon::DEFAULT) {
                        showCursor(Cursor::Icon::RETICLE);
                    } else if (curIcon == Cursor::Icon::RETICLE) {
                        showCursor(Cursor::Icon::SYSTEM);
                    } else if (curIcon == Cursor::Icon::SYSTEM) {
                        showCursor(Cursor::Icon::LINK);
                    } else {
                        showCursor(Cursor::Icon::DEFAULT);
                    }
                } else if (!event->isAutoRepeat()){
                    resetSensors(true);
                }
                break;
            }

            case Qt::Key_Backslash:
                Menu::getInstance()->triggerOption(MenuOption::Chat);
                break;

            case Qt::Key_Slash:
                Menu::getInstance()->triggerOption(MenuOption::Stats);
                break;

            case Qt::Key_Plus: {
                if (isMeta && event->modifiers().testFlag(Qt::KeypadModifier)) {
                    auto& cursorManager = Cursor::Manager::instance();
                    cursorManager.setScale(cursorManager.getScale() * 1.1f);
                } else {
                    getMyAvatar()->increaseSize();
                }
                break;
            }

            case Qt::Key_Minus: {
                if (isMeta && event->modifiers().testFlag(Qt::KeypadModifier)) {
                    auto& cursorManager = Cursor::Manager::instance();
                    cursorManager.setScale(cursorManager.getScale() / 1.1f);
                } else {
                    getMyAvatar()->decreaseSize();
                }
                break;
            }

            case Qt::Key_Equal:
                getMyAvatar()->resetSize();
                break;
            case Qt::Key_Escape: {
                getActiveDisplayPlugin()->abandonCalibration();
                break;
            }

            default:
                event->ignore();
                break;
        }
    }
}

void Application::keyReleaseEvent(QKeyEvent* event) {
    _keysPressed.remove(event->key());

#if defined(Q_OS_ANDROID)
    if (event->key() == Qt::Key_Back) {
        event->accept();
        AndroidHelper::instance().requestActivity("Home", false);
    }
#endif
    _controllerScriptingInterface->emitKeyReleaseEvent(event); // send events to any registered scripts

    // if one of our scripts have asked to capture this event, then stop processing it
    if (_controllerScriptingInterface->isKeyCaptured(event)) {
        return;
    }

    if (_keyboardMouseDevice->isActive()) {
        _keyboardMouseDevice->keyReleaseEvent(event);
    }
}

void Application::focusOutEvent(QFocusEvent* event) {
    auto inputPlugins = PluginManager::getInstance()->getInputPlugins();
    foreach(auto inputPlugin, inputPlugins) {
        if (inputPlugin->isActive()) {
            inputPlugin->pluginFocusOutEvent();
        }
    }

// FIXME spacemouse code still needs cleanup
#if 0
    //SpacemouseDevice::getInstance().focusOutEvent();
    //SpacemouseManager::getInstance().getDevice()->focusOutEvent();
    SpacemouseManager::getInstance().ManagerFocusOutEvent();
#endif

    // synthesize events for keys currently pressed, since we may not get their release events
    foreach (int key, _keysPressed) {
        QKeyEvent keyEvent(QEvent::KeyRelease, key, Qt::NoModifier);
        keyReleaseEvent(&keyEvent);
    }
    _keysPressed.clear();
}

void Application::maybeToggleMenuVisible(QMouseEvent* event) const {
#ifndef Q_OS_MAC
    // If in full screen, and our main windows menu bar is hidden, and we're close to the top of the QMainWindow
    // then show the menubar.
    if (_window->isFullScreen()) {
        QMenuBar* menuBar = _window->menuBar();
        if (menuBar) {
            static const int MENU_TOGGLE_AREA = 10;
            if (!menuBar->isVisible()) {
                if (event->pos().y() <= MENU_TOGGLE_AREA) {
                    menuBar->setVisible(true);
                }
            }  else {
                if (event->pos().y() > MENU_TOGGLE_AREA) {
                    menuBar->setVisible(false);
                }
            }
        }
    }
#endif
}

void Application::mouseMoveEvent(QMouseEvent* event) {
    PROFILE_RANGE(app_input_mouse, __FUNCTION__);

    if (_aboutToQuit) {
        return;
    }

    maybeToggleMenuVisible(event);

    auto& compositor = getApplicationCompositor();
    // if this is a real mouse event, and we're in HMD mode, then we should use it to move the
    // compositor reticle
    // handleRealMouseMoveEvent() will return true, if we shouldn't process the event further
    if (!compositor.fakeEventActive() && compositor.handleRealMouseMoveEvent()) {
        return; // bail
    }

    auto offscreenUi = DependencyManager::get<OffscreenUi>();
    auto eventPosition = compositor.getMouseEventPosition(event);
    QPointF transformedPos = offscreenUi->mapToVirtualScreen(eventPosition);
    auto button = event->button();
    auto buttons = event->buttons();
    // Determine if the ReticleClick Action is 1 and if so, fake include the LeftMouseButton
    if (_reticleClickPressed) {
        if (button == Qt::NoButton) {
            button = Qt::LeftButton;
        }
        buttons |= Qt::LeftButton;
    }

    QMouseEvent mappedEvent(event->type(),
        transformedPos,
        event->screenPos(), button,
        buttons, event->modifiers());

    if (compositor.getReticleVisible() || !isHMDMode() || !compositor.getReticleOverDesktop() ||
        getOverlays().getOverlayAtPoint(glm::vec2(transformedPos.x(), transformedPos.y())) != UNKNOWN_OVERLAY_ID) {
        getOverlays().mouseMoveEvent(&mappedEvent);
        getEntities()->mouseMoveEvent(&mappedEvent);
    }

    _controllerScriptingInterface->emitMouseMoveEvent(&mappedEvent); // send events to any registered scripts

    // if one of our scripts have asked to capture this event, then stop processing it
    if (_controllerScriptingInterface->isMouseCaptured()) {
        return;
    }

    if (_keyboardMouseDevice->isActive()) {
        _keyboardMouseDevice->mouseMoveEvent(event);
    }
}

void Application::mousePressEvent(QMouseEvent* event) {
    // Inhibit the menu if the user is using alt-mouse dragging
    _altPressed = false;

    auto offscreenUi = DependencyManager::get<OffscreenUi>();
    // If we get a mouse press event it means it wasn't consumed by the offscreen UI,
    // hence, we should defocus all of the offscreen UI windows, in order to allow
    // keyboard shortcuts not to be swallowed by them.  In particular, WebEngineViews
    // will consume all keyboard events.
    offscreenUi->unfocusWindows();

    auto eventPosition = getApplicationCompositor().getMouseEventPosition(event);
    QPointF transformedPos = offscreenUi->mapToVirtualScreen(eventPosition);
    QMouseEvent mappedEvent(event->type(),
        transformedPos,
        event->screenPos(), event->button(),
        event->buttons(), event->modifiers());

    if (!_aboutToQuit) {
        getOverlays().mousePressEvent(&mappedEvent);
        if (!_controllerScriptingInterface->areEntityClicksCaptured()) {
            getEntities()->mousePressEvent(&mappedEvent);
        }
    }

    _controllerScriptingInterface->emitMousePressEvent(&mappedEvent); // send events to any registered scripts

    // if one of our scripts have asked to capture this event, then stop processing it
    if (_controllerScriptingInterface->isMouseCaptured()) {
        return;
    }

    if (hasFocus()) {
        if (_keyboardMouseDevice->isActive()) {
            _keyboardMouseDevice->mousePressEvent(event);
        }
    }
}

void Application::mouseDoublePressEvent(QMouseEvent* event) {
    auto offscreenUi = DependencyManager::get<OffscreenUi>();
    auto eventPosition = getApplicationCompositor().getMouseEventPosition(event);
    QPointF transformedPos = offscreenUi->mapToVirtualScreen(eventPosition);
    QMouseEvent mappedEvent(event->type(),
        transformedPos,
        event->screenPos(), event->button(),
        event->buttons(), event->modifiers());

    if (!_aboutToQuit) {
        getOverlays().mouseDoublePressEvent(&mappedEvent);
        if (!_controllerScriptingInterface->areEntityClicksCaptured()) {
            getEntities()->mouseDoublePressEvent(&mappedEvent);
        }
    }


    // if one of our scripts have asked to capture this event, then stop processing it
    if (_controllerScriptingInterface->isMouseCaptured()) {
        return;
    }

    _controllerScriptingInterface->emitMouseDoublePressEvent(event);
}

void Application::mouseReleaseEvent(QMouseEvent* event) {

    auto offscreenUi = DependencyManager::get<OffscreenUi>();
    auto eventPosition = getApplicationCompositor().getMouseEventPosition(event);
    QPointF transformedPos = offscreenUi->mapToVirtualScreen(eventPosition);
    QMouseEvent mappedEvent(event->type(),
        transformedPos,
        event->screenPos(), event->button(),
        event->buttons(), event->modifiers());

    if (!_aboutToQuit) {
        getOverlays().mouseReleaseEvent(&mappedEvent);
        getEntities()->mouseReleaseEvent(&mappedEvent);
    }

    _controllerScriptingInterface->emitMouseReleaseEvent(&mappedEvent); // send events to any registered scripts

    // if one of our scripts have asked to capture this event, then stop processing it
    if (_controllerScriptingInterface->isMouseCaptured()) {
        return;
    }

    if (hasFocus()) {
        if (_keyboardMouseDevice->isActive()) {
            _keyboardMouseDevice->mouseReleaseEvent(event);
        }
    }
}

void Application::touchUpdateEvent(QTouchEvent* event) {
    _altPressed = false;

    if (event->type() == QEvent::TouchUpdate) {
        TouchEvent thisEvent(*event, _lastTouchEvent);
        _controllerScriptingInterface->emitTouchUpdateEvent(thisEvent); // send events to any registered scripts
        _lastTouchEvent = thisEvent;
    }

    // if one of our scripts have asked to capture this event, then stop processing it
    if (_controllerScriptingInterface->isTouchCaptured()) {
        return;
    }

    if (_keyboardMouseDevice->isActive()) {
        _keyboardMouseDevice->touchUpdateEvent(event);
    }
    if (_touchscreenDevice && _touchscreenDevice->isActive()) {
        _touchscreenDevice->touchUpdateEvent(event);
    }
    if (_touchscreenVirtualPadDevice && _touchscreenVirtualPadDevice->isActive()) {
        _touchscreenVirtualPadDevice->touchUpdateEvent(event);
    }
}

void Application::touchBeginEvent(QTouchEvent* event) {
    _altPressed = false;
    TouchEvent thisEvent(*event); // on touch begin, we don't compare to last event
    _controllerScriptingInterface->emitTouchBeginEvent(thisEvent); // send events to any registered scripts

    _lastTouchEvent = thisEvent; // and we reset our last event to this event before we call our update
    touchUpdateEvent(event);

    // if one of our scripts have asked to capture this event, then stop processing it
    if (_controllerScriptingInterface->isTouchCaptured()) {
        return;
    }

    if (_keyboardMouseDevice->isActive()) {
        _keyboardMouseDevice->touchBeginEvent(event);
    }
    if (_touchscreenDevice && _touchscreenDevice->isActive()) {
        _touchscreenDevice->touchBeginEvent(event);
    }
    if (_touchscreenVirtualPadDevice && _touchscreenVirtualPadDevice->isActive()) {
        _touchscreenVirtualPadDevice->touchBeginEvent(event);
    }

}

void Application::touchEndEvent(QTouchEvent* event) {
    _altPressed = false;
    TouchEvent thisEvent(*event, _lastTouchEvent);
    _controllerScriptingInterface->emitTouchEndEvent(thisEvent); // send events to any registered scripts
    _lastTouchEvent = thisEvent;

    // if one of our scripts have asked to capture this event, then stop processing it
    if (_controllerScriptingInterface->isTouchCaptured()) {
        return;
    }

    if (_keyboardMouseDevice->isActive()) {
        _keyboardMouseDevice->touchEndEvent(event);
    }
    if (_touchscreenDevice && _touchscreenDevice->isActive()) {
        _touchscreenDevice->touchEndEvent(event);
    }
    if (_touchscreenVirtualPadDevice && _touchscreenVirtualPadDevice->isActive()) {
        _touchscreenVirtualPadDevice->touchEndEvent(event);
    }
    // put any application specific touch behavior below here..
}

void Application::touchGestureEvent(QGestureEvent* event) {
    if (_touchscreenDevice && _touchscreenDevice->isActive()) {
        _touchscreenDevice->touchGestureEvent(event);
    }
    if (_touchscreenVirtualPadDevice && _touchscreenVirtualPadDevice->isActive()) {
        _touchscreenVirtualPadDevice->touchGestureEvent(event);
    }
}

void Application::wheelEvent(QWheelEvent* event) const {
    _altPressed = false;
    _controllerScriptingInterface->emitWheelEvent(event); // send events to any registered scripts

    // if one of our scripts have asked to capture this event, then stop processing it
    if (_controllerScriptingInterface->isWheelCaptured()) {
        return;
    }

    if (_keyboardMouseDevice->isActive()) {
        _keyboardMouseDevice->wheelEvent(event);
    }
}

void Application::dropEvent(QDropEvent *event) {
    const QMimeData* mimeData = event->mimeData();
    for (auto& url : mimeData->urls()) {
        QString urlString = url.toString();
        if (acceptURL(urlString, true)) {
            event->acceptProposedAction();
        }
    }
}

void Application::dragEnterEvent(QDragEnterEvent* event) {
    event->acceptProposedAction();
}

// This is currently not used, but could be invoked if the user wants to go to the place embedded in an
// Interface-taken snapshot. (It was developed for drag and drop, before we had asset-server loading or in-world browsers.)
bool Application::acceptSnapshot(const QString& urlString) {
    QUrl url(urlString);
    QString snapshotPath = url.toLocalFile();

    SnapshotMetaData* snapshotData = DependencyManager::get<Snapshot>()->parseSnapshotData(snapshotPath);
    if (snapshotData) {
        if (!snapshotData->getURL().toString().isEmpty()) {
            DependencyManager::get<AddressManager>()->handleLookupString(snapshotData->getURL().toString());
        }
    } else {
        OffscreenUi::asyncWarning("", "No location details were found in the file\n" +
                             snapshotPath + "\nTry dragging in an authentic Hifi snapshot.");
    }
    return true;
}

static uint32_t _renderedFrameIndex { INVALID_FRAME };

bool Application::shouldPaint() const {
    if (_aboutToQuit || _window->isMinimized()) {
        return false;
    }


    auto displayPlugin = getActiveDisplayPlugin();

#ifdef DEBUG_PAINT_DELAY
    static uint64_t paintDelaySamples{ 0 };
    static uint64_t paintDelayUsecs{ 0 };

    paintDelayUsecs += displayPlugin->getPaintDelayUsecs();

    static const int PAINT_DELAY_THROTTLE = 1000;
    if (++paintDelaySamples % PAINT_DELAY_THROTTLE == 0) {
        qCDebug(interfaceapp).nospace() <<
            "Paint delay (" << paintDelaySamples << " samples): " <<
            (float)paintDelaySamples / paintDelayUsecs << "us";
    }
#endif

    // Throttle if requested
    if (displayPlugin->isThrottled() && (_lastTimeRendered.elapsed() < THROTTLED_SIM_FRAME_PERIOD_MS)) {
        return false;
    }

    // Sync up the _renderedFrameIndex
    _renderedFrameIndex = displayPlugin->presentCount();
    return true;
}

#ifdef Q_OS_WIN
#include <Windows.h>
#include <TCHAR.h>
#include <pdh.h>
#pragma comment(lib, "pdh.lib")
#pragma comment(lib, "ntdll.lib")

extern "C" {
    enum SYSTEM_INFORMATION_CLASS {
        SystemBasicInformation = 0,
        SystemProcessorPerformanceInformation = 8,
    };

    struct SYSTEM_PROCESSOR_PERFORMANCE_INFORMATION {
        LARGE_INTEGER IdleTime;
        LARGE_INTEGER KernelTime;
        LARGE_INTEGER UserTime;
        LARGE_INTEGER DpcTime;
        LARGE_INTEGER InterruptTime;
        ULONG InterruptCount;
    };

    struct SYSTEM_BASIC_INFORMATION {
        ULONG Reserved;
        ULONG TimerResolution;
        ULONG PageSize;
        ULONG NumberOfPhysicalPages;
        ULONG LowestPhysicalPageNumber;
        ULONG HighestPhysicalPageNumber;
        ULONG AllocationGranularity;
        ULONG_PTR MinimumUserModeAddress;
        ULONG_PTR MaximumUserModeAddress;
        ULONG_PTR ActiveProcessorsAffinityMask;
        CCHAR NumberOfProcessors;
    };

    NTSYSCALLAPI NTSTATUS NTAPI NtQuerySystemInformation(
        _In_ SYSTEM_INFORMATION_CLASS SystemInformationClass,
        _Out_writes_bytes_opt_(SystemInformationLength) PVOID SystemInformation,
        _In_ ULONG SystemInformationLength,
        _Out_opt_ PULONG ReturnLength
    );

}
template <typename T>
NTSTATUS NtQuerySystemInformation(SYSTEM_INFORMATION_CLASS SystemInformationClass, T& t) {
    return NtQuerySystemInformation(SystemInformationClass, &t, (ULONG)sizeof(T), nullptr);
}

template <typename T>
NTSTATUS NtQuerySystemInformation(SYSTEM_INFORMATION_CLASS SystemInformationClass, std::vector<T>& t) {
    return NtQuerySystemInformation(SystemInformationClass, t.data(), (ULONG)(sizeof(T) * t.size()), nullptr);
}


template <typename T>
void updateValueAndDelta(std::pair<T, T>& pair, T newValue) {
    auto& value = pair.first;
    auto& delta = pair.second;
    delta = (value != 0) ? newValue - value : 0;
    value = newValue;
}

struct MyCpuInfo {
    using ValueAndDelta = std::pair<LONGLONG, LONGLONG>;
    std::string name;
    ValueAndDelta kernel { 0, 0 };
    ValueAndDelta user { 0, 0 };
    ValueAndDelta idle { 0, 0 };
    float kernelUsage { 0.0f };
    float userUsage { 0.0f };

    void update(const SYSTEM_PROCESSOR_PERFORMANCE_INFORMATION& cpuInfo) {
        updateValueAndDelta(kernel, cpuInfo.KernelTime.QuadPart);
        updateValueAndDelta(user, cpuInfo.UserTime.QuadPart);
        updateValueAndDelta(idle, cpuInfo.IdleTime.QuadPart);
        auto totalTime = kernel.second + user.second + idle.second;
        if (totalTime != 0) {
            kernelUsage = (FLOAT)kernel.second / totalTime;
            userUsage = (FLOAT)user.second / totalTime;
        } else {
            kernelUsage = userUsage = 0.0f;
        }
    }
};

void updateCpuInformation() {
    static std::once_flag once;
    static SYSTEM_BASIC_INFORMATION systemInfo {};
    static SYSTEM_PROCESSOR_PERFORMANCE_INFORMATION cpuTotals;
    static std::vector<SYSTEM_PROCESSOR_PERFORMANCE_INFORMATION> cpuInfos;
    static std::vector<MyCpuInfo> myCpuInfos;
    static MyCpuInfo myCpuTotals;
    std::call_once(once, [&] {
        NtQuerySystemInformation( SystemBasicInformation, systemInfo);
        cpuInfos.resize(systemInfo.NumberOfProcessors);
        myCpuInfos.resize(systemInfo.NumberOfProcessors);
        for (size_t i = 0; i < systemInfo.NumberOfProcessors; ++i) {
            myCpuInfos[i].name = "cpu." + std::to_string(i);
        }
        myCpuTotals.name = "cpu.total";
    });
    NtQuerySystemInformation(SystemProcessorPerformanceInformation, cpuInfos);

    // Zero the CPU totals.
    memset(&cpuTotals, 0, sizeof(SYSTEM_PROCESSOR_PERFORMANCE_INFORMATION));
    for (size_t i = 0; i < systemInfo.NumberOfProcessors; ++i) {
        auto& cpuInfo = cpuInfos[i];
        // KernelTime includes IdleTime.
        cpuInfo.KernelTime.QuadPart -= cpuInfo.IdleTime.QuadPart;

        // Update totals
        cpuTotals.IdleTime.QuadPart += cpuInfo.IdleTime.QuadPart;
        cpuTotals.KernelTime.QuadPart += cpuInfo.KernelTime.QuadPart;
        cpuTotals.UserTime.QuadPart += cpuInfo.UserTime.QuadPart;

        // Update friendly structure
        auto& myCpuInfo = myCpuInfos[i];
        myCpuInfo.update(cpuInfo);
        PROFILE_COUNTER(app, myCpuInfo.name.c_str(), {
            { "kernel", myCpuInfo.kernelUsage },
            { "user", myCpuInfo.userUsage }
        });
    }

    myCpuTotals.update(cpuTotals);
    PROFILE_COUNTER(app, myCpuTotals.name.c_str(), {
        { "kernel", myCpuTotals.kernelUsage },
        { "user", myCpuTotals.userUsage }
    });
}


static ULARGE_INTEGER lastCPU, lastSysCPU, lastUserCPU;
static int numProcessors;
static HANDLE self;
static PDH_HQUERY cpuQuery;
static PDH_HCOUNTER cpuTotal;

void initCpuUsage() {
    SYSTEM_INFO sysInfo;
    FILETIME ftime, fsys, fuser;

    GetSystemInfo(&sysInfo);
    numProcessors = sysInfo.dwNumberOfProcessors;

    GetSystemTimeAsFileTime(&ftime);
    memcpy(&lastCPU, &ftime, sizeof(FILETIME));

    self = GetCurrentProcess();
    GetProcessTimes(self, &ftime, &ftime, &fsys, &fuser);
    memcpy(&lastSysCPU, &fsys, sizeof(FILETIME));
    memcpy(&lastUserCPU, &fuser, sizeof(FILETIME));

    PdhOpenQuery(NULL, NULL, &cpuQuery);
    PdhAddCounter(cpuQuery, "\\Processor(_Total)\\% Processor Time", NULL, &cpuTotal);
    PdhCollectQueryData(cpuQuery);
}

void getCpuUsage(vec3& systemAndUser) {
    FILETIME ftime, fsys, fuser;
    ULARGE_INTEGER now, sys, user;

    GetSystemTimeAsFileTime(&ftime);
    memcpy(&now, &ftime, sizeof(FILETIME));

    GetProcessTimes(self, &ftime, &ftime, &fsys, &fuser);
    memcpy(&sys, &fsys, sizeof(FILETIME));
    memcpy(&user, &fuser, sizeof(FILETIME));
    systemAndUser.x = (sys.QuadPart - lastSysCPU.QuadPart);
    systemAndUser.y = (user.QuadPart - lastUserCPU.QuadPart);
    systemAndUser /= (float)(now.QuadPart - lastCPU.QuadPart);
    systemAndUser /= (float)numProcessors;
    systemAndUser *= 100.0f;
    lastCPU = now;
    lastUserCPU = user;
    lastSysCPU = sys;

    PDH_FMT_COUNTERVALUE counterVal;
    PdhCollectQueryData(cpuQuery);
    PdhGetFormattedCounterValue(cpuTotal, PDH_FMT_DOUBLE, NULL, &counterVal);
    systemAndUser.z = (float)counterVal.doubleValue;
}

void setupCpuMonitorThread() {
    initCpuUsage();
    auto cpuMonitorThread = QThread::currentThread();

    QTimer* timer = new QTimer();
    timer->setInterval(50);
    QObject::connect(timer, &QTimer::timeout, [] {
        updateCpuInformation();
        vec3 kernelUserAndSystem;
        getCpuUsage(kernelUserAndSystem);
        PROFILE_COUNTER(app, "cpuProcess", { { "system", kernelUserAndSystem.x }, { "user", kernelUserAndSystem.y } });
        PROFILE_COUNTER(app, "cpuSystem", { { "system", kernelUserAndSystem.z } });
    });
    QObject::connect(cpuMonitorThread, &QThread::finished, [=] {
        timer->deleteLater();
        cpuMonitorThread->deleteLater();
    });
    timer->start();
}

#endif

void Application::idle() {
    PerformanceTimer perfTimer("idle");

    // Update the deadlock watchdog
    updateHeartbeat();

    auto offscreenUi = DependencyManager::get<OffscreenUi>();

    // These tasks need to be done on our first idle, because we don't want the showing of
    // overlay subwindows to do a showDesktop() until after the first time through
    static bool firstIdle = true;
    if (firstIdle) {
        firstIdle = false;
        connect(offscreenUi.data(), &OffscreenUi::showDesktop, this, &Application::showDesktop);
    }

#ifdef Q_OS_WIN
    // If tracing is enabled then monitor the CPU in a separate thread
    static std::once_flag once;
    std::call_once(once, [&] {
        if (trace_app().isDebugEnabled()) {
            QThread* cpuMonitorThread = new QThread(qApp);
            cpuMonitorThread->setObjectName("cpuMonitorThread");
            QObject::connect(cpuMonitorThread, &QThread::started, [this] { setupCpuMonitorThread(); });
            QObject::connect(qApp, &QCoreApplication::aboutToQuit, cpuMonitorThread, &QThread::quit);
            cpuMonitorThread->start();
        }
    });
#endif

    auto displayPlugin = getActiveDisplayPlugin();
    if (displayPlugin) {
        auto uiSize = displayPlugin->getRecommendedUiSize();
        // Bit of a hack since there's no device pixel ratio change event I can find.
        if (offscreenUi->size() != fromGlm(uiSize)) {
            qCDebug(interfaceapp) << "Device pixel ratio changed, triggering resize to " << uiSize;
            offscreenUi->resize(fromGlm(uiSize));
            _offscreenContext->makeCurrent();
        }
    }

    if (displayPlugin) {
        PROFILE_COUNTER_IF_CHANGED(app, "present", float, displayPlugin->presentRate());
    }
    PROFILE_COUNTER_IF_CHANGED(app, "renderLoopRate", float, _renderLoopCounter.rate());
    PROFILE_COUNTER_IF_CHANGED(app, "currentDownloads", int, ResourceCache::getLoadingRequests().length());
    PROFILE_COUNTER_IF_CHANGED(app, "pendingDownloads", int, ResourceCache::getPendingRequestCount());
    PROFILE_COUNTER_IF_CHANGED(app, "currentProcessing", int, DependencyManager::get<StatTracker>()->getStat("Processing").toInt());
    PROFILE_COUNTER_IF_CHANGED(app, "pendingProcessing", int, DependencyManager::get<StatTracker>()->getStat("PendingProcessing").toInt());
    auto renderConfig = _renderEngine->getConfiguration();
    PROFILE_COUNTER_IF_CHANGED(render, "gpuTime", float, (float)_gpuContext->getFrameTimerGPUAverage());
    auto opaqueRangeTimer = renderConfig->getConfig("OpaqueRangeTimer");
    auto linearDepth = renderConfig->getConfig("LinearDepth");
    auto surfaceGeometry = renderConfig->getConfig("SurfaceGeometry");
    auto renderDeferred = renderConfig->getConfig("RenderDeferred");
    auto toneAndPostRangeTimer = renderConfig->getConfig("ToneAndPostRangeTimer");

    PROFILE_COUNTER(render_detail, "gpuTimes", {
        { "OpaqueRangeTimer", opaqueRangeTimer ? opaqueRangeTimer->property("gpuRunTime") : 0 },
        { "LinearDepth", linearDepth ? linearDepth->property("gpuRunTime") : 0 },
        { "SurfaceGeometry", surfaceGeometry ? surfaceGeometry->property("gpuRunTime") : 0 },
        { "RenderDeferred", renderDeferred ? renderDeferred->property("gpuRunTime") : 0 },
        { "ToneAndPostRangeTimer", toneAndPostRangeTimer ? toneAndPostRangeTimer->property("gpuRunTime") : 0 }
    });

    PROFILE_RANGE(app, __FUNCTION__);

    if (auto steamClient = PluginManager::getInstance()->getSteamClientPlugin()) {
        steamClient->runCallbacks();
    }

    float secondsSinceLastUpdate = (float)_lastTimeUpdated.nsecsElapsed() / NSECS_PER_MSEC / MSECS_PER_SECOND;
    _lastTimeUpdated.start();

    // If the offscreen Ui has something active that is NOT the root, then assume it has keyboard focus.
    if (_keyboardDeviceHasFocus && offscreenUi && offscreenUi->getWindow()->activeFocusItem() != offscreenUi->getRootItem()) {
        _keyboardMouseDevice->pluginFocusOutEvent();
        _keyboardDeviceHasFocus = false;
    } else if (offscreenUi && offscreenUi->getWindow()->activeFocusItem() == offscreenUi->getRootItem()) {
        _keyboardDeviceHasFocus = true;
    }

    checkChangeCursor();

    Stats::getInstance()->updateStats();

    // Normally we check PipelineWarnings, but since idle will often take more than 10ms we only show these idle timing
    // details if we're in ExtraDebugging mode. However, the ::update() and its subcomponents will show their timing
    // details normally.
    bool showWarnings = getLogger()->extraDebugging();
    PerformanceWarning warn(showWarnings, "idle()");

    if (!_offscreenContext->makeCurrent()) {
        qFatal("Unable to make main thread context current");
    }

    {
        _gameWorkload.updateViews(_viewFrustum, getMyAvatar()->getHeadPosition());
        _gameWorkload._engine->run();
    }
    {
        PerformanceTimer perfTimer("update");
        PerformanceWarning warn(showWarnings, "Application::idle()... update()");
        static const float BIGGEST_DELTA_TIME_SECS = 0.25f;
        update(glm::clamp(secondsSinceLastUpdate, 0.0f, BIGGEST_DELTA_TIME_SECS));
    }


    // Update focus highlight for entity or overlay.
    {
        if (!_keyboardFocusedEntity.get().isInvalidID() || _keyboardFocusedOverlay.get() != UNKNOWN_OVERLAY_ID) {
            const quint64 LOSE_FOCUS_AFTER_ELAPSED_TIME = 30 * USECS_PER_SECOND; // if idle for 30 seconds, drop focus
            quint64 elapsedSinceAcceptedKeyPress = usecTimestampNow() - _lastAcceptedKeyPress;
            if (elapsedSinceAcceptedKeyPress > LOSE_FOCUS_AFTER_ELAPSED_TIME) {
                setKeyboardFocusEntity(UNKNOWN_ENTITY_ID);
                setKeyboardFocusOverlay(UNKNOWN_OVERLAY_ID);
            } else {
                // update position of highlight overlay
                if (!_keyboardFocusedEntity.get().isInvalidID()) {
                    auto entity = getEntities()->getTree()->findEntityByID(_keyboardFocusedEntity.get());
                    if (entity && _keyboardFocusHighlight) {
                        _keyboardFocusHighlight->setWorldOrientation(entity->getWorldOrientation());
                        _keyboardFocusHighlight->setWorldPosition(entity->getWorldPosition());
                    }
                } else {
                    // Only Web overlays can have focus.
                    auto overlay =
                        std::dynamic_pointer_cast<Web3DOverlay>(getOverlays().getOverlay(_keyboardFocusedOverlay.get()));
                    if (overlay && _keyboardFocusHighlight) {
                        _keyboardFocusHighlight->setWorldOrientation(overlay->getWorldOrientation());
                        _keyboardFocusHighlight->setWorldPosition(overlay->getWorldPosition());
                    }
                }
            }
        }
    }

    {
        PerformanceTimer perfTimer("pluginIdle");
        PerformanceWarning warn(showWarnings, "Application::idle()... pluginIdle()");
        getActiveDisplayPlugin()->idle();
        auto inputPlugins = PluginManager::getInstance()->getInputPlugins();
        foreach(auto inputPlugin, inputPlugins) {
            if (inputPlugin->isActive()) {
                inputPlugin->idle();
            }
        }
    }
    {
        PerformanceTimer perfTimer("rest");
        PerformanceWarning warn(showWarnings, "Application::idle()... rest of it");
        _idleLoopStdev.addValue(secondsSinceLastUpdate);

        //  Record standard deviation and reset counter if needed
        const int STDEV_SAMPLES = 500;
        if (_idleLoopStdev.getSamples() > STDEV_SAMPLES) {
            _idleLoopMeasuredJitter = _idleLoopStdev.getStDev();
            _idleLoopStdev.reset();
        }
    }

    _overlayConductor.update(secondsSinceLastUpdate);

    _gameLoopCounter.increment();
}

ivec2 Application::getMouse() const {
    return getApplicationCompositor().getReticlePosition();
}

FaceTracker* Application::getActiveFaceTracker() {
    auto dde = DependencyManager::get<DdeFaceTracker>();

    return dde->isActive() ? static_cast<FaceTracker*>(dde.data()) : nullptr;
}

FaceTracker* Application::getSelectedFaceTracker() {
    FaceTracker* faceTracker = nullptr;
#ifdef HAVE_DDE
    if (Menu::getInstance()->isOptionChecked(MenuOption::UseCamera)) {
        faceTracker = DependencyManager::get<DdeFaceTracker>().data();
    }
#endif
    return faceTracker;
}

void Application::setActiveFaceTracker() const {
#ifdef HAVE_DDE
    bool isMuted = Menu::getInstance()->isOptionChecked(MenuOption::MuteFaceTracking);
    bool isUsingDDE = Menu::getInstance()->isOptionChecked(MenuOption::UseCamera);
    Menu::getInstance()->getActionForOption(MenuOption::BinaryEyelidControl)->setVisible(isUsingDDE);
    Menu::getInstance()->getActionForOption(MenuOption::CoupleEyelids)->setVisible(isUsingDDE);
    Menu::getInstance()->getActionForOption(MenuOption::UseAudioForMouth)->setVisible(isUsingDDE);
    Menu::getInstance()->getActionForOption(MenuOption::VelocityFilter)->setVisible(isUsingDDE);
    Menu::getInstance()->getActionForOption(MenuOption::CalibrateCamera)->setVisible(isUsingDDE);
    auto ddeTracker = DependencyManager::get<DdeFaceTracker>();
    ddeTracker->setIsMuted(isMuted);
    ddeTracker->setEnabled(isUsingDDE && !isMuted);
#endif
}

#ifdef HAVE_IVIEWHMD
void Application::setActiveEyeTracker() {
    auto eyeTracker = DependencyManager::get<EyeTracker>();
    if (!eyeTracker->isInitialized()) {
        return;
    }

    bool isEyeTracking = Menu::getInstance()->isOptionChecked(MenuOption::SMIEyeTracking);
    bool isSimulating = Menu::getInstance()->isOptionChecked(MenuOption::SimulateEyeTracking);
    eyeTracker->setEnabled(isEyeTracking, isSimulating);

    Menu::getInstance()->getActionForOption(MenuOption::OnePointCalibration)->setEnabled(isEyeTracking && !isSimulating);
    Menu::getInstance()->getActionForOption(MenuOption::ThreePointCalibration)->setEnabled(isEyeTracking && !isSimulating);
    Menu::getInstance()->getActionForOption(MenuOption::FivePointCalibration)->setEnabled(isEyeTracking && !isSimulating);
}

void Application::calibrateEyeTracker1Point() {
    DependencyManager::get<EyeTracker>()->calibrate(1);
}

void Application::calibrateEyeTracker3Points() {
    DependencyManager::get<EyeTracker>()->calibrate(3);
}

void Application::calibrateEyeTracker5Points() {
    DependencyManager::get<EyeTracker>()->calibrate(5);
}
#endif

bool Application::exportEntities(const QString& filename,
                                 const QVector<EntityItemID>& entityIDs,
                                 const glm::vec3* givenOffset) {
    QHash<EntityItemID, EntityItemPointer> entities;

    auto nodeList = DependencyManager::get<NodeList>();
    const QUuid myAvatarID = nodeList->getSessionUUID();

    auto entityTree = getEntities()->getTree();
    auto exportTree = std::make_shared<EntityTree>();
    exportTree->setMyAvatar(getMyAvatar());
    exportTree->createRootElement();
    glm::vec3 root(TREE_SCALE, TREE_SCALE, TREE_SCALE);
    bool success = true;
    entityTree->withReadLock([&] {
        for (auto entityID : entityIDs) { // Gather entities and properties.
            auto entityItem = entityTree->findEntityByEntityItemID(entityID);
            if (!entityItem) {
                qCWarning(interfaceapp) << "Skipping export of" << entityID << "that is not in scene.";
                continue;
            }

            if (!givenOffset) {
                EntityItemID parentID = entityItem->getParentID();
                bool parentIsAvatar = (parentID == AVATAR_SELF_ID || parentID == myAvatarID);
                if (!parentIsAvatar && (parentID.isInvalidID() ||
                                        !entityIDs.contains(parentID) ||
                                        !entityTree->findEntityByEntityItemID(parentID))) {
                    // If parent wasn't selected, we want absolute position, which isn't in properties.
                    auto position = entityItem->getWorldPosition();
                    root.x = glm::min(root.x, position.x);
                    root.y = glm::min(root.y, position.y);
                    root.z = glm::min(root.z, position.z);
                }
            }
            entities[entityID] = entityItem;
        }

        if (entities.size() == 0) {
            success = false;
            return;
        }

        if (givenOffset) {
            root = *givenOffset;
        }
        for (EntityItemPointer& entityDatum : entities) {
            auto properties = entityDatum->getProperties();
            EntityItemID parentID = properties.getParentID();
            bool parentIsAvatar = (parentID == AVATAR_SELF_ID || parentID == myAvatarID);
            if (parentIsAvatar) {
                properties.setParentID(AVATAR_SELF_ID);
            } else {
                if (parentID.isInvalidID()) {
                    properties.setPosition(properties.getPosition() - root);
                } else if (!entities.contains(parentID)) {
                    entityDatum->globalizeProperties(properties, "Parent %3 of %2 %1 is not selected for export.", -root);
                } // else valid parent -- don't offset
            }
            exportTree->addEntity(entityDatum->getEntityItemID(), properties);
        }
    });
    if (success) {
        success = exportTree->writeToJSONFile(filename.toLocal8Bit().constData());

        // restore the main window's active state
        _window->activateWindow();
    }
    return success;
}

bool Application::exportEntities(const QString& filename, float x, float y, float z, float scale) {
    glm::vec3 center(x, y, z);
    glm::vec3 minCorner = center - vec3(scale);
    float cubeSize = scale * 2;
    AACube boundingCube(minCorner, cubeSize);
    QVector<EntityItemPointer> entities;
    QVector<EntityItemID> ids;
    auto entityTree = getEntities()->getTree();
    entityTree->withReadLock([&] {
        entityTree->findEntities(boundingCube, entities);
        foreach(EntityItemPointer entity, entities) {
            ids << entity->getEntityItemID();
        }
    });
    return exportEntities(filename, ids, &center);
}

void Application::loadSettings() {

    sessionRunTime.set(0); // Just clean living. We're about to saveSettings, which will update value.
    DependencyManager::get<AudioClient>()->loadSettings();
    DependencyManager::get<LODManager>()->loadSettings();

    // DONT CHECK IN
    //DependencyManager::get<LODManager>()->setAutomaticLODAdjust(false);

    auto menu = Menu::getInstance();
    menu->loadSettings();

    // override the menu option show overlays to always be true on startup
    menu->setIsOptionChecked(MenuOption::Overlays, true);

    // If there is a preferred plugin, we probably messed it up with the menu settings, so fix it.
    auto pluginManager = PluginManager::getInstance();
    auto plugins = pluginManager->getPreferredDisplayPlugins();
    if (plugins.size() > 0) {
        for (auto plugin : plugins) {
            if (auto action = menu->getActionForOption(plugin->getName())) {
                action->setChecked(true);
                action->trigger();
                // Find and activated highest priority plugin, bail for the rest
                break;
            }
        }
    }

    Setting::Handle<bool> firstRun { Settings::firstRun, true };
    bool isFirstPerson = false;
    if (firstRun.get()) {
        // If this is our first run, and no preferred devices were set, default to
        // an HMD device if available.
        auto displayPlugins = pluginManager->getDisplayPlugins();
        for (auto& plugin : displayPlugins) {
            if (plugin->isHmd()) {
                if (auto action = menu->getActionForOption(plugin->getName())) {
                    action->setChecked(true);
                    action->trigger();
                    break;
                }
            }
        }

        isFirstPerson = (qApp->isHMDMode());
    } else {
        // if this is not the first run, the camera will be initialized differently depending on user settings

        if (qApp->isHMDMode()) {
            // if the HMD is active, use first-person camera, unless the appropriate setting is checked
            isFirstPerson = menu->isOptionChecked(MenuOption::FirstPersonHMD);
        } else {
            // if HMD is not active, only use first person if the menu option is checked
            isFirstPerson = menu->isOptionChecked(MenuOption::FirstPerson);
        }
    }

    // finish initializing the camera, based on everything we checked above. Third person camera will be used if no settings
    // dictated that we should be in first person
    Menu::getInstance()->setIsOptionChecked(MenuOption::FirstPerson, isFirstPerson);
    Menu::getInstance()->setIsOptionChecked(MenuOption::ThirdPerson, !isFirstPerson);
    _myCamera.setMode((isFirstPerson) ? CAMERA_MODE_FIRST_PERSON : CAMERA_MODE_THIRD_PERSON);
    cameraMenuChanged();

    auto inputs = pluginManager->getInputPlugins();
    for (auto plugin : inputs) {
        if (!plugin->isActive()) {
            plugin->activate();
        }
    }

    getMyAvatar()->loadData();
    _settingsLoaded = true;
}

void Application::saveSettings() const {
    sessionRunTime.set(_sessionRunTimer.elapsed() / MSECS_PER_SECOND);
    DependencyManager::get<AudioClient>()->saveSettings();
    DependencyManager::get<LODManager>()->saveSettings();

    Menu::getInstance()->saveSettings();
    getMyAvatar()->saveData();
    PluginManager::getInstance()->saveSettings();
}

bool Application::importEntities(const QString& urlOrFilename) {
    bool success = false;
    _entityClipboard->withWriteLock([&] {
        _entityClipboard->eraseAllOctreeElements();

        success = _entityClipboard->readFromURL(urlOrFilename);
        if (success) {
            _entityClipboard->reaverageOctreeElements();
        }
    });
    return success;
}

QVector<EntityItemID> Application::pasteEntities(float x, float y, float z) {
    return _entityClipboard->sendEntities(&_entityEditSender, getEntities()->getTree(), x, y, z);
}

void Application::init() {
    _offscreenContext->makeCurrent();
    // Make sure Login state is up to date
    DependencyManager::get<DialogsManager>()->toggleLoginDialog();
    if (!DISABLE_DEFERRED) {
        DependencyManager::get<DeferredLightingEffect>()->init();
    }
    DependencyManager::get<AvatarManager>()->init();

    _timerStart.start();
    _lastTimeUpdated.start();

    if (auto steamClient = PluginManager::getInstance()->getSteamClientPlugin()) {
        // when +connect_lobby in command line, join steam lobby
        const QString STEAM_LOBBY_COMMAND_LINE_KEY = "+connect_lobby";
        int lobbyIndex = arguments().indexOf(STEAM_LOBBY_COMMAND_LINE_KEY);
        if (lobbyIndex != -1) {
            QString lobbyId = arguments().value(lobbyIndex + 1);
            steamClient->joinLobby(lobbyId);
        }
    }


    qCDebug(interfaceapp) << "Loaded settings";

    // fire off an immediate domain-server check in now that settings are loaded
    if (!isServerlessMode()) {
        DependencyManager::get<NodeList>()->sendDomainServerCheckIn();
    }

    // This allows collision to be set up properly for shape entities supported by GeometryCache.
    // This is before entity setup to ensure that it's ready for whenever instance collision is initialized.
    ShapeEntityItem::setShapeInfoCalulator(ShapeEntityItem::ShapeInfoCalculator(&shapeInfoCalculator));

    getEntities()->init();
    getEntities()->setEntityLoadingPriorityFunction([this](const EntityItem& item) {
        auto dims = item.getScaledDimensions();
        auto maxSize = glm::compMax(dims);

        if (maxSize <= 0.0f) {
            return 0.0f;
        }

        auto distance = glm::distance(getMyAvatar()->getWorldPosition(), item.getWorldPosition());
        return atan2(maxSize, distance);
    });

    ObjectMotionState::setShapeManager(&_shapeManager);
    _physicsEngine->init();

    EntityTreePointer tree = getEntities()->getTree();
    _entitySimulation->init(tree, _physicsEngine, &_entityEditSender);
    tree->setSimulation(_entitySimulation);

    auto entityScriptingInterface = DependencyManager::get<EntityScriptingInterface>();

    // connect the _entityCollisionSystem to our EntityTreeRenderer since that's what handles running entity scripts
    connect(_entitySimulation.get(), &PhysicalEntitySimulation::entityCollisionWithEntity,
            getEntities().data(), &EntityTreeRenderer::entityCollisionWithEntity);

    // connect the _entities (EntityTreeRenderer) to our script engine's EntityScriptingInterface for firing
    // of events related clicking, hovering over, and entering entities
    getEntities()->connectSignalsToSlots(entityScriptingInterface.data());

    // Make sure any new sounds are loaded as soon as know about them.
    connect(tree.get(), &EntityTree::newCollisionSoundURL, this, [this](QUrl newURL, EntityItemID id) {
        getEntities()->setCollisionSound(id, DependencyManager::get<SoundCache>()->getSound(newURL));
    }, Qt::QueuedConnection);
    connect(getMyAvatar().get(), &MyAvatar::newCollisionSoundURL, this, [this](QUrl newURL) {
        if (auto avatar = getMyAvatar()) {
            auto sound = DependencyManager::get<SoundCache>()->getSound(newURL);
            avatar->setCollisionSound(sound);
        }
    }, Qt::QueuedConnection);

    _gameWorkload.startup(getEntities()->getWorkloadSpace(), _main3DScene, _entitySimulation);
    _entitySimulation->setWorkloadSpace(getEntities()->getWorkloadSpace());
}

void Application::loadAvatarScripts(const QVector<QString>& urls) {
    auto scriptEngines = DependencyManager::get<ScriptEngines>();
    auto runningScripts = scriptEngines->getRunningScripts();
    for (auto url : urls) {
        int index = runningScripts.indexOf(url);
        if (index < 0) {
            auto scriptEnginePointer = scriptEngines->loadScript(url, false);
            if (scriptEnginePointer) {
                scriptEnginePointer->setType(ScriptEngine::Type::AVATAR);
            }
        }
    }
}

void Application::unloadAvatarScripts() {
    auto scriptEngines = DependencyManager::get<ScriptEngines>();
    auto urls = scriptEngines->getRunningScripts();
    for (auto url : urls) {
        auto scriptEngine = scriptEngines->getScriptEngine(url);
        if (scriptEngine->getType() == ScriptEngine::Type::AVATAR) {
            scriptEngines->stopScript(url, false);
        }
    }
}

void Application::updateLOD(float deltaTime) const {
    PerformanceTimer perfTimer("LOD");
    // adjust it unless we were asked to disable this feature, or if we're currently in throttleRendering mode
    if (!isThrottleRendering()) {
        float presentTime = getActiveDisplayPlugin()->getAveragePresentTime();
        float engineRunTime = (float)(_renderEngine->getConfiguration().get()->getCPURunTime());
        float gpuTime = getGPUContext()->getFrameTimerGPUAverage();
        auto lodManager = DependencyManager::get<LODManager>();
        lodManager->setRenderTimes(presentTime, engineRunTime, gpuTime);
        lodManager->autoAdjustLOD(deltaTime);
    } else {
        DependencyManager::get<LODManager>()->resetLODAdjust();
    }
}

void Application::pushPostUpdateLambda(void* key, const std::function<void()>& func) {
    std::unique_lock<std::mutex> guard(_postUpdateLambdasLock);
    _postUpdateLambdas[key] = func;
}

// Called during Application::update immediately before AvatarManager::updateMyAvatar, updating my data that is then sent to everyone.
// (Maybe this code should be moved there?)
// The principal result is to call updateLookAtTargetAvatar() and then setLookAtPosition().
// Note that it is called BEFORE we update position or joints based on sensors, etc.
void Application::updateMyAvatarLookAtPosition() {
    PerformanceTimer perfTimer("lookAt");
    bool showWarnings = Menu::getInstance()->isOptionChecked(MenuOption::PipelineWarnings);
    PerformanceWarning warn(showWarnings, "Application::updateMyAvatarLookAtPosition()");

    auto myAvatar = getMyAvatar();
    myAvatar->updateLookAtTargetAvatar();
    FaceTracker* faceTracker = getActiveFaceTracker();
    auto eyeTracker = DependencyManager::get<EyeTracker>();

    bool isLookingAtSomeone = false;
    bool isHMD = qApp->isHMDMode();
    glm::vec3 lookAtSpot;
    if (eyeTracker->isTracking() && (isHMD || eyeTracker->isSimulating())) {
        //  Look at the point that the user is looking at.
        glm::vec3 lookAtPosition = eyeTracker->getLookAtPosition();
        if (_myCamera.getMode() == CAMERA_MODE_MIRROR) {
            lookAtPosition.x = -lookAtPosition.x;
        }
        if (isHMD) {
            // TODO -- this code is probably wrong, getHeadPose() returns something in sensor frame, not avatar
            glm::mat4 headPose = getActiveDisplayPlugin()->getHeadPose();
            glm::quat hmdRotation = glm::quat_cast(headPose);
            lookAtSpot = _myCamera.getPosition() + myAvatar->getWorldOrientation() * (hmdRotation * lookAtPosition);
        } else {
            lookAtSpot = myAvatar->getHead()->getEyePosition()
                + (myAvatar->getHead()->getFinalOrientationInWorldFrame() * lookAtPosition);
        }
    } else {
        AvatarSharedPointer lookingAt = myAvatar->getLookAtTargetAvatar().lock();
        bool haveLookAtCandidate = lookingAt && myAvatar.get() != lookingAt.get();
        auto avatar = static_pointer_cast<Avatar>(lookingAt);
        bool mutualLookAtSnappingEnabled = avatar && avatar->getLookAtSnappingEnabled() && myAvatar->getLookAtSnappingEnabled();
        if (haveLookAtCandidate && mutualLookAtSnappingEnabled) {
            //  If I am looking at someone else, look directly at one of their eyes
            isLookingAtSomeone = true;
            auto lookingAtHead = avatar->getHead();

            const float MAXIMUM_FACE_ANGLE = 65.0f * RADIANS_PER_DEGREE;
            glm::vec3 lookingAtFaceOrientation = lookingAtHead->getFinalOrientationInWorldFrame() * IDENTITY_FORWARD;
            glm::vec3 fromLookingAtToMe = glm::normalize(myAvatar->getHead()->getEyePosition()
                - lookingAtHead->getEyePosition());
            float faceAngle = glm::angle(lookingAtFaceOrientation, fromLookingAtToMe);

            if (faceAngle < MAXIMUM_FACE_ANGLE) {
                // Randomly look back and forth between look targets
                eyeContactTarget target = Menu::getInstance()->isOptionChecked(MenuOption::FixGaze) ?
                    LEFT_EYE : myAvatar->getEyeContactTarget();
                switch (target) {
                    case LEFT_EYE:
                        lookAtSpot = lookingAtHead->getLeftEyePosition();
                        break;
                    case RIGHT_EYE:
                        lookAtSpot = lookingAtHead->getRightEyePosition();
                        break;
                    case MOUTH:
                        lookAtSpot = lookingAtHead->getMouthPosition();
                        break;
                }
            } else {
                // Just look at their head (mid point between eyes)
                lookAtSpot = lookingAtHead->getEyePosition();
            }
        } else {
            //  I am not looking at anyone else, so just look forward
            auto headPose = myAvatar->getControllerPoseInWorldFrame(controller::Action::HEAD);
            if (headPose.isValid()) {
                lookAtSpot = transformPoint(headPose.getMatrix(), glm::vec3(0.0f, 0.0f, TREE_SCALE));
            } else {
                lookAtSpot = myAvatar->getHead()->getEyePosition() +
                    (myAvatar->getHead()->getFinalOrientationInWorldFrame() * glm::vec3(0.0f, 0.0f, -TREE_SCALE));
            }
        }

        // Deflect the eyes a bit to match the detected gaze from the face tracker if active.
        if (faceTracker && !faceTracker->isMuted()) {
            float eyePitch = faceTracker->getEstimatedEyePitch();
            float eyeYaw = faceTracker->getEstimatedEyeYaw();
            const float GAZE_DEFLECTION_REDUCTION_DURING_EYE_CONTACT = 0.1f;
            glm::vec3 origin = myAvatar->getHead()->getEyePosition();
            float deflection = faceTracker->getEyeDeflection();
            if (isLookingAtSomeone) {
                deflection *= GAZE_DEFLECTION_REDUCTION_DURING_EYE_CONTACT;
            }
            lookAtSpot = origin + _myCamera.getOrientation() * glm::quat(glm::radians(glm::vec3(
                eyePitch * deflection, eyeYaw * deflection, 0.0f))) *
                glm::inverse(_myCamera.getOrientation()) * (lookAtSpot - origin);
        }
    }

    myAvatar->getHead()->setLookAtPosition(lookAtSpot);
}

void Application::updateThreads(float deltaTime) {
    PerformanceTimer perfTimer("updateThreads");
    bool showWarnings = Menu::getInstance()->isOptionChecked(MenuOption::PipelineWarnings);
    PerformanceWarning warn(showWarnings, "Application::updateThreads()");

    // parse voxel packets
    if (!_enableProcessOctreeThread) {
        _octreeProcessor.threadRoutine();
        _entityEditSender.threadRoutine();
    }
}

void Application::toggleOverlays() {
    auto menu = Menu::getInstance();
    menu->setIsOptionChecked(MenuOption::Overlays, !menu->isOptionChecked(MenuOption::Overlays));
}

void Application::setOverlaysVisible(bool visible) {
    auto menu = Menu::getInstance();
    menu->setIsOptionChecked(MenuOption::Overlays, visible);
}

void Application::centerUI() {
    _overlayConductor.centerUI();
}

void Application::cycleCamera() {
    auto menu = Menu::getInstance();
    if (menu->isOptionChecked(MenuOption::FullscreenMirror)) {

        menu->setIsOptionChecked(MenuOption::FullscreenMirror, false);
        menu->setIsOptionChecked(MenuOption::FirstPerson, true);

    } else if (menu->isOptionChecked(MenuOption::FirstPerson)) {

        menu->setIsOptionChecked(MenuOption::FirstPerson, false);
        menu->setIsOptionChecked(MenuOption::ThirdPerson, true);

    } else if (menu->isOptionChecked(MenuOption::ThirdPerson)) {

        menu->setIsOptionChecked(MenuOption::ThirdPerson, false);
        menu->setIsOptionChecked(MenuOption::FullscreenMirror, true);

    } else if (menu->isOptionChecked(MenuOption::IndependentMode) || menu->isOptionChecked(MenuOption::CameraEntityMode)) {
        // do nothing if in independent or camera entity modes
        return;
    }
    cameraMenuChanged(); // handle the menu change
}

void Application::cameraModeChanged() {
    switch (_myCamera.getMode()) {
        case CAMERA_MODE_FIRST_PERSON:
            Menu::getInstance()->setIsOptionChecked(MenuOption::FirstPerson, true);
            break;
        case CAMERA_MODE_THIRD_PERSON:
            Menu::getInstance()->setIsOptionChecked(MenuOption::ThirdPerson, true);
            break;
        case CAMERA_MODE_MIRROR:
            Menu::getInstance()->setIsOptionChecked(MenuOption::FullscreenMirror, true);
            break;
        case CAMERA_MODE_INDEPENDENT:
            Menu::getInstance()->setIsOptionChecked(MenuOption::IndependentMode, true);
            break;
        case CAMERA_MODE_ENTITY:
            Menu::getInstance()->setIsOptionChecked(MenuOption::CameraEntityMode, true);
            break;
        default:
            break;
    }
    cameraMenuChanged();
}

void Application::changeViewAsNeeded(float boomLength) {
    // Switch between first and third person views as needed
    // This is called when the boom length has changed
    bool boomLengthGreaterThanMinimum = (boomLength > MyAvatar::ZOOM_MIN);

    if (_myCamera.getMode() == CAMERA_MODE_FIRST_PERSON && boomLengthGreaterThanMinimum) {
        Menu::getInstance()->setIsOptionChecked(MenuOption::FirstPerson, false);
        Menu::getInstance()->setIsOptionChecked(MenuOption::ThirdPerson, true);
        cameraMenuChanged();
    } else if (_myCamera.getMode() == CAMERA_MODE_THIRD_PERSON && !boomLengthGreaterThanMinimum) {
        Menu::getInstance()->setIsOptionChecked(MenuOption::FirstPerson, true);
        Menu::getInstance()->setIsOptionChecked(MenuOption::ThirdPerson, false);
        cameraMenuChanged();
    }
}

void Application::cameraMenuChanged() {
    auto menu = Menu::getInstance();
    if (menu->isOptionChecked(MenuOption::FullscreenMirror)) {
        if (!isHMDMode() && _myCamera.getMode() != CAMERA_MODE_MIRROR) {
            _mirrorYawOffset = 0.0f;
            _myCamera.setMode(CAMERA_MODE_MIRROR);
            getMyAvatar()->reset(false, false, false); // to reset any active MyAvatar::FollowHelpers
            getMyAvatar()->setBoomLength(MyAvatar::ZOOM_DEFAULT);
        }
    } else if (menu->isOptionChecked(MenuOption::FirstPerson)) {
        if (_myCamera.getMode() != CAMERA_MODE_FIRST_PERSON) {
            _myCamera.setMode(CAMERA_MODE_FIRST_PERSON);
            getMyAvatar()->setBoomLength(MyAvatar::ZOOM_MIN);
        }
    } else if (menu->isOptionChecked(MenuOption::ThirdPerson)) {
        if (_myCamera.getMode() != CAMERA_MODE_THIRD_PERSON) {
            _myCamera.setMode(CAMERA_MODE_THIRD_PERSON);
            if (getMyAvatar()->getBoomLength() == MyAvatar::ZOOM_MIN) {
                getMyAvatar()->setBoomLength(MyAvatar::ZOOM_DEFAULT);
            }
        }
    } else if (menu->isOptionChecked(MenuOption::IndependentMode)) {
        if (_myCamera.getMode() != CAMERA_MODE_INDEPENDENT) {
            _myCamera.setMode(CAMERA_MODE_INDEPENDENT);
        }
    } else if (menu->isOptionChecked(MenuOption::CameraEntityMode)) {
        if (_myCamera.getMode() != CAMERA_MODE_ENTITY) {
            _myCamera.setMode(CAMERA_MODE_ENTITY);
        }
    }
}

void Application::resetPhysicsReadyInformation() {
    // we've changed domains or cleared out caches or something.  we no longer know enough about the
    // collision information of nearby entities to make running bullet be safe.
    _fullSceneReceivedCounter = 0;
    _fullSceneCounterAtLastPhysicsCheck = 0;
    _nearbyEntitiesCountAtLastPhysicsCheck = 0;
    _nearbyEntitiesStabilityCount = 0;
    _physicsEnabled = false;
}


void Application::reloadResourceCaches() {
    resetPhysicsReadyInformation();

    // Query the octree to refresh everything in view
    _queryExpiry = SteadyClock::now();
    _octreeQuery.incrementConnectionID();

    queryOctree(NodeType::EntityServer, PacketType::EntityQuery);

    DependencyManager::get<AssetClient>()->clearCache();

    DependencyManager::get<AnimationCache>()->refreshAll();
    DependencyManager::get<ModelCache>()->refreshAll();
    DependencyManager::get<SoundCache>()->refreshAll();
    DependencyManager::get<TextureCache>()->refreshAll();

    DependencyManager::get<NodeList>()->reset();  // Force redownload of .fst models

    getMyAvatar()->resetFullAvatarURL();
}

void Application::rotationModeChanged() const {
    if (!Menu::getInstance()->isOptionChecked(MenuOption::CenterPlayerInView)) {
        getMyAvatar()->setHeadPitch(0);
    }
}

void Application::setKeyboardFocusHighlight(const glm::vec3& position, const glm::quat& rotation, const glm::vec3& dimensions) {
    // Create focus
    if (_keyboardFocusHighlightID == UNKNOWN_OVERLAY_ID || !getOverlays().isAddedOverlay(_keyboardFocusHighlightID)) {
        _keyboardFocusHighlight = std::make_shared<Cube3DOverlay>();
        _keyboardFocusHighlight->setAlpha(1.0f);
        _keyboardFocusHighlight->setColor({ 0xFF, 0xEF, 0x00 });
        _keyboardFocusHighlight->setIsSolid(false);
        _keyboardFocusHighlight->setPulseMin(0.5);
        _keyboardFocusHighlight->setPulseMax(1.0);
        _keyboardFocusHighlight->setColorPulse(1.0);
        _keyboardFocusHighlight->setIgnoreRayIntersection(true);
        _keyboardFocusHighlight->setDrawInFront(false);
        _keyboardFocusHighlightID = getOverlays().addOverlay(_keyboardFocusHighlight);
    }

    // Position focus
    _keyboardFocusHighlight->setWorldOrientation(rotation);
    _keyboardFocusHighlight->setWorldPosition(position);
    _keyboardFocusHighlight->setDimensions(dimensions);
    _keyboardFocusHighlight->setVisible(true);
}

QUuid Application::getKeyboardFocusEntity() const {
    return _keyboardFocusedEntity.get();
}

static const float FOCUS_HIGHLIGHT_EXPANSION_FACTOR = 1.05f;

void Application::setKeyboardFocusEntity(const EntityItemID& entityItemID) {
    if (_keyboardFocusedEntity.get() != entityItemID) {
        _keyboardFocusedEntity.set(entityItemID);

        if (_keyboardFocusHighlight && _keyboardFocusedOverlay.get() == UNKNOWN_OVERLAY_ID) {
            _keyboardFocusHighlight->setVisible(false);
        }

        if (entityItemID == UNKNOWN_ENTITY_ID) {
            return;
        }

        auto entityScriptingInterface = DependencyManager::get<EntityScriptingInterface>();
        auto properties = entityScriptingInterface->getEntityProperties(entityItemID);
        if (!properties.getLocked() && properties.getVisible()) {

            auto entities = getEntities();
            auto entityId = _keyboardFocusedEntity.get();
            if (entities->wantsKeyboardFocus(entityId)) {
                entities->setProxyWindow(entityId, _window->windowHandle());
                if (_keyboardMouseDevice->isActive()) {
                    _keyboardMouseDevice->pluginFocusOutEvent();
                }
                _lastAcceptedKeyPress = usecTimestampNow();

                auto entity = getEntities()->getEntity(entityId);
                if (entity) {
                    setKeyboardFocusHighlight(entity->getWorldPosition(), entity->getWorldOrientation(),
                        entity->getScaledDimensions() * FOCUS_HIGHLIGHT_EXPANSION_FACTOR);
                }
            }
        }
    }
}

OverlayID Application::getKeyboardFocusOverlay() {
    return _keyboardFocusedOverlay.get();
}

void Application::setKeyboardFocusOverlay(const OverlayID& overlayID) {
    if (overlayID != _keyboardFocusedOverlay.get()) {
        _keyboardFocusedOverlay.set(overlayID);

        if (_keyboardFocusHighlight && _keyboardFocusedEntity.get() == UNKNOWN_ENTITY_ID) {
            _keyboardFocusHighlight->setVisible(false);
        }

        if (overlayID == UNKNOWN_OVERLAY_ID) {
            return;
        }

        auto overlayType = getOverlays().getOverlayType(overlayID);
        auto isVisible = getOverlays().getProperty(overlayID, "visible").value.toBool();
        if (overlayType == Web3DOverlay::TYPE && isVisible) {
            auto overlay = std::dynamic_pointer_cast<Web3DOverlay>(getOverlays().getOverlay(overlayID));
            overlay->setProxyWindow(_window->windowHandle());

            if (_keyboardMouseDevice->isActive()) {
                _keyboardMouseDevice->pluginFocusOutEvent();
            }
            _lastAcceptedKeyPress = usecTimestampNow();

            if (overlay->getProperty("showKeyboardFocusHighlight").toBool()) {
                auto size = overlay->getSize() * FOCUS_HIGHLIGHT_EXPANSION_FACTOR;
                const float OVERLAY_DEPTH = 0.0105f;
                setKeyboardFocusHighlight(overlay->getWorldPosition(), overlay->getWorldOrientation(), glm::vec3(size.x, size.y, OVERLAY_DEPTH));
            } else if (_keyboardFocusHighlight) {
                _keyboardFocusHighlight->setVisible(false);
            }
        }
    }
}

void Application::updateDialogs(float deltaTime) const {
    PerformanceTimer perfTimer("updateDialogs");
    bool showWarnings = Menu::getInstance()->isOptionChecked(MenuOption::PipelineWarnings);
    PerformanceWarning warn(showWarnings, "Application::updateDialogs()");
    auto dialogsManager = DependencyManager::get<DialogsManager>();

    QPointer<OctreeStatsDialog> octreeStatsDialog = dialogsManager->getOctreeStatsDialog();
    if (octreeStatsDialog) {
        octreeStatsDialog->update();
    }
}

void Application::updateSecondaryCameraViewFrustum() {
    // TODO: Fix this by modeling the way the secondary camera works on how the main camera works
    // ie. Use a camera object stored in the game logic and informs the Engine on where the secondary
    // camera should be.

    // Code based on SecondaryCameraJob
    auto renderConfig = _renderEngine->getConfiguration();
    assert(renderConfig);
    auto camera = dynamic_cast<SecondaryCameraJobConfig*>(renderConfig->getConfig("SecondaryCamera"));

    if (!camera || !camera->isEnabled()) {
        return;
    }

    ViewFrustum secondaryViewFrustum;
    if (camera->mirrorProjection && !camera->attachedEntityId.isNull()) {
        auto entityScriptingInterface = DependencyManager::get<EntityScriptingInterface>();
        auto entityProperties = entityScriptingInterface->getEntityProperties(camera->attachedEntityId);
        glm::vec3 mirrorPropertiesPosition = entityProperties.getPosition();
        glm::quat mirrorPropertiesRotation = entityProperties.getRotation();
        glm::vec3 mirrorPropertiesDimensions = entityProperties.getDimensions();
        glm::vec3 halfMirrorPropertiesDimensions = 0.5f * mirrorPropertiesDimensions;

        // setup mirror from world as inverse of world from mirror transformation using inverted x and z for mirrored image
        // TODO: we are assuming here that UP is world y-axis
        glm::mat4 worldFromMirrorRotation = glm::mat4_cast(mirrorPropertiesRotation) * glm::scale(vec3(-1.0f, 1.0f, -1.0f));
        glm::mat4 worldFromMirrorTranslation = glm::translate(mirrorPropertiesPosition);
        glm::mat4 worldFromMirror = worldFromMirrorTranslation * worldFromMirrorRotation;
        glm::mat4 mirrorFromWorld = glm::inverse(worldFromMirror);

        // get mirror camera position by reflecting main camera position's z coordinate in mirror space
        glm::vec3 mainCameraPositionWorld = getCamera().getPosition();
        glm::vec3 mainCameraPositionMirror = vec3(mirrorFromWorld * vec4(mainCameraPositionWorld, 1.0f));
        glm::vec3 mirrorCameraPositionMirror = vec3(mainCameraPositionMirror.x, mainCameraPositionMirror.y,
                                                    -mainCameraPositionMirror.z);
        glm::vec3 mirrorCameraPositionWorld = vec3(worldFromMirror * vec4(mirrorCameraPositionMirror, 1.0f));

        // set frustum position to be mirrored camera and set orientation to mirror's adjusted rotation
        glm::quat mirrorCameraOrientation = glm::quat_cast(worldFromMirrorRotation);
        secondaryViewFrustum.setPosition(mirrorCameraPositionWorld);
        secondaryViewFrustum.setOrientation(mirrorCameraOrientation);

        // build frustum using mirror space translation of mirrored camera
        float nearClip = mirrorCameraPositionMirror.z + mirrorPropertiesDimensions.z * 2.0f;
        glm::vec3 upperRight = halfMirrorPropertiesDimensions - mirrorCameraPositionMirror;
        glm::vec3 bottomLeft = -halfMirrorPropertiesDimensions - mirrorCameraPositionMirror;
        glm::mat4 frustum = glm::frustum(bottomLeft.x, upperRight.x, bottomLeft.y, upperRight.y, nearClip, camera->farClipPlaneDistance);
        secondaryViewFrustum.setProjection(frustum);
    } else {
        if (!camera->attachedEntityId.isNull()) {
            auto entityScriptingInterface = DependencyManager::get<EntityScriptingInterface>();
            auto entityProperties = entityScriptingInterface->getEntityProperties(camera->attachedEntityId);
            secondaryViewFrustum.setPosition(entityProperties.getPosition());
            secondaryViewFrustum.setOrientation(entityProperties.getRotation());
        } else {
            secondaryViewFrustum.setPosition(camera->position);
            secondaryViewFrustum.setOrientation(camera->orientation);
        }

        float aspectRatio = (float)camera->textureWidth / (float)camera->textureHeight;
        secondaryViewFrustum.setProjection(camera->vFoV,
                                            aspectRatio,
                                            camera->nearClipPlaneDistance,
                                            camera->farClipPlaneDistance);
    }
    // Without calculating the bound planes, the secondary camera will use the same culling frustum as the main camera,
    // which is not what we want here.
    secondaryViewFrustum.calculate();

    _conicalViews.push_back(secondaryViewFrustum);
}

static bool domainLoadingInProgress = false;

void Application::update(float deltaTime) {
    PROFILE_RANGE_EX(app, __FUNCTION__, 0xffff0000, (uint64_t)_renderFrameCount + 1);

    if (!_physicsEnabled) {
        if (!domainLoadingInProgress) {
            PROFILE_ASYNC_BEGIN(app, "Scene Loading", "");
            domainLoadingInProgress = true;
        }

        // we haven't yet enabled physics.  we wait until we think we have all the collision information
        // for nearby entities before starting bullet up.
        quint64 now = usecTimestampNow();
        const int PHYSICS_CHECK_TIMEOUT = 2 * USECS_PER_SECOND;

        if (now - _lastPhysicsCheckTime > PHYSICS_CHECK_TIMEOUT || _fullSceneReceivedCounter > _fullSceneCounterAtLastPhysicsCheck) {
            // we've received a new full-scene octree stats packet, or it's been long enough to try again anyway
            _lastPhysicsCheckTime = now;
            _fullSceneCounterAtLastPhysicsCheck = _fullSceneReceivedCounter;

            // process octree stats packets are sent in between full sends of a scene (this isn't currently true).
            // We keep physics disabled until we've received a full scene and everything near the avatar in that
            // scene is ready to compute its collision shape.
            if (nearbyEntitiesAreReadyForPhysics() && getMyAvatar()->isReadyForPhysics()) {
                _physicsEnabled = true;
                getMyAvatar()->updateMotionBehaviorFromMenu();
            }
        }
    } else if (domainLoadingInProgress) {
        domainLoadingInProgress = false;
        PROFILE_ASYNC_END(app, "Scene Loading", "");
    }

    auto myAvatar = getMyAvatar();
    {
        PerformanceTimer perfTimer("devices");

        FaceTracker* tracker = getSelectedFaceTracker();
        if (tracker && Menu::getInstance()->isOptionChecked(MenuOption::MuteFaceTracking) != tracker->isMuted()) {
            tracker->toggleMute();
        }

        tracker = getActiveFaceTracker();
        if (tracker && !tracker->isMuted()) {
            tracker->update(deltaTime);

            // Auto-mute microphone after losing face tracking?
            if (tracker->isTracking()) {
                _lastFaceTrackerUpdate = usecTimestampNow();
            } else {
                const quint64 MUTE_MICROPHONE_AFTER_USECS = 5000000;  //5 secs
                Menu* menu = Menu::getInstance();
                auto audioClient = DependencyManager::get<AudioClient>();
                if (menu->isOptionChecked(MenuOption::AutoMuteAudio) && !audioClient->isMuted()) {
                    if (_lastFaceTrackerUpdate > 0
                        && ((usecTimestampNow() - _lastFaceTrackerUpdate) > MUTE_MICROPHONE_AFTER_USECS)) {
                        audioClient->setMuted(true);
                        _lastFaceTrackerUpdate = 0;
                    }
                } else {
                    _lastFaceTrackerUpdate = 0;
                }
            }
        } else {
            _lastFaceTrackerUpdate = 0;
        }

        auto userInputMapper = DependencyManager::get<UserInputMapper>();

        controller::InputCalibrationData calibrationData = {
            myAvatar->getSensorToWorldMatrix(),
            createMatFromQuatAndPos(myAvatar->getWorldOrientation(), myAvatar->getWorldPosition()),
            myAvatar->getHMDSensorMatrix(),
            myAvatar->getCenterEyeCalibrationMat(),
            myAvatar->getHeadCalibrationMat(),
            myAvatar->getSpine2CalibrationMat(),
            myAvatar->getHipsCalibrationMat(),
            myAvatar->getLeftFootCalibrationMat(),
            myAvatar->getRightFootCalibrationMat(),
            myAvatar->getRightArmCalibrationMat(),
            myAvatar->getLeftArmCalibrationMat(),
            myAvatar->getRightHandCalibrationMat(),
            myAvatar->getLeftHandCalibrationMat()
        };

        InputPluginPointer keyboardMousePlugin;
        for (auto inputPlugin : PluginManager::getInstance()->getInputPlugins()) {
            if (inputPlugin->getName() == KeyboardMouseDevice::NAME) {
                keyboardMousePlugin = inputPlugin;
            } else if (inputPlugin->isActive()) {
                inputPlugin->pluginUpdate(deltaTime, calibrationData);
            }
        }

        userInputMapper->setInputCalibrationData(calibrationData);
        userInputMapper->update(deltaTime);

        if (keyboardMousePlugin && keyboardMousePlugin->isActive()) {
            keyboardMousePlugin->pluginUpdate(deltaTime, calibrationData);
        }

        // Transfer the user inputs to the driveKeys
        // FIXME can we drop drive keys and just have the avatar read the action states directly?
        myAvatar->clearDriveKeys();
        if (_myCamera.getMode() != CAMERA_MODE_INDEPENDENT) {
            if (!_controllerScriptingInterface->areActionsCaptured() && _myCamera.getMode() != CAMERA_MODE_MIRROR) {
                myAvatar->setDriveKey(MyAvatar::TRANSLATE_Z, -1.0f * userInputMapper->getActionState(controller::Action::TRANSLATE_Z));
                myAvatar->setDriveKey(MyAvatar::TRANSLATE_Y, userInputMapper->getActionState(controller::Action::TRANSLATE_Y));
                myAvatar->setDriveKey(MyAvatar::TRANSLATE_X, userInputMapper->getActionState(controller::Action::TRANSLATE_X));
                if (deltaTime > FLT_EPSILON) {
                    myAvatar->setDriveKey(MyAvatar::PITCH, -1.0f * userInputMapper->getActionState(controller::Action::PITCH));
                    myAvatar->setDriveKey(MyAvatar::YAW, -1.0f * userInputMapper->getActionState(controller::Action::YAW));
                    myAvatar->setDriveKey(MyAvatar::STEP_YAW, -1.0f * userInputMapper->getActionState(controller::Action::STEP_YAW));
                }
            }
            myAvatar->setDriveKey(MyAvatar::ZOOM, userInputMapper->getActionState(controller::Action::TRANSLATE_CAMERA_Z));
        }

        myAvatar->setSprintMode((bool)userInputMapper->getActionState(controller::Action::SPRINT));
        static const std::vector<controller::Action> avatarControllerActions = {
            controller::Action::LEFT_HAND,
            controller::Action::RIGHT_HAND,
            controller::Action::LEFT_FOOT,
            controller::Action::RIGHT_FOOT,
            controller::Action::HIPS,
            controller::Action::SPINE2,
            controller::Action::HEAD,
            controller::Action::LEFT_HAND_THUMB1,
            controller::Action::LEFT_HAND_THUMB2,
            controller::Action::LEFT_HAND_THUMB3,
            controller::Action::LEFT_HAND_THUMB4,
            controller::Action::LEFT_HAND_INDEX1,
            controller::Action::LEFT_HAND_INDEX2,
            controller::Action::LEFT_HAND_INDEX3,
            controller::Action::LEFT_HAND_INDEX4,
            controller::Action::LEFT_HAND_MIDDLE1,
            controller::Action::LEFT_HAND_MIDDLE2,
            controller::Action::LEFT_HAND_MIDDLE3,
            controller::Action::LEFT_HAND_MIDDLE4,
            controller::Action::LEFT_HAND_RING1,
            controller::Action::LEFT_HAND_RING2,
            controller::Action::LEFT_HAND_RING3,
            controller::Action::LEFT_HAND_RING4,
            controller::Action::LEFT_HAND_PINKY1,
            controller::Action::LEFT_HAND_PINKY2,
            controller::Action::LEFT_HAND_PINKY3,
            controller::Action::LEFT_HAND_PINKY4,
            controller::Action::RIGHT_HAND_THUMB1,
            controller::Action::RIGHT_HAND_THUMB2,
            controller::Action::RIGHT_HAND_THUMB3,
            controller::Action::RIGHT_HAND_THUMB4,
            controller::Action::RIGHT_HAND_INDEX1,
            controller::Action::RIGHT_HAND_INDEX2,
            controller::Action::RIGHT_HAND_INDEX3,
            controller::Action::RIGHT_HAND_INDEX4,
            controller::Action::RIGHT_HAND_MIDDLE1,
            controller::Action::RIGHT_HAND_MIDDLE2,
            controller::Action::RIGHT_HAND_MIDDLE3,
            controller::Action::RIGHT_HAND_MIDDLE4,
            controller::Action::RIGHT_HAND_RING1,
            controller::Action::RIGHT_HAND_RING2,
            controller::Action::RIGHT_HAND_RING3,
            controller::Action::RIGHT_HAND_RING4,
            controller::Action::RIGHT_HAND_PINKY1,
            controller::Action::RIGHT_HAND_PINKY2,
            controller::Action::RIGHT_HAND_PINKY3,
            controller::Action::RIGHT_HAND_PINKY4,
            controller::Action::LEFT_ARM,
            controller::Action::RIGHT_ARM,
            controller::Action::LEFT_SHOULDER,
            controller::Action::RIGHT_SHOULDER,
            controller::Action::LEFT_FORE_ARM,
            controller::Action::RIGHT_FORE_ARM,
            controller::Action::LEFT_LEG,
            controller::Action::RIGHT_LEG,
            controller::Action::LEFT_UP_LEG,
            controller::Action::RIGHT_UP_LEG,
            controller::Action::LEFT_TOE_BASE,
            controller::Action::RIGHT_TOE_BASE
        };

        // copy controller poses from userInputMapper to myAvatar.
        glm::mat4 myAvatarMatrix = createMatFromQuatAndPos(myAvatar->getWorldOrientation(), myAvatar->getWorldPosition());
        glm::mat4 worldToSensorMatrix = glm::inverse(myAvatar->getSensorToWorldMatrix());
        glm::mat4 avatarToSensorMatrix = worldToSensorMatrix * myAvatarMatrix;
        for (auto& action : avatarControllerActions) {
            controller::Pose pose = userInputMapper->getPoseState(action);
            myAvatar->setControllerPoseInSensorFrame(action, pose.transform(avatarToSensorMatrix));
        }
    }

    updateThreads(deltaTime); // If running non-threaded, then give the threads some time to process...
    updateDialogs(deltaTime); // update various stats dialogs if present

    QSharedPointer<AvatarManager> avatarManager = DependencyManager::get<AvatarManager>();

    {
        PROFILE_RANGE(simulation_physics, "Simulation");
        PerformanceTimer perfTimer("simulation");

        if (_physicsEnabled) {
            auto t0 = std::chrono::high_resolution_clock::now();
            auto t1 = t0;
            {
                PROFILE_RANGE(simulation_physics, "PrePhysics");
                PerformanceTimer perfTimer("prePhysics)");
                {
                    const VectorOfMotionStates& motionStates = _entitySimulation->getObjectsToRemoveFromPhysics();
                    _physicsEngine->removeObjects(motionStates);
                    _entitySimulation->deleteObjectsRemovedFromPhysics();
                }

                VectorOfMotionStates motionStates;
                getEntities()->getTree()->withReadLock([&] {
                    _entitySimulation->getObjectsToAddToPhysics(motionStates);
                    _physicsEngine->addObjects(motionStates);

                });
                getEntities()->getTree()->withReadLock([&] {
                    _entitySimulation->getObjectsToChange(motionStates);
                    VectorOfMotionStates stillNeedChange = _physicsEngine->changeObjects(motionStates);
                    _entitySimulation->setObjectsToChange(stillNeedChange);
                });

                _entitySimulation->applyDynamicChanges();

                t1 = std::chrono::high_resolution_clock::now();

                avatarManager->getObjectsToRemoveFromPhysics(motionStates);
                _physicsEngine->removeObjects(motionStates);
                avatarManager->getObjectsToAddToPhysics(motionStates);
                _physicsEngine->addObjects(motionStates);
                avatarManager->getObjectsToChange(motionStates);
                _physicsEngine->changeObjects(motionStates);

                myAvatar->prepareForPhysicsSimulation();
                _physicsEngine->forEachDynamic([&](EntityDynamicPointer dynamic) {
                    dynamic->prepareForPhysicsSimulation();
                });
            }
            auto t2 = std::chrono::high_resolution_clock::now();
            {
                PROFILE_RANGE(simulation_physics, "StepPhysics");
                PerformanceTimer perfTimer("stepPhysics");
                getEntities()->getTree()->withWriteLock([&] {
                    _physicsEngine->stepSimulation();
                });
            }
            auto t3 = std::chrono::high_resolution_clock::now();
            {
                if (_physicsEngine->hasOutgoingChanges()) {
                    {
                        PROFILE_RANGE(simulation_physics, "PostPhysics");
                        PerformanceTimer perfTimer("postPhysics");
                        // grab the collision events BEFORE handleChangedMotionStates() because at this point
                        // we have a better idea of which objects we own or should own.
                        auto& collisionEvents = _physicsEngine->getCollisionEvents();

                        getEntities()->getTree()->withWriteLock([&] {
                            PROFILE_RANGE(simulation_physics, "HandleChanges");
                            PerformanceTimer perfTimer("handleChanges");

                            const VectorOfMotionStates& outgoingChanges = _physicsEngine->getChangedMotionStates();
                            _entitySimulation->handleChangedMotionStates(outgoingChanges);
                            avatarManager->handleChangedMotionStates(outgoingChanges);

                            const VectorOfMotionStates& deactivations = _physicsEngine->getDeactivatedMotionStates();
                            _entitySimulation->handleDeactivatedMotionStates(deactivations);
                        });

                        if (!_aboutToQuit) {
                            // handleCollisionEvents() AFTER handleChangedMotionStates()
                            {
                                PROFILE_RANGE(simulation_physics, "CollisionEvents");
                                avatarManager->handleCollisionEvents(collisionEvents);
                                // Collision events (and their scripts) must not be handled when we're locked, above. (That would risk
                                // deadlock.)
                                _entitySimulation->handleCollisionEvents(collisionEvents);
                            }
                        }

                        {
                            PROFILE_RANGE(simulation_physics, "MyAvatar");
                            myAvatar->harvestResultsFromPhysicsSimulation(deltaTime);
                        }

                        if (PerformanceTimer::isActive() &&
                                Menu::getInstance()->isOptionChecked(MenuOption::DisplayDebugTimingDetails) &&
                                Menu::getInstance()->isOptionChecked(MenuOption::ExpandPhysicsTiming)) {
                            _physicsEngine->harvestPerformanceStats();
                        }
                        // NOTE: the PhysicsEngine stats are written to stdout NOT to Qt log framework
                        _physicsEngine->dumpStatsIfNecessary();
                    }
                    auto t4 = std::chrono::high_resolution_clock::now();

                    if (!_aboutToQuit) {
                        // NOTE: the getEntities()->update() call below will wait for lock
                        // and will provide non-physical entity motion
                        getEntities()->update(true); // update the models...
                    }

                    auto t5 = std::chrono::high_resolution_clock::now();

                    workload::Timings timings(6);
                    timings[0] = (t4 - t0);
                    timings[1] = (t5 - t4);
                    timings[2] = (t4 - t3);
                    timings[3] = (t3 - t2);
                    timings[4] = (t2 - t1);
                    timings[5] = (t1 - t0);

                    _gameWorkload.updateSimulationTimings(timings);

                }
            }
        } else {
            // update the rendering without any simulation
            getEntities()->update(false);
        }
    }

    // AvatarManager update
    {
        {
            PROFILE_RANGE(simulation, "OtherAvatars");
            PerformanceTimer perfTimer("otherAvatars");
            avatarManager->updateOtherAvatars(deltaTime);
        }

        {
            PROFILE_RANGE(simulation, "MyAvatar");
            PerformanceTimer perfTimer("MyAvatar");
            qApp->updateMyAvatarLookAtPosition();
            avatarManager->updateMyAvatar(deltaTime);
        }
    }

    bool showWarnings = Menu::getInstance()->isOptionChecked(MenuOption::PipelineWarnings);
    PerformanceWarning warn(showWarnings, "Application::update()");

#if !defined(Q_OS_ANDROID)
    updateLOD(deltaTime);
#endif

    // TODO: break these out into distinct perfTimers when they prove interesting
    {
        PROFILE_RANGE(app, "PickManager");
        PerformanceTimer perfTimer("pickManager");
        DependencyManager::get<PickManager>()->update();
    }

    {
        PROFILE_RANGE(app, "PointerManager");
        PerformanceTimer perfTimer("pointerManager");
        DependencyManager::get<PointerManager>()->update();
    }

    {
        PROFILE_RANGE_EX(app, "Overlays", 0xffff0000, (uint64_t)getActiveDisplayPlugin()->presentCount());
        PerformanceTimer perfTimer("overlays");
        _overlays.update(deltaTime);
    }

    // Update _viewFrustum with latest camera and view frustum data...
    // NOTE: we get this from the view frustum, to make it simpler, since the
    // loadViewFrumstum() method will get the correct details from the camera
    // We could optimize this to not actually load the viewFrustum, since we don't
    // actually need to calculate the view frustum planes to send these details
    // to the server.
    {
        QMutexLocker viewLocker(&_viewMutex);
        _myCamera.loadViewFrustum(_viewFrustum);

        _conicalViews.clear();
        _conicalViews.push_back(_viewFrustum);
        // TODO: Fix this by modeling the way the secondary camera works on how the main camera works
        // ie. Use a camera object stored in the game logic and informs the Engine on where the secondary
        // camera should be.
        updateSecondaryCameraViewFrustum();
    }

    quint64 now = usecTimestampNow();

    // Update my voxel servers with my current voxel query...
    {
        PROFILE_RANGE_EX(app, "QueryOctree", 0xffff0000, (uint64_t)getActiveDisplayPlugin()->presentCount());
        PerformanceTimer perfTimer("queryOctree");
        QMutexLocker viewLocker(&_viewMutex);

        bool viewIsDifferentEnough = false;
        if (_conicalViews.size() == _lastQueriedViews.size()) {
            for (size_t i = 0; i < _conicalViews.size(); ++i) {
                if (!_conicalViews[i].isVerySimilar(_lastQueriedViews[i])) {
                    viewIsDifferentEnough = true;
                    break;
                }
            }
        } else {
            viewIsDifferentEnough = true;
        }


        // if it's been a while since our last query or the view has significantly changed then send a query, otherwise suppress it
        static const std::chrono::seconds MIN_PERIOD_BETWEEN_QUERIES { 3 };
        auto now = SteadyClock::now();
        if (now > _queryExpiry || viewIsDifferentEnough) {
            if (DependencyManager::get<SceneScriptingInterface>()->shouldRenderEntities()) {
                queryOctree(NodeType::EntityServer, PacketType::EntityQuery);
            }
            queryAvatars();

            _lastQueriedViews = _conicalViews;
            _queryExpiry = now + MIN_PERIOD_BETWEEN_QUERIES;
        }
    }

    // sent nack packets containing missing sequence numbers of received packets from nodes
    {
        quint64 sinceLastNack = now - _lastNackTime;
        const quint64 TOO_LONG_SINCE_LAST_NACK = 1 * USECS_PER_SECOND;
        if (sinceLastNack > TOO_LONG_SINCE_LAST_NACK) {
            _lastNackTime = now;
            sendNackPackets();
        }
    }

    // send packet containing downstream audio stats to the AudioMixer
    {
        quint64 sinceLastNack = now - _lastSendDownstreamAudioStats;
        if (sinceLastNack > TOO_LONG_SINCE_LAST_SEND_DOWNSTREAM_AUDIO_STATS) {
            _lastSendDownstreamAudioStats = now;

            QMetaObject::invokeMethod(DependencyManager::get<AudioClient>().data(), "sendDownstreamAudioStatsPacket", Qt::QueuedConnection);
        }
    }

    {
        PerformanceTimer perfTimer("avatarManager/postUpdate");
        avatarManager->postUpdate(deltaTime, getMain3DScene());
    }

    {
        PROFILE_RANGE_EX(app, "PostUpdateLambdas", 0xffff0000, (uint64_t)0);
        PerformanceTimer perfTimer("postUpdateLambdas");
        std::unique_lock<std::mutex> guard(_postUpdateLambdasLock);
        for (auto& iter : _postUpdateLambdas) {
            iter.second();
        }
        _postUpdateLambdas.clear();
    }


    updateRenderArgs(deltaTime);

    // HACK
    // load the view frustum
    // FIXME: This preDisplayRender call is temporary until we create a separate render::scene for the mirror rendering.
    // Then we can move this logic into the Avatar::simulate call.
    myAvatar->preDisplaySide(&_appRenderArgs._renderArgs);


    {
        PerformanceTimer perfTimer("AnimDebugDraw");
        AnimDebugDraw::getInstance().update();
    }


    { // Game loop is done, mark the end of the frame for the scene transactions and the render loop to take over
        PerformanceTimer perfTimer("enqueueFrame");
        getMain3DScene()->enqueueFrame();
    }
}

void Application::updateRenderArgs(float deltaTime) {
    editRenderArgs([this, deltaTime](AppRenderArgs& appRenderArgs) {
        PerformanceTimer perfTimer("editRenderArgs");
        appRenderArgs._headPose = getHMDSensorPose();

        auto myAvatar = getMyAvatar();

        // update the avatar with a fresh HMD pose
        {
            PROFILE_RANGE(render, "/updateAvatar");
            myAvatar->updateFromHMDSensorMatrix(appRenderArgs._headPose);
        }

        auto lodManager = DependencyManager::get<LODManager>();

        float sensorToWorldScale = getMyAvatar()->getSensorToWorldScale();
        appRenderArgs._sensorToWorldScale = sensorToWorldScale;
        appRenderArgs._sensorToWorld = getMyAvatar()->getSensorToWorldMatrix();
        {
            PROFILE_RANGE(render, "/buildFrustrumAndArgs");
            {
                QMutexLocker viewLocker(&_viewMutex);
                // adjust near clip plane to account for sensor scaling.
                auto adjustedProjection = glm::perspective(glm::radians(_fieldOfView.get()),
                    getActiveDisplayPlugin()->getRecommendedAspectRatio(),
                    DEFAULT_NEAR_CLIP * sensorToWorldScale,
                    DEFAULT_FAR_CLIP);
                _viewFrustum.setProjection(adjustedProjection);
                _viewFrustum.calculate();
            }
            appRenderArgs._renderArgs = RenderArgs(_gpuContext, lodManager->getOctreeSizeScale(),
                lodManager->getBoundaryLevelAdjust(), RenderArgs::DEFAULT_RENDER_MODE,
                RenderArgs::MONO, RenderArgs::RENDER_DEBUG_NONE);
            appRenderArgs._renderArgs._scene = getMain3DScene();

            {
                QMutexLocker viewLocker(&_viewMutex);
                appRenderArgs._renderArgs.setViewFrustum(_viewFrustum);
            }
        }
        {
            PROFILE_RANGE(render, "/resizeGL");
            bool showWarnings = false;
            bool suppressShortTimings = false;
            auto menu = Menu::getInstance();
            if (menu) {
                suppressShortTimings = menu->isOptionChecked(MenuOption::SuppressShortTimings);
                showWarnings = menu->isOptionChecked(MenuOption::PipelineWarnings);
            }
            PerformanceWarning::setSuppressShortTimings(suppressShortTimings);
            PerformanceWarning warn(showWarnings, "Application::paintGL()");
            resizeGL();
        }

        this->updateCamera(appRenderArgs._renderArgs, deltaTime);
        appRenderArgs._eyeToWorld = _myCamera.getTransform();
        appRenderArgs._isStereo = false;

        {
            auto hmdInterface = DependencyManager::get<HMDScriptingInterface>();
            float ipdScale = hmdInterface->getIPDScale();

            // scale IPD by sensorToWorldScale, to make the world seem larger or smaller accordingly.
            ipdScale *= sensorToWorldScale;

            auto baseProjection = appRenderArgs._renderArgs.getViewFrustum().getProjection();

            if (getActiveDisplayPlugin()->isStereo()) {
                // Stereo modes will typically have a larger projection matrix overall,
                // so we ask for the 'mono' projection matrix, which for stereo and HMD
                // plugins will imply the combined projection for both eyes.
                //
                // This is properly implemented for the Oculus plugins, but for OpenVR
                // and Stereo displays I'm not sure how to get / calculate it, so we're
                // just relying on the left FOV in each case and hoping that the
                // overall culling margin of error doesn't cause popping in the
                // right eye.  There are FIXMEs in the relevant plugins
                _myCamera.setProjection(getActiveDisplayPlugin()->getCullingProjection(baseProjection));
                appRenderArgs._isStereo = true;

                auto& eyeOffsets = appRenderArgs._eyeOffsets;
                auto& eyeProjections = appRenderArgs._eyeProjections;

                // FIXME we probably don't need to set the projection matrix every frame,
                // only when the display plugin changes (or in non-HMD modes when the user
                // changes the FOV manually, which right now I don't think they can.
                for_each_eye([&](Eye eye) {
                    // For providing the stereo eye views, the HMD head pose has already been
                    // applied to the avatar, so we need to get the difference between the head
                    // pose applied to the avatar and the per eye pose, and use THAT as
                    // the per-eye stereo matrix adjustment.
                    mat4 eyeToHead = getActiveDisplayPlugin()->getEyeToHeadTransform(eye);
                    // Grab the translation
                    vec3 eyeOffset = glm::vec3(eyeToHead[3]);
                    // Apply IPD scaling
                    mat4 eyeOffsetTransform = glm::translate(mat4(), eyeOffset * -1.0f * ipdScale);
                    eyeOffsets[eye] = eyeOffsetTransform;
                    eyeProjections[eye] = getActiveDisplayPlugin()->getEyeProjection(eye, baseProjection);
                });

                // Configure the type of display / stereo
                appRenderArgs._renderArgs._displayMode = (isHMDMode() ? RenderArgs::STEREO_HMD : RenderArgs::STEREO_MONITOR);
            }
        }

        {
            QMutexLocker viewLocker(&_viewMutex);
            _myCamera.loadViewFrustum(_displayViewFrustum);
            appRenderArgs._view = glm::inverse(_displayViewFrustum.getView());
        }

        {
            QMutexLocker viewLocker(&_viewMutex);
            appRenderArgs._renderArgs.setViewFrustum(_displayViewFrustum);
        }
    });
}

void Application::queryAvatars() {
    auto avatarPacket = NLPacket::create(PacketType::AvatarQuery);
    auto destinationBuffer = reinterpret_cast<unsigned char*>(avatarPacket->getPayload());
    unsigned char* bufferStart = destinationBuffer;

    uint8_t numFrustums = (uint8_t)_conicalViews.size();
    memcpy(destinationBuffer, &numFrustums, sizeof(numFrustums));
    destinationBuffer += sizeof(numFrustums);

    for (const auto& view : _conicalViews) {
        destinationBuffer += view.serialize(destinationBuffer);
    }

    avatarPacket->setPayloadSize(destinationBuffer - bufferStart);

    DependencyManager::get<NodeList>()->broadcastToNodes(std::move(avatarPacket), NodeSet() << NodeType::AvatarMixer);
}


int Application::sendNackPackets() {

    // iterates through all nodes in NodeList
    auto nodeList = DependencyManager::get<NodeList>();

    int packetsSent = 0;

    nodeList->eachNode([&](const SharedNodePointer& node){

        if (node->getActiveSocket() && node->getType() == NodeType::EntityServer) {

            auto nackPacketList = NLPacketList::create(PacketType::OctreeDataNack);

            QUuid nodeUUID = node->getUUID();

            // if there are octree packets from this node that are waiting to be processed,
            // don't send a NACK since the missing packets may be among those waiting packets.
            if (_octreeProcessor.hasPacketsToProcessFrom(nodeUUID)) {
                return;
            }

            QSet<OCTREE_PACKET_SEQUENCE> missingSequenceNumbers;
            _octreeServerSceneStats.withReadLock([&] {
                // retrieve octree scene stats of this node
                if (_octreeServerSceneStats.find(nodeUUID) == _octreeServerSceneStats.end()) {
                    return;
                }
                // get sequence number stats of node, prune its missing set, and make a copy of the missing set
                SequenceNumberStats& sequenceNumberStats = _octreeServerSceneStats[nodeUUID].getIncomingOctreeSequenceNumberStats();
                sequenceNumberStats.pruneMissingSet();
                missingSequenceNumbers = sequenceNumberStats.getMissingSet();
            });

            // construct nack packet(s) for this node
            foreach(const OCTREE_PACKET_SEQUENCE& missingNumber, missingSequenceNumbers) {
                nackPacketList->writePrimitive(missingNumber);
            }

            if (nackPacketList->getNumPackets()) {
                packetsSent += (int)nackPacketList->getNumPackets();

                // send the packet list
                nodeList->sendPacketList(std::move(nackPacketList), *node);
            }
        }
    });

    return packetsSent;
}

void Application::queryOctree(NodeType_t serverType, PacketType packetType) {

    if (!_settingsLoaded) {
        return; // bail early if settings are not loaded
    }

    _octreeQuery.setConicalViews(_conicalViews);

    auto lodManager = DependencyManager::get<LODManager>();
    _octreeQuery.setOctreeSizeScale(lodManager->getOctreeSizeScale());
    _octreeQuery.setBoundaryLevelAdjust(lodManager->getBoundaryLevelAdjust());

    auto nodeList = DependencyManager::get<NodeList>();

    auto node = nodeList->soloNodeOfType(serverType);
    if (node && node->getActiveSocket()) {
        _octreeQuery.setMaxQueryPacketsPerSecond(getMaxOctreePacketsPerSecond());

        auto queryPacket = NLPacket::create(packetType);

        // encode the query data
        auto packetData = reinterpret_cast<unsigned char*>(queryPacket->getPayload());
        int packetSize = _octreeQuery.getBroadcastData(packetData);
        queryPacket->setPayloadSize(packetSize);

        // make sure we still have an active socket
        nodeList->sendUnreliablePacket(*queryPacket, *node);
    }
}


bool Application::isHMDMode() const {
    return getActiveDisplayPlugin()->isHmd();
}

float Application::getTargetRenderFrameRate() const { return getActiveDisplayPlugin()->getTargetFrameRate(); }

QRect Application::getDesirableApplicationGeometry() const {
    QRect applicationGeometry = getWindow()->geometry();

    // If our parent window is on the HMD, then don't use its geometry, instead use
    // the "main screen" geometry.
    HMDToolsDialog* hmdTools = DependencyManager::get<DialogsManager>()->getHMDToolsDialog();
    if (hmdTools && hmdTools->hasHMDScreen()) {
        QScreen* hmdScreen = hmdTools->getHMDScreen();
        QWindow* appWindow = getWindow()->windowHandle();
        QScreen* appScreen = appWindow->screen();

        // if our app's screen is the hmd screen, we don't want to place the
        // running scripts widget on it. So we need to pick a better screen.
        // we will use the screen for the HMDTools since it's a guaranteed
        // better screen.
        if (appScreen == hmdScreen) {
            QScreen* betterScreen = hmdTools->windowHandle()->screen();
            applicationGeometry = betterScreen->geometry();
        }
    }
    return applicationGeometry;
}

PickRay Application::computePickRay(float x, float y) const {
    vec2 pickPoint { x, y };
    PickRay result;
    if (isHMDMode()) {
        getApplicationCompositor().computeHmdPickRay(pickPoint, result.origin, result.direction);
    } else {
        pickPoint /= getCanvasSize();
        QMutexLocker viewLocker(&_viewMutex);
        _viewFrustum.computePickRay(pickPoint.x, pickPoint.y, result.origin, result.direction);
    }
    return result;
}

std::shared_ptr<MyAvatar> Application::getMyAvatar() const {
    return DependencyManager::get<AvatarManager>()->getMyAvatar();
}

glm::vec3 Application::getAvatarPosition() const {
    return getMyAvatar()->getWorldPosition();
}

void Application::copyViewFrustum(ViewFrustum& viewOut) const {
    QMutexLocker viewLocker(&_viewMutex);
    viewOut = _viewFrustum;
}

void Application::copyDisplayViewFrustum(ViewFrustum& viewOut) const {
    QMutexLocker viewLocker(&_viewMutex);
    viewOut = _displayViewFrustum;
}

void Application::resetSensors(bool andReload) {
    DependencyManager::get<DdeFaceTracker>()->reset();
    DependencyManager::get<EyeTracker>()->reset();
    getActiveDisplayPlugin()->resetSensors();
    _overlayConductor.centerUI();
    getMyAvatar()->reset(true, andReload);
    QMetaObject::invokeMethod(DependencyManager::get<AudioClient>().data(), "reset", Qt::QueuedConnection);
}

void Application::updateWindowTitle() const {

    auto nodeList = DependencyManager::get<NodeList>();
    auto accountManager = DependencyManager::get<AccountManager>();

    QString buildVersion = " - "
        + (BuildInfo::BUILD_TYPE == BuildInfo::BuildType::Stable ? QString("Version") : QString("Build"))
        + " " + applicationVersion();

    QString loginStatus = accountManager->isLoggedIn() ? "" : " (NOT LOGGED IN)";

    QString connectionStatus = nodeList->getDomainHandler().isConnected() ? "" : " (NOT CONNECTED)";
    QString username = accountManager->getAccountInfo().getUsername();

    setCrashAnnotation("username", username.toStdString());

    QString currentPlaceName;
    if (isServerlessMode()) {
        currentPlaceName = "serverless: " + DependencyManager::get<AddressManager>()->getDomainURL().toString();
    } else {
        currentPlaceName = DependencyManager::get<AddressManager>()->getDomainURL().host();
        if (currentPlaceName.isEmpty()) {
            currentPlaceName = nodeList->getDomainHandler().getHostname();
        }
    }

    QString title = QString() + (!username.isEmpty() ? username + " @ " : QString())
        + currentPlaceName + connectionStatus + loginStatus + buildVersion;

#ifndef WIN32
    // crashes with vs2013/win32
    qCDebug(interfaceapp, "Application title set to: %s", title.toStdString().c_str());
#endif
    _window->setWindowTitle(title);

    // updateTitleWindow gets called whenever there's a change regarding the domain, so rather
    // than placing this within domainURLChanged, it's placed here to cover the other potential cases.
    DependencyManager::get< MessagesClient >()->sendLocalMessage("Toolbar-DomainChanged", "");
}

void Application::clearDomainOctreeDetails() {

    // if we're about to quit, we really don't need to do any of these things...
    if (_aboutToQuit) {
        return;
    }

    qCDebug(interfaceapp) << "Clearing domain octree details...";

    resetPhysicsReadyInformation();

    _octreeServerSceneStats.withWriteLock([&] {
        _octreeServerSceneStats.clear();
    });

    // reset the model renderer
    getEntities()->clear();

    auto skyStage = DependencyManager::get<SceneScriptingInterface>()->getSkyStage();

    skyStage->setBackgroundMode(graphics::SunSkyStage::SKY_DEFAULT);

    DependencyManager::get<AnimationCache>()->clearUnusedResources();
    DependencyManager::get<ModelCache>()->clearUnusedResources();
    DependencyManager::get<SoundCache>()->clearUnusedResources();
    DependencyManager::get<TextureCache>()->clearUnusedResources();

    getMyAvatar()->setAvatarEntityDataChanged(true);
}

void Application::clearDomainAvatars() {
    getMyAvatar()->setAvatarEntityDataChanged(true); // to recreate worn entities
    DependencyManager::get<AvatarManager>()->clearOtherAvatars();
}

void Application::domainURLChanged(QUrl domainURL) {
    // disable physics until we have enough information about our new location to not cause craziness.
    resetPhysicsReadyInformation();
    setIsServerlessMode(domainURL.scheme() != URL_SCHEME_HIFI);
    if (isServerlessMode()) {
        loadServerlessDomain(domainURL);
    }
    updateWindowTitle();
}


void Application::resettingDomain() {
    _notifiedPacketVersionMismatchThisDomain = false;

    auto nodeList = DependencyManager::get<NodeList>();
    clearDomainOctreeDetails();
}

void Application::nodeAdded(SharedNodePointer node) const {
    // nothing to do here
}

void Application::nodeActivated(SharedNodePointer node) {
    if (node->getType() == NodeType::AssetServer) {
        // asset server just connected - check if we have the asset browser showing

        auto offscreenUi = DependencyManager::get<OffscreenUi>();
        auto assetDialog = offscreenUi->getRootItem()->findChild<QQuickItem*>("AssetServer");

        if (assetDialog) {
            auto nodeList = DependencyManager::get<NodeList>();

            if (nodeList->getThisNodeCanWriteAssets()) {
                // call reload on the shown asset browser dialog to get the mappings (if permissions allow)
                QMetaObject::invokeMethod(assetDialog, "reload");
            } else {
                // we switched to an Asset Server that we can't modify, hide the Asset Browser
                assetDialog->setVisible(false);
            }
        }
    }

    // If we get a new EntityServer activated, reset lastQueried time
    // so we will do a proper query during update
    if (node->getType() == NodeType::EntityServer) {
        _queryExpiry = SteadyClock::now();
        _octreeQuery.incrementConnectionID();
    }

    if (node->getType() == NodeType::AudioMixer) {
        DependencyManager::get<AudioClient>()->negotiateAudioFormat();
    }

    if (node->getType() == NodeType::AvatarMixer) {
        _queryExpiry = SteadyClock::now();

        // new avatar mixer, send off our identity packet on next update loop
        // Reset skeletonModelUrl if the last server modified our choice.
        // Override the avatar url (but not model name) here too.
        if (_avatarOverrideUrl.isValid()) {
            getMyAvatar()->useFullAvatarURL(_avatarOverrideUrl);
        }
        static const QUrl empty{};
        if (getMyAvatar()->getFullAvatarURLFromPreferences() != getMyAvatar()->cannonicalSkeletonModelURL(empty)) {
            getMyAvatar()->resetFullAvatarURL();
        }
        getMyAvatar()->markIdentityDataChanged();
        getMyAvatar()->resetLastSent();

        // transmit a "sendAll" packet to the AvatarMixer we just connected to.
        getMyAvatar()->sendAvatarDataPacket(true);
    }
}

void Application::nodeKilled(SharedNodePointer node) {
    // These are here because connecting NodeList::nodeKilled to OctreePacketProcessor::nodeKilled doesn't work:
    // OctreePacketProcessor::nodeKilled is not being called when NodeList::nodeKilled is emitted.
    // This may have to do with GenericThread::threadRoutine() blocking the QThread event loop

    _octreeProcessor.nodeKilled(node);

    _entityEditSender.nodeKilled(node);

    if (node->getType() == NodeType::AudioMixer) {
        QMetaObject::invokeMethod(DependencyManager::get<AudioClient>().data(), "audioMixerKilled");
    } else if (node->getType() == NodeType::EntityServer) {
        // we lost an entity server, clear all of the domain octree details
        clearDomainOctreeDetails();
    } else if (node->getType() == NodeType::AvatarMixer) {
        // our avatar mixer has gone away - clear the hash of avatars
        DependencyManager::get<AvatarManager>()->clearOtherAvatars();
    } else if (node->getType() == NodeType::AssetServer) {
        // asset server going away - check if we have the asset browser showing

        auto offscreenUi = DependencyManager::get<OffscreenUi>();
        auto assetDialog = offscreenUi->getRootItem()->findChild<QQuickItem*>("AssetServer");

        if (assetDialog) {
            // call reload on the shown asset browser dialog
            QMetaObject::invokeMethod(assetDialog, "clear");
        }
    }
}

void Application::trackIncomingOctreePacket(ReceivedMessage& message, SharedNodePointer sendingNode, bool wasStatsPacket) {
    // Attempt to identify the sender from its address.
    if (sendingNode) {
        const QUuid& nodeUUID = sendingNode->getUUID();

        // now that we know the node ID, let's add these stats to the stats for that node...
        _octreeServerSceneStats.withWriteLock([&] {
            if (_octreeServerSceneStats.find(nodeUUID) != _octreeServerSceneStats.end()) {
                OctreeSceneStats& stats = _octreeServerSceneStats[nodeUUID];
                stats.trackIncomingOctreePacket(message, wasStatsPacket, sendingNode->getClockSkewUsec());
            }
        });
    }
}

bool Application::nearbyEntitiesAreReadyForPhysics() {
    // this is used to avoid the following scenario:
    // A table has some items sitting on top of it.  The items are at rest, meaning they aren't active in bullet.
    // Someone logs in close to the table.  They receive information about the items on the table before they
    // receive information about the table.  The items are very close to the avatar's capsule, so they become
    // activated in bullet.  This causes them to fall to the floor, because the table's shape isn't yet in bullet.
    EntityTreePointer entityTree = getEntities()->getTree();
    if (!entityTree) {
        return false;
    }

    // We don't want to use EntityTree::findEntities(AABox, ...) method because that scan will snarf parented entities
    // whose bounding boxes cannot be computed (it is too loose for our purposes here).  Instead we manufacture
    // custom filters and use the general-purpose EntityTree::findEntities(filter, ...)
    QVector<EntityItemPointer> entities;
    AABox avatarBox(getMyAvatar()->getWorldPosition() - glm::vec3(PHYSICS_READY_RANGE), glm::vec3(2 * PHYSICS_READY_RANGE));
    // create two functions that use avatarBox (entityScan and elementScan), the second calls the first
    std::function<bool (EntityItemPointer&)> entityScan = [=](EntityItemPointer& entity) {
        if (entity->shouldBePhysical()) {
            bool success = false;
            AABox entityBox = entity->getAABox(success);
            // important: bail for entities that cannot supply a valid AABox
            return success && avatarBox.touches(entityBox);
        }
        return false;
    };
    std::function<bool(const OctreeElementPointer&, void*)> elementScan = [&](const OctreeElementPointer& element, void* unused) {
        if (element->getAACube().touches(avatarBox)) {
            EntityTreeElementPointer entityTreeElement = std::static_pointer_cast<EntityTreeElement>(element);
            entityTreeElement->getEntities(entityScan, entities);
            return true;
        }
        return false;
    };

    entityTree->withReadLock([&] {
        // Pass the second function to the general-purpose EntityTree::findEntities()
        // which will traverse the tree, apply the two filter functions (to element, then to entities)
        // as it traverses.  The end result will be a list of entities that match.
        entityTree->findEntities(elementScan, entities);
    });

    uint32_t nearbyCount = entities.size();
    if (nearbyCount == _nearbyEntitiesCountAtLastPhysicsCheck) {
        _nearbyEntitiesStabilityCount++;
    } else {
        _nearbyEntitiesStabilityCount = 0;
    }
    _nearbyEntitiesCountAtLastPhysicsCheck = nearbyCount;

    const uint32_t MINIMUM_NEARBY_ENTITIES_STABILITY_COUNT = 3;
    if (_nearbyEntitiesStabilityCount >= MINIMUM_NEARBY_ENTITIES_STABILITY_COUNT) {
        // We've seen the same number of nearby entities for several stats packets in a row.  assume we've got all
        // the local entities.
        bool result = true;
        foreach (EntityItemPointer entity, entities) {
            if (entity->shouldBePhysical() && !entity->isReadyToComputeShape()) {
                HIFI_FCDEBUG(interfaceapp(), "Physics disabled until entity loads: " << entity->getID() << entity->getName());
                // don't break here because we want all the relevant entities to start their downloads
                result = false;
            }
        }
        return result;
    }
    return false;
}

int Application::processOctreeStats(ReceivedMessage& message, SharedNodePointer sendingNode) {
    // parse the incoming stats datas stick it in a temporary object for now, while we
    // determine which server it belongs to
    int statsMessageLength = 0;

    const QUuid& nodeUUID = sendingNode->getUUID();

    // now that we know the node ID, let's add these stats to the stats for that node...
    _octreeServerSceneStats.withWriteLock([&] {
        OctreeSceneStats& octreeStats = _octreeServerSceneStats[nodeUUID];
        statsMessageLength = octreeStats.unpackFromPacket(message);

        if (octreeStats.isFullScene()) {
            _fullSceneReceivedCounter++;
        }
    });

    return statsMessageLength;
}

void Application::packetSent(quint64 length) {
}

void Application::addingEntityWithCertificate(const QString& certificateID, const QString& placeName) {
    auto ledger = DependencyManager::get<Ledger>();
    ledger->updateLocation(certificateID, placeName);
}

void Application::registerScriptEngineWithApplicationServices(ScriptEnginePointer scriptEngine) {

    scriptEngine->setEmitScriptUpdatesFunction([this]() {
        SharedNodePointer entityServerNode = DependencyManager::get<NodeList>()->soloNodeOfType(NodeType::EntityServer);
        return !entityServerNode || isPhysicsEnabled();
    });

    // setup the packet sender of the script engine's scripting interfaces so
    // we can use the same ones from the application.
    auto entityScriptingInterface = DependencyManager::get<EntityScriptingInterface>();
    entityScriptingInterface->setPacketSender(&_entityEditSender);
    entityScriptingInterface->setEntityTree(getEntities()->getTree());

    // give the script engine to the RecordingScriptingInterface for its callbacks
    DependencyManager::get<RecordingScriptingInterface>()->setScriptEngine(scriptEngine);

    if (property(hifi::properties::TEST).isValid()) {
        scriptEngine->registerGlobalObject("Test", TestScriptingInterface::getInstance());
    }

    scriptEngine->registerGlobalObject("Rates", new RatesScriptingInterface(this));

    // hook our avatar and avatar hash map object into this script engine
    getMyAvatar()->registerMetaTypes(scriptEngine);

    scriptEngine->registerGlobalObject("AvatarList", DependencyManager::get<AvatarManager>().data());

    scriptEngine->registerGlobalObject("Camera", &_myCamera);

#if defined(Q_OS_MAC) || defined(Q_OS_WIN)
    scriptEngine->registerGlobalObject("SpeechRecognizer", DependencyManager::get<SpeechRecognizer>().data());
#endif

    ClipboardScriptingInterface* clipboardScriptable = new ClipboardScriptingInterface();
    scriptEngine->registerGlobalObject("Clipboard", clipboardScriptable);
    connect(scriptEngine.data(), &ScriptEngine::finished, clipboardScriptable, &ClipboardScriptingInterface::deleteLater);

    scriptEngine->registerGlobalObject("Overlays", &_overlays);
    qScriptRegisterMetaType(scriptEngine.data(), OverlayPropertyResultToScriptValue, OverlayPropertyResultFromScriptValue);
    qScriptRegisterMetaType(scriptEngine.data(), RayToOverlayIntersectionResultToScriptValue,
                            RayToOverlayIntersectionResultFromScriptValue);

    scriptEngine->registerGlobalObject("OffscreenFlags", DependencyManager::get<OffscreenUi>()->getFlags());
    scriptEngine->registerGlobalObject("Desktop", DependencyManager::get<DesktopScriptingInterface>().data());

    qScriptRegisterMetaType(scriptEngine.data(), wrapperToScriptValue<ToolbarProxy>, wrapperFromScriptValue<ToolbarProxy>);
    qScriptRegisterMetaType(scriptEngine.data(),
                            wrapperToScriptValue<ToolbarButtonProxy>, wrapperFromScriptValue<ToolbarButtonProxy>);
    scriptEngine->registerGlobalObject("Toolbars", DependencyManager::get<ToolbarScriptingInterface>().data());

    qScriptRegisterMetaType(scriptEngine.data(), wrapperToScriptValue<TabletProxy>, wrapperFromScriptValue<TabletProxy>);
    qScriptRegisterMetaType(scriptEngine.data(),
                            wrapperToScriptValue<TabletButtonProxy>, wrapperFromScriptValue<TabletButtonProxy>);
    scriptEngine->registerGlobalObject("Tablet", DependencyManager::get<TabletScriptingInterface>().data());
    // FIXME remove these deprecated names for the tablet scripting interface
    scriptEngine->registerGlobalObject("tabletInterface", DependencyManager::get<TabletScriptingInterface>().data());

    auto toolbarScriptingInterface = DependencyManager::get<ToolbarScriptingInterface>().data();
    DependencyManager::get<TabletScriptingInterface>().data()->setToolbarScriptingInterface(toolbarScriptingInterface);

    scriptEngine->registerGlobalObject("Window", DependencyManager::get<WindowScriptingInterface>().data());
    scriptEngine->registerGetterSetter("location", LocationScriptingInterface::locationGetter,
                        LocationScriptingInterface::locationSetter, "Window");
    // register `location` on the global object.
    scriptEngine->registerGetterSetter("location", LocationScriptingInterface::locationGetter,
                                       LocationScriptingInterface::locationSetter);

#if !defined(Q_OS_ANDROID)
    scriptEngine->registerFunction("OverlayWebWindow", QmlWebWindowClass::constructor);
#endif
    scriptEngine->registerFunction("OverlayWindow", QmlWindowClass::constructor);
    scriptEngine->registerFunction("QmlFragment", QmlFragmentClass::constructor);

    scriptEngine->registerGlobalObject("Menu", MenuScriptingInterface::getInstance());
    scriptEngine->registerGlobalObject("DesktopPreviewProvider", DependencyManager::get<DesktopPreviewProvider>().data());
    scriptEngine->registerGlobalObject("Stats", Stats::getInstance());
    scriptEngine->registerGlobalObject("Settings", SettingsScriptingInterface::getInstance());
    scriptEngine->registerGlobalObject("Snapshot", DependencyManager::get<Snapshot>().data());
    scriptEngine->registerGlobalObject("AudioStats", DependencyManager::get<AudioClient>()->getStats().data());
    scriptEngine->registerGlobalObject("AudioScope", DependencyManager::get<AudioScope>().data());
    scriptEngine->registerGlobalObject("AvatarBookmarks", DependencyManager::get<AvatarBookmarks>().data());
    scriptEngine->registerGlobalObject("LocationBookmarks", DependencyManager::get<LocationBookmarks>().data());

    scriptEngine->registerGlobalObject("RayPick", DependencyManager::get<RayPickScriptingInterface>().data());
    scriptEngine->registerGlobalObject("LaserPointers", DependencyManager::get<LaserPointerScriptingInterface>().data());
    scriptEngine->registerGlobalObject("Picks", DependencyManager::get<PickScriptingInterface>().data());
    scriptEngine->registerGlobalObject("Pointers", DependencyManager::get<PointerScriptingInterface>().data());

    // Caches
    scriptEngine->registerGlobalObject("AnimationCache", DependencyManager::get<AnimationCache>().data());
    scriptEngine->registerGlobalObject("TextureCache", DependencyManager::get<TextureCache>().data());
    scriptEngine->registerGlobalObject("ModelCache", DependencyManager::get<ModelCache>().data());
    scriptEngine->registerGlobalObject("SoundCache", DependencyManager::get<SoundCache>().data());

    scriptEngine->registerGlobalObject("DialogsManager", _dialogsManagerScriptingInterface);

    scriptEngine->registerGlobalObject("Account", AccountServicesScriptingInterface::getInstance()); // DEPRECATED - TO BE REMOVED
    scriptEngine->registerGlobalObject("GlobalServices", AccountServicesScriptingInterface::getInstance()); // DEPRECATED - TO BE REMOVED
    scriptEngine->registerGlobalObject("AccountServices", AccountServicesScriptingInterface::getInstance());
    qScriptRegisterMetaType(scriptEngine.data(), DownloadInfoResultToScriptValue, DownloadInfoResultFromScriptValue);

    scriptEngine->registerGlobalObject("FaceTracker", DependencyManager::get<DdeFaceTracker>().data());

    scriptEngine->registerGlobalObject("AvatarManager", DependencyManager::get<AvatarManager>().data());

    scriptEngine->registerGlobalObject("UndoStack", &_undoStackScriptingInterface);

    scriptEngine->registerGlobalObject("LODManager", DependencyManager::get<LODManager>().data());

    scriptEngine->registerGlobalObject("Paths", DependencyManager::get<PathUtils>().data());

    scriptEngine->registerGlobalObject("HMD", DependencyManager::get<HMDScriptingInterface>().data());
    scriptEngine->registerFunction("HMD", "getHUDLookAtPosition2D", HMDScriptingInterface::getHUDLookAtPosition2D, 0);
    scriptEngine->registerFunction("HMD", "getHUDLookAtPosition3D", HMDScriptingInterface::getHUDLookAtPosition3D, 0);

    scriptEngine->registerGlobalObject("Scene", DependencyManager::get<SceneScriptingInterface>().data());
    scriptEngine->registerGlobalObject("Render", _renderEngine->getConfiguration().get());
    scriptEngine->registerGlobalObject("Workload", _gameWorkload._engine->getConfiguration().get());

    GraphicsScriptingInterface::registerMetaTypes(scriptEngine.data());
    scriptEngine->registerGlobalObject("Graphics", DependencyManager::get<GraphicsScriptingInterface>().data());

    scriptEngine->registerGlobalObject("ScriptDiscoveryService", DependencyManager::get<ScriptEngines>().data());
    scriptEngine->registerGlobalObject("Reticle", getApplicationCompositor().getReticleInterface());

    scriptEngine->registerGlobalObject("UserActivityLogger", DependencyManager::get<UserActivityLoggerScriptingInterface>().data());
    scriptEngine->registerGlobalObject("Users", DependencyManager::get<UsersScriptingInterface>().data());

    scriptEngine->registerGlobalObject("GooglePoly", DependencyManager::get<GooglePolyScriptingInterface>().data());

    if (auto steamClient = PluginManager::getInstance()->getSteamClientPlugin()) {
        scriptEngine->registerGlobalObject("Steam", new SteamScriptingInterface(scriptEngine.data(), steamClient.get()));
    }
    auto scriptingInterface = DependencyManager::get<controller::ScriptingInterface>();
    scriptEngine->registerGlobalObject("Controller", scriptingInterface.data());
    UserInputMapper::registerControllerTypes(scriptEngine.data());

    auto recordingInterface = DependencyManager::get<RecordingScriptingInterface>();
    scriptEngine->registerGlobalObject("Recording", recordingInterface.data());

    auto entityScriptServerLog = DependencyManager::get<EntityScriptServerLogClient>();
    scriptEngine->registerGlobalObject("EntityScriptServerLog", entityScriptServerLog.data());
    scriptEngine->registerGlobalObject("AvatarInputs", AvatarInputs::getInstance());
    scriptEngine->registerGlobalObject("Selection", DependencyManager::get<SelectionScriptingInterface>().data());
    scriptEngine->registerGlobalObject("ContextOverlay", DependencyManager::get<ContextOverlayInterface>().data());
    scriptEngine->registerGlobalObject("Wallet", DependencyManager::get<WalletScriptingInterface>().data());
    scriptEngine->registerGlobalObject("AddressManager", DependencyManager::get<AddressManager>().data());
    scriptEngine->registerGlobalObject("HifiAbout", AboutUtil::getInstance());

    qScriptRegisterMetaType(scriptEngine.data(), OverlayIDtoScriptValue, OverlayIDfromScriptValue);

    DependencyManager::get<PickScriptingInterface>()->registerMetaTypes(scriptEngine.data());

    // connect this script engines printedMessage signal to the global ScriptEngines these various messages
    connect(scriptEngine.data(), &ScriptEngine::printedMessage,
            DependencyManager::get<ScriptEngines>().data(), &ScriptEngines::onPrintedMessage);
    connect(scriptEngine.data(), &ScriptEngine::errorMessage,
            DependencyManager::get<ScriptEngines>().data(), &ScriptEngines::onErrorMessage);
    connect(scriptEngine.data(), &ScriptEngine::warningMessage,
            DependencyManager::get<ScriptEngines>().data(), &ScriptEngines::onWarningMessage);
    connect(scriptEngine.data(), &ScriptEngine::infoMessage,
            DependencyManager::get<ScriptEngines>().data(), &ScriptEngines::onInfoMessage);
    connect(scriptEngine.data(), &ScriptEngine::clearDebugWindow,
            DependencyManager::get<ScriptEngines>().data(), &ScriptEngines::onClearDebugWindow);

}

bool Application::canAcceptURL(const QString& urlString) const {
    QUrl url(urlString);
    if (url.query().contains(WEB_VIEW_TAG)) {
        return false;
    } else if (urlString.startsWith(URL_SCHEME_HIFI)) {
        return true;
    }
    QString lowerPath = url.path().toLower();
    for (auto& pair : _acceptedExtensions) {
        if (lowerPath.endsWith(pair.first, Qt::CaseInsensitive)) {
            return true;
        }
    }
    return false;
}

bool Application::acceptURL(const QString& urlString, bool defaultUpload) {
    QUrl url(urlString);

    if (url.scheme() == URL_SCHEME_HIFI) {
        // this is a hifi URL - have the AddressManager handle it
        QMetaObject::invokeMethod(DependencyManager::get<AddressManager>().data(), "handleLookupString",
                                  Qt::AutoConnection, Q_ARG(const QString&, urlString));
        return true;
    }

    QString lowerPath = url.path().toLower();
    for (auto& pair : _acceptedExtensions) {
        if (lowerPath.endsWith(pair.first, Qt::CaseInsensitive)) {
            AcceptURLMethod method = pair.second;
            return (this->*method)(urlString);
        }
    }

    if (defaultUpload && !url.fileName().isEmpty() && url.isLocalFile()) {
        showAssetServerWidget(urlString);
    }
    return defaultUpload;
}

void Application::setSessionUUID(const QUuid& sessionUUID) const {
    Physics::setSessionUUID(sessionUUID);
}

bool Application::askToSetAvatarUrl(const QString& url) {
    QUrl realUrl(url);
    if (realUrl.isLocalFile()) {
        OffscreenUi::asyncWarning("", "You can not use local files for avatar components.");
        return false;
    }

    // Download the FST file, to attempt to determine its model type
    QVariantHash fstMapping = FSTReader::downloadMapping(url);

    FSTReader::ModelType modelType = FSTReader::predictModelType(fstMapping);

    QString modelName = fstMapping["name"].toString();
    QString modelLicense = fstMapping["license"].toString();

    bool agreeToLicense = true; // assume true
    //create set avatar callback
    auto setAvatar = [=] (QString url, QString modelName) {
        ModalDialogListener* dlg = OffscreenUi::asyncQuestion("Set Avatar",
                                                              "Would you like to use '" + modelName + "' for your avatar?",
                                                              QMessageBox::Ok | QMessageBox::Cancel, QMessageBox::Ok);
        QObject::connect(dlg, &ModalDialogListener::response, this, [=] (QVariant answer) {
            QObject::disconnect(dlg, &ModalDialogListener::response, this, nullptr);

            bool ok = (QMessageBox::Ok == static_cast<QMessageBox::StandardButton>(answer.toInt()));
            if (ok) {
                getMyAvatar()->useFullAvatarURL(url, modelName);
                emit fullAvatarURLChanged(url, modelName);
            } else {
                qCDebug(interfaceapp) << "Declined to use the avatar: " << url;
            }
        });
    };

    if (!modelLicense.isEmpty()) {
        // word wrap the license text to fit in a reasonable shaped message box.
        const int MAX_CHARACTERS_PER_LINE = 90;
        modelLicense = simpleWordWrap(modelLicense, MAX_CHARACTERS_PER_LINE);

        ModalDialogListener* dlg = OffscreenUi::asyncQuestion("Avatar Usage License",
                                                              modelLicense + "\nDo you agree to these terms?",
                                                              QMessageBox::Yes | QMessageBox::No, QMessageBox::Yes);
        QObject::connect(dlg, &ModalDialogListener::response, this, [=, &agreeToLicense] (QVariant answer) {
            QObject::disconnect(dlg, &ModalDialogListener::response, this, nullptr);

            agreeToLicense = (static_cast<QMessageBox::StandardButton>(answer.toInt()) == QMessageBox::Yes);
            if (agreeToLicense) {
                switch (modelType) {
                    case FSTReader::HEAD_AND_BODY_MODEL: {
                    setAvatar(url, modelName);
                    break;
                }
                default:
                    OffscreenUi::asyncWarning("", modelName + "Does not support a head and body as required.");
                    break;
                }
            } else {
                qCDebug(interfaceapp) << "Declined to agree to avatar license: " << url;
            }

            //auto offscreenUi = DependencyManager::get<OffscreenUi>();
        });
    } else {
        setAvatar(url, modelName);
    }

    return true;
}


bool Application::askToLoadScript(const QString& scriptFilenameOrURL) {
    QString shortName = scriptFilenameOrURL;

    QUrl scriptURL { scriptFilenameOrURL };

    if (scriptURL.host().endsWith(MARKETPLACE_CDN_HOSTNAME)) {
        int startIndex = shortName.lastIndexOf('/') + 1;
        int endIndex = shortName.lastIndexOf('?');
        shortName = shortName.mid(startIndex, endIndex - startIndex);
    }

    QString message = "Would you like to run this script:\n" + shortName;
    ModalDialogListener* dlg = OffscreenUi::asyncQuestion(getWindow(), "Run Script", message,
                                                           QMessageBox::Yes | QMessageBox::No);

    QObject::connect(dlg, &ModalDialogListener::response, this, [=] (QVariant answer) {
        const QString& fileName = scriptFilenameOrURL;
        if (static_cast<QMessageBox::StandardButton>(answer.toInt()) == QMessageBox::Yes) {
            qCDebug(interfaceapp) << "Chose to run the script: " << fileName;
            DependencyManager::get<ScriptEngines>()->loadScript(fileName);
        } else {
            qCDebug(interfaceapp) << "Declined to run the script: " << scriptFilenameOrURL;
        }
        QObject::disconnect(dlg, &ModalDialogListener::response, this, nullptr);
    });

    return true;
}

bool Application::askToWearAvatarAttachmentUrl(const QString& url) {
    QNetworkAccessManager& networkAccessManager = NetworkAccessManager::getInstance();
    QNetworkRequest networkRequest = QNetworkRequest(url);
    networkRequest.setAttribute(QNetworkRequest::FollowRedirectsAttribute, true);
    networkRequest.setHeader(QNetworkRequest::UserAgentHeader, HIGH_FIDELITY_USER_AGENT);
    QNetworkReply* reply = networkAccessManager.get(networkRequest);
    int requestNumber = ++_avatarAttachmentRequest;
    connect(reply, &QNetworkReply::finished, [this, reply, url, requestNumber]() {

        if (requestNumber != _avatarAttachmentRequest) {
            // this request has been superseded by another more recent request
            reply->deleteLater();
            return;
        }

        QNetworkReply::NetworkError networkError = reply->error();
        if (networkError == QNetworkReply::NoError) {
            // download success
            QByteArray contents = reply->readAll();

            QJsonParseError jsonError;
            auto doc = QJsonDocument::fromJson(contents, &jsonError);
            if (jsonError.error == QJsonParseError::NoError) {

                auto jsonObject = doc.object();

                // retrieve optional name field from JSON
                QString name = tr("Unnamed Attachment");
                auto nameValue = jsonObject.value("name");
                if (nameValue.isString()) {
                    name = nameValue.toString();
                }

                auto avatarAttachmentConfirmationTitle = tr("Avatar Attachment Confirmation");
                auto avatarAttachmentConfirmationMessage = tr("Would you like to wear '%1' on your avatar?").arg(name);
                ModalDialogListener* dlg = OffscreenUi::asyncQuestion(avatarAttachmentConfirmationTitle,
                                           avatarAttachmentConfirmationMessage,
                                           QMessageBox::Ok | QMessageBox::Cancel);
                QObject::connect(dlg, &ModalDialogListener::response, this, [=] (QVariant answer) {
                    QObject::disconnect(dlg, &ModalDialogListener::response, this, nullptr);
                    if (static_cast<QMessageBox::StandardButton>(answer.toInt()) == QMessageBox::Yes) {
                        // add attachment to avatar
                        auto myAvatar = getMyAvatar();
                        assert(myAvatar);
                        auto attachmentDataVec = myAvatar->getAttachmentData();
                        AttachmentData attachmentData;
                        attachmentData.fromJson(jsonObject);
                        attachmentDataVec.push_back(attachmentData);
                        myAvatar->setAttachmentData(attachmentDataVec);
                    } else {
                        qCDebug(interfaceapp) << "User declined to wear the avatar attachment: " << url;
                    }
                });
            } else {
                // json parse error
                auto avatarAttachmentParseErrorString = tr("Error parsing attachment JSON from url: \"%1\"");
                displayAvatarAttachmentWarning(avatarAttachmentParseErrorString.arg(url));
            }
        } else {
            // download failure
            auto avatarAttachmentDownloadErrorString = tr("Error downloading attachment JSON from url: \"%1\"");
            displayAvatarAttachmentWarning(avatarAttachmentDownloadErrorString.arg(url));
        }
        reply->deleteLater();
    });
    return true;
}

void Application::replaceDomainContent(const QString& url) {
    qCDebug(interfaceapp) << "Attempting to replace domain content: " << url;
    QByteArray urlData(url.toUtf8());
    auto limitedNodeList = DependencyManager::get<NodeList>();
    const auto& domainHandler = limitedNodeList->getDomainHandler();

    auto octreeFilePacket = NLPacket::create(PacketType::DomainContentReplacementFromUrl, urlData.size(), true);
    octreeFilePacket->write(urlData);
    limitedNodeList->sendPacket(std::move(octreeFilePacket), domainHandler.getSockAddr());

    auto addressManager = DependencyManager::get<AddressManager>();
    addressManager->handleLookupString(DOMAIN_SPAWNING_POINT);
    QString newHomeAddress = addressManager->getHost() + DOMAIN_SPAWNING_POINT;
    qCDebug(interfaceapp) << "Setting new home bookmark to: " << newHomeAddress;
    DependencyManager::get<LocationBookmarks>()->setHomeLocationToAddress(newHomeAddress);
}

bool Application::askToReplaceDomainContent(const QString& url) {
    QString methodDetails;
    const int MAX_CHARACTERS_PER_LINE = 90;
    if (DependencyManager::get<NodeList>()->getThisNodeCanReplaceContent()) {
        QUrl originURL { url };
        if (originURL.host().endsWith(MARKETPLACE_CDN_HOSTNAME)) {
            // Create a confirmation dialog when this call is made
            static const QString infoText = simpleWordWrap("Your domain's content will be replaced with a new content set. "
                "If you want to save what you have now, create a backup before proceeding. For more information about backing up "
                "and restoring content, visit the documentation page at: ", MAX_CHARACTERS_PER_LINE) +
                "\nhttps://docs.highfidelity.com/create-and-explore/start-working-in-your-sandbox/restoring-sandbox-content";

            ModalDialogListener* dig = OffscreenUi::asyncQuestion("Are you sure you want to replace this domain's content set?",
                                                                  infoText, QMessageBox::Yes | QMessageBox::No, QMessageBox::No);

            QObject::connect(dig, &ModalDialogListener::response, this, [=] (QVariant answer) {
                QString details;
                if (static_cast<QMessageBox::StandardButton>(answer.toInt()) == QMessageBox::Yes) {
                    // Given confirmation, send request to domain server to replace content
                    replaceDomainContent(url);
                    details = "SuccessfulRequestToReplaceContent";
                } else {
                    details = "UserDeclinedToReplaceContent";
                }
                QJsonObject messageProperties = {
                    { "status", details },
                    { "content_set_url", url }
                };
                UserActivityLogger::getInstance().logAction("replace_domain_content", messageProperties);
                QObject::disconnect(dig, &ModalDialogListener::response, this, nullptr);
            });
        } else {
            methodDetails = "ContentSetDidNotOriginateFromMarketplace";
            QJsonObject messageProperties = {
                { "status", methodDetails },
                { "content_set_url", url }
            };
            UserActivityLogger::getInstance().logAction("replace_domain_content", messageProperties);
        }
    } else {
            methodDetails = "UserDoesNotHavePermissionToReplaceContent";
            static const QString warningMessage = simpleWordWrap("The domain owner must enable 'Replace Content' "
                "permissions for you in this domain's server settings before you can continue.", MAX_CHARACTERS_PER_LINE);
            OffscreenUi::asyncWarning("You do not have permissions to replace domain content", warningMessage,
                                 QMessageBox::Ok, QMessageBox::Ok);

            QJsonObject messageProperties = {
                { "status", methodDetails },
                { "content_set_url", url }
            };
            UserActivityLogger::getInstance().logAction("replace_domain_content", messageProperties);
    }
    return true;
}

void Application::displayAvatarAttachmentWarning(const QString& message) const {
    auto avatarAttachmentWarningTitle = tr("Avatar Attachment Failure");
    OffscreenUi::asyncWarning(avatarAttachmentWarningTitle, message);
}

void Application::showDialog(const QUrl& widgetUrl, const QUrl& tabletUrl, const QString& name) const {
    auto tablet = DependencyManager::get<TabletScriptingInterface>()->getTablet(SYSTEM_TABLET);
    auto hmd = DependencyManager::get<HMDScriptingInterface>();
    bool onTablet = false;

    if (!tablet->getToolbarMode()) {
        onTablet = tablet->pushOntoStack(tabletUrl);
        if (onTablet) {
            toggleTabletUI(true);
        }
    } else {
        DependencyManager::get<OffscreenUi>()->show(widgetUrl, name);
    }
}

void Application::showScriptLogs() {
    auto scriptEngines = DependencyManager::get<ScriptEngines>();
    QUrl defaultScriptsLoc = PathUtils::defaultScriptsLocation();
    defaultScriptsLoc.setPath(defaultScriptsLoc.path() + "developer/debugging/debugWindow.js");
    scriptEngines->loadScript(defaultScriptsLoc.toString());
}

void Application::showAssetServerWidget(QString filePath) {
    if (!DependencyManager::get<NodeList>()->getThisNodeCanWriteAssets()) {
        return;
    }
    static const QUrl url { "hifi/AssetServer.qml" };

    auto startUpload = [=](QQmlContext* context, QObject* newObject){
        if (!filePath.isEmpty()) {
            emit uploadRequest(filePath);
        }
    };
    auto tabletScriptingInterface = DependencyManager::get<TabletScriptingInterface>();
    auto tablet = dynamic_cast<TabletProxy*>(tabletScriptingInterface->getTablet(SYSTEM_TABLET));
    auto hmd = DependencyManager::get<HMDScriptingInterface>();
    if (tablet->getToolbarMode()) {
        DependencyManager::get<OffscreenUi>()->show(url, "AssetServer", startUpload);
    } else {
        if (!hmd->getShouldShowTablet() && !isHMDMode()) {
            DependencyManager::get<OffscreenUi>()->show(url, "AssetServer", startUpload);
        } else {
            static const QUrl url("hifi/dialogs/TabletAssetServer.qml");
            tablet->pushOntoStack(url);
        }
    }

    startUpload(nullptr, nullptr);
}

void Application::addAssetToWorldFromURL(QString url) {
    qInfo(interfaceapp) << "Download model and add to world from" << url;

    QString filename;
    if (url.contains("filename")) {
        filename = url.section("filename=", 1, 1);  // Filename is in "?filename=" parameter at end of URL.
    }
    if (url.contains("poly.google.com/downloads")) {
        filename = url.section('/', -1);
        if (url.contains("noDownload")) {
            filename.remove(".zip?noDownload=false");
        } else {
            filename.remove(".zip");
        }

    }

    if (!DependencyManager::get<NodeList>()->getThisNodeCanWriteAssets()) {
        QString errorInfo = "You do not have permissions to write to the Asset Server.";
        qWarning(interfaceapp) << "Error downloading model: " + errorInfo;
        addAssetToWorldError(filename, errorInfo);
        return;
    }

    addAssetToWorldInfo(filename, "Downloading model file " + filename + ".");

    auto request = DependencyManager::get<ResourceManager>()->createResourceRequest(nullptr, QUrl(url));
    connect(request, &ResourceRequest::finished, this, &Application::addAssetToWorldFromURLRequestFinished);
    request->send();
}

void Application::addAssetToWorldFromURLRequestFinished() {
    auto request = qobject_cast<ResourceRequest*>(sender());
    auto url = request->getUrl().toString();
    auto result = request->getResult();

    QString filename;
    bool isBlocks = false;

    if (url.contains("filename")) {
        filename = url.section("filename=", 1, 1);  // Filename is in "?filename=" parameter at end of URL.
    }
    if (url.contains("poly.google.com/downloads")) {
        filename = url.section('/', -1);
        if (url.contains("noDownload")) {
            filename.remove(".zip?noDownload=false");
        } else {
            filename.remove(".zip");
        }
        isBlocks = true;
    }

    if (result == ResourceRequest::Success) {
        qInfo(interfaceapp) << "Downloaded model from" << url;
        QTemporaryDir temporaryDir;
        temporaryDir.setAutoRemove(false);
        if (temporaryDir.isValid()) {
            QString temporaryDirPath = temporaryDir.path();
            QString downloadPath = temporaryDirPath + "/" + filename;
            qInfo(interfaceapp) << "Download path:" << downloadPath;

            QFile tempFile(downloadPath);
            if (tempFile.open(QIODevice::WriteOnly)) {
                tempFile.write(request->getData());
                addAssetToWorldInfoClear(filename);  // Remove message from list; next one added will have a different key.
                tempFile.close();
                qApp->getFileDownloadInterface()->runUnzip(downloadPath, url, true, false, isBlocks);
            } else {
                QString errorInfo = "Couldn't open temporary file for download";
                qWarning(interfaceapp) << errorInfo;
                addAssetToWorldError(filename, errorInfo);
            }
        } else {
            QString errorInfo = "Couldn't create temporary directory for download";
            qWarning(interfaceapp) << errorInfo;
            addAssetToWorldError(filename, errorInfo);
        }
    } else {
        qWarning(interfaceapp) << "Error downloading" << url << ":" << request->getResultString();
        addAssetToWorldError(filename, "Error downloading " + filename + " : " + request->getResultString());
    }

    request->deleteLater();
}


QString filenameFromPath(QString filePath) {
    return filePath.right(filePath.length() - filePath.lastIndexOf("/") - 1);
}

void Application::addAssetToWorldUnzipFailure(QString filePath) {
    QString filename = filenameFromPath(QUrl(filePath).toLocalFile());
    qWarning(interfaceapp) << "Couldn't unzip file" << filePath;
    addAssetToWorldError(filename, "Couldn't unzip file " + filename + ".");
}

void Application::addAssetToWorld(QString path, QString zipFile, bool isZip, bool isBlocks) {
    // Automatically upload and add asset to world as an alternative manual process initiated by showAssetServerWidget().
    QString mapping;
    QString filename = filenameFromPath(path);
    if (isZip || isBlocks) {
        QString assetName = zipFile.section("/", -1).remove(QRegExp("[.]zip(.*)$"));
        QString assetFolder = path.section("model_repo/", -1);
        mapping = "/" + assetName + "/" + assetFolder;
    } else {
        mapping = "/" + filename;
    }

    // Test repeated because possibly different code paths.
    if (!DependencyManager::get<NodeList>()->getThisNodeCanWriteAssets()) {
        QString errorInfo = "You do not have permissions to write to the Asset Server.";
        qWarning(interfaceapp) << "Error downloading model: " + errorInfo;
        addAssetToWorldError(filename, errorInfo);
        return;
    }

    addAssetToWorldInfo(filename, "Adding " + mapping.mid(1) + " to the Asset Server.");

    addAssetToWorldWithNewMapping(path, mapping, 0, isZip, isBlocks);
}

void Application::addAssetToWorldWithNewMapping(QString filePath, QString mapping, int copy, bool isZip, bool isBlocks) {
    auto request = DependencyManager::get<AssetClient>()->createGetMappingRequest(mapping);

    QObject::connect(request, &GetMappingRequest::finished, this, [=](GetMappingRequest* request) mutable {
        const int MAX_COPY_COUNT = 100;  // Limit number of duplicate assets; recursion guard.
        auto result = request->getError();
        if (result == GetMappingRequest::NotFound) {
            addAssetToWorldUpload(filePath, mapping, isZip, isBlocks);
        } else if (result != GetMappingRequest::NoError) {
            QString errorInfo = "Could not map asset name: "
                + mapping.left(mapping.length() - QString::number(copy).length() - 1);
            qWarning(interfaceapp) << "Error downloading model: " + errorInfo;
            addAssetToWorldError(filenameFromPath(filePath), errorInfo);
        } else if (copy < MAX_COPY_COUNT - 1) {
            if (copy > 0) {
                mapping = mapping.remove(mapping.lastIndexOf("-"), QString::number(copy).length() + 1);
            }
            copy++;
            mapping = mapping.insert(mapping.lastIndexOf("."), "-" + QString::number(copy));
            addAssetToWorldWithNewMapping(filePath, mapping, copy, isZip, isBlocks);
        } else {
            QString errorInfo = "Too many copies of asset name: "
                + mapping.left(mapping.length() - QString::number(copy).length() - 1);
            qWarning(interfaceapp) << "Error downloading model: " + errorInfo;
            addAssetToWorldError(filenameFromPath(filePath), errorInfo);
        }
        request->deleteLater();
    });

    request->start();
}

void Application::addAssetToWorldUpload(QString filePath, QString mapping, bool isZip, bool isBlocks) {
    qInfo(interfaceapp) << "Uploading" << filePath << "to Asset Server as" << mapping;
    auto upload = DependencyManager::get<AssetClient>()->createUpload(filePath);
    QObject::connect(upload, &AssetUpload::finished, this, [=](AssetUpload* upload, const QString& hash) mutable {
        if (upload->getError() != AssetUpload::NoError) {
            QString errorInfo = "Could not upload model to the Asset Server.";
            qWarning(interfaceapp) << "Error downloading model: " + errorInfo;
            addAssetToWorldError(filenameFromPath(filePath), errorInfo);
        } else {
            addAssetToWorldSetMapping(filePath, mapping, hash, isZip, isBlocks);
        }

        // Remove temporary directory created by Clara.io market place download.
        int index = filePath.lastIndexOf("/model_repo/");
        if (index > 0) {
            QString tempDir = filePath.left(index);
            qCDebug(interfaceapp) << "Removing temporary directory at: " + tempDir;
            QDir(tempDir).removeRecursively();
        }

        upload->deleteLater();
    });

    upload->start();
}

void Application::addAssetToWorldSetMapping(QString filePath, QString mapping, QString hash, bool isZip, bool isBlocks) {
    auto request = DependencyManager::get<AssetClient>()->createSetMappingRequest(mapping, hash);
    connect(request, &SetMappingRequest::finished, this, [=](SetMappingRequest* request) mutable {
        if (request->getError() != SetMappingRequest::NoError) {
            QString errorInfo = "Could not set asset mapping.";
            qWarning(interfaceapp) << "Error downloading model: " + errorInfo;
            addAssetToWorldError(filenameFromPath(filePath), errorInfo);
        } else {
            // to prevent files that aren't models or texture files from being loaded into world automatically
            if ((filePath.toLower().endsWith(OBJ_EXTENSION) || filePath.toLower().endsWith(FBX_EXTENSION)) ||
                ((filePath.toLower().endsWith(JPG_EXTENSION) || filePath.toLower().endsWith(PNG_EXTENSION)) &&
                ((!isBlocks) && (!isZip)))) {
                addAssetToWorldAddEntity(filePath, mapping);
            } else {
                qCDebug(interfaceapp) << "Zipped contents are not supported entity files";
                addAssetToWorldInfoDone(filenameFromPath(filePath));
            }
        }
        request->deleteLater();
    });

    request->start();
}

void Application::addAssetToWorldAddEntity(QString filePath, QString mapping) {
    EntityItemProperties properties;
    properties.setType(EntityTypes::Model);
    properties.setName(mapping.right(mapping.length() - 1));
    if (filePath.toLower().endsWith(PNG_EXTENSION) || filePath.toLower().endsWith(JPG_EXTENSION)) {
        QJsonObject textures {
            {"tex.picture", QString("atp:" + mapping) }
        };
        properties.setModelURL("https://hifi-content.s3.amazonaws.com/DomainContent/production/default-image-model.fbx");
        properties.setTextures(QJsonDocument(textures).toJson(QJsonDocument::Compact));
        properties.setShapeType(SHAPE_TYPE_BOX);
    } else {
        properties.setModelURL("atp:" + mapping);
        properties.setShapeType(SHAPE_TYPE_SIMPLE_COMPOUND);
    }
    properties.setCollisionless(true);  // Temporarily set so that doesn't collide with avatar.
    properties.setVisible(false);  // Temporarily set so that don't see at large unresized dimensions.
    glm::vec3 positionOffset = getMyAvatar()->getWorldOrientation() * (getMyAvatar()->getSensorToWorldScale() * glm::vec3(0.0f, 0.0f, -2.0f));
    properties.setPosition(getMyAvatar()->getWorldPosition() + positionOffset);
    properties.setRotation(getMyAvatar()->getWorldOrientation());
    properties.setGravity(glm::vec3(0.0f, 0.0f, 0.0f));
    auto entityID = DependencyManager::get<EntityScriptingInterface>()->addEntity(properties);

    // Note: Model dimensions are not available here; model is scaled per FBX mesh in RenderableModelEntityItem::update() later
    // on. But FBX dimensions may be in cm, so we monitor for the dimension change and rescale again if warranted.

    if (entityID == QUuid()) {
        QString errorInfo = "Could not add model " + mapping + " to world.";
        qWarning(interfaceapp) << "Could not add model to world: " + errorInfo;
        addAssetToWorldError(filenameFromPath(filePath), errorInfo);
    } else {
        // Monitor when asset is rendered in world so that can resize if necessary.
        _addAssetToWorldResizeList.insert(entityID, 0);  // List value is count of checks performed.
        if (!_addAssetToWorldResizeTimer.isActive()) {
            _addAssetToWorldResizeTimer.start();
        }

        // Close progress message box.
        addAssetToWorldInfoDone(filenameFromPath(filePath));
    }
}

void Application::addAssetToWorldCheckModelSize() {
    if (_addAssetToWorldResizeList.size() == 0) {
        return;
    }

    auto item = _addAssetToWorldResizeList.begin();
    while (item != _addAssetToWorldResizeList.end()) {
        auto entityID = item.key();

        EntityPropertyFlags propertyFlags;
        propertyFlags += PROP_NAME;
        propertyFlags += PROP_DIMENSIONS;
        auto entityScriptingInterface = DependencyManager::get<EntityScriptingInterface>();
        auto properties = entityScriptingInterface->getEntityProperties(entityID, propertyFlags);
        auto name = properties.getName();
        auto dimensions = properties.getDimensions();

        const QString GRABBABLE_USER_DATA = "{\"grabbableKey\":{\"grabbable\":true}}";
        bool doResize = false;

        const glm::vec3 DEFAULT_DIMENSIONS = glm::vec3(0.1f, 0.1f, 0.1f);
        if (dimensions != DEFAULT_DIMENSIONS) {

            // Scale model so that its maximum is exactly specific size.
            const float MAXIMUM_DIMENSION = getMyAvatar()->getSensorToWorldScale();
            auto previousDimensions = dimensions;
            auto scale = std::min(MAXIMUM_DIMENSION / dimensions.x, std::min(MAXIMUM_DIMENSION / dimensions.y,
                MAXIMUM_DIMENSION / dimensions.z));
            dimensions *= scale;
            qInfo(interfaceapp) << "Model" << name << "auto-resized from" << previousDimensions << " to " << dimensions;
            doResize = true;

            item = _addAssetToWorldResizeList.erase(item);  // Finished with this entity; advance to next.
        } else {
            // Increment count of checks done.
            _addAssetToWorldResizeList[entityID]++;

            const int CHECK_MODEL_SIZE_MAX_CHECKS = 300;
            if (_addAssetToWorldResizeList[entityID] > CHECK_MODEL_SIZE_MAX_CHECKS) {
                // Have done enough checks; model was either the default size or something's gone wrong.

                // Rescale all dimensions.
                const glm::vec3 UNIT_DIMENSIONS = glm::vec3(1.0f, 1.0f, 1.0f);
                dimensions = UNIT_DIMENSIONS;
                qInfo(interfaceapp) << "Model" << name << "auto-resize timed out; resized to " << dimensions;
                doResize = true;

                item = _addAssetToWorldResizeList.erase(item);  // Finished with this entity; advance to next.
            } else {
                // No action on this entity; advance to next.
                ++item;
            }
        }

        if (doResize) {
            EntityItemProperties properties;
            properties.setDimensions(dimensions);
            properties.setVisible(true);
            if (!name.toLower().endsWith(PNG_EXTENSION) && !name.toLower().endsWith(JPG_EXTENSION)) {
                properties.setCollisionless(false);
            }
            properties.setUserData(GRABBABLE_USER_DATA);
            properties.setLastEdited(usecTimestampNow());
            entityScriptingInterface->editEntity(entityID, properties);
        }
    }

    // Stop timer if nothing in list to check.
    if (_addAssetToWorldResizeList.size() == 0) {
        _addAssetToWorldResizeTimer.stop();
    }
}


void Application::addAssetToWorldInfo(QString modelName, QString infoText) {
    // Displays the most recent info message, subject to being overridden by error messages.

    if (_aboutToQuit) {
        return;
    }

    /*
    Cancel info timer if running.
    If list has an entry for modelName, delete it (just one).
    Append modelName, infoText to list.
    Display infoText in message box unless an error is being displayed (i.e., error timer is running).
    Show message box if not already visible.
    */

    _addAssetToWorldInfoTimer.stop();

    addAssetToWorldInfoClear(modelName);

    _addAssetToWorldInfoKeys.append(modelName);
    _addAssetToWorldInfoMessages.append(infoText);

    if (!_addAssetToWorldErrorTimer.isActive()) {
        if (!_addAssetToWorldMessageBox) {
            _addAssetToWorldMessageBox = DependencyManager::get<OffscreenUi>()->createMessageBox(OffscreenUi::ICON_INFORMATION,
                "Downloading Model", "", QMessageBox::NoButton, QMessageBox::NoButton);
            connect(_addAssetToWorldMessageBox, SIGNAL(destroyed()), this, SLOT(onAssetToWorldMessageBoxClosed()));
        }

        _addAssetToWorldMessageBox->setProperty("text", "\n" + infoText);
        _addAssetToWorldMessageBox->setVisible(true);
    }
}

void Application::addAssetToWorldInfoClear(QString modelName) {
    // Clears modelName entry from message list without affecting message currently displayed.

    if (_aboutToQuit) {
        return;
    }

    /*
    Delete entry for modelName from list.
    */

    auto index = _addAssetToWorldInfoKeys.indexOf(modelName);
    if (index > -1) {
        _addAssetToWorldInfoKeys.removeAt(index);
        _addAssetToWorldInfoMessages.removeAt(index);
    }
}

void Application::addAssetToWorldInfoDone(QString modelName) {
    // Continues to display this message if the latest for a few seconds, then deletes it and displays the next latest.

    if (_aboutToQuit) {
        return;
    }

    /*
    Delete entry for modelName from list.
    (Re)start the info timer to update message box. ... onAddAssetToWorldInfoTimeout()
    */

    addAssetToWorldInfoClear(modelName);
    _addAssetToWorldInfoTimer.start();
}

void Application::addAssetToWorldInfoTimeout() {
    if (_aboutToQuit) {
        return;
    }

    /*
    If list not empty, display last message in list (may already be displayed ) unless an error is being displayed.
    If list empty, close the message box unless an error is being displayed.
    */

    if (!_addAssetToWorldErrorTimer.isActive() && _addAssetToWorldMessageBox) {
        if (_addAssetToWorldInfoKeys.length() > 0) {
            _addAssetToWorldMessageBox->setProperty("text", "\n" + _addAssetToWorldInfoMessages.last());
        } else {
            disconnect(_addAssetToWorldMessageBox);
            _addAssetToWorldMessageBox->setVisible(false);
            _addAssetToWorldMessageBox->deleteLater();
            _addAssetToWorldMessageBox = nullptr;
        }
    }
}

void Application::addAssetToWorldError(QString modelName, QString errorText) {
    // Displays the most recent error message for a few seconds.

    if (_aboutToQuit) {
        return;
    }

    /*
    If list has an entry for modelName, delete it.
    Display errorText in message box.
    Show message box if not already visible.
    (Re)start error timer. ... onAddAssetToWorldErrorTimeout()
    */

    addAssetToWorldInfoClear(modelName);

    if (!_addAssetToWorldMessageBox) {
        _addAssetToWorldMessageBox = DependencyManager::get<OffscreenUi>()->createMessageBox(OffscreenUi::ICON_INFORMATION,
            "Downloading Model", "", QMessageBox::NoButton, QMessageBox::NoButton);
        connect(_addAssetToWorldMessageBox, SIGNAL(destroyed()), this, SLOT(onAssetToWorldMessageBoxClosed()));
    }

    _addAssetToWorldMessageBox->setProperty("text", "\n" + errorText);
    _addAssetToWorldMessageBox->setVisible(true);

    _addAssetToWorldErrorTimer.start();
}

void Application::addAssetToWorldErrorTimeout() {
    if (_aboutToQuit) {
        return;
    }

    /*
    If list is not empty, display message from last entry.
    If list is empty, close the message box.
    */

    if (_addAssetToWorldMessageBox) {
        if (_addAssetToWorldInfoKeys.length() > 0) {
            _addAssetToWorldMessageBox->setProperty("text", "\n" + _addAssetToWorldInfoMessages.last());
        } else {
            disconnect(_addAssetToWorldMessageBox);
            _addAssetToWorldMessageBox->setVisible(false);
            _addAssetToWorldMessageBox->deleteLater();
            _addAssetToWorldMessageBox = nullptr;
        }
    }
}


void Application::addAssetToWorldMessageClose() {
    // Clear messages, e.g., if Interface is being closed or domain changes.

    /*
    Call if user manually closes message box.
    Call if domain changes.
    Call if application is shutting down.

    Stop timers.
    Close the message box if open.
    Clear lists.
    */

    _addAssetToWorldInfoTimer.stop();
    _addAssetToWorldErrorTimer.stop();

    if (_addAssetToWorldMessageBox) {
        disconnect(_addAssetToWorldMessageBox);
        _addAssetToWorldMessageBox->setVisible(false);
        _addAssetToWorldMessageBox->deleteLater();
        _addAssetToWorldMessageBox = nullptr;
    }

    _addAssetToWorldInfoKeys.clear();
    _addAssetToWorldInfoMessages.clear();
}

void Application::onAssetToWorldMessageBoxClosed() {
    if (_addAssetToWorldMessageBox) {
        // User manually closed message box; perhaps because it has become stuck, so reset all messages.
        qInfo(interfaceapp) << "User manually closed download status message box";
        disconnect(_addAssetToWorldMessageBox);
        _addAssetToWorldMessageBox = nullptr;
        addAssetToWorldMessageClose();
    }
}


void Application::handleUnzip(QString zipFile, QStringList unzipFile, bool autoAdd, bool isZip, bool isBlocks) {
    if (autoAdd) {
        if (!unzipFile.isEmpty()) {
            for (int i = 0; i < unzipFile.length(); i++) {
                if (QFileInfo(unzipFile.at(i)).isFile()) {
                    qCDebug(interfaceapp) << "Preparing file for asset server: " << unzipFile.at(i);
                    addAssetToWorld(unzipFile.at(i), zipFile, isZip, isBlocks);
                }
            }
        } else {
            addAssetToWorldUnzipFailure(zipFile);
        }
    } else {
        showAssetServerWidget(unzipFile.first());
    }
}

void Application::packageModel() {
    ModelPackager::package();
}

void Application::openUrl(const QUrl& url) const {
    if (!url.isEmpty()) {
        if (url.scheme() == URL_SCHEME_HIFI) {
            DependencyManager::get<AddressManager>()->handleLookupString(url.toString());
        } else {
            // address manager did not handle - ask QDesktopServices to handle
            QDesktopServices::openUrl(url);
        }
    }
}

void Application::loadDialog() {
    auto scriptEngines = DependencyManager::get<ScriptEngines>();
    ModalDialogListener* dlg = OffscreenUi::getOpenFileNameAsync(_glWidget, tr("Open Script"),
                                                                 getPreviousScriptLocation(),
                                                                 tr("JavaScript Files (*.js)"));
    connect(dlg, &ModalDialogListener::response, this, [=] (QVariant answer) {
        disconnect(dlg, &ModalDialogListener::response, this, nullptr);
        const QString& response = answer.toString();
        if (!response.isEmpty() && QFile(response).exists()) {
            setPreviousScriptLocation(QFileInfo(response).absolutePath());
            DependencyManager::get<ScriptEngines>()->loadScript(response, true, false, false, true);  // Don't load from cache
        }
    });
}

QString Application::getPreviousScriptLocation() {
    QString result = _previousScriptLocation.get();
    return result;
}

void Application::setPreviousScriptLocation(const QString& location) {
    _previousScriptLocation.set(location);
}

void Application::loadScriptURLDialog() const {
    ModalDialogListener* dlg = OffscreenUi::getTextAsync(OffscreenUi::ICON_NONE, "Open and Run Script", "Script URL");
    connect(dlg, &ModalDialogListener::response, this, [=] (QVariant response) {
        disconnect(dlg, &ModalDialogListener::response, this, nullptr);
        const QString& newScript = response.toString();
        if (QUrl(newScript).scheme() == "atp") {
            OffscreenUi::asyncWarning("Error Loading Script", "Cannot load client script over ATP");
        } else if (!newScript.isEmpty()) {
            DependencyManager::get<ScriptEngines>()->loadScript(newScript.trimmed());
        }
    });
}

SharedSoundPointer Application::getSampleSound() const {
    return _sampleSound;
}

void Application::loadLODToolsDialog() {
    auto tabletScriptingInterface = DependencyManager::get<TabletScriptingInterface>();
    auto tablet = dynamic_cast<TabletProxy*>(tabletScriptingInterface->getTablet(SYSTEM_TABLET));
    if (tablet->getToolbarMode() || (!tablet->getTabletRoot() && !isHMDMode())) {
        auto dialogsManager = DependencyManager::get<DialogsManager>();
        dialogsManager->lodTools();
    } else {
        tablet->pushOntoStack("hifi/dialogs/TabletLODTools.qml");
    }
}

void Application::loadEntityStatisticsDialog() {
    auto tabletScriptingInterface = DependencyManager::get<TabletScriptingInterface>();
    auto tablet = dynamic_cast<TabletProxy*>(tabletScriptingInterface->getTablet(SYSTEM_TABLET));
    if (tablet->getToolbarMode() || (!tablet->getTabletRoot() && !isHMDMode())) {
        auto dialogsManager = DependencyManager::get<DialogsManager>();
        dialogsManager->octreeStatsDetails();
    } else {
        tablet->pushOntoStack("hifi/dialogs/TabletEntityStatistics.qml");
    }
}

void Application::loadDomainConnectionDialog() {
    auto tabletScriptingInterface = DependencyManager::get<TabletScriptingInterface>();
    auto tablet = dynamic_cast<TabletProxy*>(tabletScriptingInterface->getTablet(SYSTEM_TABLET));
    if (tablet->getToolbarMode() || (!tablet->getTabletRoot() && !isHMDMode())) {
        auto dialogsManager = DependencyManager::get<DialogsManager>();
        dialogsManager->showDomainConnectionDialog();
    } else {
        tablet->pushOntoStack("hifi/dialogs/TabletDCDialog.qml");
    }
}

void Application::toggleLogDialog() {
    if (! _logDialog) {
        _logDialog = new LogDialog(nullptr, getLogger());
    }

    if (_logDialog->isVisible()) {
        _logDialog->hide();
    } else {
        _logDialog->show();
    }
}

void Application::toggleEntityScriptServerLogDialog() {
    if (! _entityScriptServerLogDialog) {
        _entityScriptServerLogDialog = new EntityScriptServerLogDialog(nullptr);
    }

    if (_entityScriptServerLogDialog->isVisible()) {
        _entityScriptServerLogDialog->hide();
    } else {
        _entityScriptServerLogDialog->show();
    }
}

void Application::loadAddAvatarBookmarkDialog() const {
    auto avatarBookmarks = DependencyManager::get<AvatarBookmarks>();
    avatarBookmarks->addBookmark();
}

void Application::loadAvatarBrowser() const {
    auto tablet = dynamic_cast<TabletProxy*>(DependencyManager::get<TabletScriptingInterface>()->getTablet("com.highfidelity.interface.tablet.system"));
    // construct the url to the marketplace item
    QString url = NetworkingConstants::METAVERSE_SERVER_URL().toString() + "/marketplace?category=avatars";
    QString MARKETPLACES_INJECT_SCRIPT_PATH = "file:///" + qApp->applicationDirPath() + "/scripts/system/html/js/marketplacesInject.js";
    tablet->gotoWebScreen(url, MARKETPLACES_INJECT_SCRIPT_PATH);
    DependencyManager::get<HMDScriptingInterface>()->openTablet();
}

void Application::takeSnapshot(bool notify, bool includeAnimated, float aspectRatio, const QString& filename) {
    postLambdaEvent([notify, includeAnimated, aspectRatio, filename, this] {
        // Get a screenshot and save it
        QString path = DependencyManager::get<Snapshot>()->saveSnapshot(getActiveDisplayPlugin()->getScreenshot(aspectRatio), filename,
                                              TestScriptingInterface::getInstance()->getTestResultsLocation());

        // If we're not doing an animated snapshot as well...
        if (!includeAnimated) {
            if (!path.isEmpty()) {
                // Tell the dependency manager that the capture of the still snapshot has taken place.
                emit DependencyManager::get<WindowScriptingInterface>()->stillSnapshotTaken(path, notify);
            }
        } else if (!SnapshotAnimated::isAlreadyTakingSnapshotAnimated()) {
            // Get an animated GIF snapshot and save it
            SnapshotAnimated::saveSnapshotAnimated(path, aspectRatio, qApp, DependencyManager::get<WindowScriptingInterface>());
        }
    });
}

void Application::takeSecondaryCameraSnapshot(const bool& notify, const QString& filename) {
    postLambdaEvent([notify, filename, this] {
        QString snapshotPath = DependencyManager::get<Snapshot>()->saveSnapshot(getActiveDisplayPlugin()->getSecondaryCameraScreenshot(), filename,
                                                      TestScriptingInterface::getInstance()->getTestResultsLocation());

        emit DependencyManager::get<WindowScriptingInterface>()->stillSnapshotTaken(snapshotPath, notify);
    });
}

void Application::takeSecondaryCamera360Snapshot(const glm::vec3& cameraPosition, const bool& cubemapOutputFormat, const bool& notify, const QString& filename) {
    postLambdaEvent([notify, filename, cubemapOutputFormat, cameraPosition] {
        DependencyManager::get<Snapshot>()->save360Snapshot(cameraPosition, cubemapOutputFormat, notify, filename);
    });
}

void Application::shareSnapshot(const QString& path, const QUrl& href) {
    postLambdaEvent([path, href] {
        // not much to do here, everything is done in snapshot code...
        DependencyManager::get<Snapshot>()->uploadSnapshot(path, href);
    });
}

float Application::getRenderResolutionScale() const {
    auto menu = Menu::getInstance();
    if (!menu) {
        return 1.0f;
    }
    if (menu->isOptionChecked(MenuOption::RenderResolutionOne)) {
        return 1.0f;
    } else if (menu->isOptionChecked(MenuOption::RenderResolutionTwoThird)) {
        return 0.666f;
    } else if (menu->isOptionChecked(MenuOption::RenderResolutionHalf)) {
        return 0.5f;
    } else if (menu->isOptionChecked(MenuOption::RenderResolutionThird)) {
        return 0.333f;
    } else if (menu->isOptionChecked(MenuOption::RenderResolutionQuarter)) {
        return 0.25f;
    } else {
        return 1.0f;
    }
}

void Application::notifyPacketVersionMismatch() {
    if (!_notifiedPacketVersionMismatchThisDomain) {
        _notifiedPacketVersionMismatchThisDomain = true;

        QString message = "The location you are visiting is running an incompatible server version.\n";
        message += "Content may not display properly.";

        OffscreenUi::asyncWarning("", message);
    }
}

void Application::checkSkeleton() const {
    if (getMyAvatar()->getSkeletonModel()->isActive() && !getMyAvatar()->getSkeletonModel()->hasSkeleton()) {
        qCDebug(interfaceapp) << "MyAvatar model has no skeleton";

        QString message = "Your selected avatar body has no skeleton.\n\nThe default body will be loaded...";
        OffscreenUi::asyncWarning("", message);

        getMyAvatar()->useFullAvatarURL(AvatarData::defaultFullAvatarModelUrl(), DEFAULT_FULL_AVATAR_MODEL_NAME);
    } else {
        _physicsEngine->setCharacterController(getMyAvatar()->getCharacterController());
    }
}

void Application::activeChanged(Qt::ApplicationState state) {
    switch (state) {
        case Qt::ApplicationActive:
            _isForeground = true;
            break;

        case Qt::ApplicationSuspended:
        case Qt::ApplicationHidden:
        case Qt::ApplicationInactive:
        default:
            _isForeground = false;
            break;
    }
}

void Application::windowMinimizedChanged(bool minimized) {
    // initialize the _minimizedWindowTimer
    static std::once_flag once;
    std::call_once(once, [&] {
        connect(&_minimizedWindowTimer, &QTimer::timeout, this, [] {
            QCoreApplication::postEvent(QCoreApplication::instance(), new QEvent(static_cast<QEvent::Type>(Idle)), Qt::HighEventPriority);
        });
    });

    // avoid rendering to the display plugin but continue posting Idle events,
    // so that physics continues to simulate and the deadlock watchdog knows we're alive
    if (!minimized && !getActiveDisplayPlugin()->isActive()) {
        _minimizedWindowTimer.stop();
        getActiveDisplayPlugin()->activate();
    } else if (minimized && getActiveDisplayPlugin()->isActive()) {
        getActiveDisplayPlugin()->deactivate();
        _minimizedWindowTimer.start(THROTTLED_SIM_FRAME_PERIOD_MS);
    }
}

void Application::postLambdaEvent(const std::function<void()>& f) {
    if (this->thread() == QThread::currentThread()) {
        f();
    } else {
        QCoreApplication::postEvent(this, new LambdaEvent(f));
    }
}

void Application::sendLambdaEvent(const std::function<void()>& f) {
    if (this->thread() == QThread::currentThread()) {
        f();
    } else {
        LambdaEvent event(f);
        QCoreApplication::sendEvent(this, &event);
    }
}

void Application::initPlugins(const QStringList& arguments) {
    QCommandLineOption display("display", "Preferred displays", "displays");
    QCommandLineOption disableDisplays("disable-displays", "Displays to disable", "displays");
    QCommandLineOption disableInputs("disable-inputs", "Inputs to disable", "inputs");

    QCommandLineParser parser;
    parser.addOption(display);
    parser.addOption(disableDisplays);
    parser.addOption(disableInputs);
    parser.parse(arguments);

    if (parser.isSet(display)) {
        auto preferredDisplays = parser.value(display).split(',', QString::SkipEmptyParts);
        qInfo() << "Setting prefered display plugins:" << preferredDisplays;
        PluginManager::getInstance()->setPreferredDisplayPlugins(preferredDisplays);
    }

    if (parser.isSet(disableDisplays)) {
        auto disabledDisplays = parser.value(disableDisplays).split(',', QString::SkipEmptyParts);
        qInfo() << "Disabling following display plugins:"  << disabledDisplays;
        PluginManager::getInstance()->disableDisplays(disabledDisplays);
    }

    if (parser.isSet(disableInputs)) {
        auto disabledInputs = parser.value(disableInputs).split(',', QString::SkipEmptyParts);
        qInfo() << "Disabling following input plugins:" << disabledInputs;
        PluginManager::getInstance()->disableInputs(disabledInputs);
    }
}

void Application::shutdownPlugins() {
}

glm::uvec2 Application::getCanvasSize() const {
    return glm::uvec2(_glWidget->width(), _glWidget->height());
}

QRect Application::getRenderingGeometry() const {
    auto geometry = _glWidget->geometry();
    auto topLeft = geometry.topLeft();
    auto topLeftScreen = _glWidget->mapToGlobal(topLeft);
    geometry.moveTopLeft(topLeftScreen);
    return geometry;
}

glm::uvec2 Application::getUiSize() const {
    static const uint MIN_SIZE = 1;
    glm::uvec2 result(MIN_SIZE);
    if (_displayPlugin) {
        result = getActiveDisplayPlugin()->getRecommendedUiSize();
    }
    return result;
}

QRect Application::getRecommendedHUDRect() const {
    auto uiSize = getUiSize();
    QRect result(0, 0, uiSize.x, uiSize.y);
    if (_displayPlugin) {
        result = getActiveDisplayPlugin()->getRecommendedHUDRect();
    }
    return result;
}

glm::vec2 Application::getDeviceSize() const {
    static const int MIN_SIZE = 1;
    glm::vec2 result(MIN_SIZE);
    if (_displayPlugin) {
        result = getActiveDisplayPlugin()->getRecommendedRenderSize();
    }
    return result;
}

bool Application::isThrottleRendering() const {
    if (_displayPlugin) {
        return getActiveDisplayPlugin()->isThrottled();
    }
    return false;
}

bool Application::hasFocus() const {
    bool result = (QApplication::activeWindow() != nullptr);
#if defined(Q_OS_WIN)
    // On Windows, QWidget::activateWindow() - as called in setFocus() - makes the application's taskbar icon flash but doesn't
    // take user focus away from their current window. So also check whether the application is the user's current foreground
    // window.
    result = result && (HWND)QApplication::activeWindow()->winId() == GetForegroundWindow();
#endif
    return result;
}

void Application::setFocus() {
    // Note: Windows doesn't allow a user focus to be taken away from another application. Instead, it changes the color of and
    // flashes the taskbar icon.
    auto window = qApp->getWindow();
    window->activateWindow();
}

void Application::raise() {
    auto windowState = qApp->getWindow()->windowState();
    if (windowState & Qt::WindowMinimized) {
        if (windowState & Qt::WindowMaximized) {
            qApp->getWindow()->showMaximized();
        } else if (windowState & Qt::WindowFullScreen) {
            qApp->getWindow()->showFullScreen();
        } else {
            qApp->getWindow()->showNormal();
        }
    }
    qApp->getWindow()->raise();
}

void Application::setMaxOctreePacketsPerSecond(int maxOctreePPS) {
    if (maxOctreePPS != _maxOctreePPS) {
        _maxOctreePPS = maxOctreePPS;
        maxOctreePacketsPerSecond.set(_maxOctreePPS);
    }
}

int Application::getMaxOctreePacketsPerSecond() const {
    return _maxOctreePPS;
}

qreal Application::getDevicePixelRatio() {
    return (_window && _window->windowHandle()) ? _window->windowHandle()->devicePixelRatio() : 1.0;
}

DisplayPluginPointer Application::getActiveDisplayPlugin() const {
    if (QThread::currentThread() != thread()) {
        std::unique_lock<std::mutex> lock(_displayPluginLock);
        return _displayPlugin;
    }

    if (!_aboutToQuit && !_displayPlugin) {
        const_cast<Application*>(this)->updateDisplayMode();
        Q_ASSERT(_displayPlugin);
    }
    return _displayPlugin;
}

static const char* EXCLUSION_GROUP_KEY = "exclusionGroup";

static void addDisplayPluginToMenu(const DisplayPluginPointer& displayPlugin, int index, bool active) {
    auto menu = Menu::getInstance();
    QString name = displayPlugin->getName();
    auto grouping = displayPlugin->getGrouping();
    QString groupingMenu { "" };
    Q_ASSERT(!menu->menuItemExists(MenuOption::OutputMenu, name));

    // assign the meny grouping based on plugin grouping
    switch (grouping) {
        case Plugin::ADVANCED:
            groupingMenu = "Advanced";
            break;
        case Plugin::DEVELOPER:
            groupingMenu = "Developer";
            break;
        default:
            groupingMenu = "Standard";
            break;
    }

    static QActionGroup* displayPluginGroup = nullptr;
    if (!displayPluginGroup) {
        displayPluginGroup = new QActionGroup(menu);
        displayPluginGroup->setExclusive(true);
    }
    auto parent = menu->getMenu(MenuOption::OutputMenu);
    auto action = menu->addActionToQMenuAndActionHash(parent,
        name, QKeySequence(Qt::CTRL + (Qt::Key_0 + index)), qApp,
        SLOT(updateDisplayMode()),
        QAction::NoRole, Menu::UNSPECIFIED_POSITION, groupingMenu);

    action->setCheckable(true);
    action->setChecked(active);
    displayPluginGroup->addAction(action);

    action->setProperty(EXCLUSION_GROUP_KEY, QVariant::fromValue(displayPluginGroup));
    Q_ASSERT(menu->menuItemExists(MenuOption::OutputMenu, name));
}

void Application::updateDisplayMode() {
    // Unsafe to call this method from anything but the main thread
    if (QThread::currentThread() != thread()) {
        qFatal("Attempted to switch display plugins from a non-main thread");
    }

    // Once time initialization code that depends on the UI being available
    auto displayPlugins = getDisplayPlugins();

    // Default to the first item on the list, in case none of the menu items match
    DisplayPluginPointer newDisplayPlugin = displayPlugins.at(0);
    auto menu = getPrimaryMenu();
    if (menu) {
        foreach(DisplayPluginPointer displayPlugin, PluginManager::getInstance()->getDisplayPlugins()) {
            QString name = displayPlugin->getName();
            QAction* action = menu->getActionForOption(name);
            // Menu might have been removed if the display plugin lost
            if (!action) {
                continue;
            }
            if (action->isChecked()) {
                newDisplayPlugin = displayPlugin;
                break;
            }
        }
    }

    if (newDisplayPlugin == _displayPlugin) {
        return;
    }

    setDisplayPlugin(newDisplayPlugin);
}

void Application::setDisplayPlugin(DisplayPluginPointer newDisplayPlugin) {
    if (newDisplayPlugin == _displayPlugin) {
        return;
    }

    // FIXME don't have the application directly set the state of the UI,
    // instead emit a signal that the display plugin is changing and let
    // the desktop lock itself.  Reduces coupling between the UI and display
    // plugins
    auto offscreenUi = DependencyManager::get<OffscreenUi>();
    auto desktop = offscreenUi->getDesktop();
    auto menu = Menu::getInstance();

    // Make the switch atomic from the perspective of other threads
    {
        std::unique_lock<std::mutex> lock(_displayPluginLock);
        bool wasRepositionLocked = false;
        if (desktop) {
            // Tell the desktop to no reposition (which requires plugin info), until we have set the new plugin, below.
            wasRepositionLocked = desktop->property("repositionLocked").toBool();
            desktop->setProperty("repositionLocked", true);
        }

        if (_displayPlugin) {
            disconnect(_displayPlugin.get(), &DisplayPlugin::presented, this, &Application::onPresent);
            _displayPlugin->deactivate();
        }

        auto oldDisplayPlugin = _displayPlugin;
        bool active = newDisplayPlugin->activate();

        if (!active) {
            auto displayPlugins = PluginManager::getInstance()->getDisplayPlugins();

            // If the new plugin fails to activate, fallback to last display
            qWarning() << "Failed to activate display: " << newDisplayPlugin->getName();
            newDisplayPlugin = oldDisplayPlugin;

            if (newDisplayPlugin) {
                qWarning() << "Falling back to last display: " << newDisplayPlugin->getName();
                active = newDisplayPlugin->activate();
            }

            // If there is no last display, or
            // If the last display fails to activate, fallback to desktop
            if (!active) {
                newDisplayPlugin = displayPlugins.at(0);
                qWarning() << "Falling back to display: " << newDisplayPlugin->getName();
                active = newDisplayPlugin->activate();
            }

            if (!active) {
                qFatal("Failed to activate fallback plugin");
            }
        }

        offscreenUi->resize(fromGlm(newDisplayPlugin->getRecommendedUiSize()));
        getApplicationCompositor().setDisplayPlugin(newDisplayPlugin);
        _displayPlugin = newDisplayPlugin;
        connect(_displayPlugin.get(), &DisplayPlugin::presented, this, &Application::onPresent, Qt::DirectConnection);
        if (desktop) {
            desktop->setProperty("repositionLocked", wasRepositionLocked);
        }
    }

    bool isHmd = _displayPlugin->isHmd();
    qCDebug(interfaceapp) << "Entering into" << (isHmd ? "HMD" : "Desktop") << "Mode";

    // Only log/emit after a successful change
    UserActivityLogger::getInstance().logAction("changed_display_mode", {
        { "previous_display_mode", _displayPlugin ? _displayPlugin->getName() : "" },
        { "display_mode", newDisplayPlugin ? newDisplayPlugin->getName() : "" },
        { "hmd", isHmd }
    });
    emit activeDisplayPluginChanged();

    // reset the avatar, to set head and hand palms back to a reasonable default pose.
    getMyAvatar()->reset(false);

    // switch to first person if entering hmd and setting is checked
    if (menu) {
        QAction* action = menu->getActionForOption(newDisplayPlugin->getName());
        if (action) {
            action->setChecked(true);
        }

        if (isHmd && menu->isOptionChecked(MenuOption::FirstPersonHMD)) {
            menu->setIsOptionChecked(MenuOption::FirstPerson, true);
            cameraMenuChanged();
        }

        // Remove the mirror camera option from menu if in HMD mode
        auto mirrorAction = menu->getActionForOption(MenuOption::FullscreenMirror);
        mirrorAction->setVisible(!isHmd);
    }

    Q_ASSERT_X(_displayPlugin, "Application::updateDisplayMode", "could not find an activated display plugin");
}

void Application::switchDisplayMode() {
    if (!_autoSwitchDisplayModeSupportedHMDPlugin) {
        return;
    }
    bool currentHMDWornStatus = _autoSwitchDisplayModeSupportedHMDPlugin->isDisplayVisible();
    if (currentHMDWornStatus != _previousHMDWornStatus) {
        // Switch to respective mode as soon as currentHMDWornStatus changes
        if (currentHMDWornStatus) {
            qCDebug(interfaceapp) << "Switching from Desktop to HMD mode";
            endHMDSession();
            setActiveDisplayPlugin(_autoSwitchDisplayModeSupportedHMDPluginName);
        } else {
            qCDebug(interfaceapp) << "Switching from HMD to desktop mode";
            setActiveDisplayPlugin(DESKTOP_DISPLAY_PLUGIN_NAME);
            startHMDStandBySession();
        }
    }
    _previousHMDWornStatus = currentHMDWornStatus;
}

void Application::setShowBulletWireframe(bool value) {
    _physicsEngine->setShowBulletWireframe(value);
}

void Application::setShowBulletAABBs(bool value) {
    _physicsEngine->setShowBulletAABBs(value);
}

void Application::setShowBulletContactPoints(bool value) {
    _physicsEngine->setShowBulletContactPoints(value);
}

void Application::setShowBulletConstraints(bool value) {
    _physicsEngine->setShowBulletConstraints(value);
}

void Application::setShowBulletConstraintLimits(bool value) {
    _physicsEngine->setShowBulletConstraintLimits(value);
}

void Application::startHMDStandBySession() {
    _autoSwitchDisplayModeSupportedHMDPlugin->startStandBySession();
}

void Application::endHMDSession() {
    _autoSwitchDisplayModeSupportedHMDPlugin->endSession();
}

mat4 Application::getEyeProjection(int eye) const {
    QMutexLocker viewLocker(&_viewMutex);
    if (isHMDMode()) {
        return getActiveDisplayPlugin()->getEyeProjection((Eye)eye, _viewFrustum.getProjection());
    }
    return _viewFrustum.getProjection();
}

mat4 Application::getEyeOffset(int eye) const {
    // FIXME invert?
    return getActiveDisplayPlugin()->getEyeToHeadTransform((Eye)eye);
}

mat4 Application::getHMDSensorPose() const {
    if (isHMDMode()) {
        return getActiveDisplayPlugin()->getHeadPose();
    }
    return mat4();
}

void Application::deadlockApplication() {
    qCDebug(interfaceapp) << "Intentionally deadlocked Interface";
    // Using a loop that will *technically* eventually exit (in ~600 billion years)
    // to avoid compiler warnings about a loop that will never exit
    for (uint64_t i = 1; i != 0; ++i) {
        QThread::sleep(1);
    }
}

// cause main thread to be unresponsive for 35 seconds
void Application::unresponsiveApplication() {
    // to avoid compiler warnings about a loop that will never exit
    uint64_t start = usecTimestampNow();
    uint64_t UNRESPONSIVE_FOR_SECONDS = 35;
    uint64_t UNRESPONSIVE_FOR_USECS = UNRESPONSIVE_FOR_SECONDS * USECS_PER_SECOND;
    qCDebug(interfaceapp) << "Intentionally cause Interface to be unresponsive for " << UNRESPONSIVE_FOR_SECONDS << " seconds";
    while (usecTimestampNow() - start < UNRESPONSIVE_FOR_USECS) {
        QThread::sleep(1);
    }
}

void Application::setActiveDisplayPlugin(const QString& pluginName) {
    DisplayPluginPointer newDisplayPlugin;
    for (DisplayPluginPointer displayPlugin : PluginManager::getInstance()->getDisplayPlugins()) {
        QString name = displayPlugin->getName();
        if (pluginName == name) {
            newDisplayPlugin = displayPlugin;
            break;
        }
    }

    if (newDisplayPlugin) {
        setDisplayPlugin(newDisplayPlugin);
    }
}

void Application::handleLocalServerConnection() const {
    auto server = qobject_cast<QLocalServer*>(sender());

    qCDebug(interfaceapp) << "Got connection on local server from additional instance - waiting for parameters";

    auto socket = server->nextPendingConnection();

    connect(socket, &QLocalSocket::readyRead, this, &Application::readArgumentsFromLocalSocket);

    qApp->getWindow()->raise();
    qApp->getWindow()->activateWindow();
}

void Application::readArgumentsFromLocalSocket() const {
    auto socket = qobject_cast<QLocalSocket*>(sender());

    auto message = socket->readAll();
    socket->deleteLater();

    qCDebug(interfaceapp) << "Read from connection: " << message;

    // If we received a message, try to open it as a URL
    if (message.length() > 0) {
        qApp->openUrl(QString::fromUtf8(message));
    }
}

void Application::showDesktop() {
}

CompositorHelper& Application::getApplicationCompositor() const {
    return *DependencyManager::get<CompositorHelper>();
}


// virtual functions required for PluginContainer
ui::Menu* Application::getPrimaryMenu() {
    auto appMenu = _window->menuBar();
    auto uiMenu = dynamic_cast<ui::Menu*>(appMenu);
    return uiMenu;
}

void Application::showDisplayPluginsTools(bool show) {
    DependencyManager::get<DialogsManager>()->hmdTools(show);
}

GLWidget* Application::getPrimaryWidget() {
    return _glWidget;
}

MainWindow* Application::getPrimaryWindow() {
    return getWindow();
}

QOpenGLContext* Application::getPrimaryContext() {
    return _glWidget->qglContext();
}

bool Application::makeRenderingContextCurrent() {
    return _offscreenContext->makeCurrent();
}

bool Application::isForeground() const {
    return _isForeground && !_window->isMinimized();
}

// FIXME?  perhaps two, one for the main thread and one for the offscreen UI rendering thread?
static const int UI_RESERVED_THREADS = 1;
// Windows won't let you have all the cores
static const int OS_RESERVED_THREADS = 1;

void Application::updateThreadPoolCount() const {
    auto reservedThreads = UI_RESERVED_THREADS + OS_RESERVED_THREADS + _displayPlugin->getRequiredThreadCount();
    auto availableThreads = QThread::idealThreadCount() - reservedThreads;
    auto threadPoolSize = std::max(MIN_PROCESSING_THREAD_POOL_SIZE, availableThreads);
    qCDebug(interfaceapp) << "Ideal Thread Count " << QThread::idealThreadCount();
    qCDebug(interfaceapp) << "Reserved threads " << reservedThreads;
    qCDebug(interfaceapp) << "Setting thread pool size to " << threadPoolSize;
    QThreadPool::globalInstance()->setMaxThreadCount(threadPoolSize);
}

void Application::updateSystemTabletMode() {
    if (_settingsLoaded) {
        qApp->setProperty(hifi::properties::HMD, isHMDMode());
        if (isHMDMode()) {
            DependencyManager::get<TabletScriptingInterface>()->setToolbarMode(getHmdTabletBecomesToolbarSetting());
        } else {
            DependencyManager::get<TabletScriptingInterface>()->setToolbarMode(getDesktopTabletBecomesToolbarSetting());
        }
    }
}

OverlayID Application::getTabletScreenID() const {
    auto HMD = DependencyManager::get<HMDScriptingInterface>();
    return HMD->getCurrentTabletScreenID();
}

OverlayID Application::getTabletHomeButtonID() const {
    auto HMD = DependencyManager::get<HMDScriptingInterface>();
    return HMD->getCurrentHomeButtonID();
}

QUuid Application::getTabletFrameID() const {
    auto HMD = DependencyManager::get<HMDScriptingInterface>();
    return HMD->getCurrentTabletFrameID();
}

void Application::setAvatarOverrideUrl(const QUrl& url, bool save) {
    _avatarOverrideUrl = url;
    _saveAvatarOverrideUrl = save;
}

void Application::saveNextPhysicsStats(QString filename) {
    _physicsEngine->saveNextPhysicsStats(filename);
}

#if defined(Q_OS_ANDROID)
void Application::enterBackground() {
    QMetaObject::invokeMethod(DependencyManager::get<AudioClient>().data(),
                              "stop", Qt::BlockingQueuedConnection);
    if (getActiveDisplayPlugin()->isActive()) {
        getActiveDisplayPlugin()->deactivate();
    }
<<<<<<< HEAD
    // Clear caches
    clearDomainOctreeDetails();
    // Clear the pending request list to avoid extra downloads to happen
    ResourceCache::clearPendingRequests();
=======
    DependencyManager::get<ResourceCacheSharedItems>()->pausePendingRequests();
    clearDomainOctreeDetails();
>>>>>>> 6b5e5702
}

void Application::enterForeground() {
    QMetaObject::invokeMethod(DependencyManager::get<AudioClient>().data(),
                                  "start", Qt::BlockingQueuedConnection);
    if (!getActiveDisplayPlugin() || getActiveDisplayPlugin()->isActive() || !getActiveDisplayPlugin()->activate()) {
        qWarning() << "Could not re-activate display plugin";
    }
    DependencyManager::get<ResourceCacheSharedItems>()->resumePendingRequests();
}
#endif

#include "Application.moc"<|MERGE_RESOLUTION|>--- conflicted
+++ resolved
@@ -8305,15 +8305,8 @@
     if (getActiveDisplayPlugin()->isActive()) {
         getActiveDisplayPlugin()->deactivate();
     }
-<<<<<<< HEAD
-    // Clear caches
-    clearDomainOctreeDetails();
-    // Clear the pending request list to avoid extra downloads to happen
-    ResourceCache::clearPendingRequests();
-=======
     DependencyManager::get<ResourceCacheSharedItems>()->pausePendingRequests();
     clearDomainOctreeDetails();
->>>>>>> 6b5e5702
 }
 
 void Application::enterForeground() {
