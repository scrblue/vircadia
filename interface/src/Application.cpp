//
//  Application.cpp
//  interface/src
//
//  Created by Andrzej Kapolka on 5/10/13.
//  Copyright 2013 High Fidelity, Inc.
//
//  Distributed under the Apache License, Version 2.0.
//  See the accompanying file LICENSE or http://www.apache.org/licenses/LICENSE-2.0.html
//

#include <sstream>

#include <stdlib.h>
#include <cmath>
#include <math.h>

#include <glm/glm.hpp>
#include <glm/gtx/component_wise.hpp>
#include <glm/gtx/quaternion.hpp>
#include <glm/gtx/vector_angle.hpp>

// include this before QGLWidget, which includes an earlier version of OpenGL
#include "InterfaceConfig.h"

#include <QAbstractNativeEventFilter>
#include <QActionGroup>
#include <QColorDialog>
#include <QDesktopWidget>
#include <QCheckBox>
#include <QImage>
#include <QInputDialog>
#include <QKeyEvent>
#include <QMenuBar>
#include <QMouseEvent>
#include <QNetworkReply>
#include <QNetworkDiskCache>
#include <QOpenGLFramebufferObject>
#include <QObject>
#include <QWheelEvent>
#include <QScreen>
#include <QShortcut>
#include <QSystemTrayIcon>
#include <QTimer>
#include <QUrl>
#include <QWindow>
#include <QtDebug>
#include <QFileDialog>
#include <QDesktopServices>
#include <QXmlStreamReader>
#include <QXmlStreamAttributes>
#include <QMediaPlayer>
#include <QMimeData>
#include <QMessageBox>
#include <QJsonDocument>

#include <AddressManager.h>
#include <AccountManager.h>
#include <AmbientOcclusionEffect.h>
#include <AudioInjector.h>
#include <DeferredLightingEffect.h>
#include <DependencyManager.h>
#include <EntityScriptingInterface.h>
#include <GlowEffect.h>
#include <HFActionEvent.h>
#include <HFBackEvent.h>
#include <LogHandler.h>
#include <MainWindow.h>
#include <ModelEntityItem.h>
#include <NetworkAccessManager.h>
#include <NetworkingConstants.h>
#include <OctalCode.h>
#include <OctreeSceneStats.h>
#include <PacketHeaders.h>
#include <PathUtils.h>
#include <PerfStat.h>
#include <PhysicsEngine.h>
#include <ProgramObject.h>
#include <ResourceCache.h>
#include <ScriptCache.h>
#include <SettingHandle.h>
#include <SoundCache.h>
#include <TextRenderer.h>
#include <UserActivityLogger.h>
#include <UUID.h>

#include <SceneScriptingInterface.h>

#include "Application.h"
#include "AudioClient.h"
#include "DiscoverabilityManager.h"
#include "InterfaceVersion.h"
#include "LODManager.h"
#include "Menu.h"
#include "ModelPackager.h"
#include "Util.h"

#include "avatar/AvatarManager.h"

#include "audio/AudioToolBox.h"
#include "audio/AudioIOStatsRenderer.h"
#include "audio/AudioScope.h"

#include "devices/DdeFaceTracker.h"
#include "devices/Faceshift.h"
#include "devices/Leapmotion.h"
#include "devices/RealSense.h"
#include "devices/MIDIManager.h"
#include "devices/OculusManager.h"
#include "devices/TV3DManager.h"
#include "devices/Visage.h"

#include "gpu/Batch.h"
#include "gpu/GLBackend.h"

#include "scripting/AccountScriptingInterface.h"
#include "scripting/AudioDeviceScriptingInterface.h"
#include "scripting/ClipboardScriptingInterface.h"
#include "scripting/HMDScriptingInterface.h"
#include "scripting/JoystickScriptingInterface.h"
#include "scripting/GlobalServicesScriptingInterface.h"
#include "scripting/LocationScriptingInterface.h"
#include "scripting/MenuScriptingInterface.h"
#include "scripting/SettingsScriptingInterface.h"
#include "scripting/WindowScriptingInterface.h"
#include "scripting/WebWindowClass.h"

#if defined(Q_OS_MAC) || defined(Q_OS_WIN)
#include "SpeechRecognizer.h"
#endif

#include "ui/DataWebDialog.h"
#include "ui/DataWebPage.h"
#include "ui/DialogsManager.h"
#include "ui/InfoView.h"
#include "ui/LoginDialog.h"
#include "ui/Snapshot.h"
#include "ui/StandAloneJSConsole.h"
#include "ui/Stats.h"

// ON WIndows PC, NVidia Optimus laptop, we want to enable NVIDIA GPU
#if defined(Q_OS_WIN)
extern "C" {
 _declspec(dllexport) DWORD NvOptimusEnablement = 0x00000001;
}
#endif

using namespace std;

//  Starfield information
static unsigned STARFIELD_NUM_STARS = 50000;
static unsigned STARFIELD_SEED = 1;

const qint64 MAXIMUM_CACHE_SIZE = 10 * BYTES_PER_GIGABYTES;  // 10GB

static QTimer* locationUpdateTimer = NULL;
static QTimer* balanceUpdateTimer = NULL;
static QTimer* identityPacketTimer = NULL;
static QTimer* billboardPacketTimer = NULL;
static QTimer* checkFPStimer = NULL;
static QTimer* idleTimer = NULL;

const QString CHECK_VERSION_URL = "https://highfidelity.com/latestVersion.xml";
const QString SKIP_FILENAME = QStandardPaths::writableLocation(QStandardPaths::DataLocation) + "/hifi.skipversion";

const QString DEFAULT_SCRIPTS_JS_URL = "http://s3.amazonaws.com/hifi-public/scripts/defaultScripts.js";

const QString EDIT_FRIENDS_DIALOG_URL = "https://metaverse.highfidelity.com/user/friends";

#ifdef Q_OS_WIN
class MyNativeEventFilter : public QAbstractNativeEventFilter {
public:
    static MyNativeEventFilter& getInstance() {
        static MyNativeEventFilter staticInstance;
        return staticInstance;
    }

    bool nativeEventFilter(const QByteArray &eventType, void* msg, long* result) Q_DECL_OVERRIDE {
        if (eventType == "windows_generic_MSG") {
            MSG* message = (MSG*)msg;

            if (message->message == UWM_IDENTIFY_INSTANCES) {
                *result = UWM_IDENTIFY_INSTANCES;
                return true;
            }

            if (message->message == UWM_SHOW_APPLICATION) {
                MainWindow* applicationWindow = Application::getInstance()->getWindow();
                if (applicationWindow->isMinimized()) {
                    applicationWindow->showNormal();  // Restores to windowed or maximized state appropriately.
                }
                Application::getInstance()->setActiveWindow(applicationWindow);  // Flashes the taskbar icon if not focus.
                return true;
            }

            if (message->message == WM_COPYDATA) {
                COPYDATASTRUCT* pcds = (COPYDATASTRUCT*)(message->lParam);
                QUrl url = QUrl((const char*)(pcds->lpData));
                if (url.isValid() && url.scheme() == HIFI_URL_SCHEME) {
                    DependencyManager::get<AddressManager>()->handleLookupString(url.toString());
                    return true;
                }
            }
        }
        return false;
    }
};
#endif

void messageHandler(QtMsgType type, const QMessageLogContext& context, const QString& message) {
    QString logMessage = LogHandler::getInstance().printMessage((LogMsgType) type, context, message);
    
    if (!logMessage.isEmpty()) {
        Application::getInstance()->getLogger()->addMessage(qPrintable(logMessage + "\n"));
    }
}

bool setupEssentials(int& argc, char** argv) {
    unsigned int listenPort = 0; // bind to an ephemeral port by default
    const char** constArgv = const_cast<const char**>(argv);
    const char* portStr = getCmdOption(argc, constArgv, "--listenPort");
    if (portStr) {
        listenPort = atoi(portStr);
    }
    // Set build version
    QCoreApplication::setApplicationVersion(BUILD_VERSION);
    
    DependencyManager::registerInheritance<LimitedNodeList, NodeList>();
    DependencyManager::registerInheritance<AvatarHashMap, AvatarManager>();
    
    // Set dependencies
    auto addressManager = DependencyManager::set<AddressManager>();
    auto nodeList = DependencyManager::set<NodeList>(NodeType::Agent, listenPort);
    auto geometryCache = DependencyManager::set<GeometryCache>();
    auto scriptCache = DependencyManager::set<ScriptCache>();
    auto soundCache = DependencyManager::set<SoundCache>();
    auto glowEffect = DependencyManager::set<GlowEffect>();
    auto faceshift = DependencyManager::set<Faceshift>();
    auto audio = DependencyManager::set<AudioClient>();
    auto audioScope = DependencyManager::set<AudioScope>();
    auto audioIOStatsRenderer = DependencyManager::set<AudioIOStatsRenderer>();
    auto deferredLightingEffect = DependencyManager::set<DeferredLightingEffect>();
    auto ambientOcclusionEffect = DependencyManager::set<AmbientOcclusionEffect>();
    auto textureCache = DependencyManager::set<TextureCache>();
    auto animationCache = DependencyManager::set<AnimationCache>();
    auto visage = DependencyManager::set<Visage>();
    auto ddeFaceTracker = DependencyManager::set<DdeFaceTracker>();
    auto modelBlender = DependencyManager::set<ModelBlender>();
    auto audioToolBox = DependencyManager::set<AudioToolBox>();
    auto avatarManager = DependencyManager::set<AvatarManager>();
    auto lodManager = DependencyManager::set<LODManager>();
    auto jsConsole = DependencyManager::set<StandAloneJSConsole>();
    auto dialogsManager = DependencyManager::set<DialogsManager>();
    auto bandwidthRecorder = DependencyManager::set<BandwidthRecorder>();
    auto resourceCacheSharedItems = DependencyManager::set<ResourceCacheSharedItems>();
    auto entityScriptingInterface = DependencyManager::set<EntityScriptingInterface>();
    auto windowScriptingInterface = DependencyManager::set<WindowScriptingInterface>();
#if defined(Q_OS_MAC) || defined(Q_OS_WIN)
    auto speechRecognizer = DependencyManager::set<SpeechRecognizer>();
#endif
    auto discoverabilityManager = DependencyManager::set<DiscoverabilityManager>();
    
    return true;
}

Application::Application(int& argc, char** argv, QElapsedTimer &startup_time) :
        QApplication(argc, argv),
        _dependencyManagerIsSetup(setupEssentials(argc, argv)),
        _window(new MainWindow(desktop())),
        _toolWindow(NULL),
        _datagramProcessor(),
        _undoStack(),
        _undoStackScriptingInterface(&_undoStack),
        _frameCount(0),
        _fps(60.0f),
        _justStarted(true),
        _physicsEngine(glm::vec3(0.0f)),
        _entities(true, this, this),
        _entityClipboardRenderer(false, this, this),
        _entityClipboard(),
        _viewFrustum(),
        _lastQueriedViewFrustum(),
        _lastQueriedTime(usecTimestampNow()),
        _mirrorViewRect(QRect(MIRROR_VIEW_LEFT_PADDING, MIRROR_VIEW_TOP_PADDING, MIRROR_VIEW_WIDTH, MIRROR_VIEW_HEIGHT)),
        _firstRun("firstRun", true),
        _previousScriptLocation("LastScriptLocation"),
        _scriptsLocationHandle("scriptsLocation"),
        _fieldOfView("fieldOfView", DEFAULT_FIELD_OF_VIEW_DEGREES),
        _viewTransform(),
        _scaleMirror(1.0f),
        _rotateMirror(0.0f),
        _raiseMirror(0.0f),
        _cursorVisible(true),
        _lastMouseMove(usecTimestampNow()),
        _lastMouseMoveWasSimulated(false),
        _touchAvgX(0.0f),
        _touchAvgY(0.0f),
        _isTouchPressed(false),
        _mousePressed(false),
        _enableProcessOctreeThread(true),
        _octreeProcessor(),
        _nodeBoundsDisplay(this),
        _applicationOverlay(),
        _runningScriptsWidget(NULL),
        _runningScriptsWidgetWasVisible(false),
        _trayIcon(new QSystemTrayIcon(_window)),
        _lastNackTime(usecTimestampNow()),
        _lastSendDownstreamAudioStats(usecTimestampNow()),
        _isVSyncOn(true),
        _aboutToQuit(false),
        _notifiedPacketVersionMismatchThisDomain(false),
<<<<<<< HEAD
        _editFriendsDialog(nullptr)
=======
        _domainConnectionRefusals(QList<QString>())
>>>>>>> 647ad188
{
#ifdef Q_OS_WIN
    installNativeEventFilter(&MyNativeEventFilter::getInstance());
#endif

    _logger = new FileLogger(this);  // After setting organization name in order to get correct directory
    qInstallMessageHandler(messageHandler);

    QFontDatabase::addApplicationFont(PathUtils::resourcesPath() + "styles/Inconsolata.otf");
    _window->setWindowTitle("Interface");
    
    Model::setAbstractViewStateInterface(this); // The model class will sometimes need to know view state details from us
    
    auto nodeList = DependencyManager::get<NodeList>();

    _myAvatar = DependencyManager::get<AvatarManager>()->getMyAvatar();

    _applicationStartupTime = startup_time;

    qDebug() << "[VERSION] Build sequence: " << qPrintable(applicationVersion());

    _bookmarks = new Bookmarks();  // Before setting up the menu

    // call Menu getInstance static method to set up the menu
    _window->setMenuBar(Menu::getInstance());

    _runningScriptsWidget = new RunningScriptsWidget(_window);
    
    // start the nodeThread so its event loop is running
    QThread* nodeThread = new QThread(this);
    nodeThread->setObjectName("Datagram Processor Thread");
    nodeThread->start();

    // make sure the node thread is given highest priority
    nodeThread->setPriority(QThread::TimeCriticalPriority);
    
    _datagramProcessor = new DatagramProcessor(nodeList.data());
    
    // have the NodeList use deleteLater from DM customDeleter
    nodeList->setCustomDeleter([](Dependency* dependency) {
        static_cast<NodeList*>(dependency)->deleteLater();
    });
    
    // put the NodeList and datagram processing on the node thread
    nodeList->moveToThread(nodeThread);

    // geometry background downloads need to happen on the Datagram Processor Thread.  The idle loop will
    // emit checkBackgroundDownloads to cause the GeometryCache to check it's queue for requested background
    // downloads.
    QSharedPointer<GeometryCache> geometryCacheP = DependencyManager::get<GeometryCache>();
    ResourceCache *geometryCache = geometryCacheP.data();
    connect(this, &Application::checkBackgroundDownloads, geometryCache, &ResourceCache::checkAsynchronousGets);

    // connect the DataProcessor processDatagrams slot to the QUDPSocket readyRead() signal
    connect(&nodeList->getNodeSocket(), &QUdpSocket::readyRead, _datagramProcessor, &DatagramProcessor::processDatagrams);

    // put the audio processing on a separate thread
    QThread* audioThread = new QThread();
    audioThread->setObjectName("Audio Thread");
    
    auto audioIO = DependencyManager::get<AudioClient>();
    
    audioIO->setPositionGetter(getPositionForAudio);
    audioIO->setOrientationGetter(getOrientationForAudio);
    
    audioIO->moveToThread(audioThread);
    connect(audioThread, &QThread::started, audioIO.data(), &AudioClient::start);
    connect(audioIO.data(), &AudioClient::destroyed, audioThread, &QThread::quit);
    connect(audioThread, &QThread::finished, audioThread, &QThread::deleteLater);
    connect(audioIO.data(), &AudioClient::muteToggled, this, &Application::audioMuteToggled);

    audioThread->start();
    
    const DomainHandler& domainHandler = nodeList->getDomainHandler();

    connect(&domainHandler, SIGNAL(hostnameChanged(const QString&)), SLOT(domainChanged(const QString&)));
    connect(&domainHandler, SIGNAL(connectedToDomain(const QString&)), SLOT(connectedToDomain(const QString&)));
    connect(&domainHandler, SIGNAL(connectedToDomain(const QString&)), SLOT(updateWindowTitle()));
    connect(&domainHandler, SIGNAL(disconnectedFromDomain()), SLOT(updateWindowTitle()));
    connect(&domainHandler, SIGNAL(disconnectedFromDomain()), SLOT(clearDomainOctreeDetails()));
    connect(&domainHandler, &DomainHandler::settingsReceived, this, &Application::domainSettingsReceived);
    connect(&domainHandler, &DomainHandler::hostnameChanged,
            DependencyManager::get<AddressManager>().data(), &AddressManager::storeCurrentAddress);

    // update our location every 5 seconds in the metaverse server, assuming that we are authenticated with one
    const qint64 DATA_SERVER_LOCATION_CHANGE_UPDATE_MSECS = 5 * 1000;

    locationUpdateTimer = new QTimer(this);
    auto discoverabilityManager = DependencyManager::get<DiscoverabilityManager>();
    connect(locationUpdateTimer, &QTimer::timeout, discoverabilityManager.data(), &DiscoverabilityManager::updateLocation);
    locationUpdateTimer->start(DATA_SERVER_LOCATION_CHANGE_UPDATE_MSECS);
    
    // if we get a domain change, immediately attempt update location in metaverse server
    connect(&nodeList->getDomainHandler(), &DomainHandler::connectedToDomain,
            discoverabilityManager.data(), &DiscoverabilityManager::updateLocation);

    connect(nodeList.data(), &NodeList::nodeAdded, this, &Application::nodeAdded);
    connect(nodeList.data(), &NodeList::nodeKilled, this, &Application::nodeKilled);
    connect(nodeList.data(), SIGNAL(nodeKilled(SharedNodePointer)), SLOT(nodeKilled(SharedNodePointer)));
    connect(nodeList.data(), &NodeList::uuidChanged, _myAvatar, &MyAvatar::setSessionUUID);
    connect(nodeList.data(), &NodeList::limitOfSilentDomainCheckInsReached, nodeList.data(), &NodeList::reset);
    connect(nodeList.data(), &NodeList::packetVersionMismatch, this, &Application::notifyPacketVersionMismatch);

    // connect to appropriate slots on AccountManager
    AccountManager& accountManager = AccountManager::getInstance();

    const qint64 BALANCE_UPDATE_INTERVAL_MSECS = 5 * 1000;

    balanceUpdateTimer = new QTimer(this);
    connect(balanceUpdateTimer, &QTimer::timeout, &accountManager, &AccountManager::updateBalance);
    balanceUpdateTimer->start(BALANCE_UPDATE_INTERVAL_MSECS);

    connect(&accountManager, &AccountManager::balanceChanged, this, &Application::updateWindowTitle);

    auto dialogsManager = DependencyManager::get<DialogsManager>();
    connect(&accountManager, &AccountManager::authRequired, dialogsManager.data(), &DialogsManager::showLoginDialog);
    connect(&accountManager, &AccountManager::usernameChanged, this, &Application::updateWindowTitle);

    // set the account manager's root URL and trigger a login request if we don't have the access token
    accountManager.setAuthURL(NetworkingConstants::METAVERSE_SERVER_URL);
    UserActivityLogger::getInstance().launch(applicationVersion());

    // once the event loop has started, check and signal for an access token
    QMetaObject::invokeMethod(&accountManager, "checkAndSignalForAccessToken", Qt::QueuedConnection);
    
    auto addressManager = DependencyManager::get<AddressManager>();
    
    // use our MyAvatar position and quat for address manager path
    addressManager->setPositionGetter(getPositionForPath);
    addressManager->setOrientationGetter(getOrientationForPath);
    
    connect(addressManager.data(), &AddressManager::rootPlaceNameChanged, this, &Application::updateWindowTitle);

    #ifdef _WIN32
    WSADATA WsaData;
    int wsaresult = WSAStartup(MAKEWORD(2,2), &WsaData);
    #endif

    // tell the NodeList instance who to tell the domain server we care about
    nodeList->addSetOfNodeTypesToNodeInterestSet(NodeSet() << NodeType::AudioMixer << NodeType::AvatarMixer
                                                 << NodeType::EntityServer);

    // connect to the packet sent signal of the _entityEditSender
    connect(&_entityEditSender, &EntityEditPacketSender::packetSent, this, &Application::packetSent);

    // send the identity packet for our avatar each second to our avatar mixer
    identityPacketTimer = new QTimer();
    connect(identityPacketTimer, &QTimer::timeout, _myAvatar, &MyAvatar::sendIdentityPacket);
    identityPacketTimer->start(AVATAR_IDENTITY_PACKET_SEND_INTERVAL_MSECS);

    // send the billboard packet for our avatar every few seconds
    billboardPacketTimer = new QTimer();
    connect(billboardPacketTimer, &QTimer::timeout, _myAvatar, &MyAvatar::sendBillboardPacket);
    billboardPacketTimer->start(AVATAR_BILLBOARD_PACKET_SEND_INTERVAL_MSECS);

    QString cachePath = QStandardPaths::writableLocation(QStandardPaths::DataLocation);
    QNetworkAccessManager& networkAccessManager = NetworkAccessManager::getInstance();
    QNetworkDiskCache* cache = new QNetworkDiskCache();
    cache->setMaximumCacheSize(MAXIMUM_CACHE_SIZE);
    cache->setCacheDirectory(!cachePath.isEmpty() ? cachePath : "interfaceCache");
    networkAccessManager.setCache(cache);
    
    ResourceCache::setRequestLimit(3);

    _window->setCentralWidget(_glWidget);

    _window->restoreGeometry();

    _window->setVisible(true);
    _glWidget->setFocusPolicy(Qt::StrongFocus);
    _glWidget->setFocus();

    // enable mouse tracking; otherwise, we only get drag events
    _glWidget->setMouseTracking(true);

    _fullscreenMenuWidget->setParent(_glWidget);
    _menuBarHeight = Menu::getInstance()->height();
    if (Menu::getInstance()->isOptionChecked(MenuOption::Fullscreen)) {
        setFullscreen(true);  // Initialize menu bar show/hide
    }

    _toolWindow = new ToolWindow();
    _toolWindow->setWindowFlags(_toolWindow->windowFlags() | Qt::WindowStaysOnTopHint);
    _toolWindow->setWindowTitle("Tools");

    // initialization continues in initializeGL when OpenGL context is ready

    // Tell our entity edit sender about our known jurisdictions
    _entityEditSender.setServerJurisdictions(&_entityServerJurisdictions);

    // For now we're going to set the PPS for outbound packets to be super high, this is
    // probably not the right long term solution. But for now, we're going to do this to
    // allow you to move an entity around in your hand
    _entityEditSender.setPacketsPerSecond(3000); // super high!!

    checkVersion();

    _overlays.init(); // do this before scripts load

    _runningScriptsWidget->setRunningScripts(getRunningScripts());
    connect(_runningScriptsWidget, &RunningScriptsWidget::stopScriptName, this, &Application::stopScript);

    connect(this, SIGNAL(aboutToQuit()), this, SLOT(saveScripts()));
    connect(this, SIGNAL(aboutToQuit()), this, SLOT(aboutToQuit()));

    // hook up bandwidth estimator
    QSharedPointer<BandwidthRecorder> bandwidthRecorder = DependencyManager::get<BandwidthRecorder>();
    connect(nodeList.data(), SIGNAL(dataSent(const quint8, const int)),
            bandwidthRecorder.data(), SLOT(updateOutboundData(const quint8, const int)));
    connect(nodeList.data(), SIGNAL(dataReceived(const quint8, const int)),
            bandwidthRecorder.data(), SLOT(updateInboundData(const quint8, const int)));

    connect(&_myAvatar->getSkeletonModel(), &SkeletonModel::skeletonLoaded, 
            this, &Application::checkSkeleton, Qt::QueuedConnection);

    // check first run...
    if (_firstRun.get()) {
        qDebug() << "This is a first run...";
        // clear the scripts, and set out script to our default scripts
        clearScriptsBeforeRunning();
        loadScript(DEFAULT_SCRIPTS_JS_URL);

        _firstRun.set(false);
    } else {
        // do this as late as possible so that all required subsystems are initialized
        loadScripts();
    }
    
    loadSettings();
    int SAVE_SETTINGS_INTERVAL = 10 * MSECS_PER_SECOND; // Let's save every seconds for now
    connect(&_settingsTimer, &QTimer::timeout, this, &Application::saveSettings);
    connect(&_settingsThread, SIGNAL(started()), &_settingsTimer, SLOT(start()));
    connect(&_settingsThread, SIGNAL(finished()), &_settingsTimer, SLOT(stop()));
    _settingsTimer.moveToThread(&_settingsThread);
    _settingsTimer.setSingleShot(false);
    _settingsTimer.setInterval(SAVE_SETTINGS_INTERVAL);
    _settingsThread.start();
    
    _trayIcon->show();
    
    // set the local loopback interface for local sounds from audio scripts
    AudioScriptingInterface::getInstance().setLocalAudioInterface(audioIO.data());
    
#ifdef HAVE_RTMIDI
    // setup the MIDIManager
    MIDIManager& midiManagerInstance = MIDIManager::getInstance();
    midiManagerInstance.openDefaultPort();
#endif

    this->installEventFilter(this);
}

void Application::aboutToQuit() {
    _aboutToQuit = true;
    
    cleanupBeforeQuit();
}

void Application::cleanupBeforeQuit() {
    _datagramProcessor->shutdown(); // tell the datagram processor we're shutting down, so it can short circuit
    _entities.shutdown(); // tell the entities system we're shutting down, so it will stop running scripts
    ScriptEngine::stopAllScripts(this); // stop all currently running global scripts
    
    // first stop all timers directly or by invokeMethod
    // depending on what thread they run in
    locationUpdateTimer->stop();
    balanceUpdateTimer->stop();
    identityPacketTimer->stop();
    billboardPacketTimer->stop();
    checkFPStimer->stop();
    idleTimer->stop();
    QMetaObject::invokeMethod(&_settingsTimer, "stop", Qt::BlockingQueuedConnection);

    // and then delete those that got created by "new"
    delete locationUpdateTimer;
    delete balanceUpdateTimer;
    delete identityPacketTimer;
    delete billboardPacketTimer;
    delete checkFPStimer;
    delete idleTimer;
    // no need to delete _settingsTimer here as it is no pointer

    // save state
    _settingsThread.quit();
    saveSettings();
    _window->saveGeometry();

    // let the avatar mixer know we're out
    MyAvatar::sendKillAvatar();
    
    // stop the AudioClient
    QMetaObject::invokeMethod(DependencyManager::get<AudioClient>().data(),
                              "stop", Qt::BlockingQueuedConnection);
    
    // destroy the AudioClient so it and its thread have a chance to go down safely
    DependencyManager::destroy<AudioClient>();
}

Application::~Application() {    
    EntityTree* tree = _entities.getTree();
    tree->lockForWrite();
    _entities.getTree()->setSimulation(NULL);
    tree->unlock();
    
    _octreeProcessor.terminate();
    _entityEditSender.terminate();

    Menu::getInstance()->deleteLater();

    _physicsEngine.setCharacterController(NULL);
    _myAvatar = NULL;

    ModelEntityItem::cleanupLoadedAnimations();
    
    // stop the glWidget frame timer so it doesn't call paintGL
    _glWidget->stopFrameTimer();

    DependencyManager::destroy<AvatarManager>();
    DependencyManager::destroy<AnimationCache>();
    DependencyManager::destroy<TextureCache>();
    DependencyManager::destroy<GeometryCache>();
    DependencyManager::destroy<ScriptCache>();
    DependencyManager::destroy<SoundCache>();
    
    QThread* nodeThread = DependencyManager::get<NodeList>()->thread();
    DependencyManager::destroy<NodeList>();
    
    // ask the node thread to quit and wait until it is done
    nodeThread->quit();
    nodeThread->wait();

    qInstallMessageHandler(NULL); // NOTE: Do this as late as possible so we continue to get our log messages
}

void Application::initializeGL() {
    qDebug() << "Created Display Window.";

    // initialize glut for shape drawing; Qt apparently initializes it on OS X
    #ifndef __APPLE__
    static bool isInitialized = false;
    if (isInitialized) {
        return;
    } else {
        isInitialized = true;
    }
    #endif

    qDebug() << "GL Version: " << QString((const char*) glGetString(GL_VERSION));
    qDebug() << "GL Shader Language Version: " << QString((const char*) glGetString(GL_SHADING_LANGUAGE_VERSION));
    qDebug() << "GL Vendor: " << QString((const char*) glGetString(GL_VENDOR));
    qDebug() << "GL Renderer: " << QString((const char*) glGetString(GL_RENDERER));

    #ifdef WIN32
    GLenum err = glewInit();
    if (GLEW_OK != err) {
      /* Problem: glewInit failed, something is seriously wrong. */
      qDebug("Error: %s\n", glewGetErrorString(err));
    }
    qDebug("Status: Using GLEW %s\n", glewGetString(GLEW_VERSION));

    if (wglewGetExtension("WGL_EXT_swap_control")) {
        int swapInterval = wglGetSwapIntervalEXT();
        qDebug("V-Sync is %s\n", (swapInterval > 0 ? "ON" : "OFF"));
    }
    #endif

#if defined(Q_OS_LINUX)
    // TODO: Write the correct  code for Linux...
    /* if (wglewGetExtension("WGL_EXT_swap_control")) {
        int swapInterval = wglGetSwapIntervalEXT();
        qDebug("V-Sync is %s\n", (swapInterval > 0 ? "ON" : "OFF"));
    }*/
#endif

    initDisplay();
    qDebug( "Initialized Display.");

    init();
    qDebug( "init() complete.");

    // create thread for parsing of octee data independent of the main network and rendering threads
    _octreeProcessor.initialize(_enableProcessOctreeThread);
    connect(&_octreeProcessor, &OctreePacketProcessor::packetVersionMismatch, this, &Application::notifyPacketVersionMismatch);
    _entityEditSender.initialize(_enableProcessOctreeThread);

    // call our timer function every second
    checkFPStimer = new QTimer(this);
    connect(checkFPStimer, SIGNAL(timeout()), SLOT(checkFPS()));
    checkFPStimer->start(1000);

    // call our idle function whenever we can
    idleTimer = new QTimer(this);
    connect(idleTimer, SIGNAL(timeout()), SLOT(idle()));
    idleTimer->start(0);
    _idleLoopStdev.reset();

    if (_justStarted) {
        float startupTime = (float)_applicationStartupTime.elapsed() / 1000.0;
        _justStarted = false;
        qDebug("Startup time: %4.2f seconds.", startupTime);
    }

    // update before the first render
    update(1.0f / _fps);

    InfoView::showFirstTime(INFO_HELP_PATH);
}

void Application::paintGL() {
    PROFILE_RANGE(__FUNCTION__);
    PerformanceTimer perfTimer("paintGL");

    PerformanceWarning::setSuppressShortTimings(Menu::getInstance()->isOptionChecked(MenuOption::SuppressShortTimings));
    bool showWarnings = Menu::getInstance()->isOptionChecked(MenuOption::PipelineWarnings);
    PerformanceWarning warn(showWarnings, "Application::paintGL()");

    // Set the desired FBO texture size. If it hasn't changed, this does nothing.
    // Otherwise, it must rebuild the FBOs
    if (OculusManager::isConnected()) {
        DependencyManager::get<TextureCache>()->setFrameBufferSize(OculusManager::getRenderTargetSize());
    } else {
        QSize fbSize = _glWidget->getDeviceSize() * getRenderResolutionScale();
        DependencyManager::get<TextureCache>()->setFrameBufferSize(fbSize);
    }

    glEnable(GL_LINE_SMOOTH);

    if (_myCamera.getMode() == CAMERA_MODE_FIRST_PERSON) {
        if (!OculusManager::isConnected()) {
            //  If there isn't an HMD, match exactly to avatar's head
            _myCamera.setPosition(_myAvatar->getHead()->getEyePosition());
            _myCamera.setRotation(_myAvatar->getHead()->getCameraOrientation());
        } else {
            //  For an HMD, set the base position and orientation to that of the avatar body
            _myCamera.setPosition(_myAvatar->getDefaultEyePosition());
            _myCamera.setRotation(_myAvatar->getWorldAlignedOrientation());
        }

    } else if (_myCamera.getMode() == CAMERA_MODE_THIRD_PERSON) {
        static const float THIRD_PERSON_CAMERA_DISTANCE = 1.5f;
        _myCamera.setPosition(_myAvatar->getDefaultEyePosition() +
            _myAvatar->getOrientation() * glm::vec3(0.0f, 0.0f, 1.0f) * THIRD_PERSON_CAMERA_DISTANCE * _myAvatar->getScale());
        if (OculusManager::isConnected()) {
            _myCamera.setRotation(_myAvatar->getWorldAlignedOrientation());
        } else {
            _myCamera.setRotation(_myAvatar->getHead()->getOrientation());
        }

    } else if (_myCamera.getMode() == CAMERA_MODE_MIRROR) {
        _myCamera.setRotation(_myAvatar->getWorldAlignedOrientation() * glm::quat(glm::vec3(0.0f, PI + _rotateMirror, 0.0f)));
        _myCamera.setPosition(_myAvatar->getDefaultEyePosition() +
                              glm::vec3(0, _raiseMirror * _myAvatar->getScale(), 0) +
                              (_myAvatar->getOrientation() * glm::quat(glm::vec3(0.0f, _rotateMirror, 0.0f))) *
                               glm::vec3(0.0f, 0.0f, -1.0f) * MIRROR_FULLSCREEN_DISTANCE * _scaleMirror);
    }

    // Update camera position
    if (!OculusManager::isConnected()) {
        _myCamera.update(1.0f / _fps);
    }

    if (getShadowsEnabled()) {
        updateShadowMap();
    }

    if (OculusManager::isConnected()) {
        //Clear the color buffer to ensure that there isnt any residual color
        //Left over from when OR was not connected.
        glClear(GL_COLOR_BUFFER_BIT);
        
        //When in mirror mode, use camera rotation. Otherwise, use body rotation
        if (_myCamera.getMode() == CAMERA_MODE_MIRROR) {
            OculusManager::display(_myCamera.getRotation(), _myCamera.getPosition(), _myCamera);
        } else {
            OculusManager::display(_myAvatar->getWorldAlignedOrientation(), _myAvatar->getDefaultEyePosition(), _myCamera);
        }
        _myCamera.update(1.0f / _fps);

    } else if (TV3DManager::isConnected()) {
       
        TV3DManager::display(_myCamera);

    } else {
        DependencyManager::get<GlowEffect>()->prepare();

        // Viewport is assigned to the size of the framebuffer
        QSize size = DependencyManager::get<TextureCache>()->getPrimaryFramebufferObject()->size();
        glViewport(0, 0, size.width(), size.height());

        glMatrixMode(GL_MODELVIEW);
        glPushMatrix();
        glLoadIdentity();
        displaySide(_myCamera);
        glPopMatrix();

        if (Menu::getInstance()->isOptionChecked(MenuOption::FullscreenMirror)) {
            _rearMirrorTools->render(true);
        
        } else if (Menu::getInstance()->isOptionChecked(MenuOption::Mirror)) {
            renderRearViewMirror(_mirrorViewRect);       
        }

        DependencyManager::get<GlowEffect>()->render();

        {
            PerformanceTimer perfTimer("renderOverlay");
            _applicationOverlay.renderOverlay(true);
            _applicationOverlay.displayOverlayTexture();
        }
    }

    _frameCount++;
}

void Application::runTests() {
    runTimingTests();
}

void Application::audioMuteToggled() {
    QAction* muteAction = Menu::getInstance()->getActionForOption(MenuOption::MuteAudio);
    Q_CHECK_PTR(muteAction);
    muteAction->setChecked(DependencyManager::get<AudioClient>()->isMuted());
}

void Application::aboutApp() {
    InfoView::forcedShow(INFO_HELP_PATH);
}

void Application::showEditEntitiesHelp() {
    InfoView::forcedShow(INFO_EDIT_ENTITIES_PATH);
}

void Application::resetCamerasOnResizeGL(Camera& camera, int width, int height) {
    if (OculusManager::isConnected()) {
        OculusManager::configureCamera(camera, width, height);
    } else if (TV3DManager::isConnected()) {
        TV3DManager::configureCamera(camera, width, height);
    } else {
        camera.setAspectRatio((float)width / height);
        camera.setFieldOfView(_fieldOfView.get());
    }
}

void Application::resizeGL(int width, int height) {
    resetCamerasOnResizeGL(_myCamera, width, height);

    glViewport(0, 0, width, height); // shouldn't this account for the menu???

    updateProjectionMatrix();
    glLoadIdentity();

    // update Stats width
    // let's set horizontal offset to give stats some margin to mirror
    int horizontalOffset = MIRROR_VIEW_WIDTH + MIRROR_VIEW_LEFT_PADDING * 2;
    Stats::getInstance()->resetWidth(width, horizontalOffset);
}

void Application::updateProjectionMatrix() {
    updateProjectionMatrix(_myCamera);
}

void Application::updateProjectionMatrix(Camera& camera, bool updateViewFrustum) {
    glMatrixMode(GL_PROJECTION);
    glLoadIdentity();

    float left, right, bottom, top, nearVal, farVal;
    glm::vec4 nearClipPlane, farClipPlane;

    // Tell our viewFrustum about this change, using the application camera
    if (updateViewFrustum) {
        loadViewFrustum(camera, _viewFrustum);
        _viewFrustum.computeOffAxisFrustum(left, right, bottom, top, nearVal, farVal, nearClipPlane, farClipPlane);
    } else {
        ViewFrustum tempViewFrustum;
        loadViewFrustum(camera, tempViewFrustum);
        tempViewFrustum.computeOffAxisFrustum(left, right, bottom, top, nearVal, farVal, nearClipPlane, farClipPlane);
    }
    glFrustum(left, right, bottom, top, nearVal, farVal);

    // save matrix
    glGetFloatv(GL_PROJECTION_MATRIX, (GLfloat*)&_projectionMatrix);

    glMatrixMode(GL_MODELVIEW);
}

void Application::controlledBroadcastToNodes(const QByteArray& packet, const NodeSet& destinationNodeTypes) {
    foreach(NodeType_t type, destinationNodeTypes) {
        // Perform the broadcast for one type
        DependencyManager::get<NodeList>()->broadcastToNodes(packet, NodeSet() << type);
    }
}

bool Application::importSVOFromURL(const QString& urlString) {
    QUrl url(urlString);
    emit svoImportRequested(url.url());
    return true; // assume it's accepted
}

bool Application::event(QEvent* event) {

    // handle custom URL
    if (event->type() == QEvent::FileOpen) {
        
        QFileOpenEvent* fileEvent = static_cast<QFileOpenEvent*>(event);

        QUrl url = fileEvent->url();
        
        if (!url.isEmpty()) {
            QString urlString = url.toString();
            if (canAcceptURL(urlString)) {
                return acceptURL(urlString);
            }
        }
        return false;
    }
    
    if (HFActionEvent::types().contains(event->type())) {
        _controllerScriptingInterface.handleMetaEvent(static_cast<HFMetaEvent*>(event));
    }
     
    return QApplication::event(event);
}

bool Application::eventFilter(QObject* object, QEvent* event) {

    if (event->type() == QEvent::ShortcutOverride) {
        // Filter out captured keys before they're used for shortcut actions.
        if (_controllerScriptingInterface.isKeyCaptured(static_cast<QKeyEvent*>(event))) {
            event->accept();
            return true;
        }
    }

    return false;
}

void Application::keyPressEvent(QKeyEvent* event) {

    _keysPressed.insert(event->key());

    _controllerScriptingInterface.emitKeyPressEvent(event); // send events to any registered scripts

    // if one of our scripts have asked to capture this event, then stop processing it
    if (_controllerScriptingInterface.isKeyCaptured(event)) {
        return;
    }

    if (activeWindow() == _window) {
        bool isShifted = event->modifiers().testFlag(Qt::ShiftModifier);
        bool isMeta = event->modifiers().testFlag(Qt::ControlModifier);
        bool isOption = event->modifiers().testFlag(Qt::AltModifier);
        switch (event->key()) {
                break;
            case Qt::Key_L:
                if (isShifted) {
                    Menu::getInstance()->triggerOption(MenuOption::LodTools);
                } else if (isMeta) {
                    Menu::getInstance()->triggerOption(MenuOption::Log);
                }
                break;

            case Qt::Key_E:
            case Qt::Key_PageUp:
               if (!_myAvatar->getDriveKeys(UP)) {
                    _myAvatar->jump();
                }
                _myAvatar->setDriveKeys(UP, 1.0f);
                break;

            case Qt::Key_Asterisk:
                Menu::getInstance()->triggerOption(MenuOption::Stars);
                break;

            case Qt::Key_C:
            case Qt::Key_PageDown:
                _myAvatar->setDriveKeys(DOWN, 1.0f);
                break;

            case Qt::Key_W:
                if (isOption && !isShifted && !isMeta) {
                    Menu::getInstance()->triggerOption(MenuOption::Wireframe);
                } else {
                    _myAvatar->setDriveKeys(FWD, 1.0f);
                }
                break;

            case Qt::Key_S:
                if (isShifted && isMeta && !isOption) {
                    Menu::getInstance()->triggerOption(MenuOption::SuppressShortTimings);
                } else if (isOption && !isShifted && !isMeta) {
                    Menu::getInstance()->triggerOption(MenuOption::ScriptEditor);
                } else if (!isOption && !isShifted && isMeta) {
                    takeSnapshot();
                } else {
                    _myAvatar->setDriveKeys(BACK, 1.0f);
                }
                break;

            case Qt::Key_Apostrophe:
                resetSensors();
                break;

            case Qt::Key_A:
                if (isShifted) {
                    Menu::getInstance()->triggerOption(MenuOption::Atmosphere);
                } else {
                    _myAvatar->setDriveKeys(ROT_LEFT, 1.0f);
                }
                break;

            case Qt::Key_D:
                if (!isMeta) {
                    _myAvatar->setDriveKeys(ROT_RIGHT, 1.0f);
                }
                break;

            case Qt::Key_Return:
            case Qt::Key_Enter:
                Menu::getInstance()->triggerOption(MenuOption::AddressBar);
                break;
                
            case Qt::Key_Backslash:
                Menu::getInstance()->triggerOption(MenuOption::Chat);
                break;
                
            case Qt::Key_Up:
                if (_myCamera.getMode() == CAMERA_MODE_MIRROR) {
                    if (!isShifted) {
                        _scaleMirror *= 0.95f;
                    } else {
                        _raiseMirror += 0.05f;
                    }
                } else {
                    _myAvatar->setDriveKeys(isShifted ? UP : FWD, 1.0f);
                }
                break;

            case Qt::Key_Down:
                if (_myCamera.getMode() == CAMERA_MODE_MIRROR) {
                    if (!isShifted) {
                        _scaleMirror *= 1.05f;
                    } else {
                        _raiseMirror -= 0.05f;
                    }
                } else {
                    _myAvatar->setDriveKeys(isShifted ? DOWN : BACK, 1.0f);
                }
                break;

            case Qt::Key_Left:
                if (_myCamera.getMode() == CAMERA_MODE_MIRROR) {
                    _rotateMirror += PI / 20.0f;
                } else {
                    _myAvatar->setDriveKeys(isShifted ? LEFT : ROT_LEFT, 1.0f);
                }
                break;

            case Qt::Key_Right:
                if (_myCamera.getMode() == CAMERA_MODE_MIRROR) {
                    _rotateMirror -= PI / 20.0f;
                } else {
                    _myAvatar->setDriveKeys(isShifted ? RIGHT : ROT_RIGHT, 1.0f);
                }
                break;

            case Qt::Key_I:
                if (isShifted) {
                    _myCamera.setEyeOffsetOrientation(glm::normalize(
                                                                     glm::quat(glm::vec3(0.002f, 0, 0)) * _myCamera.getEyeOffsetOrientation()));
                } else {
                    _myCamera.setEyeOffsetPosition(_myCamera.getEyeOffsetPosition() + glm::vec3(0, 0.001, 0));
                }
                updateProjectionMatrix();
                break;

            case Qt::Key_K:
                if (isShifted) {
                    _myCamera.setEyeOffsetOrientation(glm::normalize(
                                                                     glm::quat(glm::vec3(-0.002f, 0, 0)) * _myCamera.getEyeOffsetOrientation()));
                } else {
                    _myCamera.setEyeOffsetPosition(_myCamera.getEyeOffsetPosition() + glm::vec3(0, -0.001, 0));
                }
                updateProjectionMatrix();
                break;

            case Qt::Key_J:
                if (isShifted) {
                    _viewFrustum.setFocalLength(_viewFrustum.getFocalLength() - 0.1f);
                    if (TV3DManager::isConnected()) {
                        TV3DManager::configureCamera(_myCamera, _glWidget->getDeviceWidth(), _glWidget->getDeviceHeight());
                    }
                } else {
                    _myCamera.setEyeOffsetPosition(_myCamera.getEyeOffsetPosition() + glm::vec3(-0.001, 0, 0));
                }
                updateProjectionMatrix();
                break;

            case Qt::Key_M:
                if (isShifted) {
                    _viewFrustum.setFocalLength(_viewFrustum.getFocalLength() + 0.1f);
                    if (TV3DManager::isConnected()) {
                        TV3DManager::configureCamera(_myCamera, _glWidget->getDeviceWidth(), _glWidget->getDeviceHeight());
                    }

                } else {
                    _myCamera.setEyeOffsetPosition(_myCamera.getEyeOffsetPosition() + glm::vec3(0.001, 0, 0));
                }
                updateProjectionMatrix();
                break;

            case Qt::Key_U:
                if (isShifted) {
                    _myCamera.setEyeOffsetOrientation(glm::normalize(
                                                                     glm::quat(glm::vec3(0, 0, -0.002f)) * _myCamera.getEyeOffsetOrientation()));
                } else {
                    _myCamera.setEyeOffsetPosition(_myCamera.getEyeOffsetPosition() + glm::vec3(0, 0, -0.001));
                }
                updateProjectionMatrix();
                break;

            case Qt::Key_Y:
                if (isShifted) {
                    _myCamera.setEyeOffsetOrientation(glm::normalize(
                                                                     glm::quat(glm::vec3(0, 0, 0.002f)) * _myCamera.getEyeOffsetOrientation()));
                } else {
                    _myCamera.setEyeOffsetPosition(_myCamera.getEyeOffsetPosition() + glm::vec3(0, 0, 0.001));
                }
                updateProjectionMatrix();
                break;
            case Qt::Key_H:
                if (isShifted) {
                    Menu::getInstance()->triggerOption(MenuOption::Mirror);
                } else {
                    Menu::getInstance()->triggerOption(MenuOption::FullscreenMirror);
                }
                break;
            case Qt::Key_P:
                 Menu::getInstance()->triggerOption(MenuOption::FirstPerson);
                 break;
            case Qt::Key_Slash:
                Menu::getInstance()->triggerOption(MenuOption::Stats);
                break;
            case Qt::Key_Plus:
                _myAvatar->increaseSize();
                break;
            case Qt::Key_Minus:
                _myAvatar->decreaseSize();
                break;
            case Qt::Key_Equal:
                _myAvatar->resetSize();
                break;
            case Qt::Key_Space: {
                if (!event->isAutoRepeat()) {
                    // this starts an HFActionEvent
                    HFActionEvent startActionEvent(HFActionEvent::startType(),
                                                   _myCamera.computePickRay(getTrueMouseX(),
                                                                            getTrueMouseY()));
                    sendEvent(this, &startActionEvent);
                }
                
                break;
            }
            case Qt::Key_Escape: {
                OculusManager::abandonCalibration();
                
                if (!event->isAutoRepeat()) {
                    // this starts the HFCancelEvent
                    HFBackEvent startBackEvent(HFBackEvent::startType());
                    sendEvent(this, &startBackEvent);
                }
                
                break;
            }

            default:
                event->ignore();
                break;
        }
    }
}

void Application::keyReleaseEvent(QKeyEvent* event) {

    _keysPressed.remove(event->key());

    _controllerScriptingInterface.emitKeyReleaseEvent(event); // send events to any registered scripts
    
    // if one of our scripts have asked to capture this event, then stop processing it
    if (_controllerScriptingInterface.isKeyCaptured(event)) {
        return;
    }

    switch (event->key()) {
        case Qt::Key_E:
        case Qt::Key_PageUp:
            _myAvatar->setDriveKeys(UP, 0.0f);
            break;

        case Qt::Key_C:
        case Qt::Key_PageDown:
            _myAvatar->setDriveKeys(DOWN, 0.0f);
            break;

        case Qt::Key_W:
            _myAvatar->setDriveKeys(FWD, 0.0f);
            break;

        case Qt::Key_S:
            _myAvatar->setDriveKeys(BACK, 0.0f);
            break;

        case Qt::Key_A:
            _myAvatar->setDriveKeys(ROT_LEFT, 0.0f);
            break;

        case Qt::Key_D:
            _myAvatar->setDriveKeys(ROT_RIGHT, 0.0f);
            break;

        case Qt::Key_Up:
            _myAvatar->setDriveKeys(FWD, 0.0f);
            _myAvatar->setDriveKeys(UP, 0.0f);
            break;

        case Qt::Key_Down:
            _myAvatar->setDriveKeys(BACK, 0.0f);
            _myAvatar->setDriveKeys(DOWN, 0.0f);
            break;

        case Qt::Key_Left:
            _myAvatar->setDriveKeys(LEFT, 0.0f);
            _myAvatar->setDriveKeys(ROT_LEFT, 0.0f);
            break;

        case Qt::Key_Right:
            _myAvatar->setDriveKeys(RIGHT, 0.0f);
            _myAvatar->setDriveKeys(ROT_RIGHT, 0.0f);
            break;
        case Qt::Key_Control:
        case Qt::Key_Shift:
        case Qt::Key_Meta:
        case Qt::Key_Alt:
            _myAvatar->clearDriveKeys();
            break;
        case Qt::Key_Space: {
            if (!event->isAutoRepeat()) {
                // this ends the HFActionEvent
                HFActionEvent endActionEvent(HFActionEvent::endType(),
                                             _myCamera.computePickRay(getTrueMouseX(),
                                                                      getTrueMouseY()));
                sendEvent(this, &endActionEvent);
            }
            break;
        }
        case Qt::Key_Escape: {
            if (!event->isAutoRepeat()) {
                // this ends the HFCancelEvent
                HFBackEvent endBackEvent(HFBackEvent::endType());
                sendEvent(this, &endBackEvent);
            }
            break;
        }
        default:
            event->ignore();
            break;
    }
}

void Application::focusOutEvent(QFocusEvent* event) {
    // synthesize events for keys currently pressed, since we may not get their release events
    foreach (int key, _keysPressed) {
        QKeyEvent event(QEvent::KeyRelease, key, Qt::NoModifier);
        keyReleaseEvent(&event);
    }
    _keysPressed.clear();
}

void Application::mouseMoveEvent(QMouseEvent* event, unsigned int deviceID) {
    // Used by application overlay to determine how to draw cursor(s)
    _lastMouseMoveWasSimulated = deviceID > 0;
    if (!_lastMouseMoveWasSimulated) {
        _lastMouseMove = usecTimestampNow();
    }
    
    if (_aboutToQuit) {
        return;
    }
    
    if (Menu::getInstance()->isOptionChecked(MenuOption::Fullscreen) 
        && !Menu::getInstance()->isOptionChecked(MenuOption::EnableVRMode)) {
        // Show/hide menu bar in fullscreen
        if (event->globalY() > _menuBarHeight) {
            _fullscreenMenuWidget->setFixedHeight(0);
            Menu::getInstance()->setFixedHeight(0);
        } else {
            _fullscreenMenuWidget->setFixedHeight(_menuBarHeight);
            Menu::getInstance()->setFixedHeight(_menuBarHeight);
        }
    }

    _entities.mouseMoveEvent(event, deviceID);
    
    _controllerScriptingInterface.emitMouseMoveEvent(event, deviceID); // send events to any registered scripts
    // if one of our scripts have asked to capture this event, then stop processing it
    if (_controllerScriptingInterface.isMouseCaptured()) {
        return;
    }
    
}

void Application::mousePressEvent(QMouseEvent* event, unsigned int deviceID) {
    if (!_aboutToQuit) {
        _entities.mousePressEvent(event, deviceID);
    }

    _controllerScriptingInterface.emitMousePressEvent(event); // send events to any registered scripts

    // if one of our scripts have asked to capture this event, then stop processing it
    if (_controllerScriptingInterface.isMouseCaptured()) {
        return;
    }


    if (activeWindow() == _window) {
        if (event->button() == Qt::LeftButton) {
            _mouseDragStartedX = getTrueMouseX();
            _mouseDragStartedY = getTrueMouseY();
            _mousePressed = true;
            
            if (mouseOnScreen()) {
                if (DependencyManager::get<AudioToolBox>()->mousePressEvent(getMouseX(), getMouseY())) {
                    // stop propagation
                    return;
                }
                
                if (_rearMirrorTools->mousePressEvent(getMouseX(), getMouseY())) {
                    // stop propagation
                    return;
                }
            }
            
            // nobody handled this - make it an action event on the _window object
            HFActionEvent actionEvent(HFActionEvent::startType(),
                                      _myCamera.computePickRay(event->x(), event->y()));
            sendEvent(this, &actionEvent);

        } else if (event->button() == Qt::RightButton) {
            // right click items here
        }
    }
}

void Application::mouseReleaseEvent(QMouseEvent* event, unsigned int deviceID) {

    if (!_aboutToQuit) {
        _entities.mouseReleaseEvent(event, deviceID);
    }

    _controllerScriptingInterface.emitMouseReleaseEvent(event); // send events to any registered scripts

    // if one of our scripts have asked to capture this event, then stop processing it
    if (_controllerScriptingInterface.isMouseCaptured()) {
        return;
    }

    if (activeWindow() == _window) {
        if (event->button() == Qt::LeftButton) {
            _mousePressed = false;
            
            if (Menu::getInstance()->isOptionChecked(MenuOption::Stats) && mouseOnScreen()) {
                // let's set horizontal offset to give stats some margin to mirror
                int horizontalOffset = MIRROR_VIEW_WIDTH;
                Stats::getInstance()->checkClick(getMouseX(), getMouseY(),
                                                 getMouseDragStartedX(), getMouseDragStartedY(), horizontalOffset);
            }
            
            // fire an action end event
            HFActionEvent actionEvent(HFActionEvent::endType(),
                                      _myCamera.computePickRay(event->x(), event->y()));
            sendEvent(this, &actionEvent);
        }
    }
}

void Application::touchUpdateEvent(QTouchEvent* event) {
    TouchEvent thisEvent(*event, _lastTouchEvent);
    _controllerScriptingInterface.emitTouchUpdateEvent(thisEvent); // send events to any registered scripts
    _lastTouchEvent = thisEvent;

    // if one of our scripts have asked to capture this event, then stop processing it
    if (_controllerScriptingInterface.isTouchCaptured()) {
        return;
    }

    bool validTouch = false;
    if (activeWindow() == _window) {
        const QList<QTouchEvent::TouchPoint>& tPoints = event->touchPoints();
        _touchAvgX = 0.0f;
        _touchAvgY = 0.0f;
        int numTouches = tPoints.count();
        if (numTouches > 1) {
            for (int i = 0; i < numTouches; ++i) {
                _touchAvgX += tPoints[i].pos().x();
                _touchAvgY += tPoints[i].pos().y();
            }
            _touchAvgX /= (float)(numTouches);
            _touchAvgY /= (float)(numTouches);
            validTouch = true;
        }
    }
    if (!_isTouchPressed) {
        _touchDragStartedAvgX = _touchAvgX;
        _touchDragStartedAvgY = _touchAvgY;
    }
    _isTouchPressed = validTouch;
}

void Application::touchBeginEvent(QTouchEvent* event) {
    TouchEvent thisEvent(*event); // on touch begin, we don't compare to last event
    _controllerScriptingInterface.emitTouchBeginEvent(thisEvent); // send events to any registered scripts

    _lastTouchEvent = thisEvent; // and we reset our last event to this event before we call our update
    touchUpdateEvent(event);

    // if one of our scripts have asked to capture this event, then stop processing it
    if (_controllerScriptingInterface.isTouchCaptured()) {
        return;
    }

}

void Application::touchEndEvent(QTouchEvent* event) {
    TouchEvent thisEvent(*event, _lastTouchEvent);
    _controllerScriptingInterface.emitTouchEndEvent(thisEvent); // send events to any registered scripts
    _lastTouchEvent = thisEvent;

    // if one of our scripts have asked to capture this event, then stop processing it
    if (_controllerScriptingInterface.isTouchCaptured()) {
        return;
    }
    // put any application specific touch behavior below here..
    _touchDragStartedAvgX = _touchAvgX;
    _touchDragStartedAvgY = _touchAvgY;
    _isTouchPressed = false;

}

void Application::wheelEvent(QWheelEvent* event) {

    _controllerScriptingInterface.emitWheelEvent(event); // send events to any registered scripts

    // if one of our scripts have asked to capture this event, then stop processing it
    if (_controllerScriptingInterface.isWheelCaptured()) {
        return;
    }
}

void Application::dropEvent(QDropEvent *event) {
    const QMimeData *mimeData = event->mimeData();
    bool atLeastOneFileAccepted = false;
    foreach (QUrl url, mimeData->urls()) {
        QString urlString = url.toString();
        if (canAcceptURL(urlString)) {
            if (acceptURL(urlString)) {
                atLeastOneFileAccepted = true;
                break;
            }
        }
    }
    
    if (atLeastOneFileAccepted) {
        event->acceptProposedAction();
    }
}

bool Application::acceptSnapshot(const QString& urlString) {
    QUrl url(urlString);
    QString snapshotPath = url.toLocalFile();
    
    SnapshotMetaData* snapshotData = Snapshot::parseSnapshotData(snapshotPath);
    if (snapshotData) {
        if (!snapshotData->getDomain().isEmpty()) {
            DependencyManager::get<NodeList>()->getDomainHandler().setHostnameAndPort(snapshotData->getDomain());
        }

        _myAvatar->setPosition(snapshotData->getLocation());
        _myAvatar->setOrientation(snapshotData->getOrientation());
    } else {
        QMessageBox msgBox;
        msgBox.setText("No location details were found in the file "
                        + snapshotPath + ", try dragging in an authentic Hifi snapshot.");
                        
        msgBox.setStandardButtons(QMessageBox::Ok);
        msgBox.exec();
    }
    return true;
}

void Application::sendPingPackets() {
    QByteArray pingPacket = DependencyManager::get<NodeList>()->constructPingPacket();
    controlledBroadcastToNodes(pingPacket, NodeSet()
                               << NodeType::EntityServer
                               << NodeType::AudioMixer << NodeType::AvatarMixer);
}

//  Every second, check the frame rates and other stuff
void Application::checkFPS() {
    if (Menu::getInstance()->isOptionChecked(MenuOption::TestPing)) {
        sendPingPackets();
    }

    float diffTime = (float)_timerStart.nsecsElapsed() / 1000000000.0f;

    _fps = (float)_frameCount / diffTime;
    _frameCount = 0;
    _datagramProcessor->resetCounters();
    _timerStart.start();

    // ask the node list to check in with the domain server
    DependencyManager::get<NodeList>()->sendDomainServerCheckIn();
}

void Application::idle() {
    PerformanceTimer perfTimer("idle");
    
    if (_aboutToQuit) {
        return; // bail early, nothing to do here.
    }

    // Normally we check PipelineWarnings, but since idle will often take more than 10ms we only show these idle timing
    // details if we're in ExtraDebugging mode. However, the ::update() and its subcomponents will show their timing
    // details normally.
    bool showWarnings = getLogger()->extraDebugging();
    PerformanceWarning warn(showWarnings, "idle()");

    //  Only run simulation code if more than the targetFramePeriod have passed since last time we ran
    double targetFramePeriod = 0.0;
    unsigned int targetFramerate = getRenderTargetFramerate();
    if (targetFramerate > 0) {
        targetFramePeriod = 1000.0 / targetFramerate;
    }
    double timeSinceLastUpdate = (double)_lastTimeUpdated.nsecsElapsed() / 1000000.0;
    if (timeSinceLastUpdate > targetFramePeriod) {
        _lastTimeUpdated.start();
        {
            PerformanceTimer perfTimer("update");
            PerformanceWarning warn(showWarnings, "Application::idle()... update()");
            const float BIGGEST_DELTA_TIME_SECS = 0.25f;
            update(glm::clamp((float)timeSinceLastUpdate / 1000.0f, 0.0f, BIGGEST_DELTA_TIME_SECS));
        }
        {
            PerformanceTimer perfTimer("updateGL");
            PerformanceWarning warn(showWarnings, "Application::idle()... updateGL()");
            _glWidget->updateGL();
        }
        {
            PerformanceTimer perfTimer("rest");
            PerformanceWarning warn(showWarnings, "Application::idle()... rest of it");
            _idleLoopStdev.addValue(timeSinceLastUpdate);

            //  Record standard deviation and reset counter if needed
            const int STDEV_SAMPLES = 500;
            if (_idleLoopStdev.getSamples() > STDEV_SAMPLES) {
                _idleLoopMeasuredJitter = _idleLoopStdev.getStDev();
                _idleLoopStdev.reset();
            }

            // After finishing all of the above work, restart the idle timer, allowing 2ms to process events.
            idleTimer->start(2);
        }
    }

    // check for any requested background downloads.
    emit checkBackgroundDownloads();
}

void Application::setFullscreen(bool fullscreen) {
    if (Menu::getInstance()->isOptionChecked(MenuOption::Fullscreen) != fullscreen) {
        Menu::getInstance()->getActionForOption(MenuOption::Fullscreen)->setChecked(fullscreen);
    }

    if (Menu::getInstance()->isOptionChecked(MenuOption::EnableVRMode)) {
        if (fullscreen) {
            // Menu hide() disables menu commands, and show() after hide() doesn't work with Rift VR display.
            // So set height instead.
            _window->menuBar()->setMaximumHeight(0);
        } else {
            _window->menuBar()->setMaximumHeight(QWIDGETSIZE_MAX);
        }
    } else {
        if (fullscreen) {
            // Move menu to a QWidget floating above _glWidget so that show/hide doesn't adjust viewport.
            _menuBarHeight = Menu::getInstance()->height();
            Menu::getInstance()->setParent(_fullscreenMenuWidget);
            Menu::getInstance()->setFixedWidth(_window->windowHandle()->screen()->size().width());
            _fullscreenMenuWidget->show();
        } else {
            // Restore menu to being part of MainWindow.
            _fullscreenMenuWidget->hide();
            _window->setMenuBar(Menu::getInstance());
            _window->menuBar()->setMaximumHeight(QWIDGETSIZE_MAX);
        }
    }

    // Work around Qt bug that prevents floating menus being shown when in fullscreen mode.
    // https://bugreports.qt.io/browse/QTBUG-41883
    // Known issue: Top-level menu items don't highlight when cursor hovers. This is probably a side-effect of the work-around.
    // TODO: Remove this work-around once the bug has been fixed and restore the following lines.
    //_window->setWindowState(fullscreen ? (_window->windowState() | Qt::WindowFullScreen) :
    //    (_window->windowState() & ~Qt::WindowFullScreen));
    _window->hide();
    if (fullscreen) {
        _window->setWindowState(_window->windowState() | Qt::WindowFullScreen);
        // The next line produces the following warning in the log:
        // [WARNING][03 / 06 12:17 : 58] QWidget::setMinimumSize: (/ MainWindow) Negative sizes
        //   (0, -1) are not possible
        // This is better than the alternative which is to have the window slightly less than fullscreen with a visible line
        // of pixels for the remainder of the screen.
        _window->setContentsMargins(0, 0, 0, -1);
    } else {
        _window->setWindowState(_window->windowState() & ~Qt::WindowFullScreen);
        _window->setContentsMargins(0, 0, 0, 0);
    }

    if (!_aboutToQuit) {
        _window->show();
    }
}

void Application::setEnable3DTVMode(bool enable3DTVMode) {
    resizeGL(_glWidget->getDeviceWidth(), _glWidget->getDeviceHeight());
}

void Application::setEnableVRMode(bool enableVRMode) {
    if (Menu::getInstance()->isOptionChecked(MenuOption::EnableVRMode) != enableVRMode) {
        Menu::getInstance()->getActionForOption(MenuOption::EnableVRMode)->setChecked(enableVRMode);
    }

    if (enableVRMode) {
        if (!OculusManager::isConnected()) {
            // attempt to reconnect the Oculus manager - it's possible this was a workaround
            // for the sixense crash
            OculusManager::disconnect();
            OculusManager::connect();
        }
        OculusManager::recalibrate();
    } else {
        OculusManager::abandonCalibration();
        
        _mirrorCamera.setHmdPosition(glm::vec3());
        _mirrorCamera.setHmdRotation(glm::quat());
        _myCamera.setHmdPosition(glm::vec3());
        _myCamera.setHmdRotation(glm::quat());
    }
    
    resizeGL(_glWidget->getDeviceWidth(), _glWidget->getDeviceHeight());
    
    updateCursorVisibility();
}

void Application::setLowVelocityFilter(bool lowVelocityFilter) {
    SixenseManager::getInstance().setLowVelocityFilter(lowVelocityFilter);
}

bool Application::mouseOnScreen() const {
    if (OculusManager::isConnected()) {
        return getMouseX() >= 0 && getMouseX() <= _glWidget->getDeviceWidth() &&
               getMouseY() >= 0 && getMouseY() <= _glWidget->getDeviceHeight();
    }
    return true;
}

int Application::getMouseX() const {
    if (OculusManager::isConnected()) {
        glm::vec2 pos = _applicationOverlay.screenToOverlay(glm::vec2(getTrueMouseX(), getTrueMouseY()));
        return pos.x;
    }
    return getTrueMouseX();
}

int Application::getMouseY() const {
    if (OculusManager::isConnected()) {
        glm::vec2 pos = _applicationOverlay.screenToOverlay(glm::vec2(getTrueMouseX(), getTrueMouseY()));
        return pos.y;
    }
    return getTrueMouseY();
}

int Application::getMouseDragStartedX() const {
    if (OculusManager::isConnected()) {
        glm::vec2 pos = _applicationOverlay.screenToOverlay(glm::vec2(getTrueMouseDragStartedX(),
                                                                      getTrueMouseDragStartedY()));
        return pos.x;
    }
    return getTrueMouseDragStartedX();
}

int Application::getMouseDragStartedY() const {
    if (OculusManager::isConnected()) {
        glm::vec2 pos = _applicationOverlay.screenToOverlay(glm::vec2(getTrueMouseDragStartedX(),
                                                                      getTrueMouseDragStartedY()));
        return pos.y;
    }
    return getTrueMouseDragStartedY();
}

FaceTracker* Application::getActiveFaceTracker() {
    auto faceshift = DependencyManager::get<Faceshift>();
    auto visage = DependencyManager::get<Visage>();
    auto dde = DependencyManager::get<DdeFaceTracker>();
    
    return (dde->isActive() ? static_cast<FaceTracker*>(dde.data()) :
            (faceshift->isActive() ? static_cast<FaceTracker*>(faceshift.data()) :
             (visage->isActive() ? static_cast<FaceTracker*>(visage.data()) : NULL)));
}

void Application::setActiveFaceTracker() {
#ifdef HAVE_FACESHIFT
    DependencyManager::get<Faceshift>()->setTCPEnabled(Menu::getInstance()->isOptionChecked(MenuOption::Faceshift));
#endif 
    DependencyManager::get<DdeFaceTracker>()->setEnabled(Menu::getInstance()->isOptionChecked(MenuOption::DDEFaceRegression));
#ifdef HAVE_VISAGE
    DependencyManager::get<Visage>()->updateEnabled();
#endif
}

bool Application::exportEntities(const QString& filename, const QVector<EntityItemID>& entityIDs) {
    QVector<EntityItem*> entities;

    auto entityTree = _entities.getTree();
    EntityTree exportTree;

    glm::vec3 root(TREE_SCALE, TREE_SCALE, TREE_SCALE);
    for (auto entityID : entityIDs) {
        auto entityItem = entityTree->findEntityByEntityItemID(entityID);
        if (!entityItem) {
            continue;
        }

        auto properties = entityItem->getProperties();
        auto position = properties.getPosition();

        root.x = glm::min(root.x, position.x);
        root.y = glm::min(root.y, position.y);
        root.z = glm::min(root.z, position.z);

        entities << entityItem;
    }

    if (entities.size() == 0) {
        return false;
    }

    for (auto entityItem : entities) {
        auto properties = entityItem->getProperties();

        properties.setPosition(properties.getPosition() - root);
        exportTree.addEntity(entityItem->getEntityItemID(), properties);
    }

    exportTree.writeToJSONFile(filename.toLocal8Bit().constData());

    // restore the main window's active state
    _window->activateWindow();
    return true;
}

bool Application::exportEntities(const QString& filename, float x, float y, float z, float scale) {
    QVector<EntityItem*> entities;
    _entities.getTree()->findEntities(AACube(glm::vec3(x, y, z), scale), entities);

    if (entities.size() > 0) {
        glm::vec3 root(x, y, z);
        EntityTree exportTree;

        for (int i = 0; i < entities.size(); i++) {
            EntityItemProperties properties = entities.at(i)->getProperties();
            EntityItemID id = entities.at(i)->getEntityItemID();
            properties.setPosition(properties.getPosition() - root);
            exportTree.addEntity(id, properties);
        }
        exportTree.writeToSVOFile(filename.toLocal8Bit().constData());
    } else {
        qDebug() << "No models were selected";
        return false;
    }

    // restore the main window's active state
    _window->activateWindow();
    return true;
}

void Application::loadSettings() {

    DependencyManager::get<AudioClient>()->loadSettings();
    DependencyManager::get<LODManager>()->loadSettings();

    Menu::getInstance()->loadSettings();
    _myAvatar->loadData();
}

void Application::saveSettings() {
    DependencyManager::get<AudioClient>()->saveSettings();
    DependencyManager::get<LODManager>()->saveSettings();

    Menu::getInstance()->saveSettings();
    _myAvatar->saveData();
}

bool Application::importEntities(const QString& urlOrFilename) {
    _entityClipboard.eraseAllOctreeElements();
    
    QUrl url(urlOrFilename);
    
    // if the URL appears to be invalid or relative, then it is probably a local file
    if (!url.isValid() || url.isRelative()) {
        url = QUrl::fromLocalFile(urlOrFilename);
    }
    
    bool success = _entityClipboard.readFromURL(url.toString());
    if (success) {
        _entityClipboard.reaverageOctreeElements();
    }
    return success;
}

QVector<EntityItemID> Application::pasteEntities(float x, float y, float z) {
    return _entityClipboard.sendEntities(&_entityEditSender, _entities.getTree(), x, y, z);
}

void Application::initDisplay() {
    glEnable(GL_BLEND);
    glBlendFuncSeparate(GL_SRC_ALPHA, GL_ONE_MINUS_SRC_ALPHA, GL_CONSTANT_ALPHA, GL_ONE);
    glShadeModel(GL_SMOOTH);
    glEnable(GL_LIGHTING);
    glEnable(GL_LIGHT0);
    glEnable(GL_DEPTH_TEST);
}

void Application::init() {
    // Make sure Login state is up to date
    DependencyManager::get<DialogsManager>()->toggleLoginDialog();
    
    _environment.init();

    DependencyManager::get<DeferredLightingEffect>()->init(this);
    DependencyManager::get<AmbientOcclusionEffect>()->init(this);

    // TODO: move _myAvatar out of Application. Move relevant code to MyAvataar or AvatarManager
    DependencyManager::get<AvatarManager>()->init();
    _myCamera.setMode(CAMERA_MODE_FIRST_PERSON);

    _mirrorCamera.setMode(CAMERA_MODE_MIRROR);

    OculusManager::connect();
    if (OculusManager::isConnected()) {
        QMetaObject::invokeMethod(Menu::getInstance()->getActionForOption(MenuOption::Fullscreen),
                                  "trigger",
                                  Qt::QueuedConnection);
    }

    TV3DManager::connect();
    if (TV3DManager::isConnected()) {
        QMetaObject::invokeMethod(Menu::getInstance()->getActionForOption(MenuOption::Fullscreen),
                                  "trigger",
                                  Qt::QueuedConnection);
    }

    _timerStart.start();
    _lastTimeUpdated.start();
    
    // when --url in command line, teleport to location
    const QString HIFI_URL_COMMAND_LINE_KEY = "--url";
    int urlIndex = arguments().indexOf(HIFI_URL_COMMAND_LINE_KEY);
    QString addressLookupString;
    if (urlIndex != -1) {
        addressLookupString = arguments().value(urlIndex + 1);
    }
    
    DependencyManager::get<AddressManager>()->loadSettings(addressLookupString);
    
    qDebug() << "Loaded settings";
    
#ifdef __APPLE__
    if (Menu::getInstance()->isOptionChecked(MenuOption::SixenseEnabled)) {
        // on OS X we only setup sixense if the user wants it on - this allows running without the hid_init crash
        // if hydra support is temporarily not required
        SixenseManager::getInstance().toggleSixense(true);
    }
#else
    // setup sixense
    SixenseManager::getInstance().toggleSixense(true);
#endif

    // initialize our face trackers after loading the menu settings
    DependencyManager::get<Faceshift>()->init();
    DependencyManager::get<DdeFaceTracker>()->init();
    DependencyManager::get<Visage>()->init();

    Leapmotion::init();
    RealSense::init();

    // fire off an immediate domain-server check in now that settings are loaded
    DependencyManager::get<NodeList>()->sendDomainServerCheckIn();

    _entities.init();
    _entities.setViewFrustum(getViewFrustum());

    EntityTree* tree = _entities.getTree();
    _physicsEngine.setEntityTree(tree);
    tree->setSimulation(&_physicsEngine);
    _physicsEngine.init(&_entityEditSender);


    auto entityScriptingInterface = DependencyManager::get<EntityScriptingInterface>();

    connect(&_physicsEngine, &EntitySimulation::entityCollisionWithEntity,
            entityScriptingInterface.data(), &EntityScriptingInterface::entityCollisionWithEntity);

    // connect the _entityCollisionSystem to our EntityTreeRenderer since that's what handles running entity scripts
    connect(&_physicsEngine, &EntitySimulation::entityCollisionWithEntity,
            &_entities, &EntityTreeRenderer::entityCollisionWithEntity);

    // connect the _entities (EntityTreeRenderer) to our script engine's EntityScriptingInterface for firing
    // of events related clicking, hovering over, and entering entities
    _entities.connectSignalsToSlots(entityScriptingInterface.data());

    _entityClipboardRenderer.init();
    _entityClipboardRenderer.setViewFrustum(getViewFrustum());
    _entityClipboardRenderer.setTree(&_entityClipboard);

    _rearMirrorTools = new RearMirrorTools(_glWidget, _mirrorViewRect);

    connect(_rearMirrorTools, SIGNAL(closeView()), SLOT(closeMirrorView()));
    connect(_rearMirrorTools, SIGNAL(restoreView()), SLOT(restoreMirrorView()));
    connect(_rearMirrorTools, SIGNAL(shrinkView()), SLOT(shrinkMirrorView()));
    connect(_rearMirrorTools, SIGNAL(resetView()), SLOT(resetSensors()));

    // make sure our texture cache knows about window size changes
    DependencyManager::get<TextureCache>()->associateWithWidget(_glWidget);

    // initialize the GlowEffect with our widget
    DependencyManager::get<GlowEffect>()->init(_glWidget,
                                               Menu::getInstance()->isOptionChecked(MenuOption::EnableGlowEffect));
}

void Application::closeMirrorView() {
    if (Menu::getInstance()->isOptionChecked(MenuOption::Mirror)) {
        Menu::getInstance()->triggerOption(MenuOption::Mirror);
    }
}

void Application::restoreMirrorView() {
    if (!Menu::getInstance()->isOptionChecked(MenuOption::FullscreenMirror)) {
        Menu::getInstance()->triggerOption(MenuOption::FullscreenMirror);
    }
}

void Application::shrinkMirrorView() {
    if (Menu::getInstance()->isOptionChecked(MenuOption::FullscreenMirror)) {
        Menu::getInstance()->triggerOption(MenuOption::FullscreenMirror);
    }
}

const float HEAD_SPHERE_RADIUS = 0.1f;

bool Application::isLookingAtMyAvatar(Avatar* avatar) {
    glm::vec3 theirLookAt = avatar->getHead()->getLookAtPosition();
    glm::vec3 myEyePosition = _myAvatar->getHead()->getEyePosition();
    if (pointInSphere(theirLookAt, myEyePosition, HEAD_SPHERE_RADIUS * _myAvatar->getScale())) {
        return true;
    }
    return false;
}

void Application::updateLOD() {
    PerformanceTimer perfTimer("LOD");
    // adjust it unless we were asked to disable this feature, or if we're currently in throttleRendering mode
    if (!isThrottleRendering()) {
        DependencyManager::get<LODManager>()->autoAdjustLOD(_fps);
    } else {
        DependencyManager::get<LODManager>()->resetLODAdjust();
    }
}

void Application::updateMouseRay() {
    PerformanceTimer perfTimer("mouseRay");

    bool showWarnings = Menu::getInstance()->isOptionChecked(MenuOption::PipelineWarnings);
    PerformanceWarning warn(showWarnings, "Application::updateMouseRay()");

    // make sure the frustum is up-to-date
    loadViewFrustum(_myCamera, _viewFrustum);

    PickRay pickRay = _myCamera.computePickRay(getTrueMouseX(), getTrueMouseY());
    _mouseRayOrigin = pickRay.origin;
    _mouseRayDirection = pickRay.direction;
    
    // adjust for mirroring
    if (_myCamera.getMode() == CAMERA_MODE_MIRROR) {
        glm::vec3 mouseRayOffset = _mouseRayOrigin - _viewFrustum.getPosition();
        _mouseRayOrigin -= 2.0f * (_viewFrustum.getDirection() * glm::dot(_viewFrustum.getDirection(), mouseRayOffset) +
            _viewFrustum.getRight() * glm::dot(_viewFrustum.getRight(), mouseRayOffset));
        _mouseRayDirection -= 2.0f * (_viewFrustum.getDirection() * glm::dot(_viewFrustum.getDirection(), _mouseRayDirection) +
            _viewFrustum.getRight() * glm::dot(_viewFrustum.getRight(), _mouseRayDirection));
    }
}

void Application::updateMyAvatarLookAtPosition() {
    PerformanceTimer perfTimer("lookAt");
    bool showWarnings = Menu::getInstance()->isOptionChecked(MenuOption::PipelineWarnings);
    PerformanceWarning warn(showWarnings, "Application::updateMyAvatarLookAtPosition()");

    _myAvatar->updateLookAtTargetAvatar();
    FaceTracker* tracker = getActiveFaceTracker();

    bool isLookingAtSomeone = false;
    glm::vec3 lookAtSpot;
    if (_myCamera.getMode() == CAMERA_MODE_MIRROR) {
        //  When I am in mirror mode, just look right at the camera (myself)
        if (!OculusManager::isConnected()) {
            lookAtSpot = _myCamera.getPosition();
        } else {
            if (_myAvatar->isLookingAtLeftEye()) {
                lookAtSpot = OculusManager::getLeftEyePosition();
            } else {
                lookAtSpot = OculusManager::getRightEyePosition();
            }
        }
 
    } else {
        AvatarSharedPointer lookingAt = _myAvatar->getLookAtTargetAvatar().toStrongRef();
        if (lookingAt && _myAvatar != lookingAt.data()) {
            
            isLookingAtSomeone = true;
            //  If I am looking at someone else, look directly at one of their eyes
            if (tracker) {
                //  If a face tracker is active, look at the eye for the side my gaze is biased toward
                if (tracker->getEstimatedEyeYaw() > _myAvatar->getHead()->getFinalYaw()) {
                    // Look at their right eye
                    lookAtSpot = static_cast<Avatar*>(lookingAt.data())->getHead()->getRightEyePosition();
                } else {
                    // Look at their left eye
                    lookAtSpot = static_cast<Avatar*>(lookingAt.data())->getHead()->getLeftEyePosition();
                }
            } else {
                //  Need to add randomly looking back and forth between left and right eye for case with no tracker
                if (_myAvatar->isLookingAtLeftEye()) {
                    lookAtSpot = static_cast<Avatar*>(lookingAt.data())->getHead()->getLeftEyePosition();
                } else {
                    lookAtSpot = static_cast<Avatar*>(lookingAt.data())->getHead()->getRightEyePosition();
                }
            }
        } else {
            //  I am not looking at anyone else, so just look forward
            lookAtSpot = _myAvatar->getHead()->getEyePosition() +
                (_myAvatar->getHead()->getFinalOrientationInWorldFrame() * glm::vec3(0.0f, 0.0f, -TREE_SCALE));
        }
    }
    //
    //  Deflect the eyes a bit to match the detected Gaze from 3D camera if active
    //
    if (tracker) {
        float eyePitch = tracker->getEstimatedEyePitch();
        float eyeYaw = tracker->getEstimatedEyeYaw();
        const float GAZE_DEFLECTION_REDUCTION_DURING_EYE_CONTACT = 0.1f;
        // deflect using Faceshift gaze data
        glm::vec3 origin = _myAvatar->getHead()->getEyePosition();
        float pitchSign = (_myCamera.getMode() == CAMERA_MODE_MIRROR) ? -1.0f : 1.0f;
        float deflection = DependencyManager::get<Faceshift>()->getEyeDeflection();
        if (isLookingAtSomeone) {
            deflection *= GAZE_DEFLECTION_REDUCTION_DURING_EYE_CONTACT;
        }
        lookAtSpot = origin + _myCamera.getRotation() * glm::quat(glm::radians(glm::vec3(
            eyePitch * pitchSign * deflection, eyeYaw * deflection, 0.0f))) *
                glm::inverse(_myCamera.getRotation()) * (lookAtSpot - origin);
    }

    _myAvatar->getHead()->setLookAtPosition(lookAtSpot);
}

void Application::updateThreads(float deltaTime) {
    PerformanceTimer perfTimer("updateThreads");
    bool showWarnings = Menu::getInstance()->isOptionChecked(MenuOption::PipelineWarnings);
    PerformanceWarning warn(showWarnings, "Application::updateThreads()");

    // parse voxel packets
    if (!_enableProcessOctreeThread) {
        _octreeProcessor.threadRoutine();
        _entityEditSender.threadRoutine();
    }
}

void Application::cameraMenuChanged() {
    if (Menu::getInstance()->isOptionChecked(MenuOption::FullscreenMirror)) {
        if (_myCamera.getMode() != CAMERA_MODE_MIRROR) {
            _myCamera.setMode(CAMERA_MODE_MIRROR);
        }
    } else if (Menu::getInstance()->isOptionChecked(MenuOption::FirstPerson)) {
        if (_myCamera.getMode() != CAMERA_MODE_FIRST_PERSON) {
            _myCamera.setMode(CAMERA_MODE_FIRST_PERSON);
        }
    } else {
        if (_myCamera.getMode() != CAMERA_MODE_THIRD_PERSON) {
            _myCamera.setMode(CAMERA_MODE_THIRD_PERSON);
        }
    }
}

void Application::updateCamera(float deltaTime) {
    PerformanceTimer perfTimer("updateCamera");
    bool showWarnings = Menu::getInstance()->isOptionChecked(MenuOption::PipelineWarnings);
    PerformanceWarning warn(showWarnings, "Application::updateCamera()");

    if (!OculusManager::isConnected() && !TV3DManager::isConnected() &&
            Menu::getInstance()->isOptionChecked(MenuOption::OffAxisProjection)) {
        FaceTracker* tracker = getActiveFaceTracker();
        if (tracker) {
            const float EYE_OFFSET_SCALE = 0.025f;
            glm::vec3 position = tracker->getHeadTranslation() * EYE_OFFSET_SCALE;
            float xSign = (_myCamera.getMode() == CAMERA_MODE_MIRROR) ? 1.0f : -1.0f;
            _myCamera.setEyeOffsetPosition(glm::vec3(position.x * xSign, position.y, -position.z));
            updateProjectionMatrix();
        }
    }
}

void Application::updateDialogs(float deltaTime) {
    PerformanceTimer perfTimer("updateDialogs");
    bool showWarnings = Menu::getInstance()->isOptionChecked(MenuOption::PipelineWarnings);
    PerformanceWarning warn(showWarnings, "Application::updateDialogs()");
    auto dialogsManager = DependencyManager::get<DialogsManager>();
    
    // Update bandwidth dialog, if any
    BandwidthDialog* bandwidthDialog = dialogsManager->getBandwidthDialog();
    if (bandwidthDialog) {
        bandwidthDialog->update();
    }

    QPointer<OctreeStatsDialog> octreeStatsDialog = dialogsManager->getOctreeStatsDialog();
    if (octreeStatsDialog) {
        octreeStatsDialog->update();
    }
}

void Application::updateCursor(float deltaTime) {
    PerformanceTimer perfTimer("updateCursor");
    bool showWarnings = Menu::getInstance()->isOptionChecked(MenuOption::PipelineWarnings);
    PerformanceWarning warn(showWarnings, "Application::updateCursor()");

    static QPoint lastMousePos = QPoint();
    _lastMouseMove = (lastMousePos == QCursor::pos()) ? _lastMouseMove : usecTimestampNow();
    lastMousePos = QCursor::pos();
}

void Application::updateCursorVisibility() {
    if (!_cursorVisible ||
        Menu::getInstance()->isOptionChecked(MenuOption::EnableVRMode) ||
        Menu::getInstance()->isOptionChecked(MenuOption::Enable3DTVMode)) {
        _window->setCursor(Qt::BlankCursor);
    } else {
        _window->unsetCursor();
    }
}

void Application::setCursorVisible(bool visible) {
    _cursorVisible = visible;
    updateCursorVisibility();
}

void Application::update(float deltaTime) {
    bool showWarnings = Menu::getInstance()->isOptionChecked(MenuOption::PipelineWarnings);
    PerformanceWarning warn(showWarnings, "Application::update()");

    updateLOD();
    updateMouseRay(); // check what's under the mouse and update the mouse voxel
    {
        PerformanceTimer perfTimer("devices");
        DeviceTracker::updateAll();
        FaceTracker* tracker = getActiveFaceTracker();
        if (tracker) {
            tracker->update(deltaTime);
        }
        SixenseManager::getInstance().update(deltaTime);
        JoystickScriptingInterface::getInstance().update();
    }
    
    // Dispatch input events
    _controllerScriptingInterface.updateInputControllers();

    updateThreads(deltaTime); // If running non-threaded, then give the threads some time to process...
    
    DependencyManager::get<AvatarManager>()->updateOtherAvatars(deltaTime); //loop through all the other avatars and simulate them...

    updateCamera(deltaTime); // handle various camera tweaks like off axis projection
    updateDialogs(deltaTime); // update various stats dialogs if present
    updateCursor(deltaTime); // Handle cursor updates

    {
        PerformanceTimer perfTimer("physics");
        _physicsEngine.stepSimulation();
    }

    if (!_aboutToQuit) {
        PerformanceTimer perfTimer("entities");
        // NOTE: the _entities.update() call below will wait for lock 
        // and will simulate entity motion (the EntityTree has been given an EntitySimulation).  
        _entities.update(); // update the models...
    }

    {
        PerformanceTimer perfTimer("overlays");
        _overlays.update(deltaTime);
    }
    
    {
        PerformanceTimer perfTimer("myAvatar");
        updateMyAvatarLookAtPosition();
        DependencyManager::get<AvatarManager>()->updateMyAvatar(deltaTime); // Sample hardware, update view frustum if needed, and send avatar data to mixer/nodes
    }

    {
        PerformanceTimer perfTimer("emitSimulating");
        // let external parties know we're updating
        emit simulating(deltaTime);
    }

    // Update _viewFrustum with latest camera and view frustum data...
    // NOTE: we get this from the view frustum, to make it simpler, since the
    // loadViewFrumstum() method will get the correct details from the camera
    // We could optimize this to not actually load the viewFrustum, since we don't
    // actually need to calculate the view frustum planes to send these details
    // to the server.
    {
        PerformanceTimer perfTimer("loadViewFrustum");
        loadViewFrustum(_myCamera, _viewFrustum);
    }

    quint64 now = usecTimestampNow();

    // Update my voxel servers with my current voxel query...
    {
        PerformanceTimer perfTimer("queryOctree");
        quint64 sinceLastQuery = now - _lastQueriedTime;
        const quint64 TOO_LONG_SINCE_LAST_QUERY = 3 * USECS_PER_SECOND;
        bool queryIsDue = sinceLastQuery > TOO_LONG_SINCE_LAST_QUERY;
        bool viewIsDifferentEnough = !_lastQueriedViewFrustum.isVerySimilar(_viewFrustum);

        // if it's been a while since our last query or the view has significantly changed then send a query, otherwise suppress it
        if (queryIsDue || viewIsDifferentEnough) {
            _lastQueriedTime = now;

            if (Menu::getInstance()->isOptionChecked(MenuOption::Entities)) {
                queryOctree(NodeType::EntityServer, PacketTypeEntityQuery, _entityServerJurisdictions);
            }
            _lastQueriedViewFrustum = _viewFrustum;
        }
    }

    // sent nack packets containing missing sequence numbers of received packets from nodes
    {
        quint64 sinceLastNack = now - _lastNackTime;
        const quint64 TOO_LONG_SINCE_LAST_NACK = 1 * USECS_PER_SECOND;
        if (sinceLastNack > TOO_LONG_SINCE_LAST_NACK) {
            _lastNackTime = now;
            sendNackPackets();
        }
    }

    // send packet containing downstream audio stats to the AudioMixer 
    {
        quint64 sinceLastNack = now - _lastSendDownstreamAudioStats;
        if (sinceLastNack > TOO_LONG_SINCE_LAST_SEND_DOWNSTREAM_AUDIO_STATS) {
            _lastSendDownstreamAudioStats = now;

            QMetaObject::invokeMethod(DependencyManager::get<AudioClient>().data(), "sendDownstreamAudioStatsPacket", Qt::QueuedConnection);
        }
    }
}

int Application::sendNackPackets() {

    if (Menu::getInstance()->isOptionChecked(MenuOption::DisableNackPackets)) {
        return 0;
    }

    int packetsSent = 0;
    char packet[MAX_PACKET_SIZE];

    // iterates thru all nodes in NodeList
    auto nodeList = DependencyManager::get<NodeList>();
    
    nodeList->eachNode([&](const SharedNodePointer& node){
        
        if (node->getActiveSocket() && node->getType() == NodeType::EntityServer) {
            
            QUuid nodeUUID = node->getUUID();
            
            // if there are octree packets from this node that are waiting to be processed,
            // don't send a NACK since the missing packets may be among those waiting packets.
            if (_octreeProcessor.hasPacketsToProcessFrom(nodeUUID)) {
                return;
            }
            
            _octreeSceneStatsLock.lockForRead();
            
            // retreive octree scene stats of this node
            if (_octreeServerSceneStats.find(nodeUUID) == _octreeServerSceneStats.end()) {
                _octreeSceneStatsLock.unlock();
                return;
            }
            
            // get sequence number stats of node, prune its missing set, and make a copy of the missing set
            SequenceNumberStats& sequenceNumberStats = _octreeServerSceneStats[nodeUUID].getIncomingOctreeSequenceNumberStats();
            sequenceNumberStats.pruneMissingSet();
            const QSet<OCTREE_PACKET_SEQUENCE> missingSequenceNumbers = sequenceNumberStats.getMissingSet();
            
            _octreeSceneStatsLock.unlock();
            
            // construct nack packet(s) for this node
            int numSequenceNumbersAvailable = missingSequenceNumbers.size();
            QSet<OCTREE_PACKET_SEQUENCE>::const_iterator missingSequenceNumbersIterator = missingSequenceNumbers.constBegin();
            while (numSequenceNumbersAvailable > 0) {
                
                char* dataAt = packet;
                int bytesRemaining = MAX_PACKET_SIZE;
                
                // pack header
                int numBytesPacketHeader = populatePacketHeader(packet, PacketTypeOctreeDataNack);
                dataAt += numBytesPacketHeader;
                bytesRemaining -= numBytesPacketHeader;
                
                // calculate and pack the number of sequence numbers
                int numSequenceNumbersRoomFor = (bytesRemaining - sizeof(uint16_t)) / sizeof(OCTREE_PACKET_SEQUENCE);
                uint16_t numSequenceNumbers = min(numSequenceNumbersAvailable, numSequenceNumbersRoomFor);
                uint16_t* numSequenceNumbersAt = (uint16_t*)dataAt;
                *numSequenceNumbersAt = numSequenceNumbers;
                dataAt += sizeof(uint16_t);
                
                // pack sequence numbers
                for (int i = 0; i < numSequenceNumbers; i++) {
                    OCTREE_PACKET_SEQUENCE* sequenceNumberAt = (OCTREE_PACKET_SEQUENCE*)dataAt;
                    *sequenceNumberAt = *missingSequenceNumbersIterator;
                    dataAt += sizeof(OCTREE_PACKET_SEQUENCE);
                    
                    missingSequenceNumbersIterator++;
                }
                numSequenceNumbersAvailable -= numSequenceNumbers;
                
                // send it
                nodeList->writeUnverifiedDatagram(packet, dataAt - packet, node);
                packetsSent++;
            }
        }
    });

    return packetsSent;
}

void Application::queryOctree(NodeType_t serverType, PacketType packetType, NodeToJurisdictionMap& jurisdictions) {

    //qDebug() << ">>> inside... queryOctree()... _viewFrustum.getFieldOfView()=" << _viewFrustum.getFieldOfView();
    bool wantExtraDebugging = getLogger()->extraDebugging();

    // These will be the same for all servers, so we can set them up once and then reuse for each server we send to.
    _octreeQuery.setWantLowResMoving(true);
    _octreeQuery.setWantColor(true);
    _octreeQuery.setWantDelta(true);
    _octreeQuery.setWantOcclusionCulling(false);
    _octreeQuery.setWantCompression(true);

    _octreeQuery.setCameraPosition(_viewFrustum.getPosition());
    _octreeQuery.setCameraOrientation(_viewFrustum.getOrientation());
    _octreeQuery.setCameraFov(_viewFrustum.getFieldOfView());
    _octreeQuery.setCameraAspectRatio(_viewFrustum.getAspectRatio());
    _octreeQuery.setCameraNearClip(_viewFrustum.getNearClip());
    _octreeQuery.setCameraFarClip(_viewFrustum.getFarClip());
    _octreeQuery.setCameraEyeOffsetPosition(_viewFrustum.getEyeOffsetPosition());
    auto lodManager = DependencyManager::get<LODManager>();
    _octreeQuery.setOctreeSizeScale(lodManager->getOctreeSizeScale());
    _octreeQuery.setBoundaryLevelAdjust(lodManager->getBoundaryLevelAdjust());

    unsigned char queryPacket[MAX_PACKET_SIZE];

    // Iterate all of the nodes, and get a count of how many voxel servers we have...
    int totalServers = 0;
    int inViewServers = 0;
    int unknownJurisdictionServers = 0;

    auto nodeList = DependencyManager::get<NodeList>();
    
    nodeList->eachNode([&](const SharedNodePointer& node) {
        // only send to the NodeTypes that are serverType
        if (node->getActiveSocket() && node->getType() == serverType) {
            totalServers++;

            // get the server bounds for this server
            QUuid nodeUUID = node->getUUID();

            // if we haven't heard from this voxel server, go ahead and send it a query, so we
            // can get the jurisdiction...
            if (jurisdictions.find(nodeUUID) == jurisdictions.end()) {
                unknownJurisdictionServers++;
            } else {
                const JurisdictionMap& map = (jurisdictions)[nodeUUID];

                unsigned char* rootCode = map.getRootOctalCode();

                if (rootCode) {
                    VoxelPositionSize rootDetails;
                    voxelDetailsForCode(rootCode, rootDetails);
                    AACube serverBounds(glm::vec3(rootDetails.x, rootDetails.y, rootDetails.z), rootDetails.s);

                    ViewFrustum::location serverFrustumLocation = _viewFrustum.cubeInFrustum(serverBounds);

                    if (serverFrustumLocation != ViewFrustum::OUTSIDE) {
                        inViewServers++;
                    }
                }
            }
        }
    });

    if (wantExtraDebugging) {
        qDebug("Servers: total %d, in view %d, unknown jurisdiction %d",
            totalServers, inViewServers, unknownJurisdictionServers);
    }

    int perServerPPS = 0;
    const int SMALL_BUDGET = 10;
    int perUnknownServer = SMALL_BUDGET;
    int totalPPS = _octreeQuery.getMaxOctreePacketsPerSecond();

    // determine PPS based on number of servers
    if (inViewServers >= 1) {
        // set our preferred PPS to be exactly evenly divided among all of the voxel servers... and allocate 1 PPS
        // for each unknown jurisdiction server
        perServerPPS = (totalPPS / inViewServers) - (unknownJurisdictionServers * perUnknownServer);
    } else {
        if (unknownJurisdictionServers > 0) {
            perUnknownServer = (totalPPS / unknownJurisdictionServers);
        }
    }

    if (wantExtraDebugging) {
        qDebug("perServerPPS: %d perUnknownServer: %d", perServerPPS, perUnknownServer);
    }
    
    nodeList->eachNode([&](const SharedNodePointer& node){
        // only send to the NodeTypes that are serverType
        if (node->getActiveSocket() && node->getType() == serverType) {
            
            
            // get the server bounds for this server
            QUuid nodeUUID = node->getUUID();
            
            bool inView = false;
            bool unknownView = false;
            
            // if we haven't heard from this voxel server, go ahead and send it a query, so we
            // can get the jurisdiction...
            if (jurisdictions.find(nodeUUID) == jurisdictions.end()) {
                unknownView = true; // assume it's in view
                if (wantExtraDebugging) {
                    qDebug() << "no known jurisdiction for node " << *node << ", assume it's visible.";
                }
            } else {
                const JurisdictionMap& map = (jurisdictions)[nodeUUID];
                
                unsigned char* rootCode = map.getRootOctalCode();
                
                if (rootCode) {
                    VoxelPositionSize rootDetails;
                    voxelDetailsForCode(rootCode, rootDetails);
                    AACube serverBounds(glm::vec3(rootDetails.x, rootDetails.y, rootDetails.z), rootDetails.s);
                    
                    ViewFrustum::location serverFrustumLocation = _viewFrustum.cubeInFrustum(serverBounds);
                    if (serverFrustumLocation != ViewFrustum::OUTSIDE) {
                        inView = true;
                    } else {
                        inView = false;
                    }
                } else {
                    if (wantExtraDebugging) {
                        qDebug() << "Jurisdiction without RootCode for node " << *node << ". That's unusual!";
                    }
                }
            }
            
            if (inView) {
                _octreeQuery.setMaxOctreePacketsPerSecond(perServerPPS);
            } else if (unknownView) {
                if (wantExtraDebugging) {
                    qDebug() << "no known jurisdiction for node " << *node << ", give it budget of "
                    << perUnknownServer << " to send us jurisdiction.";
                }
                
                // set the query's position/orientation to be degenerate in a manner that will get the scene quickly
                // If there's only one server, then don't do this, and just let the normal voxel query pass through
                // as expected... this way, we will actually get a valid scene if there is one to be seen
                if (totalServers > 1) {
                    _octreeQuery.setCameraPosition(glm::vec3(-0.1,-0.1,-0.1));
                    const glm::quat OFF_IN_NEGATIVE_SPACE = glm::quat(-0.5, 0, -0.5, 1.0);
                    _octreeQuery.setCameraOrientation(OFF_IN_NEGATIVE_SPACE);
                    _octreeQuery.setCameraNearClip(0.1f);
                    _octreeQuery.setCameraFarClip(0.1f);
                    if (wantExtraDebugging) {
                        qDebug() << "Using 'minimal' camera position for node" << *node;
                    }
                } else {
                    if (wantExtraDebugging) {
                        qDebug() << "Using regular camera position for node" << *node;
                    }
                }
                _octreeQuery.setMaxOctreePacketsPerSecond(perUnknownServer);
            } else {
                _octreeQuery.setMaxOctreePacketsPerSecond(0);
            }
            // set up the packet for sending...
            unsigned char* endOfQueryPacket = queryPacket;
            
            // insert packet type/version and node UUID
            endOfQueryPacket += populatePacketHeader(reinterpret_cast<char*>(endOfQueryPacket), packetType);
            
            // encode the query data...
            endOfQueryPacket += _octreeQuery.getBroadcastData(endOfQueryPacket);
            
            int packetLength = endOfQueryPacket - queryPacket;
            
            // make sure we still have an active socket
            nodeList->writeUnverifiedDatagram(reinterpret_cast<const char*>(queryPacket), packetLength, node);
        }
    });
}

bool Application::isHMDMode() const {
    if (OculusManager::isConnected()) {
        return true;
    } else {
        return false;
    }
}

QRect Application::getDesirableApplicationGeometry() {
    QRect applicationGeometry = getWindow()->geometry();
    
    // If our parent window is on the HMD, then don't use its geometry, instead use
    // the "main screen" geometry.
    HMDToolsDialog* hmdTools = DependencyManager::get<DialogsManager>()->getHMDToolsDialog();
    if (hmdTools && hmdTools->hasHMDScreen()) {
        QScreen* hmdScreen = hmdTools->getHMDScreen();
        QWindow* appWindow = getWindow()->windowHandle();
        QScreen* appScreen = appWindow->screen();

        // if our app's screen is the hmd screen, we don't want to place the
        // running scripts widget on it. So we need to pick a better screen.
        // we will use the screen for the HMDTools since it's a guarenteed
        // better screen.
        if (appScreen == hmdScreen) {
            QScreen* betterScreen = hmdTools->windowHandle()->screen();
            applicationGeometry = betterScreen->geometry();
        }
    }
    return applicationGeometry;
}

/////////////////////////////////////////////////////////////////////////////////////
// loadViewFrustum()
//
// Description: this will load the view frustum bounds for EITHER the head
//                 or the "myCamera".
//
void Application::loadViewFrustum(Camera& camera, ViewFrustum& viewFrustum) {
    // We will use these below, from either the camera or head vectors calculated above
    glm::vec3 position(camera.getPosition());
    float fov         = camera.getFieldOfView();    // degrees
    float nearClip    = camera.getNearClip();
    float farClip     = camera.getFarClip();
    float aspectRatio = camera.getAspectRatio();

    glm::quat rotation = camera.getRotation();

    // Set the viewFrustum up with the correct position and orientation of the camera
    viewFrustum.setPosition(position);
    viewFrustum.setOrientation(rotation);

    // Also make sure it's got the correct lens details from the camera
    viewFrustum.setAspectRatio(aspectRatio);
    viewFrustum.setFieldOfView(fov);    // degrees
    viewFrustum.setNearClip(nearClip);
    viewFrustum.setFarClip(farClip);
    viewFrustum.setEyeOffsetPosition(camera.getEyeOffsetPosition());
    viewFrustum.setEyeOffsetOrientation(camera.getEyeOffsetOrientation());

    // Ask the ViewFrustum class to calculate our corners
    viewFrustum.calculate();
}

glm::vec3 Application::getSunDirection() {
    // Sun direction is in fact just the location of the sun relative to the origin
    auto skyStage = DependencyManager::get<SceneScriptingInterface>()->getSkyStage();
    return skyStage->getSunLight()->getDirection();
}

void Application::updateShadowMap() {
    PerformanceTimer perfTimer("shadowMap");
    QOpenGLFramebufferObject* fbo = DependencyManager::get<TextureCache>()->getShadowFramebufferObject();
    fbo->bind();
    glEnable(GL_DEPTH_TEST);
    glClear(GL_DEPTH_BUFFER_BIT);

    glm::vec3 lightDirection = getSunDirection();
    glm::quat rotation = rotationBetween(IDENTITY_FRONT, lightDirection);
    glm::quat inverseRotation = glm::inverse(rotation);
    
    const float SHADOW_MATRIX_DISTANCES[] = { 0.0f, 2.0f, 6.0f, 14.0f, 30.0f };
    const glm::vec2 MAP_COORDS[] = { glm::vec2(0.0f, 0.0f), glm::vec2(0.5f, 0.0f),
        glm::vec2(0.0f, 0.5f), glm::vec2(0.5f, 0.5f) };
    
    float frustumScale = 1.0f / (_viewFrustum.getFarClip() - _viewFrustum.getNearClip());
    loadViewFrustum(_myCamera, _viewFrustum);
    
    int matrixCount = 1;
    int targetSize = fbo->width();
    float targetScale = 1.0f;
    if (Menu::getInstance()->isOptionChecked(MenuOption::CascadedShadows)) {
        matrixCount = CASCADED_SHADOW_MATRIX_COUNT;
        targetSize = fbo->width() / 2;
        targetScale = 0.5f;
    }
    for (int i = 0; i < matrixCount; i++) {
        const glm::vec2& coord = MAP_COORDS[i];
        glViewport(coord.s * fbo->width(), coord.t * fbo->height(), targetSize, targetSize);

        // if simple shadow then since the resolution is twice as much as with cascaded, cover 2 regions with the map, not just one
        int regionIncrement = (matrixCount == 1 ? 2 : 1);
        float nearScale = SHADOW_MATRIX_DISTANCES[i] * frustumScale;
        float farScale = SHADOW_MATRIX_DISTANCES[i + regionIncrement] * frustumScale;
        glm::vec3 points[] = {
            glm::mix(_viewFrustum.getNearTopLeft(), _viewFrustum.getFarTopLeft(), nearScale),
            glm::mix(_viewFrustum.getNearTopRight(), _viewFrustum.getFarTopRight(), nearScale),
            glm::mix(_viewFrustum.getNearBottomLeft(), _viewFrustum.getFarBottomLeft(), nearScale),
            glm::mix(_viewFrustum.getNearBottomRight(), _viewFrustum.getFarBottomRight(), nearScale),
            glm::mix(_viewFrustum.getNearTopLeft(), _viewFrustum.getFarTopLeft(), farScale),
            glm::mix(_viewFrustum.getNearTopRight(), _viewFrustum.getFarTopRight(), farScale),
            glm::mix(_viewFrustum.getNearBottomLeft(), _viewFrustum.getFarBottomLeft(), farScale),
            glm::mix(_viewFrustum.getNearBottomRight(), _viewFrustum.getFarBottomRight(), farScale) };
        glm::vec3 center;
        for (size_t j = 0; j < sizeof(points) / sizeof(points[0]); j++) {
            center += points[j];
        }
        center /= (float)(sizeof(points) / sizeof(points[0]));
        float radius = 0.0f;
        for (size_t j = 0; j < sizeof(points) / sizeof(points[0]); j++) {
            radius = qMax(radius, glm::distance(points[j], center));
        }
        if (i < 3) {
            const float RADIUS_SCALE = 0.5f;
            _shadowDistances[i] = -glm::distance(_viewFrustum.getPosition(), center) - radius * RADIUS_SCALE;
        }
        center = inverseRotation * center;
        
        // to reduce texture "shimmer," move in texel increments
        float texelSize = (2.0f * radius) / targetSize;
        center = glm::vec3(roundf(center.x / texelSize) * texelSize, roundf(center.y / texelSize) * texelSize,
            roundf(center.z / texelSize) * texelSize);
        
        glm::vec3 minima(center.x - radius, center.y - radius, center.z - radius);
        glm::vec3 maxima(center.x + radius, center.y + radius, center.z + radius);

        // stretch out our extents in z so that we get all of the avatars
        minima.z -= _viewFrustum.getFarClip() * 0.5f;
        maxima.z += _viewFrustum.getFarClip() * 0.5f;

        // save the combined matrix for rendering
        _shadowMatrices[i] = glm::transpose(glm::translate(glm::vec3(coord, 0.0f)) *
            glm::scale(glm::vec3(targetScale, targetScale, 1.0f)) *
            glm::translate(glm::vec3(0.5f, 0.5f, 0.5f)) * glm::scale(glm::vec3(0.5f, 0.5f, 0.5f)) *
            glm::ortho(minima.x, maxima.x, minima.y, maxima.y, -maxima.z, -minima.z) * glm::mat4_cast(inverseRotation));

        // update the shadow view frustum
      //  glm::vec3 shadowFrustumCenter = glm::vec3((minima.x + maxima.x) * 0.5f, (minima.y + maxima.y) * 0.5f, (minima.z + maxima.z) * 0.5f);
        glm::vec3 shadowFrustumCenter = rotation * ((minima + maxima) * 0.5f);
        _shadowViewFrustum.setPosition(shadowFrustumCenter);
        _shadowViewFrustum.setOrientation(rotation);
        _shadowViewFrustum.setOrthographic(true);
        _shadowViewFrustum.setWidth(maxima.x - minima.x);
        _shadowViewFrustum.setHeight(maxima.y - minima.y);
        _shadowViewFrustum.setNearClip(minima.z);
        _shadowViewFrustum.setFarClip(maxima.z);
        _shadowViewFrustum.setEyeOffsetPosition(glm::vec3());
        _shadowViewFrustum.setEyeOffsetOrientation(glm::quat());
        _shadowViewFrustum.calculate();

        glMatrixMode(GL_PROJECTION);
        glPushMatrix();
        glLoadIdentity();
        glOrtho(minima.x, maxima.x, minima.y, maxima.y, -maxima.z, -minima.z);

        glMatrixMode(GL_MODELVIEW);
        glPushMatrix();
        glLoadIdentity();
        glm::vec3 axis = glm::axis(inverseRotation);
        glRotatef(glm::degrees(glm::angle(inverseRotation)), axis.x, axis.y, axis.z);

        // store view matrix without translation, which we'll use for precision-sensitive objects
        updateUntranslatedViewMatrix();
 
        // Equivalent to what is happening with _untranslatedViewMatrix and the _viewMatrixTranslation
        // the viewTransofmr object is updatded with the correct values and saved,
        // this is what is used for rendering the Entities and avatars
        Transform viewTransform;
        viewTransform.setRotation(rotation);
    //    viewTransform.postTranslate(shadowFrustumCenter);
        setViewTransform(viewTransform);


        glEnable(GL_POLYGON_OFFSET_FILL);
        glPolygonOffset(1.1f, 4.0f); // magic numbers courtesy http://www.eecs.berkeley.edu/~ravir/6160/papers/shadowmaps.ppt

        {
            PerformanceTimer perfTimer("avatarManager");
            DependencyManager::get<AvatarManager>()->renderAvatars(Avatar::SHADOW_RENDER_MODE);
        }

        {
            PerformanceTimer perfTimer("entities");
            _entities.render(RenderArgs::SHADOW_RENDER_MODE);
        }

        // render JS/scriptable overlays
        {
            PerformanceTimer perfTimer("3dOverlays");
            _overlays.renderWorld(false, RenderArgs::SHADOW_RENDER_MODE);
        }

        {
            PerformanceTimer perfTimer("3dOverlaysFront");
            _overlays.renderWorld(true, RenderArgs::SHADOW_RENDER_MODE);
        }

        glDisable(GL_POLYGON_OFFSET_FILL);

        glPopMatrix();

        glMatrixMode(GL_PROJECTION);
        glPopMatrix();

        glMatrixMode(GL_MODELVIEW);
    }
    
    fbo->release();
    
    glViewport(0, 0, _glWidget->getDeviceWidth(), _glWidget->getDeviceHeight());
}

const GLfloat WORLD_AMBIENT_COLOR[] = { 0.525f, 0.525f, 0.6f };
const GLfloat WORLD_DIFFUSE_COLOR[] = { 0.6f, 0.525f, 0.525f };
const GLfloat WORLD_SPECULAR_COLOR[] = { 0.94f, 0.94f, 0.737f, 1.0f };

const glm::vec3 GLOBAL_LIGHT_COLOR = {  0.6f, 0.525f, 0.525f };

void Application::setupWorldLight() {

    //  Setup 3D lights (after the camera transform, so that they are positioned in world space)
    glEnable(GL_COLOR_MATERIAL);
    glColorMaterial(GL_FRONT_AND_BACK, GL_AMBIENT_AND_DIFFUSE);

    glm::vec3 sunDirection = getSunDirection();
    GLfloat light_position0[] = { sunDirection.x, sunDirection.y, sunDirection.z, 0.0 };
    glLightfv(GL_LIGHT0, GL_POSITION, light_position0);
    glLightfv(GL_LIGHT0, GL_AMBIENT, WORLD_AMBIENT_COLOR);
    glLightfv(GL_LIGHT0, GL_DIFFUSE, WORLD_DIFFUSE_COLOR);
    glLightfv(GL_LIGHT0, GL_SPECULAR, WORLD_SPECULAR_COLOR);
    glMaterialfv(GL_FRONT, GL_SPECULAR, WORLD_SPECULAR_COLOR);
    glMateriali(GL_FRONT, GL_SHININESS, 96);

}

bool Application::shouldRenderMesh(float largestDimension, float distanceToCamera) {
    return DependencyManager::get<LODManager>()->shouldRenderMesh(largestDimension, distanceToCamera);
}

float Application::getSizeScale() const { 
    return DependencyManager::get<LODManager>()->getOctreeSizeScale();
}

int Application::getBoundaryLevelAdjust() const { 
    return DependencyManager::get<LODManager>()->getBoundaryLevelAdjust();
}

PickRay Application::computePickRay(float x, float y) {
    return getCamera()->computePickRay(x, y);
}

QImage Application::renderAvatarBillboard() {
    DependencyManager::get<TextureCache>()->getPrimaryFramebufferObject()->bind();

    // the "glow" here causes an alpha of one
    Glower glower;

    const int BILLBOARD_SIZE = 64;
    renderRearViewMirror(QRect(0, _glWidget->getDeviceHeight() - BILLBOARD_SIZE,
                               BILLBOARD_SIZE, BILLBOARD_SIZE),
                         true);

    QImage image(BILLBOARD_SIZE, BILLBOARD_SIZE, QImage::Format_ARGB32);
    glReadPixels(0, 0, BILLBOARD_SIZE, BILLBOARD_SIZE, GL_BGRA, GL_UNSIGNED_BYTE, image.bits());

    DependencyManager::get<TextureCache>()->getPrimaryFramebufferObject()->release();

    return image;
}

// FIXME, preprocessor guard this check to occur only in DEBUG builds
static QThread * activeRenderingThread = nullptr;

ViewFrustum* Application::getViewFrustum() {
#ifdef DEBUG
    if (QThread::currentThread() == activeRenderingThread) {
        // FIXME, should this be an assert?
        qWarning() << "Calling Application::getViewFrustum() from the active rendering thread, did you mean Application::getDisplayViewFrustum()?";
    }
#endif
    return &_viewFrustum;
}

ViewFrustum* Application::getDisplayViewFrustum() {
#ifdef DEBUG
    if (QThread::currentThread() != activeRenderingThread) {
        // FIXME, should this be an assert?
        qWarning() << "Calling Application::getDisplayViewFrustum() from outside the active rendering thread or outside rendering, did you mean Application::getViewFrustum()?";
    }
#endif
    return &_displayViewFrustum;
}

void Application::displaySide(Camera& theCamera, bool selfAvatarOnly, RenderArgs::RenderSide renderSide) {
    activeRenderingThread = QThread::currentThread();
    PROFILE_RANGE(__FUNCTION__);
    PerformanceTimer perfTimer("display");
    PerformanceWarning warn(Menu::getInstance()->isOptionChecked(MenuOption::PipelineWarnings), "Application::displaySide()");
    // transform by eye offset

    // load the view frustum
    loadViewFrustum(theCamera, _displayViewFrustum);

    // flip x if in mirror mode (also requires reversing winding order for backface culling)
    if (theCamera.getMode() == CAMERA_MODE_MIRROR) {
        glScalef(-1.0f, 1.0f, 1.0f);
        glFrontFace(GL_CW);

    } else {
        glFrontFace(GL_CCW);
    }

    glm::vec3 eyeOffsetPos = theCamera.getEyeOffsetPosition();
    glm::quat eyeOffsetOrient = theCamera.getEyeOffsetOrientation();
    glm::vec3 eyeOffsetAxis = glm::axis(eyeOffsetOrient);
    glRotatef(-glm::degrees(glm::angle(eyeOffsetOrient)), eyeOffsetAxis.x, eyeOffsetAxis.y, eyeOffsetAxis.z);
    glTranslatef(-eyeOffsetPos.x, -eyeOffsetPos.y, -eyeOffsetPos.z);

    // transform view according to theCamera
    // could be myCamera (if in normal mode)
    // or could be viewFrustumOffsetCamera if in offset mode

    glm::quat rotation = theCamera.getRotation();
    glm::vec3 axis = glm::axis(rotation);
    glRotatef(-glm::degrees(glm::angle(rotation)), axis.x, axis.y, axis.z);

    // store view matrix without translation, which we'll use for precision-sensitive objects
    updateUntranslatedViewMatrix(-theCamera.getPosition());

    // Equivalent to what is happening with _untranslatedViewMatrix and the _viewMatrixTranslation
    // the viewTransofmr object is updatded with the correct values and saved,
    // this is what is used for rendering the Entities and avatars
    Transform viewTransform;
    viewTransform.setTranslation(theCamera.getPosition());
    viewTransform.setRotation(rotation);
    viewTransform.postTranslate(eyeOffsetPos);
    viewTransform.postRotate(eyeOffsetOrient);
    if (theCamera.getMode() == CAMERA_MODE_MIRROR) {
         viewTransform.setScale(Transform::Vec3(-1.0f, 1.0f, 1.0f));
    }
    if (renderSide != RenderArgs::MONO) {
        glm::mat4 invView = glm::inverse(_untranslatedViewMatrix);
        
        viewTransform.evalFromRawMatrix(invView);
        viewTransform.preTranslate(_viewMatrixTranslation);
    }
    
    setViewTransform(viewTransform);

    glTranslatef(_viewMatrixTranslation.x, _viewMatrixTranslation.y, _viewMatrixTranslation.z);

    //  Setup 3D lights (after the camera transform, so that they are positioned in world space)
    {
        PerformanceTimer perfTimer("lights");
        setupWorldLight();
    }

    // setup shadow matrices (again, after the camera transform)
    int shadowMatrixCount = 0;
    if (Menu::getInstance()->isOptionChecked(MenuOption::SimpleShadows)) {
        shadowMatrixCount = 1;
    } else if (Menu::getInstance()->isOptionChecked(MenuOption::CascadedShadows)) {
        shadowMatrixCount = CASCADED_SHADOW_MATRIX_COUNT;
    }
    for (int i = shadowMatrixCount - 1; i >= 0; i--) {
        glActiveTexture(GL_TEXTURE0 + i);
        glTexGenfv(GL_S, GL_EYE_PLANE, (const GLfloat*)&_shadowMatrices[i][0]);
        glTexGenfv(GL_T, GL_EYE_PLANE, (const GLfloat*)&_shadowMatrices[i][1]);
        glTexGenfv(GL_R, GL_EYE_PLANE, (const GLfloat*)&_shadowMatrices[i][2]);
    }

    if (!selfAvatarOnly && Menu::getInstance()->isOptionChecked(MenuOption::Stars)) {
        PerformanceTimer perfTimer("stars");
        PerformanceWarning warn(Menu::getInstance()->isOptionChecked(MenuOption::PipelineWarnings),
            "Application::displaySide() ... stars...");
        if (!_stars.isStarsLoaded()) {
            _stars.generate(STARFIELD_NUM_STARS, STARFIELD_SEED);
        }
        // should be the first rendering pass - w/o depth buffer / lighting

        // compute starfield alpha based on distance from atmosphere
        float alpha = 1.0f;
        if (Menu::getInstance()->isOptionChecked(MenuOption::Atmosphere)) {
            const EnvironmentData& closestData = _environment.getClosestData(theCamera.getPosition());
            float height = glm::distance(theCamera.getPosition(),
                closestData.getAtmosphereCenter(theCamera.getPosition()));
            if (height < closestData.getAtmosphereInnerRadius()) {
                alpha = 0.0f;

            } else if (height < closestData.getAtmosphereOuterRadius()) {
                alpha = (height - closestData.getAtmosphereInnerRadius()) /
                    (closestData.getAtmosphereOuterRadius() - closestData.getAtmosphereInnerRadius());
            }
        }

        // finally render the starfield
        _stars.render(theCamera.getFieldOfView(), theCamera.getAspectRatio(), theCamera.getNearClip(), alpha);
    }

    if (Menu::getInstance()->isOptionChecked(MenuOption::Wireframe)) {
        glPolygonMode(GL_FRONT_AND_BACK, GL_LINE);
    }

    // draw the sky dome
    if (!selfAvatarOnly && Menu::getInstance()->isOptionChecked(MenuOption::Atmosphere)) {
        PerformanceTimer perfTimer("atmosphere");
        PerformanceWarning warn(Menu::getInstance()->isOptionChecked(MenuOption::PipelineWarnings),
            "Application::displaySide() ... atmosphere...");
        _environment.renderAtmospheres(theCamera);
    }
    glEnable(GL_LIGHTING);
    glEnable(GL_DEPTH_TEST);
    
    DependencyManager::get<DeferredLightingEffect>()->prepare();

    if (!selfAvatarOnly) {
        // draw a red sphere
        float originSphereRadius = 0.05f;
        DependencyManager::get<GeometryCache>()->renderSphere(originSphereRadius, 15, 15, glm::vec4(1.0f, 0.0f, 0.0f, 1.0f));
        
        // render models...
        if (Menu::getInstance()->isOptionChecked(MenuOption::Entities)) {
            PerformanceTimer perfTimer("entities");
            PerformanceWarning warn(Menu::getInstance()->isOptionChecked(MenuOption::PipelineWarnings),
                "Application::displaySide() ... entities...");
            _entities.render(RenderArgs::DEFAULT_RENDER_MODE, renderSide);
        }

        // render JS/scriptable overlays
        {
            PerformanceTimer perfTimer("3dOverlays");
            _overlays.renderWorld(false);
        }

        // render the ambient occlusion effect if enabled
        if (Menu::getInstance()->isOptionChecked(MenuOption::AmbientOcclusion)) {
            PerformanceTimer perfTimer("ambientOcclusion");
            PerformanceWarning warn(Menu::getInstance()->isOptionChecked(MenuOption::PipelineWarnings),
                "Application::displaySide() ... AmbientOcclusion...");
            DependencyManager::get<AmbientOcclusionEffect>()->render();
        }
    }



    bool mirrorMode = (theCamera.getMode() == CAMERA_MODE_MIRROR);
    {
        PerformanceTimer perfTimer("avatars");
        DependencyManager::get<AvatarManager>()->renderAvatars(mirrorMode ? Avatar::MIRROR_RENDER_MODE : Avatar::NORMAL_RENDER_MODE,
            false, selfAvatarOnly);   
    }


    {
        DependencyManager::get<DeferredLightingEffect>()->setAmbientLightMode(getRenderAmbientLight());
        auto skyStage = DependencyManager::get<SceneScriptingInterface>()->getSkyStage();
        DependencyManager::get<DeferredLightingEffect>()->setGlobalLight(skyStage->getSunLight()->getDirection(), skyStage->getSunLight()->getColor(), skyStage->getSunLight()->getIntensity());
        DependencyManager::get<DeferredLightingEffect>()->setGlobalAtmosphere(skyStage->getAtmosphere());

        PROFILE_RANGE("DeferredLighting"); 
        PerformanceTimer perfTimer("lighting");
        DependencyManager::get<DeferredLightingEffect>()->render();
    }

    {
        PerformanceTimer perfTimer("avatarsPostLighting");
        DependencyManager::get<AvatarManager>()->renderAvatars(mirrorMode ? Avatar::MIRROR_RENDER_MODE : Avatar::NORMAL_RENDER_MODE,
            true, selfAvatarOnly);   
    }
    
    //Render the sixense lasers
    if (Menu::getInstance()->isOptionChecked(MenuOption::SixenseLasers)) {
        _myAvatar->renderLaserPointers();
    }

    if (!selfAvatarOnly) {
        _nodeBoundsDisplay.draw();
    
        //  Render the world box
        if (theCamera.getMode() != CAMERA_MODE_MIRROR && Menu::getInstance()->isOptionChecked(MenuOption::Stats)) {
            PerformanceTimer perfTimer("worldBox");
            renderWorldBox();
        }

        // render octree fades if they exist
        if (_octreeFades.size() > 0) {
            PerformanceTimer perfTimer("octreeFades");
            PerformanceWarning warn(Menu::getInstance()->isOptionChecked(MenuOption::PipelineWarnings),
                "Application::displaySide() ... octree fades...");
            _octreeFadesLock.lockForWrite();
            for(std::vector<OctreeFade>::iterator fade = _octreeFades.begin(); fade != _octreeFades.end();) {
                fade->render();
                if(fade->isDone()) {
                    fade = _octreeFades.erase(fade);
                } else {
                    ++fade;
                }
            }
            _octreeFadesLock.unlock();
        }

        // give external parties a change to hook in
        {
            PerformanceTimer perfTimer("inWorldInterface");
            emit renderingInWorldInterface();
        }
    }

    if (Menu::getInstance()->isOptionChecked(MenuOption::Wireframe)) {
        glPolygonMode(GL_FRONT_AND_BACK, GL_FILL);
    }

    // Render 3D overlays that should be drawn in front
    {
        PerformanceTimer perfTimer("3dOverlaysFront");
        glClear(GL_DEPTH_BUFFER_BIT);
        _overlays.renderWorld(true);
    }
    activeRenderingThread = nullptr;
}

void Application::updateUntranslatedViewMatrix(const glm::vec3& viewMatrixTranslation) {
    glGetFloatv(GL_MODELVIEW_MATRIX, (GLfloat*)&_untranslatedViewMatrix);
    _viewMatrixTranslation = viewMatrixTranslation;
}

void Application::setViewTransform(const Transform& view) {
    _viewTransform = view;
}

void Application::loadTranslatedViewMatrix(const glm::vec3& translation) {
    glLoadMatrixf((const GLfloat*)&_untranslatedViewMatrix);
    glTranslatef(translation.x + _viewMatrixTranslation.x, translation.y + _viewMatrixTranslation.y,
        translation.z + _viewMatrixTranslation.z);
}

void Application::getModelViewMatrix(glm::dmat4* modelViewMatrix) {
    (*modelViewMatrix) =_untranslatedViewMatrix;
    (*modelViewMatrix)[3] = _untranslatedViewMatrix * glm::vec4(_viewMatrixTranslation, 1);
}

void Application::getProjectionMatrix(glm::dmat4* projectionMatrix) {
    *projectionMatrix = _projectionMatrix;
}

void Application::computeOffAxisFrustum(float& left, float& right, float& bottom, float& top, float& nearVal,
    float& farVal, glm::vec4& nearClipPlane, glm::vec4& farClipPlane) const {

    // allow 3DTV/Oculus to override parameters from camera
    _displayViewFrustum.computeOffAxisFrustum(left, right, bottom, top, nearVal, farVal, nearClipPlane, farClipPlane);
    if (OculusManager::isConnected()) {
        OculusManager::overrideOffAxisFrustum(left, right, bottom, top, nearVal, farVal, nearClipPlane, farClipPlane);
    
    } else if (TV3DManager::isConnected()) {
        TV3DManager::overrideOffAxisFrustum(left, right, bottom, top, nearVal, farVal, nearClipPlane, farClipPlane);    
    }
}

bool Application::getShadowsEnabled() {
    Menu* menubar = Menu::getInstance();
    return menubar->isOptionChecked(MenuOption::SimpleShadows) ||
           menubar->isOptionChecked(MenuOption::CascadedShadows);
}

bool Application::getCascadeShadowsEnabled() { 
    return Menu::getInstance()->isOptionChecked(MenuOption::CascadedShadows); 
}

glm::vec2 Application::getScaledScreenPoint(glm::vec2 projectedPoint) {
    float horizontalScale = _glWidget->getDeviceWidth() / 2.0f;
    float verticalScale   = _glWidget->getDeviceHeight() / 2.0f;

    // -1,-1 is 0,windowHeight
    // 1,1 is windowWidth,0

    // -1,1                    1,1
    // +-----------------------+
    // |           |           |
    // |           |           |
    // | -1,0      |           |
    // |-----------+-----------|
    // |          0,0          |
    // |           |           |
    // |           |           |
    // |           |           |
    // +-----------------------+
    // -1,-1                   1,-1

    glm::vec2 screenPoint((projectedPoint.x + 1.0) * horizontalScale,
        ((projectedPoint.y + 1.0) * -verticalScale) + _glWidget->getDeviceHeight());

    return screenPoint;
}

void Application::renderRearViewMirror(const QRect& region, bool billboard) {
    // Grab current viewport to reset it at the end
    int viewport[4];
    glGetIntegerv(GL_VIEWPORT, viewport);

    // bool eyeRelativeCamera = false;
    if (billboard) {
        _mirrorCamera.setFieldOfView(BILLBOARD_FIELD_OF_VIEW);  // degees
        _mirrorCamera.setPosition(_myAvatar->getPosition() +
                                  _myAvatar->getOrientation() * glm::vec3(0.0f, 0.0f, -1.0f) * BILLBOARD_DISTANCE * _myAvatar->getScale());

    } else if (RearMirrorTools::rearViewZoomLevel.get() == BODY) {
        _mirrorCamera.setFieldOfView(MIRROR_FIELD_OF_VIEW);     // degrees
        _mirrorCamera.setPosition(_myAvatar->getChestPosition() +
                                  _myAvatar->getOrientation() * glm::vec3(0.0f, 0.0f, -1.0f) * MIRROR_REARVIEW_BODY_DISTANCE * _myAvatar->getScale());

    } else { // HEAD zoom level
        // FIXME note that the positioing of the camera relative to the avatar can suffer limited 
        // precision as the user's position moves further away from the origin.  Thus at 
        // /1e7,1e7,1e7 (well outside the buildable volume) the mirror camera veers and sways 
        // wildly as you rotate your avatar because the floating point values are becoming 
        // larger, squeezing out the available digits of precision you have available at the 
        // human scale for camera positioning.  

        // Previously there was a hack to correct this using the mechanism of repositioning 
        // the avatar at the origin of the world for the purposes of rendering the mirror, 
        // but it resulted in failing to render the avatar's head model in the mirror view 
        // when in first person mode.  Presumably this was because of some missed culling logic 
        // that was not accounted for in the hack.  

        // This was removed in commit 71e59cfa88c6563749594e25494102fe01db38e9 but could be further 
        // investigated in order to adapt the technique while fixing the head rendering issue,
        // but the complexity of the hack suggests that a better approach 
        _mirrorCamera.setFieldOfView(MIRROR_FIELD_OF_VIEW);     // degrees
        _mirrorCamera.setPosition(_myAvatar->getHead()->getEyePosition() +
                                    _myAvatar->getOrientation() * glm::vec3(0.0f, 0.0f, -1.0f) * MIRROR_REARVIEW_DISTANCE * _myAvatar->getScale());
    }
    _mirrorCamera.setAspectRatio((float)region.width() / region.height());

    _mirrorCamera.setRotation(_myAvatar->getWorldAlignedOrientation() * glm::quat(glm::vec3(0.0f, PI, 0.0f)));
    _mirrorCamera.update(1.0f/_fps);

    // set the bounds of rear mirror view
    if (billboard) {
        QSize size = DependencyManager::get<TextureCache>()->getFrameBufferSize();
        glViewport(region.x(), size.height() - region.y() - region.height(), region.width(), region.height());
        glScissor(region.x(), size.height() - region.y() - region.height(), region.width(), region.height());    
    } else {
        // if not rendering the billboard, the region is in device independent coordinates; must convert to device
        QSize size = DependencyManager::get<TextureCache>()->getFrameBufferSize();
        float ratio = QApplication::desktop()->windowHandle()->devicePixelRatio() * getRenderResolutionScale();
        int x = region.x() * ratio, y = region.y() * ratio, width = region.width() * ratio, height = region.height() * ratio;
        glViewport(x, size.height() - y - height, width, height);
        glScissor(x, size.height() - y - height, width, height);
    }
    bool updateViewFrustum = false;
    updateProjectionMatrix(_mirrorCamera, updateViewFrustum);
    glEnable(GL_SCISSOR_TEST);
    glClear(GL_COLOR_BUFFER_BIT | GL_DEPTH_BUFFER_BIT);

    // render rear mirror view
    glPushMatrix();
    displaySide(_mirrorCamera, true);
    glPopMatrix();

    if (!billboard) {
        _rearMirrorTools->render(false);
    }

    // reset Viewport and projection matrix
    glViewport(viewport[0], viewport[1], viewport[2], viewport[3]);
    glDisable(GL_SCISSOR_TEST);
    updateProjectionMatrix(_myCamera, updateViewFrustum);
}

void Application::resetSensors() {
    DependencyManager::get<Faceshift>()->reset();
    DependencyManager::get<Visage>()->reset();
    DependencyManager::get<DdeFaceTracker>()->reset();

    OculusManager::reset();

    //_leapmotion.reset();

    QScreen* currentScreen = _window->windowHandle()->screen();
    QWindow* mainWindow = _window->windowHandle();
    QPoint windowCenter = mainWindow->geometry().center();
    _glWidget->cursor().setPos(currentScreen, windowCenter);
    
    _myAvatar->reset();

    QMetaObject::invokeMethod(DependencyManager::get<AudioClient>().data(), "reset", Qt::QueuedConnection);
}

static void setShortcutsEnabled(QWidget* widget, bool enabled) {
    foreach (QAction* action, widget->actions()) {
        QKeySequence shortcut = action->shortcut();
        if (!shortcut.isEmpty() && (shortcut[0] & (Qt::CTRL | Qt::ALT | Qt::META)) == 0) {
            // it's a shortcut that may coincide with a "regular" key, so switch its context
            action->setShortcutContext(enabled ? Qt::WindowShortcut : Qt::WidgetShortcut);
        }
    }
    foreach (QObject* child, widget->children()) {
        if (child->isWidgetType()) {
            setShortcutsEnabled(static_cast<QWidget*>(child), enabled);
        }
    }
}

void Application::setMenuShortcutsEnabled(bool enabled) {
    setShortcutsEnabled(_window->menuBar(), enabled);
}

void Application::updateWindowTitle(){

    QString buildVersion = " (build " + applicationVersion() + ")";
    auto nodeList = DependencyManager::get<NodeList>();

    QString connectionStatus = nodeList->getDomainHandler().isConnected() ? "" : " (NOT CONNECTED) ";
    QString username = AccountManager::getInstance().getAccountInfo().getUsername();
    QString currentPlaceName = DependencyManager::get<AddressManager>()->getRootPlaceName();
    
    if (currentPlaceName.isEmpty()) {
        currentPlaceName = nodeList->getDomainHandler().getHostname();
    }
    
    QString title = QString() + (!username.isEmpty() ? username + " @ " : QString())
        + currentPlaceName + connectionStatus + buildVersion;

#ifndef WIN32
    // crashes with vs2013/win32
    qDebug("Application title set to: %s", title.toStdString().c_str());
#endif
    _window->setWindowTitle(title);
}

void Application::clearDomainOctreeDetails() {
    qDebug() << "Clearing domain octree details...";
    // reset the environment so that we don't erroneously end up with multiple
    _environment.resetToDefault();

    // reset our node to stats and node to jurisdiction maps... since these must be changing...
    _entityServerJurisdictions.lockForWrite();
    _entityServerJurisdictions.clear();
    _entityServerJurisdictions.unlock();

    _octreeSceneStatsLock.lockForWrite();
    _octreeServerSceneStats.clear();
    _octreeSceneStatsLock.unlock();

    // reset the model renderer
    _entities.clear();

}

void Application::domainChanged(const QString& domainHostname) {
    updateWindowTitle();
    clearDomainOctreeDetails();
    _domainConnectionRefusals.clear();
}

void Application::domainConnectionDenied(const QString& reason) {
    if (!_domainConnectionRefusals.contains(reason)) {
        _domainConnectionRefusals.append(reason);
        emit domainConnectionRefused(reason);
    }
}

void Application::connectedToDomain(const QString& hostname) {
    AccountManager& accountManager = AccountManager::getInstance();
    const QUuid& domainID = DependencyManager::get<NodeList>()->getDomainHandler().getUUID();
    
    if (accountManager.isLoggedIn() && !domainID.isNull()) {
        _notifiedPacketVersionMismatchThisDomain = false;
    }
}

void Application::nodeAdded(SharedNodePointer node) {
    if (node->getType() == NodeType::AvatarMixer) {
        // new avatar mixer, send off our identity packet right away
        _myAvatar->sendIdentityPacket();
    }
}

void Application::nodeKilled(SharedNodePointer node) {

    // These are here because connecting NodeList::nodeKilled to OctreePacketProcessor::nodeKilled doesn't work:
    // OctreePacketProcessor::nodeKilled is not being called when NodeList::nodeKilled is emitted.
    // This may have to do with GenericThread::threadRoutine() blocking the QThread event loop

    _octreeProcessor.nodeKilled(node);

    _entityEditSender.nodeKilled(node);

    if (node->getType() == NodeType::AudioMixer) {
        QMetaObject::invokeMethod(DependencyManager::get<AudioClient>().data(), "audioMixerKilled");
    }

    if (node->getType() == NodeType::EntityServer) {

        QUuid nodeUUID = node->getUUID();
        // see if this is the first we've heard of this node...
        _entityServerJurisdictions.lockForRead();
        if (_entityServerJurisdictions.find(nodeUUID) != _entityServerJurisdictions.end()) {
            unsigned char* rootCode = _entityServerJurisdictions[nodeUUID].getRootOctalCode();
            VoxelPositionSize rootDetails;
            voxelDetailsForCode(rootCode, rootDetails);
            _entityServerJurisdictions.unlock();

            qDebug("model server going away...... v[%f, %f, %f, %f]",
                rootDetails.x, rootDetails.y, rootDetails.z, rootDetails.s);

            // Add the jurisditionDetails object to the list of "fade outs"
            if (!Menu::getInstance()->isOptionChecked(MenuOption::DontFadeOnOctreeServerChanges)) {
                OctreeFade fade(OctreeFade::FADE_OUT, NODE_KILLED_RED, NODE_KILLED_GREEN, NODE_KILLED_BLUE);
                fade.voxelDetails = rootDetails;
                const float slightly_smaller = 0.99f;
                fade.voxelDetails.s = fade.voxelDetails.s * slightly_smaller;
                _octreeFadesLock.lockForWrite();
                _octreeFades.push_back(fade);
                _octreeFadesLock.unlock();
            }

            // If the model server is going away, remove it from our jurisdiction map so we don't send voxels to a dead server
            _entityServerJurisdictions.lockForWrite();
            _entityServerJurisdictions.erase(_entityServerJurisdictions.find(nodeUUID));
        }
        _entityServerJurisdictions.unlock();

        // also clean up scene stats for that server
        _octreeSceneStatsLock.lockForWrite();
        if (_octreeServerSceneStats.find(nodeUUID) != _octreeServerSceneStats.end()) {
            _octreeServerSceneStats.erase(nodeUUID);
        }
        _octreeSceneStatsLock.unlock();

    } else if (node->getType() == NodeType::AvatarMixer) {
        // our avatar mixer has gone away - clear the hash of avatars
        DependencyManager::get<AvatarManager>()->clearOtherAvatars();
    }
}

void Application::trackIncomingOctreePacket(const QByteArray& packet, const SharedNodePointer& sendingNode, bool wasStatsPacket) {

    // Attempt to identify the sender from its address.
    if (sendingNode) {
        QUuid nodeUUID = sendingNode->getUUID();

        // now that we know the node ID, let's add these stats to the stats for that node...
        _octreeSceneStatsLock.lockForWrite();
        if (_octreeServerSceneStats.find(nodeUUID) != _octreeServerSceneStats.end()) {
            OctreeSceneStats& stats = _octreeServerSceneStats[nodeUUID];
            stats.trackIncomingOctreePacket(packet, wasStatsPacket, sendingNode->getClockSkewUsec());
        }
        _octreeSceneStatsLock.unlock();
    }
}

int Application::parseOctreeStats(const QByteArray& packet, const SharedNodePointer& sendingNode) {
    // But, also identify the sender, and keep track of the contained jurisdiction root for this server

    // parse the incoming stats datas stick it in a temporary object for now, while we
    // determine which server it belongs to
    OctreeSceneStats temp;
    int statsMessageLength = temp.unpackFromMessage(reinterpret_cast<const unsigned char*>(packet.data()), packet.size());

    // quick fix for crash... why would voxelServer be NULL?
    if (sendingNode) {
        QUuid nodeUUID = sendingNode->getUUID();

        // now that we know the node ID, let's add these stats to the stats for that node...
        _octreeSceneStatsLock.lockForWrite();
        if (_octreeServerSceneStats.find(nodeUUID) != _octreeServerSceneStats.end()) {
            _octreeServerSceneStats[nodeUUID].unpackFromMessage(reinterpret_cast<const unsigned char*>(packet.data()),
                                                                packet.size());
        } else {
            _octreeServerSceneStats[nodeUUID] = temp;
        }
        _octreeSceneStatsLock.unlock();

        VoxelPositionSize rootDetails;
        voxelDetailsForCode(temp.getJurisdictionRoot(), rootDetails);

        // see if this is the first we've heard of this node...
        NodeToJurisdictionMap* jurisdiction = NULL;
        QString serverType;
        if (sendingNode->getType() == NodeType::EntityServer) {
            jurisdiction = &_entityServerJurisdictions;
            serverType = "Entity";
        }

        jurisdiction->lockForRead();
        if (jurisdiction->find(nodeUUID) == jurisdiction->end()) {
            jurisdiction->unlock();

            qDebug("stats from new %s server... [%f, %f, %f, %f]",
                qPrintable(serverType), rootDetails.x, rootDetails.y, rootDetails.z, rootDetails.s);

            // Add the jurisditionDetails object to the list of "fade outs"
            if (!Menu::getInstance()->isOptionChecked(MenuOption::DontFadeOnOctreeServerChanges)) {
                OctreeFade fade(OctreeFade::FADE_OUT, NODE_ADDED_RED, NODE_ADDED_GREEN, NODE_ADDED_BLUE);
                fade.voxelDetails = rootDetails;
                const float slightly_smaller = 0.99f;
                fade.voxelDetails.s = fade.voxelDetails.s * slightly_smaller;
                _octreeFadesLock.lockForWrite();
                _octreeFades.push_back(fade);
                _octreeFadesLock.unlock();
            }
        } else {
            jurisdiction->unlock();
        }
        // store jurisdiction details for later use
        // This is bit of fiddling is because JurisdictionMap assumes it is the owner of the values used to construct it
        // but OctreeSceneStats thinks it's just returning a reference to its contents. So we need to make a copy of the
        // details from the OctreeSceneStats to construct the JurisdictionMap
        JurisdictionMap jurisdictionMap;
        jurisdictionMap.copyContents(temp.getJurisdictionRoot(), temp.getJurisdictionEndNodes());
        jurisdiction->lockForWrite();
        (*jurisdiction)[nodeUUID] = jurisdictionMap;
        jurisdiction->unlock();
    }
    return statsMessageLength;
}

void Application::packetSent(quint64 length) {
}

const QString SETTINGS_KEY = "Settings";

void Application::loadScripts() {
    // loads all saved scripts
    Settings settings;
    int size = settings.beginReadArray(SETTINGS_KEY);
    for (int i = 0; i < size; ++i){
        settings.setArrayIndex(i);
        QString string = settings.value("script").toString();
        if (!string.isEmpty()) {
            loadScript(string);
        }
    }
    settings.endArray();
}

void Application::clearScriptsBeforeRunning() {
    // clears all scripts from the settingsSettings settings;
    Settings settings;
    settings.beginWriteArray(SETTINGS_KEY);
    settings.remove("");
}

void Application::saveScripts() {
    // Saves all currently running user-loaded scripts
    Settings settings;
    settings.beginWriteArray(SETTINGS_KEY);
    settings.remove("");
    
    QStringList runningScripts = getRunningScripts();
    int i = 0;
    for (auto it = runningScripts.begin(); it != runningScripts.end(); ++it) {
        if (getScriptEngine(*it)->isUserLoaded()) {
            settings.setArrayIndex(i);
            settings.setValue("script", *it);
            ++i;
        }
    }
    settings.endArray();
}

QScriptValue joystickToScriptValue(QScriptEngine *engine, Joystick* const &in) {
    return engine->newQObject(in);
}

void joystickFromScriptValue(const QScriptValue &object, Joystick* &out) {
    out = qobject_cast<Joystick*>(object.toQObject());
}

void Application::registerScriptEngineWithApplicationServices(ScriptEngine* scriptEngine) {
    // setup the packet senders and jurisdiction listeners of the script engine's scripting interfaces so
    // we can use the same ones from the application.
    auto entityScriptingInterface = DependencyManager::get<EntityScriptingInterface>();
    entityScriptingInterface->setPacketSender(&_entityEditSender);
    entityScriptingInterface->setEntityTree(_entities.getTree());

    // AvatarManager has some custom types
    AvatarManager::registerMetaTypes(scriptEngine);

    // hook our avatar and avatar hash map object into this script engine
    scriptEngine->setAvatarData(_myAvatar, "MyAvatar"); // leave it as a MyAvatar class to expose thrust features
    scriptEngine->setAvatarHashMap(DependencyManager::get<AvatarManager>().data(), "AvatarList");

    scriptEngine->registerGlobalObject("Camera", &_myCamera);

#if defined(Q_OS_MAC) || defined(Q_OS_WIN)
    scriptEngine->registerGlobalObject("SpeechRecognizer", DependencyManager::get<SpeechRecognizer>().data());
#endif

    ClipboardScriptingInterface* clipboardScriptable = new ClipboardScriptingInterface();
    scriptEngine->registerGlobalObject("Clipboard", clipboardScriptable);
    connect(scriptEngine, SIGNAL(finished(const QString&)), clipboardScriptable, SLOT(deleteLater()));

    connect(scriptEngine, SIGNAL(finished(const QString&)), this, SLOT(scriptFinished(const QString&)));

    connect(scriptEngine, SIGNAL(loadScript(const QString&, bool)), this, SLOT(loadScript(const QString&, bool)));

    scriptEngine->registerGlobalObject("Overlays", &_overlays);
    qScriptRegisterMetaType(scriptEngine, OverlayPropertyResultToScriptValue, OverlayPropertyResultFromScriptValue);
    qScriptRegisterMetaType(scriptEngine, RayToOverlayIntersectionResultToScriptValue, 
                            RayToOverlayIntersectionResultFromScriptValue);

    QScriptValue windowValue = scriptEngine->registerGlobalObject("Window", DependencyManager::get<WindowScriptingInterface>().data());
    scriptEngine->registerGetterSetter("location", LocationScriptingInterface::locationGetter,
                                       LocationScriptingInterface::locationSetter, windowValue);
    // register `location` on the global object.
    scriptEngine->registerGetterSetter("location", LocationScriptingInterface::locationGetter,
                                       LocationScriptingInterface::locationSetter);

    scriptEngine->registerFunction("WebWindow", WebWindowClass::constructor, 1);
    
    scriptEngine->registerGlobalObject("Menu", MenuScriptingInterface::getInstance());
    scriptEngine->registerGlobalObject("Settings", SettingsScriptingInterface::getInstance());
    scriptEngine->registerGlobalObject("AudioDevice", AudioDeviceScriptingInterface::getInstance());
    scriptEngine->registerGlobalObject("AnimationCache", DependencyManager::get<AnimationCache>().data());
    scriptEngine->registerGlobalObject("SoundCache", DependencyManager::get<SoundCache>().data());
    scriptEngine->registerGlobalObject("Account", AccountScriptingInterface::getInstance());

    scriptEngine->registerGlobalObject("GlobalServices", GlobalServicesScriptingInterface::getInstance());
    qScriptRegisterMetaType(scriptEngine, DownloadInfoResultToScriptValue, DownloadInfoResultFromScriptValue);

    scriptEngine->registerGlobalObject("AvatarManager", DependencyManager::get<AvatarManager>().data());
    
    scriptEngine->registerGlobalObject("Joysticks", &JoystickScriptingInterface::getInstance());
    qScriptRegisterMetaType(scriptEngine, joystickToScriptValue, joystickFromScriptValue);

    scriptEngine->registerGlobalObject("UndoStack", &_undoStackScriptingInterface);

    scriptEngine->registerGlobalObject("LODManager", DependencyManager::get<LODManager>().data());

    QScriptValue hmdInterface = scriptEngine->registerGlobalObject("HMD", &HMDScriptingInterface::getInstance());
    scriptEngine->registerFunction(hmdInterface, "getHUDLookAtPosition2D", HMDScriptingInterface::getHUDLookAtPosition2D, 0);
    scriptEngine->registerFunction(hmdInterface, "getHUDLookAtPosition3D", HMDScriptingInterface::getHUDLookAtPosition3D, 0);

#ifdef HAVE_RTMIDI
    scriptEngine->registerGlobalObject("MIDI", &MIDIManager::getInstance());
#endif

    // TODO: Consider moving some of this functionality into the ScriptEngine class instead. It seems wrong that this
    // work is being done in the Application class when really these dependencies are more related to the ScriptEngine's
    // implementation
    QThread* workerThread = new QThread(this);
    QString scriptEngineName = QString("Script Thread:") + scriptEngine->getFilename();
    workerThread->setObjectName(scriptEngineName);

    // when the worker thread is started, call our engine's run..
    connect(workerThread, &QThread::started, scriptEngine, &ScriptEngine::run);

    // when the thread is terminated, add both scriptEngine and thread to the deleteLater queue
    connect(scriptEngine, SIGNAL(doneRunning()), scriptEngine, SLOT(deleteLater()));
    connect(workerThread, SIGNAL(finished()), workerThread, SLOT(deleteLater()));

    auto nodeList = DependencyManager::get<NodeList>();
    connect(nodeList.data(), &NodeList::nodeKilled, scriptEngine, &ScriptEngine::nodeKilled);

    scriptEngine->moveToThread(workerThread);

    // Starts an event loop, and emits workerThread->started()
    workerThread->start();
}

void Application::initializeAcceptedFiles() {
    if (_acceptedExtensions.size() == 0) {
        _acceptedExtensions[SNAPSHOT_EXTENSION] = &Application::acceptSnapshot;
        _acceptedExtensions[SVO_EXTENSION] = &Application::importSVOFromURL;
        _acceptedExtensions[SVO_JSON_EXTENSION] = &Application::importSVOFromURL;
        _acceptedExtensions[JS_EXTENSION] = &Application::askToLoadScript;
        _acceptedExtensions[FST_EXTENSION] = &Application::askToSetAvatarUrl;
    }
}

bool Application::canAcceptURL(const QString& urlString) {
    initializeAcceptedFiles();
    
    QUrl url(urlString);
    if (urlString.startsWith(HIFI_URL_SCHEME)) {
        return true;
    }
    QHashIterator<QString, AcceptURLMethod> i(_acceptedExtensions);
    QString lowerPath = url.path().toLower();
    while (i.hasNext()) {
        i.next();
        if (lowerPath.endsWith(i.key())) {
            return true;
        }
    }
    return false;
}

bool Application::acceptURL(const QString& urlString) {
    initializeAcceptedFiles();
    
    if (urlString.startsWith(HIFI_URL_SCHEME)) {
        // this is a hifi URL - have the AddressManager handle it
        QMetaObject::invokeMethod(DependencyManager::get<AddressManager>().data(), "handleLookupString",
                                  Qt::AutoConnection, Q_ARG(const QString&, urlString));
        return true;
    } else {
        QUrl url(urlString);
        QHashIterator<QString, AcceptURLMethod> i(_acceptedExtensions);
        QString lowerPath = url.path().toLower();
        while (i.hasNext()) {
            i.next();
            if (lowerPath.endsWith(i.key())) {
                AcceptURLMethod method = i.value();
                (this->*method)(urlString);
                return true;
            }
        }
    }
    return false;
}


bool Application::askToSetAvatarUrl(const QString& url) {
    QUrl realUrl(url);
    if (realUrl.isLocalFile()) {
        QString message = "You can not use local files for avatar components.";

        QMessageBox msgBox;
        msgBox.setText(message);
        msgBox.setStandardButtons(QMessageBox::Ok);
        msgBox.setIcon(QMessageBox::Warning);
        msgBox.exec();
        return false;
    }
    
    // Download the FST file, to attempt to determine its model type
    QNetworkAccessManager& networkAccessManager = NetworkAccessManager::getInstance();
    QNetworkRequest networkRequest = QNetworkRequest(url);
    networkRequest.setHeader(QNetworkRequest::UserAgentHeader, HIGH_FIDELITY_USER_AGENT);
    QNetworkReply* reply = networkAccessManager.get(networkRequest);
    qDebug() << "Downloading avatar file at " << url;
    QEventLoop loop;
    QObject::connect(reply, &QNetworkReply::finished, &loop, &QEventLoop::quit);
    loop.exec();
    QByteArray fstContents = reply->readAll();
    delete reply;
    QVariantHash fstMapping = FSTReader::readMapping(fstContents);
    
    FSTReader::ModelType modelType = FSTReader::predictModelType(fstMapping);
    
    QMessageBox msgBox;
    msgBox.setIcon(QMessageBox::Question);
    msgBox.setWindowTitle("Set Avatar");
    QPushButton* headButton = NULL;
    QPushButton* bodyButton = NULL;
    QPushButton* bodyAndHeadButton = NULL;
    
    QString message;
    QString typeInfo;
    switch (modelType) {
        case FSTReader::HEAD_MODEL:
            message = QString("Would you like to use '") + fstMapping["name"].toString() + QString("' for your avatar head?");
            headButton = msgBox.addButton(tr("Yes"), QMessageBox::ActionRole);
        break;

        case FSTReader::BODY_ONLY_MODEL:
            message = QString("Would you like to use '") + fstMapping["name"].toString() + QString("' for your avatar body?");
            bodyButton = msgBox.addButton(tr("Yes"), QMessageBox::ActionRole);
        break;

        case FSTReader::HEAD_AND_BODY_MODEL:
            message = QString("Would you like to use '") + fstMapping["name"].toString() + QString("' for your avatar?");
            bodyAndHeadButton = msgBox.addButton(tr("Yes"), QMessageBox::ActionRole);
        break;
        
        default:
            message = QString("Would you like to use '") + fstMapping["name"].toString() + QString("' for some part of your avatar head?");
            headButton = msgBox.addButton(tr("Use for Head"), QMessageBox::ActionRole);
            bodyButton = msgBox.addButton(tr("Use for Body"), QMessageBox::ActionRole);
            bodyAndHeadButton = msgBox.addButton(tr("Use for Body and Head"), QMessageBox::ActionRole);
        break;
    }

    msgBox.setText(message);
    msgBox.addButton(QMessageBox::Cancel);

    msgBox.exec();

    if (msgBox.clickedButton() == headButton) {
        qDebug() << "Chose to use for head: " << url;
        _myAvatar->setFaceModelURL(url);
        UserActivityLogger::getInstance().changedModel("head", url);
        _myAvatar->sendIdentityPacket();
    } else if (msgBox.clickedButton() == bodyButton) {
        qDebug() << "Chose to use for body: " << url;
        _myAvatar->setSkeletonModelURL(url);
        // if the head is empty, reset it to the default head.
        if (_myAvatar->getFaceModelURLString().isEmpty()) {
            _myAvatar->setFaceModelURL(DEFAULT_HEAD_MODEL_URL);
            UserActivityLogger::getInstance().changedModel("head", DEFAULT_HEAD_MODEL_URL.toString());
        }
        UserActivityLogger::getInstance().changedModel("skeleton", url);
        _myAvatar->sendIdentityPacket();
    } else if (msgBox.clickedButton() == bodyAndHeadButton) {
        qDebug() << "Chose to use for body + head: " << url;
        _myAvatar->setFaceModelURL(QString());
        _myAvatar->setSkeletonModelURL(url);
        UserActivityLogger::getInstance().changedModel("skeleton", url);
        _myAvatar->sendIdentityPacket();
    } else {
        qDebug() << "Declined to use the avatar: " << url;
    }
    return true;
}


bool Application::askToLoadScript(const QString& scriptFilenameOrURL) {
    QMessageBox::StandardButton reply;
    QString message = "Would you like to run this script:\n" + scriptFilenameOrURL;
    reply = QMessageBox::question(getWindow(), "Run Script", message, QMessageBox::Yes|QMessageBox::No);

    if (reply == QMessageBox::Yes) {
        qDebug() << "Chose to run the script: " << scriptFilenameOrURL;
        loadScript(scriptFilenameOrURL);
    } else {
        qDebug() << "Declined to run the script: " << scriptFilenameOrURL;
    }
    return true;
}

ScriptEngine* Application::loadScript(const QString& scriptFilename, bool isUserLoaded,
                                        bool loadScriptFromEditor, bool activateMainWindow) {

    if (isAboutToQuit()) {
        return NULL;
    }
                                        
    QUrl scriptUrl(scriptFilename);
    const QString& scriptURLString = scriptUrl.toString();
    if (_scriptEnginesHash.contains(scriptURLString) && loadScriptFromEditor
        && !_scriptEnginesHash[scriptURLString]->isFinished()) {

        return _scriptEnginesHash[scriptURLString];
    }

    ScriptEngine* scriptEngine = new ScriptEngine(NO_SCRIPT, "", &_controllerScriptingInterface);
    scriptEngine->setUserLoaded(isUserLoaded);
    
    if (scriptFilename.isNull()) {
        // this had better be the script editor (we should de-couple so somebody who thinks they are loading a script
        // doesn't just get an empty script engine)
        
        // we can complete setup now since there isn't a script we have to load
        registerScriptEngineWithApplicationServices(scriptEngine);
    } else {
        // connect to the appropriate signals of this script engine
        connect(scriptEngine, &ScriptEngine::scriptLoaded, this, &Application::handleScriptEngineLoaded);
        connect(scriptEngine, &ScriptEngine::errorLoadingScript, this, &Application::handleScriptLoadError);
        
        // get the script engine object to load the script at the designated script URL
        scriptEngine->loadURL(scriptUrl);
    }

    // restore the main window's active state
    if (activateMainWindow && !loadScriptFromEditor) {
        _window->activateWindow();
    }

    return scriptEngine;
}

void Application::handleScriptEngineLoaded(const QString& scriptFilename) {
    ScriptEngine* scriptEngine = qobject_cast<ScriptEngine*>(sender());
    
    _scriptEnginesHash.insertMulti(scriptFilename, scriptEngine);
    _runningScriptsWidget->setRunningScripts(getRunningScripts());
    UserActivityLogger::getInstance().loadedScript(scriptFilename);
    
    // register our application services and set it off on its own thread
    registerScriptEngineWithApplicationServices(scriptEngine);
}

void Application::handleScriptLoadError(const QString& scriptFilename) {
    qDebug() << "Application::loadScript(), script failed to load...";
    QMessageBox::warning(getWindow(), "Error Loading Script", scriptFilename + " failed to load.");
}

void Application::scriptFinished(const QString& scriptName) {
    const QString& scriptURLString = QUrl(scriptName).toString();
    QHash<QString, ScriptEngine*>::iterator it = _scriptEnginesHash.find(scriptURLString);
    if (it != _scriptEnginesHash.end()) {
        _scriptEnginesHash.erase(it);
        _runningScriptsWidget->scriptStopped(scriptName);
        _runningScriptsWidget->setRunningScripts(getRunningScripts());
    }
}

void Application::stopAllScripts(bool restart) {
    // stops all current running scripts
    for (QHash<QString, ScriptEngine*>::const_iterator it = _scriptEnginesHash.constBegin();
            it != _scriptEnginesHash.constEnd(); it++) {
        if (restart && it.value()->isUserLoaded()) {
            connect(it.value(), SIGNAL(finished(const QString&)), SLOT(loadScript(const QString&)));
        }
        it.value()->stop();
        qDebug() << "stopping script..." << it.key();
    }
    // HACK: ATM scripts cannot set/get their animation priorities, so we clear priorities
    // whenever a script stops in case it happened to have been setting joint rotations.
    // TODO: expose animation priorities and provide a layered animation control system.
    _myAvatar->clearScriptableSettings();
}

void Application::stopScript(const QString &scriptName) {
    const QString& scriptURLString = QUrl(scriptName).toString();
    if (_scriptEnginesHash.contains(scriptURLString)) {
        _scriptEnginesHash.value(scriptURLString)->stop();
        qDebug() << "stopping script..." << scriptName;
        // HACK: ATM scripts cannot set/get their animation priorities, so we clear priorities
        // whenever a script stops in case it happened to have been setting joint rotations.
        // TODO: expose animation priorities and provide a layered animation control system.
        _myAvatar->clearJointAnimationPriorities();
    }
    if (_scriptEnginesHash.empty()) {
        _myAvatar->clearScriptableSettings();
    }
}

void Application::reloadAllScripts() {
    stopAllScripts(true);
}

void Application::loadDefaultScripts() {
    if (!_scriptEnginesHash.contains(DEFAULT_SCRIPTS_JS_URL)) {
        loadScript(DEFAULT_SCRIPTS_JS_URL);
    }
}

void Application::manageRunningScriptsWidgetVisibility(bool shown) {
    if (_runningScriptsWidgetWasVisible && shown) {
        _runningScriptsWidget->show();
    } else if (_runningScriptsWidgetWasVisible && !shown) {
        _runningScriptsWidget->hide();
    }
}

void Application::toggleRunningScriptsWidget() {
    if (_runningScriptsWidget->isVisible()) {
        if (_runningScriptsWidget->hasFocus()) {
            _runningScriptsWidget->hide();
        } else {
            _runningScriptsWidget->raise();
            setActiveWindow(_runningScriptsWidget);
            _runningScriptsWidget->setFocus();
        }
    } else {
        _runningScriptsWidget->show();
        _runningScriptsWidget->setFocus();
    }
}

void Application::packageModel() {
    ModelPackager::package();
}

void Application::openUrl(const QUrl& url) {
    if (!url.isEmpty()) {
        if (url.scheme() == HIFI_URL_SCHEME) {
            DependencyManager::get<AddressManager>()->handleLookupString(url.toString());
        } else {
            // address manager did not handle - ask QDesktopServices to handle
            QDesktopServices::openUrl(url);
        }
    }
}

void Application::updateMyAvatarTransform() {
    const float SIMULATION_OFFSET_QUANTIZATION = 16.0f; // meters
    glm::vec3 avatarPosition = _myAvatar->getPosition();
    glm::vec3 physicsWorldOffset = _physicsEngine.getOriginOffset();
    if (glm::distance(avatarPosition, physicsWorldOffset) > SIMULATION_OFFSET_QUANTIZATION) {
        glm::vec3 newOriginOffset = avatarPosition;
        int halfExtent = (int)HALF_SIMULATION_EXTENT;
        for (int i = 0; i < 3; ++i) {
            newOriginOffset[i] = (float)(glm::max(halfExtent, 
                    ((int)(avatarPosition[i] / SIMULATION_OFFSET_QUANTIZATION)) * (int)SIMULATION_OFFSET_QUANTIZATION));
        }
        // TODO: Andrew to replace this with method that actually moves existing object positions in PhysicsEngine
        _physicsEngine.setOriginOffset(newOriginOffset);
    }
}

void Application::domainSettingsReceived(const QJsonObject& domainSettingsObject) {
    // from the domain-handler, figure out the satoshi cost per voxel and per meter cubed
    const QString VOXEL_SETTINGS_KEY = "voxels";
    const QString PER_VOXEL_COST_KEY = "per-voxel-credits";
    const QString PER_METER_CUBED_COST_KEY = "per-meter-cubed-credits";
    const QString VOXEL_WALLET_UUID = "voxel-wallet";
    
    const QJsonObject& voxelObject = domainSettingsObject[VOXEL_SETTINGS_KEY].toObject();
    
    qint64 satoshisPerVoxel = 0;
    qint64 satoshisPerMeterCubed = 0;
    QUuid voxelWalletUUID;
    
    if (!domainSettingsObject.isEmpty()) {
        float perVoxelCredits = (float) voxelObject[PER_VOXEL_COST_KEY].toDouble();
        float perMeterCubedCredits = (float) voxelObject[PER_METER_CUBED_COST_KEY].toDouble();
        
        satoshisPerVoxel = (qint64) floorf(perVoxelCredits * SATOSHIS_PER_CREDIT);
        satoshisPerMeterCubed = (qint64) floorf(perMeterCubedCredits * SATOSHIS_PER_CREDIT);
        
        voxelWalletUUID = QUuid(voxelObject[VOXEL_WALLET_UUID].toString());
    }
    
    qDebug() << "Octree edits costs are" << satoshisPerVoxel << "per octree cell and" << satoshisPerMeterCubed << "per meter cubed";
    qDebug() << "Destination wallet UUID for edit payments is" << voxelWalletUUID;
}

QString Application::getPreviousScriptLocation() {
    QString suggestedName;
    if (_previousScriptLocation.get().isEmpty()) {
        QString desktopLocation = QStandardPaths::writableLocation(QStandardPaths::DesktopLocation);
// Temporary fix to Qt bug: http://stackoverflow.com/questions/16194475
#ifdef __APPLE__
        suggestedName = desktopLocation.append("/script.js");
#endif
    } else {
        suggestedName = _previousScriptLocation.get();
    }
    return suggestedName;
}

void Application::setPreviousScriptLocation(const QString& previousScriptLocation) {
    _previousScriptLocation.set(previousScriptLocation);
}

void Application::loadDialog() {

    QString fileNameString = QFileDialog::getOpenFileName(_glWidget,
                                                          tr("Open Script"),
                                                          getPreviousScriptLocation(),
                                                          tr("JavaScript Files (*.js)"));
    if (!fileNameString.isEmpty()) {
        setPreviousScriptLocation(fileNameString);
        loadScript(fileNameString);
    }
}

void Application::loadScriptURLDialog() {
    QInputDialog scriptURLDialog(Application::getInstance()->getWindow());
    scriptURLDialog.setWindowTitle("Open and Run Script URL");
    scriptURLDialog.setLabelText("Script:");
    scriptURLDialog.setWindowFlags(Qt::Sheet);
    const float DIALOG_RATIO_OF_WINDOW = 0.30f;
    scriptURLDialog.resize(scriptURLDialog.parentWidget()->size().width() * DIALOG_RATIO_OF_WINDOW,
                        scriptURLDialog.size().height());

    int dialogReturn = scriptURLDialog.exec();
    QString newScript;
    if (dialogReturn == QDialog::Accepted) {
        if (scriptURLDialog.textValue().size() > 0) {
            // the user input a new hostname, use that
            newScript = scriptURLDialog.textValue();
        }
        loadScript(newScript);
    }
}

void Application::showEditFriendsDialog() {
    if (!_editFriendsDialog) {
        _editFriendsDialog = new QWidget(Application::getInstance()->getWindow(), Qt::Window);
        _editFriendsDialog->setWindowTitle("Add/Remove Friends");
        _editFriendsDialog->setAttribute(Qt::WA_DeleteOnClose);

        auto layout = new QVBoxLayout(_editFriendsDialog);
        layout->setContentsMargins(0, 0, 0, 0);
        _editFriendsDialog->setLayout(layout);

        QWebView* webView = new QWebView(_editFriendsDialog);
        layout->addWidget(webView);
        webView->setPage(new DataWebPage());
        webView->setUrl(EDIT_FRIENDS_DIALOG_URL);

        connect(_editFriendsDialog, &QWidget::destroyed, this, &Application::editFriendsDialogDestroyed);
    }

    QMetaObject::invokeMethod(_editFriendsDialog, "setVisible", Qt::AutoConnection, Q_ARG(bool, true));
    QMetaObject::invokeMethod(_editFriendsDialog, "showNormal", Qt::AutoConnection);
}

void Application::editFriendsDialogDestroyed() {
    _editFriendsDialog = nullptr;
}

QString Application::getScriptsLocation() {
    return _scriptsLocationHandle.get();
}

void Application::setScriptsLocation(const QString& scriptsLocation) {
    _scriptsLocationHandle.set(scriptsLocation);
    emit scriptLocationChanged(scriptsLocation);
}

void Application::toggleLogDialog() {
    if (! _logDialog) {
        _logDialog = new LogDialog(_glWidget, getLogger());
    }

    if (_logDialog->isVisible()) {
        _logDialog->hide();
    } else {
        _logDialog->show();
    }
}

void Application::checkVersion() {
    QNetworkRequest latestVersionRequest((QUrl(CHECK_VERSION_URL)));
    latestVersionRequest.setHeader(QNetworkRequest::UserAgentHeader, HIGH_FIDELITY_USER_AGENT);
    latestVersionRequest.setAttribute(QNetworkRequest::CacheLoadControlAttribute, QNetworkRequest::PreferCache);
    QNetworkReply* reply = NetworkAccessManager::getInstance().get(latestVersionRequest);
    connect(reply, SIGNAL(finished()), SLOT(parseVersionXml()));
}

void Application::parseVersionXml() {

    #ifdef Q_OS_WIN32
    QString operatingSystem("win");
    #endif

    #ifdef Q_OS_MAC
    QString operatingSystem("mac");
    #endif

    #ifdef Q_OS_LINUX
    QString operatingSystem("ubuntu");
    #endif

    QString latestVersion;
    QUrl downloadUrl;
    QString releaseNotes("Unavailable");
    QNetworkReply* sender = qobject_cast<QNetworkReply*>(QObject::sender());

    QXmlStreamReader xml(sender);

    while (!xml.atEnd() && !xml.hasError()) {
        if (xml.tokenType() == QXmlStreamReader::StartElement && xml.name() == operatingSystem) {
            while (!(xml.tokenType() == QXmlStreamReader::EndElement && xml.name() == operatingSystem)) {
                if (xml.tokenType() == QXmlStreamReader::StartElement && xml.name().toString() == "version") {
                    xml.readNext();
                    latestVersion = xml.text().toString();
                }
                if (xml.tokenType() == QXmlStreamReader::StartElement && xml.name().toString() == "url") {
                    xml.readNext();
                    downloadUrl = QUrl(xml.text().toString());
                }
                xml.readNext();
            }
        }
        xml.readNext();
    }

    if (!shouldSkipVersion(latestVersion) && applicationVersion() != latestVersion) {
        new UpdateDialog(_glWidget, releaseNotes, latestVersion, downloadUrl);
    }
    sender->deleteLater();
}

bool Application::shouldSkipVersion(QString latestVersion) {
    QFile skipFile(SKIP_FILENAME);
    skipFile.open(QIODevice::ReadWrite);
    QString skipVersion(skipFile.readAll());
    return (skipVersion == latestVersion || applicationVersion() == "dev");
}

void Application::skipVersion(QString latestVersion) {
    QFile skipFile(SKIP_FILENAME);
    skipFile.open(QIODevice::WriteOnly | QIODevice::Truncate);
    skipFile.seek(0);
    skipFile.write(latestVersion.toStdString().c_str());
}

void Application::takeSnapshot() {
    QMediaPlayer* player = new QMediaPlayer();
    QFileInfo inf = QFileInfo(PathUtils::resourcesPath() + "sounds/snap.wav");
    player->setMedia(QUrl::fromLocalFile(inf.absoluteFilePath()));
    player->play();

    QString fileName = Snapshot::saveSnapshot();

    AccountManager& accountManager = AccountManager::getInstance();
    if (!accountManager.isLoggedIn()) {
        return;
    }

    if (!_snapshotShareDialog) {
        _snapshotShareDialog = new SnapshotShareDialog(fileName, _glWidget);
    }
    _snapshotShareDialog->show();
}

void Application::setVSyncEnabled() {
#if defined(Q_OS_WIN)
    bool vsyncOn = Menu::getInstance()->isOptionChecked(MenuOption::RenderTargetFramerateVSyncOn);
    if (wglewGetExtension("WGL_EXT_swap_control")) {
        wglSwapIntervalEXT(vsyncOn);
        int swapInterval = wglGetSwapIntervalEXT();
        qDebug("V-Sync is %s\n", (swapInterval > 0 ? "ON" : "OFF"));
    } else {
        qDebug("V-Sync is FORCED ON on this system\n");
    }
#elif defined(Q_OS_LINUX)
    // TODO: write the poper code for linux
    /*
    if (glQueryExtension.... ("GLX_EXT_swap_control")) {
        glxSwapIntervalEXT(vsyncOn);
        int swapInterval = xglGetSwapIntervalEXT();
        _isVSyncOn = swapInterval;
        qDebug("V-Sync is %s\n", (swapInterval > 0 ? "ON" : "OFF"));
    } else {
    qDebug("V-Sync is FORCED ON on this system\n");
    }
    */
#else
    qDebug("V-Sync is FORCED ON on this system\n");
#endif
}

bool Application::isVSyncOn() const {
#if defined(Q_OS_WIN)
    if (wglewGetExtension("WGL_EXT_swap_control")) {
        int swapInterval = wglGetSwapIntervalEXT();
        return (swapInterval > 0);
    }
#elif defined(Q_OS_LINUX)
    // TODO: write the poper code for linux
    /*
    if (glQueryExtension.... ("GLX_EXT_swap_control")) {
        int swapInterval = xglGetSwapIntervalEXT();
        return (swapInterval > 0);
    } else {
        return true;
    }
    */    
#endif
    return true;
}

bool Application::isVSyncEditable() const {
#if defined(Q_OS_WIN)
    if (wglewGetExtension("WGL_EXT_swap_control")) {
        return true;
    }
#elif defined(Q_OS_LINUX)
    // TODO: write the poper code for linux
    /*
    if (glQueryExtension.... ("GLX_EXT_swap_control")) {
        return true;
    }
    */
#endif
    return false;
}

unsigned int Application::getRenderTargetFramerate() const {
    if (Menu::getInstance()->isOptionChecked(MenuOption::RenderTargetFramerateUnlimited)) {
        return 0;
    } else if (Menu::getInstance()->isOptionChecked(MenuOption::RenderTargetFramerate60)) {
        return 60;
    } else if (Menu::getInstance()->isOptionChecked(MenuOption::RenderTargetFramerate50)) {
        return 50;
    } else if (Menu::getInstance()->isOptionChecked(MenuOption::RenderTargetFramerate40)) {
        return 40;
    } else if (Menu::getInstance()->isOptionChecked(MenuOption::RenderTargetFramerate30)) {
        return 30;
    }
    return 0;
}

float Application::getRenderResolutionScale() const {
    if (Menu::getInstance()->isOptionChecked(MenuOption::RenderResolutionOne)) {
        return 1.0f;
    } else if (Menu::getInstance()->isOptionChecked(MenuOption::RenderResolutionTwoThird)) {
        return 0.666f;
    } else if (Menu::getInstance()->isOptionChecked(MenuOption::RenderResolutionHalf)) {
        return 0.5f;
    } else if (Menu::getInstance()->isOptionChecked(MenuOption::RenderResolutionThird)) {
        return 0.333f;
    } else if (Menu::getInstance()->isOptionChecked(MenuOption::RenderResolutionQuarter)) {
        return 0.25f;
    } else {
        return 1.0f;
    }
}

int Application::getRenderAmbientLight() const {
    if (Menu::getInstance()->isOptionChecked(MenuOption::RenderAmbientLightGlobal)) {
        return -1;
    } else if (Menu::getInstance()->isOptionChecked(MenuOption::RenderAmbientLight0)) {
        return 0;
    } else if (Menu::getInstance()->isOptionChecked(MenuOption::RenderAmbientLight1)) {
        return 1;
    } else if (Menu::getInstance()->isOptionChecked(MenuOption::RenderAmbientLight2)) {
        return 2;
    } else if (Menu::getInstance()->isOptionChecked(MenuOption::RenderAmbientLight3)) {
        return 3;
    } else if (Menu::getInstance()->isOptionChecked(MenuOption::RenderAmbientLight4)) {
        return 4;
    } else if (Menu::getInstance()->isOptionChecked(MenuOption::RenderAmbientLight5)) {
        return 5;
    } else if (Menu::getInstance()->isOptionChecked(MenuOption::RenderAmbientLight6)) {
        return 6;
    } else if (Menu::getInstance()->isOptionChecked(MenuOption::RenderAmbientLight7)) {
        return 7;
    } else if (Menu::getInstance()->isOptionChecked(MenuOption::RenderAmbientLight8)) {
        return 8;
    } else if (Menu::getInstance()->isOptionChecked(MenuOption::RenderAmbientLight9)) {
        return 9;
    } else {
        return -1;
    }
}

void Application::notifyPacketVersionMismatch() {
    if (!_notifiedPacketVersionMismatchThisDomain) {
        _notifiedPacketVersionMismatchThisDomain = true;

        QString message = "The location you are visiting is running an incompatible server version.\n";
        message += "Content may not display properly.";

        QMessageBox msgBox;
        msgBox.setText(message);
        msgBox.setStandardButtons(QMessageBox::Ok);
        msgBox.setIcon(QMessageBox::Warning);
        msgBox.exec();
    }
}

void Application::checkSkeleton() {
    if (_myAvatar->getSkeletonModel().isActive() && !_myAvatar->getSkeletonModel().hasSkeleton()) {
        qDebug() << "MyAvatar model has no skeleton";
    
        QString message = "Your selected avatar body has no skeleton.\n\nThe default body will be loaded...";
        QMessageBox msgBox;
        msgBox.setText(message);
        msgBox.setStandardButtons(QMessageBox::Ok);
        msgBox.setIcon(QMessageBox::Warning);
        msgBox.exec();
        
        _myAvatar->setSkeletonModelURL(DEFAULT_BODY_MODEL_URL);
        _myAvatar->sendIdentityPacket();
    } else {
        _myAvatar->updateCharacterController();
        _physicsEngine.setCharacterController(_myAvatar->getCharacterController());
    }
}<|MERGE_RESOLUTION|>--- conflicted
+++ resolved
@@ -309,11 +309,8 @@
         _isVSyncOn(true),
         _aboutToQuit(false),
         _notifiedPacketVersionMismatchThisDomain(false),
-<<<<<<< HEAD
+        _domainConnectionRefusals(QList<QString>()),
         _editFriendsDialog(nullptr)
-=======
-        _domainConnectionRefusals(QList<QString>())
->>>>>>> 647ad188
 {
 #ifdef Q_OS_WIN
     installNativeEventFilter(&MyNativeEventFilter::getInstance());
