--- conflicted
+++ resolved
@@ -20,11 +20,8 @@
 #include <glm/gtx/vector_angle.hpp>
 #include <glm/gtc/type_ptr.hpp>
 
-<<<<<<< HEAD
 #include <gl/Config.h>
 
-=======
->>>>>>> 40818976
 #include <QtCore/QResource>
 #include <QtCore/QAbstractNativeEventFilter>
 #include <QtCore/QCommandLineParser>
@@ -654,7 +651,6 @@
         qApp->setProperty(hifi::properties::APP_LOCAL_DATA_PATH, cacheDir);
     }
 
-<<<<<<< HEAD
     // FIXME fix the OSX installer to install the resources.rcc binary instead of resource files and remove
     // this conditional exclusion
 #if !defined(Q_OS_OSX)
@@ -673,10 +669,6 @@
     }
 #endif
 
-    Setting::init();
-
-=======
->>>>>>> 40818976
     // Tell the plugin manager about our statically linked plugins
     auto pluginManager = PluginManager::getInstance();
     pluginManager->setInputPluginProvider([] { return getInputPlugins(); });
@@ -2299,20 +2291,15 @@
     render::CullFunctor cullFunctor = LODManager::shouldRender;
     static const QString RENDER_FORWARD = "HIFI_RENDER_FORWARD";
     _renderEngine->addJob<UpdateSceneTask>("UpdateScene");
-<<<<<<< HEAD
 #ifndef Q_OS_ANDROID
     _renderEngine->addJob<SecondaryCameraRenderTask>("SecondaryCameraJob", cullFunctor, !DISABLE_DEFERRED);
 #endif
     _renderEngine->addJob<RenderViewTask>("RenderMainView", cullFunctor, !DISABLE_DEFERRED);
-=======
-    _renderEngine->addJob<SecondaryCameraRenderTask>("SecondaryCameraJob", cullFunctor);
-    _renderEngine->addJob<RenderViewTask>("RenderMainView", cullFunctor, isDeferred);
 
 #ifdef Q_OS_OSX
     DeadlockWatchdogThread::resume();
 #endif
 
->>>>>>> 40818976
     _renderEngine->load();
     _renderEngine->registerScene(_main3DScene);
 
