//
//  Application.cpp
//  interface
//
//  Created by Andrzej Kapolka on 5/10/13.
//  Copyright (c) 2013 High Fidelity, Inc. All rights reserved.

#include <sstream>

#include <stdlib.h>
#include <cmath>

#include <glm/gtx/component_wise.hpp>
#include <glm/gtx/quaternion.hpp>
#include <glm/gtx/vector_angle.hpp>

// include this before QGLWidget, which includes an earlier version of OpenGL
#include "InterfaceConfig.h"

#include <QActionGroup>
#include <QColorDialog>
#include <QDesktopWidget>
#include <QCheckBox>
#include <QImage>
#include <QKeyEvent>
#include <QMainWindow>
#include <QMenuBar>
#include <QMouseEvent>
#include <QNetworkAccessManager>
#include <QNetworkDiskCache>
#include <QOpenGLFramebufferObject>
#include <QWheelEvent>
#include <QSettings>
#include <QShortcut>
#include <QTimer>
#include <QUrl>
#include <QtDebug>
#include <QFileDialog>
#include <QDesktopServices>

#include <NodeTypes.h>
#include <Logging.h>
#include <OctalCode.h>
#include <PacketHeaders.h>
#include <PairingHandler.h>
#include <PerfStat.h>
#include <UUID.h>
#include <VoxelSceneStats.h>

#include "Application.h"
#include "DataServerClient.h"
#include "InterfaceVersion.h"
#include "LogDisplay.h"
#include "Menu.h"
#include "Swatch.h"
#include "Util.h"
#include "devices/LeapManager.h"
#include "devices/OculusManager.h"
#include "renderer/ProgramObject.h"
#include "ui/TextRenderer.h"
#include "InfoView.h"

using namespace std;

//  Starfield information
static unsigned STARFIELD_NUM_STARS = 50000;
static unsigned STARFIELD_SEED = 1;

static const int BANDWIDTH_METER_CLICK_MAX_DRAG_LENGTH = 6; // farther dragged clicks are ignored 

const int IDLE_SIMULATE_MSECS = 16;              //  How often should call simulate and other stuff
                                                 //  in the idle loop?  (60 FPS is default)
static QTimer* idleTimer = NULL;

const int STARTUP_JITTER_SAMPLES = NETWORK_BUFFER_LENGTH_SAMPLES_PER_CHANNEL / 2;
                                                 //  Startup optimistically with small jitter buffer that 
                                                 //  will start playback on the second received audio packet.

const int MIRROR_VIEW_TOP_PADDING = 5;
const int MIRROR_VIEW_LEFT_PADDING = 10;
const int MIRROR_VIEW_WIDTH = 265;
const int MIRROR_VIEW_HEIGHT = 215;
const float MIRROR_FULLSCREEN_DISTANCE = 0.2f;
const float MIRROR_REARVIEW_DISTANCE = 0.3f;
const float MIRROR_REARVIEW_BODY_DISTANCE = 1.f;


void messageHandler(QtMsgType type, const QMessageLogContext& context, const QString &message) {
    fprintf(stdout, "%s", message.toLocal8Bit().constData());
    LogDisplay::instance.addMessage(message.toLocal8Bit().constData());
}

Application::Application(int& argc, char** argv, timeval &startup_time) :
        QApplication(argc, argv),
        _window(new QMainWindow(desktop())),
        _glWidget(new GLCanvas()),
        _displayLevels(false),
        _frameCount(0),
        _fps(120.0f),
        _justStarted(true),
        _voxelImporter(_window),
        _wantToKillLocalVoxels(false),
        _audioScope(256, 200, true),
        _profile(QString()),
        _mirrorViewRect(QRect(MIRROR_VIEW_LEFT_PADDING, MIRROR_VIEW_TOP_PADDING, MIRROR_VIEW_WIDTH, MIRROR_VIEW_HEIGHT)),
        _mouseX(0),
        _mouseY(0),
        _lastMouseMove(usecTimestampNow()),
        _mouseHidden(false),
        _seenMouseMove(false),
        _touchAvgX(0.0f),
        _touchAvgY(0.0f),
        _isTouchPressed(false),
        _yawFromTouch(0.0f),
        _pitchFromTouch(0.0f),
        _mousePressed(false),
        _isHoverVoxel(false),
        _isHoverVoxelSounding(false),
        _mouseVoxelScale(1.0f / 1024.0f),
        _mouseVoxelScaleInitialized(false),
        _justEditedVoxel(false),
        _isHighlightVoxel(false),
        _nudgeStarted(false),
        _lookingAlongX(false),
        _lookingAwayFromOrigin(true),
        _lookatTargetAvatar(NULL),
        _lookatIndicatorScale(1.0f),
        _perfStatsOn(false),
        _chatEntryOn(false),
        _audio(&_audioScope, STARTUP_JITTER_SAMPLES),
        _stopNetworkReceiveThread(false),  
        _voxelProcessor(),
        _voxelHideShowThread(&_voxels),
        _voxelEditSender(this),
        _particleEditSender(this),
        _packetCount(0),
        _packetsPerSecond(0),
        _bytesPerSecond(0),
        _bytesCount(0),
        _recentMaxPackets(0),
        _resetRecentMaxPacketsSoon(true),
        _swatch(NULL),
        _pasteMode(false)
{
    _applicationStartupTime = startup_time;
    _window->setWindowTitle("Interface");
    
    qDebug( "[VERSION] Build sequence: %i", BUILD_VERSION);
    
    qInstallMessageHandler(messageHandler);
    
    unsigned int listenPort = 0; // bind to an ephemeral port by default
    const char** constArgv = const_cast<const char**>(argv);
    const char* portStr = getCmdOption(argc, constArgv, "--listenPort");
    if (portStr) {
        listenPort = atoi(portStr);
    }
    
    NodeList* nodeList = NodeList::createInstance(NODE_TYPE_AGENT, listenPort);
    
    // put the audio processing on a separate thread
    QThread* audioThread = new QThread(this);
    
    _audio.moveToThread(audioThread);
    connect(audioThread, SIGNAL(started()), &_audio, SLOT(start()));
    
    audioThread->start();
    
    nodeList->addHook(&_voxels);
    nodeList->addHook(this);
    nodeList->addDomainListener(this);
    nodeList->addDomainListener(&_voxels);

    // network receive thread and voxel parsing thread are both controlled by the --nonblocking command line
    _enableProcessVoxelsThread = _enableNetworkThread = !cmdOptionExists(argc, constArgv, "--nonblocking");
    
    // setup QSettings    
#ifdef Q_OS_MAC
    QString resourcesPath = QCoreApplication::applicationDirPath() + "/../Resources";
#else
    QString resourcesPath = QCoreApplication::applicationDirPath() + "/resources";
#endif
    
    // read the ApplicationInfo.ini file for Name/Version/Domain information
    QSettings applicationInfo(resourcesPath + "/info/ApplicationInfo.ini", QSettings::IniFormat);
    
    // set the associated application properties
    applicationInfo.beginGroup("INFO");
    
    setApplicationName(applicationInfo.value("name").toString());
    setApplicationVersion(applicationInfo.value("version").toString());
    setOrganizationName(applicationInfo.value("organizationName").toString());
    setOrganizationDomain(applicationInfo.value("organizationDomain").toString());
    
    _settings = new QSettings(this);
    
    // call Menu getInstance static method to set up the menu
    _window->setMenuBar(Menu::getInstance());

    // Check to see if the user passed in a command line option for loading a local
    // Voxel File.
    _voxelsFilename = getCmdOption(argc, constArgv, "-i");
    
    // the callback for our instance of NodeList is attachNewHeadToNode
    nodeList->linkedDataCreateCallback = &attachNewHeadToNode;
    
    #ifdef _WIN32
    WSADATA WsaData;
    int wsaresult = WSAStartup(MAKEWORD(2,2), &WsaData);
    #endif
    
    // tell the NodeList instance who to tell the domain server we care about
    const char nodeTypesOfInterest[] = {NODE_TYPE_AUDIO_MIXER, NODE_TYPE_AVATAR_MIXER, NODE_TYPE_VOXEL_SERVER, 
                                        NODE_TYPE_PARTICLE_SERVER};
    nodeList->setNodeTypesOfInterest(nodeTypesOfInterest, sizeof(nodeTypesOfInterest));

    QTimer* silentNodeTimer = new QTimer(this);
    connect(silentNodeTimer, SIGNAL(timeout()), nodeList, SLOT(removeSilentNodes()));
    silentNodeTimer->start(NODE_SILENCE_THRESHOLD_USECS / 1000);
    
    QString cachePath = QStandardPaths::writableLocation(QStandardPaths::DataLocation);
    
    _networkAccessManager = new QNetworkAccessManager(this);
    QNetworkDiskCache* cache = new QNetworkDiskCache(_networkAccessManager);
    cache->setCacheDirectory(!cachePath.isEmpty() ? cachePath : "interfaceCache");
    _networkAccessManager->setCache(cache);
    
    _window->setCentralWidget(_glWidget);
    
    restoreSizeAndPosition();
    _window->setVisible(true);
    _glWidget->setFocusPolicy(Qt::StrongFocus);
    _glWidget->setFocus();
    
    // enable mouse tracking; otherwise, we only get drag events
    _glWidget->setMouseTracking(true);
    
    // initialization continues in initializeGL when OpenGL context is ready
    
    // Tell our voxel edit sender about our known jurisdictions
    _voxelEditSender.setVoxelServerJurisdictions(&_voxelServerJurisdictions);
    _particleEditSender.setServerJurisdictions(&_particleServerJurisdictions);

    // For now we're going to set the PPS for outbound packets to be super high, this is
    // probably not the right long term solution. But for now, we're going to do this to 
    // allow you to move a particle around in your hand
    _particleEditSender.setPacketsPerSecond(3000); // super high!!
    
    // Set the sixense filtering
    _sixenseManager.setFilter(Menu::getInstance()->isOptionChecked(MenuOption::FilterSixense));
}

Application::~Application() {
    // make sure we don't call the idle timer any more
    delete idleTimer;

    // ask the audio thread to quit and wait until it is done
    _audio.thread()->quit();
    _audio.thread()->wait();
    
    storeSizeAndPosition();
    NodeList::getInstance()->removeHook(&_voxels);
    NodeList::getInstance()->removeHook(this);
    NodeList::getInstance()->removeDomainListener(this);

    _sharedVoxelSystem.changeTree(new VoxelTree);

    VoxelTreeElement::removeDeleteHook(&_voxels); // we don't need to do this processing on shutdown
    Menu::getInstance()->deleteLater();
    
    delete _settings;
    delete _followMode;
    delete _glWidget;
}

void Application::restoreSizeAndPosition() {
    QSettings* settings = new QSettings(this);
    QRect available = desktop()->availableGeometry();
    
    settings->beginGroup("Window");
    
    int x = (int)loadSetting(settings, "x", 0);
    int y = (int)loadSetting(settings, "y", 0);
    _window->move(x, y);
    
    int width = (int)loadSetting(settings, "width", available.width());
    int height = (int)loadSetting(settings, "height", available.height());
    _window->resize(width, height);
    
    settings->endGroup();
}

void Application::storeSizeAndPosition() {
    QSettings* settings = new QSettings(this);
    
    settings->beginGroup("Window");
    
    settings->setValue("width", _window->rect().width());
    settings->setValue("height", _window->rect().height());
    
    settings->setValue("x", _window->pos().x());
    settings->setValue("y", _window->pos().y());
    
    settings->endGroup();
}

void Application::initializeGL() {
    qDebug( "Created Display Window.\n" );
    
    // initialize glut for shape drawing; Qt apparently initializes it on OS X
    #ifndef __APPLE__
    int argc = 0;
    glutInit(&argc, 0);
    #endif
    
    // Before we render anything, let's set up our viewFrustumOffsetCamera with a sufficiently large
    // field of view and near and far clip to make it interesting.
    //viewFrustumOffsetCamera.setFieldOfView(90.0);
    _viewFrustumOffsetCamera.setNearClip(0.1);
    _viewFrustumOffsetCamera.setFarClip(500.0 * TREE_SCALE);
    
    initDisplay();
    qDebug( "Initialized Display.\n" );
    
    init();
    qDebug( "Init() complete.\n" );
    
    // create thread for receipt of data via UDP
    if (_enableNetworkThread) {
        pthread_create(&_networkReceiveThread, NULL, networkReceive, NULL);
        qDebug("Network receive thread created.\n"); 
    }

    // create thread for parsing of voxel data independent of the main network and rendering threads
    _voxelProcessor.initialize(_enableProcessVoxelsThread);
    _voxelEditSender.initialize(_enableProcessVoxelsThread);
    _voxelHideShowThread.initialize(_enableProcessVoxelsThread);
    _particleEditSender.initialize(_enableProcessVoxelsThread);
    if (_enableProcessVoxelsThread) {
        qDebug("Voxel parsing thread created.\n");
    }
    
    // call terminate before exiting
    connect(this, SIGNAL(aboutToQuit()), SLOT(terminate()));
    
    // call our timer function every second
    QTimer* timer = new QTimer(this);
    connect(timer, SIGNAL(timeout()), SLOT(timer()));
    timer->start(1000);
    
    // call our idle function whenever we can
    idleTimer = new QTimer(this);
    connect(idleTimer, SIGNAL(timeout()), SLOT(idle()));
    idleTimer->start(0);
    _idleLoopStdev.reset();
    
    if (_justStarted) {
        float startupTime = (usecTimestampNow() - usecTimestamp(&_applicationStartupTime)) / 1000000.0;
        _justStarted = false;
        char title[50];
        sprintf(title, "Interface: %4.2f seconds\n", startupTime);
        qDebug("%s", title);
        const char LOGSTASH_INTERFACE_START_TIME_KEY[] = "interface-start-time";
        
        // ask the Logstash class to record the startup time
        Logging::stashValue(STAT_TYPE_TIMER, LOGSTASH_INTERFACE_START_TIME_KEY, startupTime);
    }
    
    // update before the first render
    update(0.0f);
    
    InfoView::showFirstTime();
}

void Application::paintGL() {
    PerformanceWarning::setSuppressShortTimings(Menu::getInstance()->isOptionChecked(MenuOption::SuppressShortTimings));
    bool showWarnings = Menu::getInstance()->isOptionChecked(MenuOption::PipelineWarnings);
    PerformanceWarning warn(showWarnings, "Application::paintGL()");
    
    glEnable(GL_LINE_SMOOTH);

    if (OculusManager::isConnected()) {
        _myCamera.setUpShift       (0.0f);
        _myCamera.setDistance      (0.0f);
        _myCamera.setTightness     (0.0f);     //  Camera is directly connected to head without smoothing
        _myCamera.setTargetPosition(_myAvatar.getHead().calculateAverageEyePosition());
        _myCamera.setTargetRotation(_myAvatar.getHead().getOrientation());
    
    } else if (_myCamera.getMode() == CAMERA_MODE_FIRST_PERSON) {
        _myCamera.setTightness(0.0f);  //  In first person, camera follows head exactly without delay
        _myCamera.setTargetPosition(_myAvatar.getHead().calculateAverageEyePosition());
        _myCamera.setTargetRotation(_myAvatar.getHead().getCameraOrientation());
        
    } else if (_myCamera.getMode() == CAMERA_MODE_THIRD_PERSON) {
        _myCamera.setTightness     (0.0f);     //  Camera is directly connected to head without smoothing
        _myCamera.setTargetPosition(_myAvatar.getUprightHeadPosition());
        _myCamera.setTargetRotation(_myAvatar.getHead().getCameraOrientation());
    
    } else if (_myCamera.getMode() == CAMERA_MODE_MIRROR) {
        _myCamera.setTightness(0.0f);
        float headHeight = _myAvatar.getHead().calculateAverageEyePosition().y - _myAvatar.getPosition().y;
        _myCamera.setDistance(MIRROR_FULLSCREEN_DISTANCE * _myAvatar.getScale());
        _myCamera.setTargetPosition(_myAvatar.getPosition() + glm::vec3(0, headHeight, 0));
        _myCamera.setTargetRotation(_myAvatar.getWorldAlignedOrientation() * glm::quat(glm::vec3(0.0f, PIf, 0.0f)));
    }

    // Update camera position
    _myCamera.update( 1.f/_fps );
    
    
    // Note: whichCamera is used to pick between the normal camera myCamera for our 
    // main camera, vs, an alternate camera. The alternate camera we support right now
    // is the viewFrustumOffsetCamera. But theoretically, we could use this same mechanism
    // to add other cameras.
    //
    // Why have two cameras? Well, one reason is that because in the case of the renderViewFrustum()
    // code, we want to keep the state of "myCamera" intact, so we can render what the view frustum of
    // myCamera is. But we also want to do meaningful camera transforms on OpenGL for the offset camera
    Camera whichCamera = _myCamera;

    if (Menu::getInstance()->isOptionChecked(MenuOption::DisplayFrustum)) {
        
        ViewFrustumOffset viewFrustumOffset = Menu::getInstance()->getViewFrustumOffset();

        // set the camera to third-person view but offset so we can see the frustum
        _viewFrustumOffsetCamera.setTargetPosition(_myCamera.getTargetPosition());
        _viewFrustumOffsetCamera.setTargetRotation(_myCamera.getTargetRotation() * glm::quat(glm::radians(glm::vec3(
            viewFrustumOffset.pitch, viewFrustumOffset.yaw, viewFrustumOffset.roll))));
        _viewFrustumOffsetCamera.setUpShift(viewFrustumOffset.up);
        _viewFrustumOffsetCamera.setDistance(viewFrustumOffset.distance);
        _viewFrustumOffsetCamera.initialize(); // force immediate snap to ideal position and orientation
        _viewFrustumOffsetCamera.update(1.f/_fps);
        whichCamera = _viewFrustumOffsetCamera;
    }        

    if (Menu::getInstance()->isOptionChecked(MenuOption::Shadows)) {
        updateShadowMap();
    }

    if (OculusManager::isConnected()) {
        OculusManager::display(whichCamera);
        
    } else {
        _glowEffect.prepare(); 
        
        glMatrixMode(GL_MODELVIEW);
        glPushMatrix();
        glLoadIdentity();
        displaySide(whichCamera);
        glPopMatrix();
        
        _glowEffect.render();
        
        if (Menu::getInstance()->isOptionChecked(MenuOption::Mirror)) {
            
            bool eyeRelativeCamera = false;
            if (_rearMirrorTools->getZoomLevel() == BODY) {
                _mirrorCamera.setDistance(MIRROR_REARVIEW_BODY_DISTANCE * _myAvatar.getScale());
                _mirrorCamera.setTargetPosition(_myAvatar.getChestJointPosition());
            } else { // HEAD zoom level
                _mirrorCamera.setDistance(MIRROR_REARVIEW_DISTANCE * _myAvatar.getScale());
                if (_myAvatar.getSkeletonModel().isActive() && _myAvatar.getHead().getFaceModel().isActive()) {
                    // as a hack until we have a better way of dealing with coordinate precision issues, reposition the
                    // face/body so that the average eye position lies at the origin
                    eyeRelativeCamera = true;
                    _mirrorCamera.setTargetPosition(glm::vec3());
                    
                } else {
                    _mirrorCamera.setTargetPosition(_myAvatar.getHead().calculateAverageEyePosition());
                }
            }
            
            _mirrorCamera.setTargetRotation(_myAvatar.getWorldAlignedOrientation() * glm::quat(glm::vec3(0.0f, PIf, 0.0f)));
            _mirrorCamera.update(1.0f/_fps);
            
            // set the bounds of rear mirror view
            glViewport(_mirrorViewRect.x(), _glWidget->height() - _mirrorViewRect.y() - _mirrorViewRect.height(), _mirrorViewRect.width(), _mirrorViewRect.height());
            glScissor(_mirrorViewRect.x(), _glWidget->height() - _mirrorViewRect.y() - _mirrorViewRect.height(), _mirrorViewRect.width(), _mirrorViewRect.height());
            bool updateViewFrustum = false;
            updateProjectionMatrix(_mirrorCamera, updateViewFrustum);
            glEnable(GL_SCISSOR_TEST);
            glClear(GL_COLOR_BUFFER_BIT | GL_DEPTH_BUFFER_BIT);
            
            // render rear mirror view
            glPushMatrix();
            if (eyeRelativeCamera) {
                // save absolute translations
                glm::vec3 absoluteSkeletonTranslation = _myAvatar.getSkeletonModel().getTranslation();
                glm::vec3 absoluteFaceTranslation = _myAvatar.getHead().getFaceModel().getTranslation();
                
                // get the eye positions relative to the neck and use them to set the face translation
                glm::vec3 leftEyePosition, rightEyePosition;
                _myAvatar.getHead().getFaceModel().setTranslation(glm::vec3());
                _myAvatar.getHead().getFaceModel().getEyePositions(leftEyePosition, rightEyePosition);
                _myAvatar.getHead().getFaceModel().setTranslation((leftEyePosition + rightEyePosition) * -0.5f);
                
                // get the neck position relative to the body and use it to set the skeleton translation
                glm::vec3 neckPosition;
                _myAvatar.getSkeletonModel().setTranslation(glm::vec3());
                _myAvatar.getSkeletonModel().getNeckPosition(neckPosition);
                _myAvatar.getSkeletonModel().setTranslation(_myAvatar.getHead().getFaceModel().getTranslation() -
                    neckPosition);
                
                displaySide(_mirrorCamera, true);
                
                // restore absolute translations
                _myAvatar.getSkeletonModel().setTranslation(absoluteSkeletonTranslation);
                _myAvatar.getHead().getFaceModel().setTranslation(absoluteFaceTranslation);
                
            } else {
                displaySide(_mirrorCamera, true);
            }
            glPopMatrix();
            
            _rearMirrorTools->render(false);
            
            // reset Viewport and projection matrix
            glViewport(0, 0, _glWidget->width(), _glWidget->height());
            glDisable(GL_SCISSOR_TEST);
            updateProjectionMatrix(_myCamera, updateViewFrustum);
        } else if (Menu::getInstance()->isOptionChecked(MenuOption::FullscreenMirror)) {
            _rearMirrorTools->render(true);
        }
        
        displayOverlay();
    }
    
    _frameCount++;
}

void Application::resetCamerasOnResizeGL(Camera& camera, int width, int height) {
    if (OculusManager::isConnected()) {
        OculusManager::configureCamera(camera, width, height);
        
    } else {
        camera.setAspectRatio((float)width / height);
        camera.setFieldOfView(Menu::getInstance()->getFieldOfView());
    }
}

void Application::resizeGL(int width, int height) {
    resetCamerasOnResizeGL(_viewFrustumOffsetCamera, width, height);
    resetCamerasOnResizeGL(_myCamera, width, height);
    
    glViewport(0, 0, width, height); // shouldn't this account for the menu???

    updateProjectionMatrix();
    glLoadIdentity();
}

void Application::updateProjectionMatrix() {
    updateProjectionMatrix(_myCamera);
}

void Application::updateProjectionMatrix(Camera& camera, bool updateViewFrustum) {
    glMatrixMode(GL_PROJECTION);
    glLoadIdentity();

    float left, right, bottom, top, nearVal, farVal;
    glm::vec4 nearClipPlane, farClipPlane;
    
    // Tell our viewFrustum about this change, using the application camera
    if (updateViewFrustum) {
        loadViewFrustum(camera, _viewFrustum);
        computeOffAxisFrustum(left, right, bottom, top, nearVal, farVal, nearClipPlane, farClipPlane);
    
        // If we're in Display Frustum mode, then we want to use the slightly adjust near/far clip values of the
        // _viewFrustumOffsetCamera, so that we can see more of the application content in the application's frustum
        if (Menu::getInstance()->isOptionChecked(MenuOption::DisplayFrustum)) {
            nearVal = _viewFrustumOffsetCamera.getNearClip();
            farVal = _viewFrustumOffsetCamera.getFarClip();
        }
    } else {
        ViewFrustum tempViewFrustum;
        loadViewFrustum(camera, tempViewFrustum);
        tempViewFrustum.computeOffAxisFrustum(left, right, bottom, top, nearVal, farVal, nearClipPlane, farClipPlane);
    }
    glFrustum(left, right, bottom, top, nearVal, farVal);
    
    glMatrixMode(GL_MODELVIEW);
}

void Application::resetProfile(const QString& username) {
    // call the destructor on the old profile and construct a new one
    (&_profile)->~Profile();
    new (&_profile) Profile(username);
    updateWindowTitle();
}

void Application::controlledBroadcastToNodes(unsigned char* broadcastData, size_t dataBytes, 
                                             const char* nodeTypes, int numNodeTypes) {
    Application* self = getInstance();
    for (int i = 0; i < numNodeTypes; ++i) {

        // Intercept data to voxel server when voxels are disabled
        if (nodeTypes[i] == NODE_TYPE_VOXEL_SERVER && !Menu::getInstance()->isOptionChecked(MenuOption::Voxels)) {
            continue;
        }
        
        // Perform the broadcast for one type
        int nReceivingNodes = NodeList::getInstance()->broadcastToNodes(broadcastData, dataBytes, & nodeTypes[i], 1);

        // Feed number of bytes to corresponding channel of the bandwidth meter, if any (done otherwise)
        BandwidthMeter::ChannelIndex channel;
        switch (nodeTypes[i]) {
            case NODE_TYPE_AGENT:
            case NODE_TYPE_AVATAR_MIXER:
                channel = BandwidthMeter::AVATARS;
                break;
            case NODE_TYPE_VOXEL_SERVER:
                channel = BandwidthMeter::VOXELS;
                break;
            default:
                continue;
        }
        self->_bandwidthMeter.outputStream(channel).updateValue(nReceivingNodes * dataBytes); 
    }
}

void Application::keyPressEvent(QKeyEvent* event) {
    if (activeWindow() == _window) {
        if (_chatEntryOn) {
            if (_chatEntry.keyPressEvent(event)) {
                _myAvatar.setKeyState(event->key() == Qt::Key_Backspace || event->key() == Qt::Key_Delete ?
                                      DELETE_KEY_DOWN : INSERT_KEY_DOWN);
                _myAvatar.setChatMessage(string(_chatEntry.getContents().size(), SOLID_BLOCK_CHAR));
                
            } else {
                _myAvatar.setChatMessage(_chatEntry.getContents());
                _chatEntry.clear();
                _chatEntryOn = false;
                setMenuShortcutsEnabled(true);
            }
            return;
        }

        bool isShifted = event->modifiers().testFlag(Qt::ShiftModifier);
        bool isMeta = event->modifiers().testFlag(Qt::ControlModifier);
        switch (event->key()) {
            case Qt::Key_N:
                shootParticle();
                break;
            case Qt::Key_Shift:
                if (Menu::getInstance()->isOptionChecked(MenuOption::VoxelSelectMode)) {
                    _pasteMode = true;
                }
                break;
            case Qt::Key_BracketLeft:
            case Qt::Key_BracketRight:
            case Qt::Key_BraceLeft:
            case Qt::Key_BraceRight:
            case Qt::Key_ParenLeft:
            case Qt::Key_ParenRight:
            case Qt::Key_Less:
            case Qt::Key_Greater:
            case Qt::Key_Comma:
            case Qt::Key_Period:
                Menu::getInstance()->handleViewFrustumOffsetKeyModifier(event->key());
                break;
            case Qt::Key_Apostrophe:
                _audioScope.inputPaused = !_audioScope.inputPaused;
                break; 
            case Qt::Key_L:
                if (!isShifted && !isMeta) {
                    _displayLevels = !_displayLevels;
                } else if (isShifted) {
                    Menu::getInstance()->triggerOption(MenuOption::LodTools);
                } else if (isMeta) {
                    Menu::getInstance()->triggerOption(MenuOption::Log);
                }
                break;
                
            case Qt::Key_E:
                if (_nudgeStarted) {
                    _nudgeGuidePosition.y += _mouseVoxel.s;
                } else {
                   if (!_myAvatar.getDriveKeys(UP)) {
                        _myAvatar.jump();
                    }
                    _myAvatar.setDriveKeys(UP, 1); 
                }
                break;

            case Qt::Key_Asterisk:
                Menu::getInstance()->triggerOption(MenuOption::Stars);
                break;
                
            case Qt::Key_C:
                if (_nudgeStarted) {
                    _nudgeGuidePosition.y -= _mouseVoxel.s;
                } else {
                    _myAvatar.setDriveKeys(DOWN, 1);
                }
                break;
                
            case Qt::Key_W:
                if (_nudgeStarted) {
                    if (_lookingAlongX) {
                        if (_lookingAwayFromOrigin) {
                            _nudgeGuidePosition.x += _mouseVoxel.s;
                        } else {
                            _nudgeGuidePosition.x -= _mouseVoxel.s;
                        }
                    } else {
                        if (_lookingAwayFromOrigin) {
                            _nudgeGuidePosition.z += _mouseVoxel.s;
                        } else {
                            _nudgeGuidePosition.z -= _mouseVoxel.s;
                        }
                    }
                } else {
                    _myAvatar.setDriveKeys(FWD, 1);
                }
                break;
                
            case Qt::Key_S:
                if (isShifted && !isMeta)  {
                    _voxels.collectStatsForTreesAndVBOs();
                } else if (isShifted && isMeta)  {
                    Menu::getInstance()->triggerOption(MenuOption::SuppressShortTimings);
                } else if (_nudgeStarted) {
                    if (_lookingAlongX) {
                        if (_lookingAwayFromOrigin) {
                            _nudgeGuidePosition.x -= _mouseVoxel.s;
                        } else {
                            _nudgeGuidePosition.x += _mouseVoxel.s;
                        }
                    } else {
                        if (_lookingAwayFromOrigin) {
                            _nudgeGuidePosition.z -= _mouseVoxel.s;
                        } else {
                            _nudgeGuidePosition.z += _mouseVoxel.s;
                        }
                    }
                } else {
                    _myAvatar.setDriveKeys(BACK, 1);
                }
                break;
                
            case Qt::Key_Space:
                resetSensors();
                break;
                
            case Qt::Key_G:
                if (isShifted) {
                    Menu::getInstance()->triggerOption(MenuOption::Gravity);
                } else {
                    Menu::getInstance()->triggerOption(MenuOption::VoxelGetColorMode);
                }
                break;
                
            case Qt::Key_A:
                if (isShifted) {
                    Menu::getInstance()->triggerOption(MenuOption::Atmosphere);
                } else if (_nudgeStarted) {
                    if (_lookingAlongX) {
                        if (_lookingAwayFromOrigin) {
                            _nudgeGuidePosition.z -= _mouseVoxel.s;
                        } else {
                            _nudgeGuidePosition.z += _mouseVoxel.s;
                        }
                    } else {
                        if (_lookingAwayFromOrigin) {
                            _nudgeGuidePosition.x += _mouseVoxel.s;
                        } else {
                            _nudgeGuidePosition.x -= _mouseVoxel.s;
                        }
                    }
                } else {
                    _myAvatar.setDriveKeys(ROT_LEFT, 1);
                }
                break;
                
            case Qt::Key_D:
                if (_nudgeStarted) {
                    if (_lookingAlongX) {
                        if (_lookingAwayFromOrigin) {
                            _nudgeGuidePosition.z += _mouseVoxel.s;
                        } else {
                            _nudgeGuidePosition.z -= _mouseVoxel.s;
                        }
                    } else {
                        if (_lookingAwayFromOrigin) {
                            _nudgeGuidePosition.x -= _mouseVoxel.s;
                        } else {
                            _nudgeGuidePosition.x += _mouseVoxel.s;
                        }
                    }
                } else {
                    _myAvatar.setDriveKeys(ROT_RIGHT, 1);
                }
                break;
                
            case Qt::Key_Return:
            case Qt::Key_Enter:
                if (_nudgeStarted) {
                    nudgeVoxels();
                } else {
                    _chatEntryOn = true;
                    _myAvatar.setKeyState(NO_KEY_DOWN);
                    _myAvatar.setChatMessage(string());
                    setMenuShortcutsEnabled(false);
                }
                break;
                
            case Qt::Key_Up:
                if (_nudgeStarted && !isShifted) {
                    if (_lookingAlongX) {
                        if (_lookingAwayFromOrigin) {
                            _nudgeGuidePosition.x += _mouseVoxel.s;
                        } else {
                            _nudgeGuidePosition.x -= _mouseVoxel.s;
                        }
                    } else {
                        if (_lookingAwayFromOrigin) {
                            _nudgeGuidePosition.z += _mouseVoxel.s;
                        } else {
                            _nudgeGuidePosition.z -= _mouseVoxel.s;
                        }
                    }
                } else if (_nudgeStarted && isShifted) {
                    _nudgeGuidePosition.y += _mouseVoxel.s;
                } else {
                    _myAvatar.setDriveKeys(isShifted ? UP : FWD, 1);
                }
                break;
                
            case Qt::Key_Down:
                if (_nudgeStarted && !isShifted) {
                    if (_lookingAlongX) {
                        if (_lookingAwayFromOrigin) {
                            _nudgeGuidePosition.x -= _mouseVoxel.s;
                        } else {
                            _nudgeGuidePosition.x += _mouseVoxel.s;
                        }
                    } else {
                        if (_lookingAwayFromOrigin) {
                            _nudgeGuidePosition.z -= _mouseVoxel.s;
                        } else {
                            _nudgeGuidePosition.z += _mouseVoxel.s;
                        }
                    }
                } else if (_nudgeStarted && isShifted) {
                    _nudgeGuidePosition.y -= _mouseVoxel.s;
                } else {
                    _myAvatar.setDriveKeys(isShifted ? DOWN : BACK, 1);
                }
                break;
                
            case Qt::Key_Left:
                if (_nudgeStarted) {
                    if (_lookingAlongX) {
                        if (_lookingAwayFromOrigin) {
                            _nudgeGuidePosition.z -= _mouseVoxel.s;
                        } else {
                            _nudgeGuidePosition.z += _mouseVoxel.s;
                        }
                    } else {
                        if (_lookingAwayFromOrigin) {
                            _nudgeGuidePosition.x += _mouseVoxel.s;
                        } else {
                            _nudgeGuidePosition.x -= _mouseVoxel.s;
                        }
                    }
                } else {
                    _myAvatar.setDriveKeys(isShifted ? LEFT : ROT_LEFT, 1);
                }
                break;
                
            case Qt::Key_Right:
                if (_nudgeStarted) {
                    if (_lookingAlongX) {
                        if (_lookingAwayFromOrigin) {
                            _nudgeGuidePosition.z += _mouseVoxel.s;
                        } else {
                            _nudgeGuidePosition.z -= _mouseVoxel.s;
                        }
                    } else {
                        if (_lookingAwayFromOrigin) {
                            _nudgeGuidePosition.x -= _mouseVoxel.s;
                        } else {
                            _nudgeGuidePosition.x += _mouseVoxel.s;
                        }
                    }
                } else {
                    _myAvatar.setDriveKeys(isShifted ? RIGHT : ROT_RIGHT, 1);
                }
                break;
                
            case Qt::Key_I:
                if (isShifted) {
                    _myCamera.setEyeOffsetOrientation(glm::normalize(
                                                                     glm::quat(glm::vec3(0.002f, 0, 0)) * _myCamera.getEyeOffsetOrientation()));
                } else {
                    _myCamera.setEyeOffsetPosition(_myCamera.getEyeOffsetPosition() + glm::vec3(0, 0.001, 0));
                }
                updateProjectionMatrix();
                break;
                
            case Qt::Key_K:
                if (isShifted) {
                    _myCamera.setEyeOffsetOrientation(glm::normalize(
                                                                     glm::quat(glm::vec3(-0.002f, 0, 0)) * _myCamera.getEyeOffsetOrientation()));
                } else {
                    _myCamera.setEyeOffsetPosition(_myCamera.getEyeOffsetPosition() + glm::vec3(0, -0.001, 0));
                }
                updateProjectionMatrix();
                break;
                
            case Qt::Key_J:
                if (isShifted) {
                    _viewFrustum.setFocalLength(_viewFrustum.getFocalLength() - 0.1f);
                
                } else {
                    _myCamera.setEyeOffsetPosition(_myCamera.getEyeOffsetPosition() + glm::vec3(-0.001, 0, 0));
                }
                updateProjectionMatrix();
                break;
                
            case Qt::Key_M:
                if (isShifted) {
                    _viewFrustum.setFocalLength(_viewFrustum.getFocalLength() + 0.1f);
                
                } else {
                    _myCamera.setEyeOffsetPosition(_myCamera.getEyeOffsetPosition() + glm::vec3(0.001, 0, 0));
                }
                updateProjectionMatrix();
                break;
                
            case Qt::Key_U:
                if (isShifted) {
                    _myCamera.setEyeOffsetOrientation(glm::normalize(
                                                                     glm::quat(glm::vec3(0, 0, -0.002f)) * _myCamera.getEyeOffsetOrientation()));
                } else {
                    _myCamera.setEyeOffsetPosition(_myCamera.getEyeOffsetPosition() + glm::vec3(0, 0, -0.001));
                }
                updateProjectionMatrix();
                break;
                
            case Qt::Key_Y:
                if (isShifted) {
                    _myCamera.setEyeOffsetOrientation(glm::normalize(
                                                                     glm::quat(glm::vec3(0, 0, 0.002f)) * _myCamera.getEyeOffsetOrientation()));
                } else {
                    _myCamera.setEyeOffsetPosition(_myCamera.getEyeOffsetPosition() + glm::vec3(0, 0, 0.001));
                }
                updateProjectionMatrix();
                break;
            case Qt::Key_H:
                if (isShifted) {
                    Menu::getInstance()->triggerOption(MenuOption::Mirror);
                } else {
                    Menu::getInstance()->triggerOption(MenuOption::FullscreenMirror);
                }
                break;
            case Qt::Key_F:
                if (isShifted)  {
                    Menu::getInstance()->triggerOption(MenuOption::DisplayFrustum);
                }
                break;
            case Qt::Key_V:
                if (isShifted) {
                    Menu::getInstance()->triggerOption(MenuOption::Voxels);
                } else {
                    Menu::getInstance()->triggerOption(MenuOption::VoxelAddMode);
                    _nudgeStarted = false;
                }
                break;
            case Qt::Key_P:
                 Menu::getInstance()->triggerOption(MenuOption::FirstPerson);
                 break;
            case Qt::Key_R:
                if (isShifted)  {
                    Menu::getInstance()->triggerOption(MenuOption::FrustumRenderMode);
                } else {
                    Menu::getInstance()->triggerOption(MenuOption::VoxelDeleteMode);
                    _nudgeStarted = false;
                }
                break;
            case Qt::Key_B:
                Menu::getInstance()->triggerOption(MenuOption::VoxelColorMode);
                _nudgeStarted = false;
                break;
            case Qt::Key_O:
                Menu::getInstance()->triggerOption(MenuOption::VoxelSelectMode);
                _nudgeStarted = false;
                break;
            case Qt::Key_Slash:
                Menu::getInstance()->triggerOption(MenuOption::Stats);
                break;
            case Qt::Key_Backspace:
            case Qt::Key_Delete:
                if (Menu::getInstance()->isOptionChecked(MenuOption::VoxelDeleteMode) ||
                    Menu::getInstance()->isOptionChecked(MenuOption::VoxelSelectMode)) {
                    deleteVoxelUnderCursor();
                }
                break;
            case Qt::Key_Plus:
                _myAvatar.increaseSize();
                break;
            case Qt::Key_Minus:
                _myAvatar.decreaseSize();
                break;

            case Qt::Key_1:
            case Qt::Key_2:
            case Qt::Key_3:
            case Qt::Key_4:
            case Qt::Key_5:
            case Qt::Key_6:
            case Qt::Key_7:
            case Qt::Key_8:
                _swatch.handleEvent(event->key(), Menu::getInstance()->isOptionChecked(MenuOption::VoxelGetColorMode));
                break;
            case Qt::Key_At:
                Menu::getInstance()->goToUser();
                break;
            default:
                event->ignore();
                break;
        }
    }
}

void Application::keyReleaseEvent(QKeyEvent* event) {
    if (activeWindow() == _window) {
        if (_chatEntryOn) {
            _myAvatar.setKeyState(NO_KEY_DOWN);
            return;
        }
        
        switch (event->key()) {
            case Qt::Key_Shift:
                _pasteMode = false;
                break;
            case Qt::Key_E:
                _myAvatar.setDriveKeys(UP, 0);
                break;
                
            case Qt::Key_C:
                _myAvatar.setDriveKeys(DOWN, 0);
                break;
                
            case Qt::Key_W:
                _myAvatar.setDriveKeys(FWD, 0);
                break;
                
            case Qt::Key_S:
                _myAvatar.setDriveKeys(BACK, 0);
                break;
                
            case Qt::Key_A:
                _myAvatar.setDriveKeys(ROT_LEFT, 0);
                break;
                
            case Qt::Key_D:
                _myAvatar.setDriveKeys(ROT_RIGHT, 0);
                break;
                
            case Qt::Key_Up:
                _myAvatar.setDriveKeys(FWD, 0);
                _myAvatar.setDriveKeys(UP, 0);
                break;
                
            case Qt::Key_Down:
                _myAvatar.setDriveKeys(BACK, 0);
                _myAvatar.setDriveKeys(DOWN, 0);
                break;
                
            case Qt::Key_Left:
                _myAvatar.setDriveKeys(LEFT, 0);
                _myAvatar.setDriveKeys(ROT_LEFT, 0);
                break;
                
            case Qt::Key_Right:
                _myAvatar.setDriveKeys(RIGHT, 0);
                _myAvatar.setDriveKeys(ROT_RIGHT, 0);
                break;
                
            default:
                event->ignore();
                break;
        }
    }
}

void Application::mouseMoveEvent(QMouseEvent* event) {
    _lastMouseMove = usecTimestampNow();
    if (_mouseHidden) {
        getGLWidget()->setCursor(Qt::ArrowCursor);
        _mouseHidden = false;
        _seenMouseMove = true;
    }

    if (activeWindow() == _window) {
        _mouseX = event->x();
        _mouseY = event->y();

        // detect drag
        glm::vec3 mouseVoxelPos(_mouseVoxel.x, _mouseVoxel.y, _mouseVoxel.z);
        if (!_justEditedVoxel && mouseVoxelPos != _lastMouseVoxelPos) {
            if (event->buttons().testFlag(Qt::LeftButton)) {
                maybeEditVoxelUnderCursor();
                
            } else if (event->buttons().testFlag(Qt::RightButton) && Menu::getInstance()->isVoxelModeActionChecked()) {
                deleteVoxelUnderCursor();
            }
        }

        _pieMenu.mouseMoveEvent(_mouseX, _mouseY);
    }
}

const bool MAKE_SOUND_ON_VOXEL_HOVER = false;
const bool MAKE_SOUND_ON_VOXEL_CLICK = true;
const float HOVER_VOXEL_FREQUENCY = 7040.f;
const float HOVER_VOXEL_DECAY = 0.999f;

void Application::mousePressEvent(QMouseEvent* event) {
    if (activeWindow() == _window) {
        if (event->button() == Qt::LeftButton) {
            _mouseX = event->x();
            _mouseY = event->y();
            _mouseDragStartedX = _mouseX;
            _mouseDragStartedY = _mouseY;
            _mouseVoxelDragging = _mouseVoxel;
            _mousePressed = true;

            maybeEditVoxelUnderCursor();
            
            if (_audio.mousePressEvent(_mouseX, _mouseY)) {
                // stop propagation
                return;
            }
            
            if (_rearMirrorTools->mousePressEvent(_mouseX, _mouseY)) {
                // stop propagation
                return;
            }
            
            if (!_palette.isActive() && (!_isHoverVoxel || _lookatTargetAvatar)) {
                _pieMenu.mousePressEvent(_mouseX, _mouseY);
            }

            if (Menu::getInstance()->isOptionChecked(MenuOption::VoxelSelectMode) && _pasteMode) {
                pasteVoxels();
            }

            if (MAKE_SOUND_ON_VOXEL_CLICK && _isHoverVoxel && !_isHoverVoxelSounding) {
                _hoverVoxelOriginalColor[0] = _hoverVoxel.red;
                _hoverVoxelOriginalColor[1] = _hoverVoxel.green;
                _hoverVoxelOriginalColor[2] = _hoverVoxel.blue;
                _hoverVoxelOriginalColor[3] = 1;
                const float RED_CLICK_FREQUENCY = 1000.f;
                const float GREEN_CLICK_FREQUENCY = 1250.f;
                const float BLUE_CLICK_FREQUENCY = 1330.f;
                const float MIDDLE_A_FREQUENCY = 440.f;
                float frequency = MIDDLE_A_FREQUENCY + 
                    (_hoverVoxel.red / 255.f * RED_CLICK_FREQUENCY +
                    _hoverVoxel.green / 255.f * GREEN_CLICK_FREQUENCY +
                    _hoverVoxel.blue / 255.f * BLUE_CLICK_FREQUENCY) / 3.f;
                
                _audio.startCollisionSound(1.0, frequency, 0.0, HOVER_VOXEL_DECAY, false);
                _isHoverVoxelSounding = true;
                
                const float PERCENTAGE_TO_MOVE_TOWARD = 0.90f;
                glm::vec3 newTarget = getMouseVoxelWorldCoordinates(_hoverVoxel);
                glm::vec3 myPosition = _myAvatar.getPosition();
                
                // If there is not an action tool set (add, delete, color), move to this voxel
                if (Menu::getInstance()->isOptionChecked(MenuOption::ClickToFly) &&
                     !(Menu::getInstance()->isOptionChecked(MenuOption::VoxelAddMode) ||
                     Menu::getInstance()->isOptionChecked(MenuOption::VoxelDeleteMode) ||
                     Menu::getInstance()->isOptionChecked(MenuOption::VoxelColorMode))) {
                    _myAvatar.setMoveTarget(myPosition + (newTarget - myPosition) * PERCENTAGE_TO_MOVE_TOWARD);
                }
            }
            
        } else if (event->button() == Qt::RightButton && Menu::getInstance()->isVoxelModeActionChecked()) {
            deleteVoxelUnderCursor();
        }
    }
}

void Application::mouseReleaseEvent(QMouseEvent* event) {
    if (activeWindow() == _window) {
        if (event->button() == Qt::LeftButton) {
            _mouseX = event->x();
            _mouseY = event->y();
            _mousePressed = false;
            checkBandwidthMeterClick();

            _pieMenu.mouseReleaseEvent(_mouseX, _mouseY);
        }
    }
}

void Application::touchUpdateEvent(QTouchEvent* event) {
    bool validTouch = false;
    if (activeWindow() == _window) {
        const QList<QTouchEvent::TouchPoint>& tPoints = event->touchPoints();
        _touchAvgX = 0.0f;
        _touchAvgY = 0.0f;
        int numTouches = tPoints.count();
        if (numTouches > 1) {
            for (int i = 0; i < numTouches; ++i) {
                _touchAvgX += tPoints[i].pos().x();
                _touchAvgY += tPoints[i].pos().y();
            }
            _touchAvgX /= (float)(numTouches);
            _touchAvgY /= (float)(numTouches);
            validTouch = true;
        }
    }
    if (!_isTouchPressed) {
        _touchDragStartedAvgX = _touchAvgX;
        _touchDragStartedAvgY = _touchAvgY;
    }
    _isTouchPressed = validTouch;
}

void Application::touchBeginEvent(QTouchEvent* event) {
    touchUpdateEvent(event);
    _lastTouchAvgX = _touchAvgX;
    _lastTouchAvgY = _touchAvgY;
}

void Application::touchEndEvent(QTouchEvent* event) {
    _touchDragStartedAvgX = _touchAvgX;
    _touchDragStartedAvgY = _touchAvgY;
    _isTouchPressed = false;
}

const bool USE_MOUSEWHEEL = false; 
void Application::wheelEvent(QWheelEvent* event) {
    //  Wheel Events disabled for now because they are also activated by touch look pitch up/down.  
    if (USE_MOUSEWHEEL && (activeWindow() == _window)) {
        if (!Menu::getInstance()->isVoxelModeActionChecked()) {
            event->ignore();
            return;
        }
        if (event->delta() > 0) {
            increaseVoxelSize();
        } else {
            decreaseVoxelSize();
        }
    }
}

void Application::sendPingPackets() {

    const char nodesToPing[] = {NODE_TYPE_VOXEL_SERVER, NODE_TYPE_PARTICLE_SERVER, 
                                NODE_TYPE_AUDIO_MIXER, NODE_TYPE_AVATAR_MIXER};

    uint64_t currentTime = usecTimestampNow();
    unsigned char pingPacket[numBytesForPacketHeader((unsigned char*) &PACKET_TYPE_PING) + sizeof(currentTime)];
    int numHeaderBytes = populateTypeAndVersion(pingPacket, PACKET_TYPE_PING);
    
    memcpy(pingPacket + numHeaderBytes, &currentTime, sizeof(currentTime));
    getInstance()->controlledBroadcastToNodes(pingPacket, sizeof(pingPacket),
                                              nodesToPing, sizeof(nodesToPing));
}

void Application::sendAvatarFaceVideoMessage(int frameCount, const QByteArray& data) {
    unsigned char packet[MAX_PACKET_SIZE];
    unsigned char* packetPosition = packet;
    
    packetPosition += populateTypeAndVersion(packetPosition, PACKET_TYPE_AVATAR_FACE_VIDEO);
    
    QByteArray rfcUUID = NodeList::getInstance()->getOwnerUUID().toRfc4122();
    memcpy(packetPosition, rfcUUID.constData(), rfcUUID.size());
    packetPosition += rfcUUID.size();
    
    *(uint32_t*)packetPosition = frameCount;
    packetPosition += sizeof(uint32_t);
    
    *(uint32_t*)packetPosition = data.size();
    packetPosition += sizeof(uint32_t);
    
    uint32_t* offsetPosition = (uint32_t*)packetPosition;
    packetPosition += sizeof(uint32_t);
    
    int headerSize = packetPosition - packet;
    
    // break the data up into submessages of the maximum size (at least one, for zero-length packets)
    *offsetPosition = 0;
    do {
        int payloadSize = min(data.size() - (int)*offsetPosition, MAX_PACKET_SIZE - headerSize);
        memcpy(packetPosition, data.constData() + *offsetPosition, payloadSize);
        getInstance()->controlledBroadcastToNodes(packet, headerSize + payloadSize, &NODE_TYPE_AVATAR_MIXER, 1);
        *offsetPosition += payloadSize;
         
    } while (*offsetPosition < data.size());
}

//  Every second, check the frame rates and other stuff
void Application::timer() {
    gettimeofday(&_timerEnd, NULL);

    if (Menu::getInstance()->isOptionChecked(MenuOption::TestPing)) {
        sendPingPackets();
    }
        
    _fps = (float)_frameCount / ((float)diffclock(&_timerStart, &_timerEnd) / 1000.f);
    _packetsPerSecond = (float)_packetCount / ((float)diffclock(&_timerStart, &_timerEnd) / 1000.f);
    _bytesPerSecond = (float)_bytesCount / ((float)diffclock(&_timerStart, &_timerEnd) / 1000.f);
    _frameCount = 0;
    _packetCount = 0;
    _bytesCount = 0;
    
    gettimeofday(&_timerStart, NULL);
    
    // if we haven't detected gyros, check for them now
    if (!_serialHeadSensor.isActive()) {
        _serialHeadSensor.pair();
    }
    
    // ask the node list to check in with the domain server
    NodeList::getInstance()->sendDomainServerCheckIn();
    
    // give the MyAvatar object position to the Profile so it can propagate to the data-server
    _profile.updatePosition(_myAvatar.getPosition());
}

static glm::vec3 getFaceVector(BoxFace face) {
    switch (face) {
        case MIN_X_FACE:
            return glm::vec3(-1, 0, 0);
        
        case MAX_X_FACE:
            return glm::vec3(1, 0, 0);
        
        case MIN_Y_FACE:
            return glm::vec3(0, -1, 0);
        
        case MAX_Y_FACE:
            return glm::vec3(0, 1, 0);
        
        case MIN_Z_FACE:
            return glm::vec3(0, 0, -1);
            
        case MAX_Z_FACE:
            return glm::vec3(0, 0, 1);
    }
}

void Application::idle() {
    // Normally we check PipelineWarnings, but since idle will often take more than 10ms we only show these idle timing 
    // details if we're in ExtraDebugging mode. However, the ::update() and it's subcomponents will show their timing 
    // details normally.
    bool showWarnings = Menu::getInstance()->isOptionChecked(MenuOption::ExtraDebugging);
    PerformanceWarning warn(showWarnings, "Application::idle()");
    
    timeval check;
    gettimeofday(&check, NULL);
    
    //  Only run simulation code if more than IDLE_SIMULATE_MSECS have passed since last time we ran

    double timeSinceLastUpdate = diffclock(&_lastTimeUpdated, &check);
    if (timeSinceLastUpdate > IDLE_SIMULATE_MSECS) {
        {
            PerformanceWarning warn(showWarnings, "Application::idle()... update()");
            const float BIGGEST_DELTA_TIME_SECS = 0.25f;
            update(glm::clamp((float)timeSinceLastUpdate / 1000.f, 0.f, BIGGEST_DELTA_TIME_SECS));
        }
        {
            PerformanceWarning warn(showWarnings, "Application::idle()... updateGL()");
            _glWidget->updateGL();
        }
        {
            PerformanceWarning warn(showWarnings, "Application::idle()... rest of it");
            _lastTimeUpdated = check;
            _idleLoopStdev.addValue(timeSinceLastUpdate);
    
            //  Record standard deviation and reset counter if needed
            const int STDEV_SAMPLES = 500;
            if (_idleLoopStdev.getSamples() > STDEV_SAMPLES) {
                _idleLoopMeasuredJitter = _idleLoopStdev.getStDev();
                _idleLoopStdev.reset();
            }

            // After finishing all of the above work, restart the idle timer, allowing 2ms to process events.
            idleTimer->start(2);
        }
    }
}
void Application::terminate() {
    // Close serial port
    // close(serial_fd);
    
    LeapManager::terminate();
    Menu::getInstance()->saveSettings();
    _rearMirrorTools->saveSettings(_settings);
    _settings->sync();

    // let the avatar mixer know we're out
    NodeList::getInstance()->sendKillNode(&NODE_TYPE_AVATAR_MIXER, 1);

    if (_enableNetworkThread) {
        _stopNetworkReceiveThread = true;
        pthread_join(_networkReceiveThread, NULL); 
    }

    printf("");
    _voxelProcessor.terminate();
    _voxelHideShowThread.terminate();
    _voxelEditSender.terminate();
    _particleEditSender.terminate();
}

static Avatar* processAvatarMessageHeader(unsigned char*& packetData, size_t& dataBytes) {
    // record the packet for stats-tracking
    Application::getInstance()->getBandwidthMeter()->inputStream(BandwidthMeter::AVATARS).updateValue(dataBytes);
    Node* avatarMixerNode = NodeList::getInstance()->soloNodeOfType(NODE_TYPE_AVATAR_MIXER);
    if (avatarMixerNode) {
        avatarMixerNode->recordBytesReceived(dataBytes);
    }
    
    // skip the header
    int numBytesPacketHeader = numBytesForPacketHeader(packetData);
    packetData += numBytesPacketHeader;
    dataBytes -= numBytesPacketHeader;
    
    // read the node id
    QUuid nodeUUID = QUuid::fromRfc4122(QByteArray((char*) packetData, NUM_BYTES_RFC4122_UUID));
    
    packetData += NUM_BYTES_RFC4122_UUID;
    dataBytes -= NUM_BYTES_RFC4122_UUID;
    
    // make sure the node exists
    Node* node = NodeList::getInstance()->nodeWithUUID(nodeUUID);
    if (!node || !node->getLinkedData()) {
        return NULL;
    }
    Avatar* avatar = static_cast<Avatar*>(node->getLinkedData());
    return avatar->isInitialized() ? avatar : NULL;
}

void Application::processAvatarURLsMessage(unsigned char* packetData, size_t dataBytes) {
    Avatar* avatar = processAvatarMessageHeader(packetData, dataBytes);
    if (!avatar) {
        return;
    }
    //  PER Note: message is no longer processed but used to trigger
    //  Dataserver lookup - redesign this to instantly ask the
    //  dataserver on first receipt of other avatar UUID, and also
    //  don't ask over and over again.   Instead use this message to
    //  Tell the other avatars that your dataserver data has
    //  changed.
    
    //QDataStream in(QByteArray((char*)packetData, dataBytes));
    //QUrl voxelURL;
    //in >> voxelURL;
        
    // use this timing to as the data-server for an updated mesh for this avatar (if we have UUID)
    DataServerClient::getValuesForKeysAndUUID(QStringList() << DataServerKey::FaceMeshURL << DataServerKey::SkeletonURL,
        avatar->getUUID());
}

void Application::processAvatarFaceVideoMessage(unsigned char* packetData, size_t dataBytes) {
    Avatar* avatar = processAvatarMessageHeader(packetData, dataBytes);
    if (!avatar) {
        return;
    }
    avatar->getHead().getVideoFace().processVideoMessage(packetData, dataBytes);
}

void Application::checkBandwidthMeterClick() {
    // ... to be called upon button release

    if (Menu::getInstance()->isOptionChecked(MenuOption::Bandwidth) &&
        glm::compMax(glm::abs(glm::ivec2(_mouseX - _mouseDragStartedX, _mouseY - _mouseDragStartedY)))
            <= BANDWIDTH_METER_CLICK_MAX_DRAG_LENGTH
            && _bandwidthMeter.isWithinArea(_mouseX, _mouseY, _glWidget->width(), _glWidget->height())) {

        // The bandwidth meter is visible, the click didn't get dragged too far and
        // we actually hit the bandwidth meter
        Menu::getInstance()->bandwidthDetails();
    }
}

void Application::setFullscreen(bool fullscreen) {
    _window->setWindowState(fullscreen ? (_window->windowState() | Qt::WindowFullScreen) :
        (_window->windowState() & ~Qt::WindowFullScreen));
}

void Application::setRenderVoxels(bool voxelRender) {
    _voxelEditSender.setShouldSend(voxelRender);
    if (!voxelRender) {
        doKillLocalVoxels();
    }
}

void Application::doKillLocalVoxels() {
    _wantToKillLocalVoxels = true;
}

void Application::removeVoxel(glm::vec3 position,
                              float scale) {
    VoxelDetail voxel;
    voxel.x = position.x / TREE_SCALE;
    voxel.y = position.y / TREE_SCALE;
    voxel.z = position.z / TREE_SCALE;
    voxel.s = scale / TREE_SCALE;
    _voxelEditSender.sendVoxelEditMessage(PACKET_TYPE_VOXEL_ERASE, voxel);
    
    // delete it locally to see the effect immediately (and in case no voxel server is present)
    _voxels.deleteVoxelAt(voxel.x, voxel.y, voxel.z, voxel.s);
}

void Application::shootParticle() {

    glm::vec3 position  = _viewFrustum.getPosition();
    glm::vec3 direction = _viewFrustum.getDirection();
    const float LINEAR_VELOCITY = 5.f;
    glm::vec3 lookingAt = position + (direction * LINEAR_VELOCITY);

    const float radius = 0.125 / TREE_SCALE;
    xColor color = { 0, 255, 255};
    glm::vec3 velocity = lookingAt - position;
    glm::vec3 gravity = DEFAULT_GRAVITY * 0.f;
    float damping = DEFAULT_DAMPING * 0.01f;
    QString updateScript("");
    
    ParticleEditHandle* particleEditHandle = makeParticle(position / (float)TREE_SCALE, radius, color, 
                                     velocity / (float)TREE_SCALE,  gravity, damping, NOT_IN_HAND, updateScript);
                            
    // If we wanted to be able to edit this particle after shooting, then we could store this value
    // and use it for editing later. But we don't care about that for "shooting" and therefore we just
    // clean up our memory now. deleting a ParticleEditHandle does not effect the underlying particle,
    // it just removes your ability to edit that particle later.
    delete particleEditHandle;
}

// Caller is responsible for managing this EditableParticle
ParticleEditHandle* Application::newParticleEditHandle(uint32_t id) {
    ParticleEditHandle* particleEditHandle = new ParticleEditHandle(&_particleEditSender, _particles.getTree(), id);
    return particleEditHandle;
}

// Caller is responsible for managing this EditableParticle
ParticleEditHandle* Application::makeParticle(glm::vec3 position, float radius, xColor color, glm::vec3 velocity, 
            glm::vec3 gravity, float damping, bool inHand, QString updateScript) {

    ParticleEditHandle* particleEditHandle = newParticleEditHandle();
    particleEditHandle->createParticle(position, radius, color, velocity,  gravity, damping, inHand, updateScript);
    return particleEditHandle;
}
    

void Application::makeVoxel(glm::vec3 position,
                            float scale,
                            unsigned char red,
                            unsigned char green,
                            unsigned char blue,
                            bool isDestructive) {
    VoxelDetail voxel;
    voxel.x = position.x / TREE_SCALE;
    voxel.y = position.y / TREE_SCALE;
    voxel.z = position.z / TREE_SCALE;
    voxel.s = scale / TREE_SCALE;
    voxel.red = red;
    voxel.green = green;
    voxel.blue = blue;
    PACKET_TYPE message = isDestructive ? PACKET_TYPE_VOXEL_SET_DESTRUCTIVE : PACKET_TYPE_VOXEL_SET;
    _voxelEditSender.sendVoxelEditMessage(message, voxel);
    
    // create the voxel locally so it appears immediately
    
    _voxels.createVoxel(voxel.x, voxel.y, voxel.z, voxel.s,
                        voxel.red, voxel.green, voxel.blue,
                        isDestructive);
   }

const glm::vec3 Application::getMouseVoxelWorldCoordinates(const VoxelDetail _mouseVoxel) {
    return glm::vec3((_mouseVoxel.x + _mouseVoxel.s / 2.f) * TREE_SCALE,
                     (_mouseVoxel.y + _mouseVoxel.s / 2.f) * TREE_SCALE,
                     (_mouseVoxel.z + _mouseVoxel.s / 2.f) * TREE_SCALE);
}

const float NUDGE_PRECISION_MIN = 1 / pow(2.0, 12.0);

void Application::decreaseVoxelSize() {
    if (_nudgeStarted) {
        if (_mouseVoxelScale >= NUDGE_PRECISION_MIN) {
            _mouseVoxelScale /= 2;
        }
    } else {
        _mouseVoxelScale /= 2;
    }
}

void Application::increaseVoxelSize() {
    if (_nudgeStarted) {
        if (_mouseVoxelScale < _nudgeVoxel.s) {
            _mouseVoxelScale *= 2;
        }
    } else {
        _mouseVoxelScale *= 2;
    }
}

const int MAXIMUM_EDIT_VOXEL_MESSAGE_SIZE = 1500;
struct SendVoxelsOperationArgs {
    const unsigned char*  newBaseOctCode;
};

bool Application::sendVoxelsOperation(OctreeElement* element, void* extraData) {
    VoxelTreeElement* voxel = (VoxelTreeElement*)element;
    SendVoxelsOperationArgs* args = (SendVoxelsOperationArgs*)extraData;
    if (voxel->isColored()) {
        const unsigned char* nodeOctalCode = voxel->getOctalCode();
        unsigned char* codeColorBuffer = NULL;
        int codeLength  = 0;
        int bytesInCode = 0;
        int codeAndColorLength;

        // If the newBase is NULL, then don't rebase
        if (args->newBaseOctCode) {
            codeColorBuffer = rebaseOctalCode(nodeOctalCode, args->newBaseOctCode, true);
            codeLength  = numberOfThreeBitSectionsInCode(codeColorBuffer);
            bytesInCode = bytesRequiredForCodeLength(codeLength);
            codeAndColorLength = bytesInCode + SIZE_OF_COLOR_DATA;
        } else {
            codeLength  = numberOfThreeBitSectionsInCode(nodeOctalCode);
            bytesInCode = bytesRequiredForCodeLength(codeLength);
            codeAndColorLength = bytesInCode + SIZE_OF_COLOR_DATA;
            codeColorBuffer = new unsigned char[codeAndColorLength];
            memcpy(codeColorBuffer, nodeOctalCode, bytesInCode);
        }

        // copy the colors over
        codeColorBuffer[bytesInCode + RED_INDEX] = voxel->getColor()[RED_INDEX];
        codeColorBuffer[bytesInCode + GREEN_INDEX] = voxel->getColor()[GREEN_INDEX];
        codeColorBuffer[bytesInCode + BLUE_INDEX] = voxel->getColor()[BLUE_INDEX];
        getInstance()->_voxelEditSender.queueVoxelEditMessage(PACKET_TYPE_VOXEL_SET_DESTRUCTIVE, 
                codeColorBuffer, codeAndColorLength);
        
        delete[] codeColorBuffer;
    }
    return true; // keep going
}

void Application::exportVoxels() {
    QString desktopLocation = QStandardPaths::writableLocation(QStandardPaths::DesktopLocation);
    QString suggestedName = desktopLocation.append("/voxels.svo");

    QString fileNameString = QFileDialog::getSaveFileName(_glWidget, tr("Export Voxels"), suggestedName, 
                                                          tr("Sparse Voxel Octree Files (*.svo)"));
    QByteArray fileNameAscii = fileNameString.toLocal8Bit();
    const char* fileName = fileNameAscii.data();
    VoxelTreeElement* selectedNode = _voxels.getVoxelAt(_mouseVoxel.x, _mouseVoxel.y, _mouseVoxel.z, _mouseVoxel.s);
    if (selectedNode) {
        VoxelTree exportTree;
        _voxels.copySubTreeIntoNewTree(selectedNode, &exportTree, true);
        exportTree.writeToSVOFile(fileName);
    }

    // restore the main window's active state
    _window->activateWindow();
}

void Application::importVoxels() {
    if (_voxelImporter.exec()) {
        qDebug("[DEBUG] Import succedded.\n");
    } else {
        qDebug("[DEBUG] Import failed.\n");
    }

    // restore the main window's active state
    _window->activateWindow();
}

void Application::cutVoxels() {
    copyVoxels();
    deleteVoxelUnderCursor();
}

void Application::copyVoxels() {
    // switch to and clear the clipboard first...
    _sharedVoxelSystem.killLocalVoxels();
    if (_sharedVoxelSystem.getTree() != &_clipboard) {
        _clipboard.eraseAllOctreeElements();
        _sharedVoxelSystem.changeTree(&_clipboard);
    }

    // then copy onto it if there is something to copy
    VoxelTreeElement* selectedNode = _voxels.getVoxelAt(_mouseVoxel.x, _mouseVoxel.y, _mouseVoxel.z, _mouseVoxel.s);
    if (selectedNode) {
        _voxels.copySubTreeIntoNewTree(selectedNode, &_sharedVoxelSystem, true);
    }
}

void Application::pasteVoxelsToOctalCode(const unsigned char* octalCodeDestination) {
    // Recurse the clipboard tree, where everything is root relative, and send all the colored voxels to 
    // the server as an set voxel message, this will also rebase the voxels to the new location
    SendVoxelsOperationArgs args;
    args.newBaseOctCode = octalCodeDestination;
    _sharedVoxelSystem.getTree()->recurseTreeWithOperation(sendVoxelsOperation, &args);

    if (_sharedVoxelSystem.getTree() != &_clipboard) {
        _sharedVoxelSystem.killLocalVoxels();
        _sharedVoxelSystem.changeTree(&_clipboard);
    }

    _voxelEditSender.releaseQueuedMessages();
}

void Application::pasteVoxels() {
    unsigned char* calculatedOctCode = NULL;
    VoxelTreeElement* selectedNode = _voxels.getVoxelAt(_mouseVoxel.x, _mouseVoxel.y, _mouseVoxel.z, _mouseVoxel.s);

    // we only need the selected voxel to get the newBaseOctCode, which we can actually calculate from the
    // voxel size/position details. If we don't have an actual selectedNode then use the mouseVoxel to create a 
    // target octalCode for where the user is pointing.
    const unsigned char* octalCodeDestination;
    if (selectedNode) {
        octalCodeDestination = selectedNode->getOctalCode();
    } else {
        octalCodeDestination = calculatedOctCode = pointToVoxel(_mouseVoxel.x, _mouseVoxel.y, _mouseVoxel.z, _mouseVoxel.s);
    }

    pasteVoxelsToOctalCode(octalCodeDestination);
    
    if (calculatedOctCode) {
        delete[] calculatedOctCode;
    }
}

void Application::findAxisAlignment() {
    glm::vec3 direction = _myAvatar.getMouseRayDirection();
    if (fabs(direction.z) > fabs(direction.x)) {
        _lookingAlongX = false;
        if (direction.z < 0) {
            _lookingAwayFromOrigin = false;
        } else {
            _lookingAwayFromOrigin = true;
        }
    } else {
        _lookingAlongX = true;
        if (direction.x < 0) {
            _lookingAwayFromOrigin = false;
        } else {
            _lookingAwayFromOrigin = true;
        }
    }
}

void Application::nudgeVoxels() {
    VoxelTreeElement* selectedNode = _voxels.getVoxelAt(_mouseVoxel.x, _mouseVoxel.y, _mouseVoxel.z, _mouseVoxel.s);
    if (!Menu::getInstance()->isOptionChecked(MenuOption::VoxelSelectMode) && selectedNode) {
        Menu::getInstance()->triggerOption(MenuOption::VoxelSelectMode);
    }
    
    if (!_nudgeStarted && selectedNode) {
        _nudgeVoxel = _mouseVoxel;
        _nudgeStarted = true;
        _nudgeGuidePosition = glm::vec3(_nudgeVoxel.x, _nudgeVoxel.y, _nudgeVoxel.z);
        findAxisAlignment();
    } else {
        // calculate nudgeVec
        glm::vec3 nudgeVec(_nudgeGuidePosition.x - _nudgeVoxel.x, _nudgeGuidePosition.y - _nudgeVoxel.y, _nudgeGuidePosition.z - _nudgeVoxel.z);

        VoxelTreeElement* nodeToNudge = _voxels.getVoxelAt(_nudgeVoxel.x, _nudgeVoxel.y, _nudgeVoxel.z, _nudgeVoxel.s);

        if (nodeToNudge) {
            _voxels.getTree()->nudgeSubTree(nodeToNudge, nudgeVec, _voxelEditSender);
            _nudgeStarted = false;
        }
    }
}

void Application::deleteVoxels() {
    deleteVoxelUnderCursor();
}

void Application::initDisplay() {
    glEnable(GL_BLEND);
    glBlendFuncSeparate(GL_SRC_ALPHA, GL_ONE_MINUS_SRC_ALPHA, GL_CONSTANT_ALPHA, GL_ONE);
    glShadeModel(GL_SMOOTH);
    glEnable(GL_LIGHTING);
    glEnable(GL_LIGHT0);
    glEnable(GL_DEPTH_TEST);
}

void Application::init() {
    _sharedVoxelSystemViewFrustum.setPosition(glm::vec3(TREE_SCALE / 2.0f,
                                                        TREE_SCALE / 2.0f,
                                                        3.0f * TREE_SCALE / 2.0f));
    _sharedVoxelSystemViewFrustum.setNearClip(TREE_SCALE / 2.0f);
    _sharedVoxelSystemViewFrustum.setFarClip(3.0f * TREE_SCALE / 2.0f);
    _sharedVoxelSystemViewFrustum.setFieldOfView(90);
    _sharedVoxelSystemViewFrustum.setOrientation(glm::quat());
    _sharedVoxelSystemViewFrustum.calculate();
    _sharedVoxelSystem.setViewFrustum(&_sharedVoxelSystemViewFrustum);

    VoxelTreeElement::removeUpdateHook(&_sharedVoxelSystem);

    _sharedVoxelSystem.init();
    VoxelTree* tmpTree = _sharedVoxelSystem.getTree();
    _sharedVoxelSystem.changeTree(&_clipboard);
    delete tmpTree;

    _voxelImporter.init();
    
    _environment.init();

    _glowEffect.init();
    _ambientOcclusionEffect.init();
    _voxelShader.init();
    _pointShader.init();
    
    _headMouseX = _mouseX = _glWidget->width() / 2;
    _headMouseY = _mouseY = _glWidget->height() / 2;
    QCursor::setPos(_headMouseX, _headMouseY);

    _myAvatar.init();
    _myAvatar.setPosition(START_LOCATION);
    _myCamera.setMode(CAMERA_MODE_FIRST_PERSON);
    _myCamera.setModeShiftRate(1.0f);
    _myAvatar.setDisplayingLookatVectors(false);
    
    _mirrorCamera.setMode(CAMERA_MODE_MIRROR);
    _mirrorCamera.setAspectRatio((float)MIRROR_VIEW_WIDTH / (float)MIRROR_VIEW_HEIGHT);
    _mirrorCamera.setFieldOfView(30);
    
    OculusManager::connect();
    if (OculusManager::isConnected()) {
        QMetaObject::invokeMethod(Menu::getInstance()->getActionForOption(MenuOption::Fullscreen),
                                  "trigger",
                                  Qt::QueuedConnection);
    }
    
    LeapManager::initialize();
    
    gettimeofday(&_timerStart, NULL);
    gettimeofday(&_lastTimeUpdated, NULL);

    Menu::getInstance()->loadSettings();
    if (Menu::getInstance()->getAudioJitterBufferSamples() != 0) {
        _audio.setJitterBufferSamples(Menu::getInstance()->getAudioJitterBufferSamples());
    }
    qDebug("Loaded settings.\n");
    
    if (!_profile.getUsername().isEmpty()) {
        // we have a username for this avatar, ask the data-server for the mesh URL for this avatar
        DataServerClient::getClientValueForKey(DataServerKey::FaceMeshURL);
        DataServerClient::getClientValueForKey(DataServerKey::SkeletonURL);
    }

    // Set up VoxelSystem after loading preferences so we can get the desired max voxel count    
    _voxels.setMaxVoxels(Menu::getInstance()->getMaxVoxels());
    _voxels.setUseVoxelShader(Menu::getInstance()->isOptionChecked(MenuOption::UseVoxelShader));
    _voxels.setVoxelsAsPoints(Menu::getInstance()->isOptionChecked(MenuOption::VoxelsAsPoints));
    _voxels.setDisableFastVoxelPipeline(false);
    _voxels.init();

    _particles.init();
    _particles.setViewFrustum(getViewFrustum());
    
<<<<<<< HEAD
    _metavoxels.init();
    
    _particleCollisionSystem.init(&_particleEditSender, _particles.getTree(), _voxels.getTree(), &_audio);
=======
    _particleCollisionSystem.init(&_particleEditSender, _particles.getTree(), _voxels.getTree(), &_audio, &_myAvatar);
>>>>>>> 77d29153
    
    _palette.init(_glWidget->width(), _glWidget->height());
    _palette.addAction(Menu::getInstance()->getActionForOption(MenuOption::VoxelAddMode), 0, 0);
    _palette.addAction(Menu::getInstance()->getActionForOption(MenuOption::VoxelDeleteMode), 0, 1);
    _palette.addTool(&_swatch);
    _palette.addAction(Menu::getInstance()->getActionForOption(MenuOption::VoxelColorMode), 0, 2);
    _palette.addAction(Menu::getInstance()->getActionForOption(MenuOption::VoxelGetColorMode), 0, 3);
    _palette.addAction(Menu::getInstance()->getActionForOption(MenuOption::VoxelSelectMode), 0, 4);

    _pieMenu.init("./resources/images/hifi-interface-tools-v2-pie.svg",
                  _glWidget->width(),
                  _glWidget->height());

    _followMode = new QAction(this);
    connect(_followMode, SIGNAL(triggered()), this, SLOT(toggleFollowMode()));
    _pieMenu.addAction(_followMode);

    _audio.init(_glWidget);
    
    _rearMirrorTools = new RearMirrorTools(_glWidget, _mirrorViewRect, _settings);
    connect(_rearMirrorTools, SIGNAL(closeView()), SLOT(closeMirrorView()));
    connect(_rearMirrorTools, SIGNAL(restoreView()), SLOT(restoreMirrorView()));
    connect(_rearMirrorTools, SIGNAL(shrinkView()), SLOT(shrinkMirrorView()));
    connect(_rearMirrorTools, SIGNAL(resetView()), SLOT(resetSensors()));
}

void Application::closeMirrorView() {
    if (Menu::getInstance()->isOptionChecked(MenuOption::Mirror)) {
        Menu::getInstance()->triggerOption(MenuOption::Mirror);;
    }
}

void Application::restoreMirrorView() {
    if (Menu::getInstance()->isOptionChecked(MenuOption::Mirror)) {
        Menu::getInstance()->triggerOption(MenuOption::Mirror);;
    }
    
    if (!Menu::getInstance()->isOptionChecked(MenuOption::FullscreenMirror)) {
        Menu::getInstance()->triggerOption(MenuOption::FullscreenMirror);
    }
}

void Application::shrinkMirrorView() {
    if (!Menu::getInstance()->isOptionChecked(MenuOption::Mirror)) {
        Menu::getInstance()->triggerOption(MenuOption::Mirror);;
    }
    
    if (Menu::getInstance()->isOptionChecked(MenuOption::FullscreenMirror)) {
        Menu::getInstance()->triggerOption(MenuOption::FullscreenMirror);
    }
}

const float MAX_AVATAR_EDIT_VELOCITY = 1.0f;
const float MAX_VOXEL_EDIT_DISTANCE = 50.0f;
const float HEAD_SPHERE_RADIUS = 0.07;

static QUuid DEFAULT_NODE_ID_REF;

void Application::updateLookatTargetAvatar(const glm::vec3& mouseRayOrigin, const glm::vec3& mouseRayDirection,
    glm::vec3& eyePosition) {
    bool showWarnings = Menu::getInstance()->isOptionChecked(MenuOption::PipelineWarnings);
    PerformanceWarning warn(showWarnings, "Application::updateLookatTargetAvatar()");
    
    _lookatTargetAvatar = findLookatTargetAvatar(mouseRayOrigin, mouseRayDirection, eyePosition, DEFAULT_NODE_ID_REF);
}
        
Avatar* Application::findLookatTargetAvatar(const glm::vec3& mouseRayOrigin, const glm::vec3& mouseRayDirection,
    glm::vec3& eyePosition, QUuid& nodeUUID = DEFAULT_NODE_ID_REF) {
                                         
    NodeList* nodeList = NodeList::getInstance();
    for (NodeList::iterator node = nodeList->begin(); node != nodeList->end(); node++) {
        if (node->getLinkedData() != NULL && node->getType() == NODE_TYPE_AGENT) {
            Avatar* avatar = (Avatar *) node->getLinkedData();
            glm::vec3 headPosition = avatar->getHead().getPosition();
            float distance;
            if (rayIntersectsSphere(mouseRayOrigin, mouseRayDirection, headPosition,
                    HEAD_SPHERE_RADIUS * avatar->getHead().getScale(), distance)) {
                // rescale to compensate for head embiggening
                eyePosition = (avatar->getHead().calculateAverageEyePosition() - avatar->getHead().getScalePivot()) *
                    (avatar->getScale() / avatar->getHead().getScale()) + avatar->getHead().getScalePivot();
                
                _lookatIndicatorScale = avatar->getHead().getScale();
                _lookatOtherPosition = headPosition;
                nodeUUID = avatar->getOwningNode()->getUUID();
                return avatar;
            }
        }
    }
    return NULL;
}

bool Application::isLookingAtMyAvatar(Avatar* avatar) {
    glm::vec3 theirLookat = avatar->getHead().getLookAtPosition();
    glm::vec3 myHeadPosition = _myAvatar.getHead().getPosition();
    
    if (pointInSphere(theirLookat, myHeadPosition, HEAD_SPHERE_RADIUS * _myAvatar.getScale())) {
        return true;
    }
    return false;
}

void Application::renderLookatIndicator(glm::vec3 pointOfInterest) {

    const float DISTANCE_FROM_HEAD_SPHERE = 0.1f * _lookatIndicatorScale;
    const float INDICATOR_RADIUS = 0.1f * _lookatIndicatorScale;
    const float YELLOW[] = { 1.0f, 1.0f, 0.0f };
    const int NUM_SEGMENTS = 30;
    glm::vec3 haloOrigin(pointOfInterest.x, pointOfInterest.y + DISTANCE_FROM_HEAD_SPHERE, pointOfInterest.z);
    glColor3f(YELLOW[0], YELLOW[1], YELLOW[2]);
    renderCircle(haloOrigin, INDICATOR_RADIUS, IDENTITY_UP, NUM_SEGMENTS);
}

void maybeBeginFollowIndicator(bool& began) {
    if (!began) {
        Application::getInstance()->getGlowEffect()->begin();
        glLineWidth(5);
        glBegin(GL_LINES);
        began = true;
    }
}

void Application::renderFollowIndicator() {
    NodeList* nodeList = NodeList::getInstance();

    // initialize lazily so that we don't enable the glow effect unnecessarily
    bool began = false;

    for (NodeList::iterator node = nodeList->begin(); node != nodeList->end(); ++node) {
        if (node->getLinkedData() != NULL && node->getType() == NODE_TYPE_AGENT) {
            Avatar* avatar = (Avatar *) node->getLinkedData();
            Avatar* leader = NULL;

            if (!avatar->getLeaderUUID().isNull()) {
                if (avatar->getLeaderUUID() == NodeList::getInstance()->getOwnerUUID()) {
                    leader = &_myAvatar;
                } else {
                    for (NodeList::iterator it = nodeList->begin(); it != nodeList->end(); ++it) {
                        if(it->getUUID() == avatar->getLeaderUUID()
                                && it->getType() == NODE_TYPE_AGENT) {
                            leader = (Avatar*) it->getLinkedData();
                        }
                    }
                }

                if (leader != NULL) {
                    maybeBeginFollowIndicator(began);
                    glColor3f(1.f, 0.f, 0.f);
                    glVertex3f((avatar->getHead().getPosition().x + avatar->getPosition().x) / 2.f,
                               (avatar->getHead().getPosition().y + avatar->getPosition().y) / 2.f,
                               (avatar->getHead().getPosition().z + avatar->getPosition().z) / 2.f);
                    glColor3f(0.f, 1.f, 0.f);
                    glVertex3f((leader->getHead().getPosition().x + leader->getPosition().x) / 2.f,
                               (leader->getHead().getPosition().y + leader->getPosition().y) / 2.f,
                               (leader->getHead().getPosition().z + leader->getPosition().z) / 2.f);
                }
            }
        }
    }

    if (_myAvatar.getLeadingAvatar() != NULL) {
        maybeBeginFollowIndicator(began);
        glColor3f(1.f, 0.f, 0.f);
        glVertex3f((_myAvatar.getHead().getPosition().x + _myAvatar.getPosition().x) / 2.f,
                   (_myAvatar.getHead().getPosition().y + _myAvatar.getPosition().y) / 2.f,
                   (_myAvatar.getHead().getPosition().z + _myAvatar.getPosition().z) / 2.f);
        glColor3f(0.f, 1.f, 0.f);
        glVertex3f((_myAvatar.getLeadingAvatar()->getHead().getPosition().x + _myAvatar.getLeadingAvatar()->getPosition().x) / 2.f,
                   (_myAvatar.getLeadingAvatar()->getHead().getPosition().y + _myAvatar.getLeadingAvatar()->getPosition().y) / 2.f,
                   (_myAvatar.getLeadingAvatar()->getHead().getPosition().z + _myAvatar.getLeadingAvatar()->getPosition().z) / 2.f);
    }

    if (began) {
        glEnd();
        _glowEffect.end();
    }
}

void Application::renderHighlightVoxel(VoxelDetail voxel) {
    glDisable(GL_LIGHTING);
    glPushMatrix();
    glScalef(TREE_SCALE, TREE_SCALE, TREE_SCALE);
    const float EDGE_EXPAND = 1.02f;
    glColor3ub(voxel.red + 128, voxel.green + 128, voxel.blue + 128);
    glTranslatef(voxel.x + voxel.s * 0.5f,
                 voxel.y + voxel.s * 0.5f,
                 voxel.z + voxel.s * 0.5f);
    glLineWidth(2.0f);
    glutWireCube(voxel.s * EDGE_EXPAND);
    glPopMatrix();
}

void Application::updateAvatars(float deltaTime, glm::vec3 mouseRayOrigin, glm::vec3 mouseRayDirection) {
    bool showWarnings = Menu::getInstance()->isOptionChecked(MenuOption::PipelineWarnings);
    PerformanceWarning warn(showWarnings, "Application::updateAvatars()");
    NodeList* nodeList = NodeList::getInstance();
    
    for(NodeList::iterator node = nodeList->begin(); node != nodeList->end(); node++) {
        node->lock();
        if (node->getLinkedData()) {
            Avatar *avatar = (Avatar *)node->getLinkedData();
            if (!avatar->isInitialized()) {
                avatar->init();
            }
            avatar->simulate(deltaTime, NULL);
            avatar->setMouseRay(mouseRayOrigin, mouseRayDirection);
        }
        node->unlock();
    }
    
    // simulate avatar fades
    for (vector<Avatar*>::iterator fade = _avatarFades.begin(); fade != _avatarFades.end(); fade++) {
        Avatar* avatar = *fade;
        const float SHRINK_RATE = 0.9f;
        avatar->setNewScale(avatar->getNewScale() * SHRINK_RATE);
        const float MINIMUM_SCALE = 0.001f;
        if (avatar->getNewScale() < MINIMUM_SCALE) {
            delete avatar;
            _avatarFades.erase(fade--);
        
        } else {
            avatar->simulate(deltaTime, NULL);
        }
    }
}

void Application::updateMouseRay(float deltaTime, glm::vec3& mouseRayOrigin, glm::vec3& mouseRayDirection) {

    bool showWarnings = Menu::getInstance()->isOptionChecked(MenuOption::PipelineWarnings);
    PerformanceWarning warn(showWarnings, "Application::updateMouseRay()");

    _viewFrustum.computePickRay(_mouseX / (float)_glWidget->width(), _mouseY / (float)_glWidget->height(), 
                                mouseRayOrigin, mouseRayDirection);

    // adjust for mirroring
    if (_myCamera.getMode() == CAMERA_MODE_MIRROR) {
        glm::vec3 mouseRayOffset = mouseRayOrigin - _viewFrustum.getPosition();
        mouseRayOrigin -= 2.0f * (_viewFrustum.getDirection() * glm::dot(_viewFrustum.getDirection(), mouseRayOffset) +
            _viewFrustum.getRight() * glm::dot(_viewFrustum.getRight(), mouseRayOffset));
        mouseRayDirection -= 2.0f * (_viewFrustum.getDirection() * glm::dot(_viewFrustum.getDirection(), mouseRayDirection) +
            _viewFrustum.getRight() * glm::dot(_viewFrustum.getRight(), mouseRayDirection));
    }

    // tell my avatar if the mouse is being pressed...
    _myAvatar.setMousePressed(_mousePressed);

    // tell my avatar the posiion and direction of the ray projected ino the world based on the mouse position        
    _myAvatar.setMouseRay(mouseRayOrigin, mouseRayDirection);
}

void Application::updateFaceshift() {

    bool showWarnings = Menu::getInstance()->isOptionChecked(MenuOption::PipelineWarnings);
    PerformanceWarning warn(showWarnings, "Application::updateFaceshift()");
    
    //  Update faceshift
    _faceshift.update();
    
    //  Copy angular velocity if measured by faceshift, to the head
    if (_faceshift.isActive()) {
        _myAvatar.getHead().setAngularVelocity(_faceshift.getHeadAngularVelocity());
    }
}

void Application::updateMyAvatarLookAtPosition(glm::vec3& lookAtSpot, glm::vec3& lookAtRayOrigin, 
        glm::vec3& lookAtRayDirection) {

    bool showWarnings = Menu::getInstance()->isOptionChecked(MenuOption::PipelineWarnings);
    PerformanceWarning warn(showWarnings, "Application::updateMyAvatarLookAtPosition()");
    
    if (_myCamera.getMode() == CAMERA_MODE_MIRROR) {
        lookAtSpot = _myCamera.getPosition();
        
    } else if (!_lookatTargetAvatar) {
        if (_isHoverVoxel) {
            //  Look at the hovered voxel
            lookAtSpot = getMouseVoxelWorldCoordinates(_hoverVoxel);
            
        } else {
            //  Just look in direction of the mouse ray
            const float FAR_AWAY_STARE = TREE_SCALE;
            lookAtSpot = lookAtRayOrigin + lookAtRayDirection * FAR_AWAY_STARE;
        }
    }
    if (_faceshift.isActive()) {
        // deflect using Faceshift gaze data
        glm::vec3 origin = _myAvatar.getHead().calculateAverageEyePosition();
        float pitchSign = (_myCamera.getMode() == CAMERA_MODE_MIRROR) ? -1.0f : 1.0f;
        float deflection = Menu::getInstance()->getFaceshiftEyeDeflection();
        lookAtSpot = origin + _myCamera.getRotation() * glm::quat(glm::radians(glm::vec3(
            _faceshift.getEstimatedEyePitch() * pitchSign * deflection, _faceshift.getEstimatedEyeYaw() * deflection, 0.0f))) *
                glm::inverse(_myCamera.getRotation()) * (lookAtSpot - origin);
    }
    _myAvatar.getHead().setLookAtPosition(lookAtSpot);
}

void Application::updateHoverVoxels(float deltaTime, glm::vec3& mouseRayOrigin, glm::vec3& mouseRayDirection, 
                                    float& distance, BoxFace& face) {

    bool showWarnings = Menu::getInstance()->isOptionChecked(MenuOption::PipelineWarnings);
    PerformanceWarning warn(showWarnings, "Application::updateHoverVoxels()");

    //  If we have clicked on a voxel, update it's color
    if (_isHoverVoxelSounding) {
        VoxelTreeElement* hoveredNode = _voxels.getVoxelAt(_hoverVoxel.x, _hoverVoxel.y, _hoverVoxel.z, _hoverVoxel.s);
        if (hoveredNode) {
            float bright = _audio.getCollisionSoundMagnitude();
            nodeColor clickColor = { 255 * bright + _hoverVoxelOriginalColor[0] * (1.f - bright),
                                    _hoverVoxelOriginalColor[1] * (1.f - bright),
                                    _hoverVoxelOriginalColor[2] * (1.f - bright), 1 };
            hoveredNode->setColor(clickColor);
            if (bright < 0.01f) {
                hoveredNode->setColor(_hoverVoxelOriginalColor);
                _isHoverVoxelSounding = false;
            }
        } else {
            //  Voxel is not found, clear all
            _isHoverVoxelSounding = false;
            _isHoverVoxel = false; 
        }
    } else {
        //  Check for a new hover voxel
        glm::vec4 oldVoxel(_hoverVoxel.x, _hoverVoxel.y, _hoverVoxel.z, _hoverVoxel.s);
        // only do this work if MAKE_SOUND_ON_VOXEL_HOVER or MAKE_SOUND_ON_VOXEL_CLICK is enabled, 
        // and make sure the tree is not already busy... because otherwise you'll have to wait.
        if (!_voxels.treeIsBusy()) {
            {
                PerformanceWarning warn(showWarnings, "Application::updateHoverVoxels() _voxels.findRayIntersection()");
                _isHoverVoxel = _voxels.findRayIntersection(mouseRayOrigin, mouseRayDirection, _hoverVoxel, distance, face);
            }
            if (MAKE_SOUND_ON_VOXEL_HOVER && _isHoverVoxel && 
                    glm::vec4(_hoverVoxel.x, _hoverVoxel.y, _hoverVoxel.z, _hoverVoxel.s) != oldVoxel) {
                    
                _hoverVoxelOriginalColor[0] = _hoverVoxel.red;
                _hoverVoxelOriginalColor[1] = _hoverVoxel.green;
                _hoverVoxelOriginalColor[2] = _hoverVoxel.blue;
                _hoverVoxelOriginalColor[3] = 1;
                _audio.startCollisionSound(1.0, HOVER_VOXEL_FREQUENCY * _hoverVoxel.s * TREE_SCALE, 0.0, HOVER_VOXEL_DECAY, false);
                _isHoverVoxelSounding = true;
            }
        }
    }
}

void Application::updateMouseVoxels(float deltaTime, glm::vec3& mouseRayOrigin, glm::vec3& mouseRayDirection,
                                    float& distance, BoxFace& face) {

    bool showWarnings = Menu::getInstance()->isOptionChecked(MenuOption::PipelineWarnings);
    PerformanceWarning warn(showWarnings, "Application::updateMouseVoxels()");

    _mouseVoxel.s = 0.0f;
    bool wasInitialized = _mouseVoxelScaleInitialized;
    _mouseVoxelScaleInitialized = false;
    if (Menu::getInstance()->isVoxelModeActionChecked() &&
        (fabs(_myAvatar.getVelocity().x) +
         fabs(_myAvatar.getVelocity().y) +
         fabs(_myAvatar.getVelocity().z)) / 3 < MAX_AVATAR_EDIT_VELOCITY) {

        if (_voxels.findRayIntersection(mouseRayOrigin, mouseRayDirection, _mouseVoxel, distance, face)) {
            if (distance < MAX_VOXEL_EDIT_DISTANCE) {
                // set the voxel scale to that of the first moused-over voxel
                if (!wasInitialized) {
                    _mouseVoxelScale = _mouseVoxel.s;
                }
                _mouseVoxelScaleInitialized = true;
                
                // find the nearest voxel with the desired scale
                if (_mouseVoxelScale > _mouseVoxel.s) {
                    // choose the larger voxel that encompasses the one selected
                    _mouseVoxel.x = _mouseVoxelScale * floorf(_mouseVoxel.x / _mouseVoxelScale);
                    _mouseVoxel.y = _mouseVoxelScale * floorf(_mouseVoxel.y / _mouseVoxelScale);
                    _mouseVoxel.z = _mouseVoxelScale * floorf(_mouseVoxel.z / _mouseVoxelScale);
                    _mouseVoxel.s = _mouseVoxelScale;
                    
                } else {
                    glm::vec3 faceVector = getFaceVector(face);
                    if (_mouseVoxelScale < _mouseVoxel.s) {
                        // find the closest contained voxel
                        glm::vec3 pt = (mouseRayOrigin + mouseRayDirection * distance) / (float)TREE_SCALE -
                        faceVector * (_mouseVoxelScale * 0.5f);
                        _mouseVoxel.x = _mouseVoxelScale * floorf(pt.x / _mouseVoxelScale);
                        _mouseVoxel.y = _mouseVoxelScale * floorf(pt.y / _mouseVoxelScale);
                        _mouseVoxel.z = _mouseVoxelScale * floorf(pt.z / _mouseVoxelScale);
                        _mouseVoxel.s = _mouseVoxelScale;
                    }
                    if (Menu::getInstance()->isOptionChecked(MenuOption::VoxelAddMode)) {
                        // use the face to determine the side on which to create a neighbor
                        _mouseVoxel.x += faceVector.x * _mouseVoxel.s;
                        _mouseVoxel.y += faceVector.y * _mouseVoxel.s;
                        _mouseVoxel.z += faceVector.z * _mouseVoxel.s;
                    }
                }
            } else {
                _mouseVoxel.s = 0.0f;
            }
        } else if (Menu::getInstance()->isOptionChecked(MenuOption::VoxelAddMode)
                   || Menu::getInstance()->isOptionChecked(MenuOption::VoxelSelectMode)) {
            // place the voxel a fixed distance away
            float worldMouseVoxelScale = _mouseVoxelScale * TREE_SCALE;
            glm::vec3 pt = mouseRayOrigin + mouseRayDirection * (2.0f + worldMouseVoxelScale * 0.5f);
            _mouseVoxel.x = _mouseVoxelScale * floorf(pt.x / worldMouseVoxelScale);
            _mouseVoxel.y = _mouseVoxelScale * floorf(pt.y / worldMouseVoxelScale);
            _mouseVoxel.z = _mouseVoxelScale * floorf(pt.z / worldMouseVoxelScale);
            _mouseVoxel.s = _mouseVoxelScale;
        }
        
        if (Menu::getInstance()->isOptionChecked(MenuOption::VoxelDeleteMode)) {
            // red indicates deletion
            _mouseVoxel.red = 255;
            _mouseVoxel.green = _mouseVoxel.blue = 0;
        } else if (Menu::getInstance()->isOptionChecked(MenuOption::VoxelSelectMode)) {
            if (_nudgeStarted) {
                _mouseVoxel.red = _mouseVoxel.green = _mouseVoxel.blue = 255;
            } else {
                // yellow indicates selection
                _mouseVoxel.red = _mouseVoxel.green = 255;
                _mouseVoxel.blue = 0;
            }
        } else { // _addVoxelMode->isChecked() || _colorVoxelMode->isChecked()
            QColor paintColor = Menu::getInstance()->getActionForOption(MenuOption::VoxelPaintColor)->data().value<QColor>();
            _mouseVoxel.red = paintColor.red();
            _mouseVoxel.green = paintColor.green();
            _mouseVoxel.blue = paintColor.blue();
        }
        
        // if we just edited, use the currently selected voxel as the "last" for drag detection
        if (_justEditedVoxel) {
            _lastMouseVoxelPos = glm::vec3(_mouseVoxel.x, _mouseVoxel.y, _mouseVoxel.z);
            _justEditedVoxel = false;
        }
    }
}

void Application::updateHandAndTouch(float deltaTime) {
    bool showWarnings = Menu::getInstance()->isOptionChecked(MenuOption::PipelineWarnings);
    PerformanceWarning warn(showWarnings, "Application::updateHandAndTouch()");

    //  Update from Touch
    if (_isTouchPressed) {
        float TOUCH_YAW_SCALE = -0.25f;
        float TOUCH_PITCH_SCALE = -12.5f;
        float FIXED_TOUCH_TIMESTEP = 0.016f;
        _yawFromTouch += ((_touchAvgX - _lastTouchAvgX) * TOUCH_YAW_SCALE * FIXED_TOUCH_TIMESTEP);
        _pitchFromTouch += ((_touchAvgY - _lastTouchAvgY) * TOUCH_PITCH_SCALE * FIXED_TOUCH_TIMESTEP);
        _lastTouchAvgX = _touchAvgX;
        _lastTouchAvgY = _touchAvgY;
    }
}

void Application::updateLeap(float deltaTime) {
    bool showWarnings = Menu::getInstance()->isOptionChecked(MenuOption::PipelineWarnings);
    PerformanceWarning warn(showWarnings, "Application::updateLeap()");

    LeapManager::enableFakeFingers(Menu::getInstance()->isOptionChecked(MenuOption::SimulateLeapHand));
    LeapManager::nextFrame();
}

void Application::updateSixense(float deltaTime) {
    bool showWarnings = Menu::getInstance()->isOptionChecked(MenuOption::PipelineWarnings);
    PerformanceWarning warn(showWarnings, "Application::updateSixense()");
    
    _sixenseManager.update(deltaTime);
}

void Application::updateSerialDevices(float deltaTime) {
    bool showWarnings = Menu::getInstance()->isOptionChecked(MenuOption::PipelineWarnings);
    PerformanceWarning warn(showWarnings, "Application::updateSerialDevices()");

    if (_serialHeadSensor.isActive()) {
        _serialHeadSensor.readData(deltaTime);
    }
}

void Application::updateThreads(float deltaTime) {
    bool showWarnings = Menu::getInstance()->isOptionChecked(MenuOption::PipelineWarnings);
    PerformanceWarning warn(showWarnings, "Application::updateThreads()");

    // read incoming packets from network
    if (!_enableNetworkThread) {
        networkReceive(0);
    }

    // parse voxel packets
    if (!_enableProcessVoxelsThread) {
        _voxelProcessor.threadRoutine();
        _voxelHideShowThread.threadRoutine();
        _voxelEditSender.threadRoutine();
        _particleEditSender.threadRoutine();
    }
}

void Application::updateMyAvatarSimulation(float deltaTime) {
    bool showWarnings = Menu::getInstance()->isOptionChecked(MenuOption::PipelineWarnings);
    PerformanceWarning warn(showWarnings, "Application::updateMyAvatarSimulation()");

    if (Menu::getInstance()->isOptionChecked(MenuOption::Gravity)) {
        _myAvatar.setGravity(_environment.getGravity(_myAvatar.getPosition()));
    }
    else {
        _myAvatar.setGravity(glm::vec3(0.0f, 0.0f, 0.0f));
    }

    if (Menu::getInstance()->isOptionChecked(MenuOption::TransmitterDrive) && _myTransmitter.isConnected()) {
        _myAvatar.simulate(deltaTime, &_myTransmitter);
    } else {
        _myAvatar.simulate(deltaTime, NULL);
    }
}

void Application::updateParticles(float deltaTime) {
    bool showWarnings = Menu::getInstance()->isOptionChecked(MenuOption::PipelineWarnings);
    PerformanceWarning warn(showWarnings, "Application::updateParticles()");

    if (Menu::getInstance()->isOptionChecked(MenuOption::ParticleCloud)) {
        _cloud.simulate(deltaTime);
    }
}

void Application::updateMetavoxels(float deltaTime) {
    bool showWarnings = Menu::getInstance()->isOptionChecked(MenuOption::PipelineWarnings);
    PerformanceWarning warn(showWarnings, "Application::updateMetavoxels()");

    if (Menu::getInstance()->isOptionChecked(MenuOption::Metavoxels)) {
        _metavoxels.simulate(deltaTime);
    }
}

void Application::updateTransmitter(float deltaTime) {
    bool showWarnings = Menu::getInstance()->isOptionChecked(MenuOption::PipelineWarnings);
    PerformanceWarning warn(showWarnings, "Application::updateTransmitter()");

    // no transmitter drive implies transmitter pick
    if (!Menu::getInstance()->isOptionChecked(MenuOption::TransmitterDrive) && _myTransmitter.isConnected()) {
        _transmitterPickStart = _myAvatar.getSkeleton().joint[AVATAR_JOINT_CHEST].position;
        glm::vec3 direction = _myAvatar.getOrientation() *
            glm::quat(glm::radians(_myTransmitter.getEstimatedRotation())) * IDENTITY_FRONT;
        
        // check against voxels, avatars
        const float MAX_PICK_DISTANCE = 100.0f;
        float minDistance = MAX_PICK_DISTANCE;
        VoxelDetail detail;
        float distance;
        BoxFace face;
        if (_voxels.findRayIntersection(_transmitterPickStart, direction, detail, distance, face)) {
            minDistance = min(minDistance, distance);
        }
        _transmitterPickEnd = _transmitterPickStart + direction * minDistance;
        
    } else {
        _transmitterPickStart = _transmitterPickEnd = glm::vec3();
    }
}

void Application::updateCamera(float deltaTime) {
    bool showWarnings = Menu::getInstance()->isOptionChecked(MenuOption::PipelineWarnings);
    PerformanceWarning warn(showWarnings, "Application::updateCamera()");

    if (!OculusManager::isConnected()) {        
        if (Menu::getInstance()->isOptionChecked(MenuOption::FullscreenMirror)) {
            if (_myCamera.getMode() != CAMERA_MODE_MIRROR) {
                _myCamera.setMode(CAMERA_MODE_MIRROR);
                _myCamera.setModeShiftRate(100.0f);
            }
        } else if (Menu::getInstance()->isOptionChecked(MenuOption::FirstPerson)) {
            if (_myCamera.getMode() != CAMERA_MODE_FIRST_PERSON) {
                _myCamera.setMode(CAMERA_MODE_FIRST_PERSON);
                _myCamera.setModeShiftRate(1.0f);
            }
        } else {
            if (_myCamera.getMode() != CAMERA_MODE_THIRD_PERSON) {
                _myCamera.setMode(CAMERA_MODE_THIRD_PERSON);
                _myCamera.setModeShiftRate(1.0f);
            }
        }
        
        if (Menu::getInstance()->isOptionChecked(MenuOption::OffAxisProjection)) {
            float xSign = _myCamera.getMode() == CAMERA_MODE_MIRROR ? 1.0f : -1.0f;
            if (_faceshift.isActive()) {
                const float EYE_OFFSET_SCALE = 0.025f;
                glm::vec3 position = _faceshift.getHeadTranslation() * EYE_OFFSET_SCALE;
                _myCamera.setEyeOffsetPosition(glm::vec3(position.x * xSign, position.y, -position.z));    
                updateProjectionMatrix();
                
            } else if (_webcam.isActive()) {
                const float EYE_OFFSET_SCALE = 0.5f;
                glm::vec3 position = _webcam.getEstimatedPosition() * EYE_OFFSET_SCALE;
                _myCamera.setEyeOffsetPosition(glm::vec3(position.x * xSign, -position.y, position.z));
                updateProjectionMatrix();
            }
        }
    }
}

void Application::updateDialogs(float deltaTime) {
    bool showWarnings = Menu::getInstance()->isOptionChecked(MenuOption::PipelineWarnings);
    PerformanceWarning warn(showWarnings, "Application::updateDialogs()");

    // Update bandwidth dialog, if any
    BandwidthDialog* bandwidthDialog = Menu::getInstance()->getBandwidthDialog();
    if (bandwidthDialog) {
        bandwidthDialog->update();
    }
    
    VoxelStatsDialog* voxelStatsDialog = Menu::getInstance()->getVoxelStatsDialog();
    if (voxelStatsDialog) {
        voxelStatsDialog->update();
    }
}

void Application::updateAudio(float deltaTime) {
    bool showWarnings = Menu::getInstance()->isOptionChecked(MenuOption::PipelineWarnings);
    PerformanceWarning warn(showWarnings, "Application::updateAudio()");

    //  Update audio stats for procedural sounds
    _audio.setLastAcceleration(_myAvatar.getThrust());
    _audio.setLastVelocity(_myAvatar.getVelocity());
}

void Application::updateCursor(float deltaTime) {
    bool showWarnings = Menu::getInstance()->isOptionChecked(MenuOption::PipelineWarnings);
    PerformanceWarning warn(showWarnings, "Application::updateCursor()");

    // watch mouse position, if it hasn't moved, hide the cursor
    bool underMouse = _glWidget->underMouse();
    if (!_mouseHidden) {
        uint64_t now = usecTimestampNow();
        int elapsed = now - _lastMouseMove;
        const int HIDE_CURSOR_TIMEOUT = 1 * 1000 * 1000; // 1 second
        if (elapsed > HIDE_CURSOR_TIMEOUT && (underMouse || !_seenMouseMove)) {
            getGLWidget()->setCursor(Qt::BlankCursor);
            _mouseHidden = true;
        }
    } else {
        // if the mouse is hidden, but we're not inside our window, then consider ourselves to be moving
        if (!underMouse && _seenMouseMove) {
            _lastMouseMove = usecTimestampNow();
            getGLWidget()->setCursor(Qt::ArrowCursor);
            _mouseHidden = false;
        }
    }
}

void Application::update(float deltaTime) {
    bool showWarnings = Menu::getInstance()->isOptionChecked(MenuOption::PipelineWarnings);
    PerformanceWarning warn(showWarnings, "Application::update()");
    
    // check what's under the mouse and update the mouse voxel
    glm::vec3 mouseRayOrigin, mouseRayDirection;
    updateMouseRay(deltaTime, mouseRayOrigin, mouseRayDirection);
    
    // Set where I am looking based on my mouse ray (so that other people can see)
    glm::vec3 lookAtSpot;
    
    updateFaceshift();
    updateLookatTargetAvatar(mouseRayOrigin, mouseRayDirection, lookAtSpot);
    updateMyAvatarLookAtPosition(lookAtSpot, mouseRayOrigin, mouseRayDirection);
    
    //  Find the voxel we are hovering over, and respond if clicked
    float distance;
    BoxFace face;
    
    updateHoverVoxels(deltaTime, mouseRayOrigin, mouseRayDirection, distance, face); // clicking on voxels and making sounds
    updateMouseVoxels(deltaTime, mouseRayOrigin, mouseRayDirection, distance, face); // UI/UX related to voxels
    updateHandAndTouch(deltaTime); // Update state for touch sensors
    updateLeap(deltaTime); // Leap finger-sensing device
    updateSixense(deltaTime); // Razer Hydra controllers
    updateSerialDevices(deltaTime); // Read serial port interface devices
    updateAvatar(deltaTime); // Sample hardware, update view frustum if needed, and send avatar data to mixer/nodes
    updateThreads(deltaTime); // If running non-threaded, then give the threads some time to process...
    updateAvatars(deltaTime, mouseRayOrigin, mouseRayDirection); //loop through all the other avatars and simulate them...
    updateMyAvatarSimulation(deltaTime); // Simulate myself
    updateParticles(deltaTime); // Simulate particle cloud movements
    updateMetavoxels(deltaTime); // update metavoxels
    updateTransmitter(deltaTime); // transmitter drive or pick
    updateCamera(deltaTime); // handle various camera tweaks like off axis projection
    updateDialogs(deltaTime); // update various stats dialogs if present
    updateAudio(deltaTime); // Update audio stats for procedural sounds
    updateCursor(deltaTime); // Handle cursor updates
    
    _particles.update(); // update the particles...
    _particleCollisionSystem.update(); // handle collisions for the particles...
}

void Application::updateAvatar(float deltaTime) {
    bool showWarnings = Menu::getInstance()->isOptionChecked(MenuOption::PipelineWarnings);
    PerformanceWarning warn(showWarnings, "Application::updateAvatar()");
    
    // rotate body yaw for yaw received from multitouch
    _myAvatar.setOrientation(_myAvatar.getOrientation()
                             * glm::quat(glm::vec3(0, _yawFromTouch, 0)));
    _yawFromTouch = 0.f;
    
    // apply pitch from touch
    _myAvatar.getHead().setMousePitch(_myAvatar.getHead().getMousePitch() +
                                      _myAvatar.getHand().getPitchUpdate() +
                                      _pitchFromTouch);
    _myAvatar.getHand().setPitchUpdate(0.f);
    _pitchFromTouch = 0.0f;
    
    // Update my avatar's state from gyros and/or webcam
    _myAvatar.updateFromGyrosAndOrWebcam(Menu::getInstance()->isOptionChecked(MenuOption::TurnWithHead));
    
    // Update head mouse from faceshift if active
    if (_faceshift.isActive()) {
        glm::vec3 headVelocity = _faceshift.getHeadAngularVelocity();
        
        // sets how quickly head angular rotation moves the head mouse
        const float HEADMOUSE_FACESHIFT_YAW_SCALE = 40.f;
        const float HEADMOUSE_FACESHIFT_PITCH_SCALE = 30.f;
        _headMouseX -= headVelocity.y * HEADMOUSE_FACESHIFT_YAW_SCALE;
        _headMouseY -= headVelocity.x * HEADMOUSE_FACESHIFT_PITCH_SCALE;
    }
    
    if (_serialHeadSensor.isActive()) {

        //  Grab latest readings from the gyros
        float measuredPitchRate = _serialHeadSensor.getLastPitchRate();
        float measuredYawRate = _serialHeadSensor.getLastYawRate();
        
        //  Update gyro-based mouse (X,Y on screen)
        const float MIN_MOUSE_RATE = 3.0;
        const float HORIZONTAL_PIXELS_PER_DEGREE = 2880.f / 45.f;
        const float VERTICAL_PIXELS_PER_DEGREE = 1800.f / 30.f;
        if (powf(measuredYawRate * measuredYawRate +
                 measuredPitchRate * measuredPitchRate, 0.5) > MIN_MOUSE_RATE) {
            _headMouseX -= measuredYawRate * HORIZONTAL_PIXELS_PER_DEGREE * deltaTime;
            _headMouseY -= measuredPitchRate * VERTICAL_PIXELS_PER_DEGREE * deltaTime;
        }

        const float MIDPOINT_OF_SCREEN = 0.5;
        
        // Only use gyro to set lookAt if mouse hasn't selected an avatar
        if (!_lookatTargetAvatar) {

            // Set lookAtPosition if an avatar is at the center of the screen
            glm::vec3 screenCenterRayOrigin, screenCenterRayDirection;
            _viewFrustum.computePickRay(MIDPOINT_OF_SCREEN, MIDPOINT_OF_SCREEN, screenCenterRayOrigin, screenCenterRayDirection);

            glm::vec3 eyePosition;
            updateLookatTargetAvatar(screenCenterRayOrigin, screenCenterRayDirection, eyePosition);
            if (_lookatTargetAvatar) {
                glm::vec3 myLookAtFromMouse(eyePosition);
                _myAvatar.getHead().setLookAtPosition(myLookAtFromMouse);
            }
        }

    }
    
    //  Constrain head-driven mouse to edges of screen
    _headMouseX = glm::clamp(_headMouseX, 0, _glWidget->width());
    _headMouseY = glm::clamp(_headMouseY, 0, _glWidget->height());

    if (OculusManager::isConnected()) {
        float yaw, pitch, roll;
        OculusManager::getEulerAngles(yaw, pitch, roll);
    
        _myAvatar.getHead().setYaw(yaw);
        _myAvatar.getHead().setPitch(pitch);
        _myAvatar.getHead().setRoll(roll);
    }
     
    //  Get audio loudness data from audio input device
    _myAvatar.getHead().setAudioLoudness(_audio.getLastInputLoudness());
    
    NodeList* nodeList = NodeList::getInstance();
    
    // send head/hand data to the avatar mixer and voxel server
    unsigned char broadcastString[MAX_PACKET_SIZE];
    unsigned char* endOfBroadcastStringWrite = broadcastString;
    
    endOfBroadcastStringWrite += populateTypeAndVersion(endOfBroadcastStringWrite, PACKET_TYPE_HEAD_DATA);
    
    QByteArray ownerUUID = nodeList->getOwnerUUID().toRfc4122();
    memcpy(endOfBroadcastStringWrite, ownerUUID.constData(), ownerUUID.size());
    endOfBroadcastStringWrite += ownerUUID.size();
    
    endOfBroadcastStringWrite += _myAvatar.getBroadcastData(endOfBroadcastStringWrite);
    
    const char nodeTypesOfInterest[] = { NODE_TYPE_AVATAR_MIXER };
    controlledBroadcastToNodes(broadcastString, endOfBroadcastStringWrite - broadcastString,
                               nodeTypesOfInterest, sizeof(nodeTypesOfInterest));
    
    const float AVATAR_URLS_SEND_INTERVAL = 1.0f;
    if (shouldDo(AVATAR_URLS_SEND_INTERVAL, deltaTime)) {
        QUrl empty;
        Avatar::sendAvatarURLsMessage(empty);
    }
    // Update _viewFrustum with latest camera and view frustum data...
    // NOTE: we get this from the view frustum, to make it simpler, since the
    // loadViewFrumstum() method will get the correct details from the camera
    // We could optimize this to not actually load the viewFrustum, since we don't
    // actually need to calculate the view frustum planes to send these details 
    // to the server.
    loadViewFrustum(_myCamera, _viewFrustum);
    
    // Update my voxel servers with my current voxel query...
    queryOctree(NODE_TYPE_VOXEL_SERVER, PACKET_TYPE_VOXEL_QUERY, _voxelServerJurisdictions);
    queryOctree(NODE_TYPE_PARTICLE_SERVER, PACKET_TYPE_PARTICLE_QUERY, _particleServerJurisdictions);
}

void Application::queryOctree(NODE_TYPE serverType, PACKET_TYPE packetType, NodeToJurisdictionMap& jurisdictions) {

    // if voxels are disabled, then don't send this at all...
    if (!Menu::getInstance()->isOptionChecked(MenuOption::Voxels)) {
        return;
    }
    
    bool wantExtraDebugging = Menu::getInstance()->isOptionChecked(MenuOption::ExtraDebugging);
    
    // These will be the same for all servers, so we can set them up once and then reuse for each server we send to.
    _voxelQuery.setWantLowResMoving(!Menu::getInstance()->isOptionChecked(MenuOption::DisableLowRes));
    _voxelQuery.setWantColor(!Menu::getInstance()->isOptionChecked(MenuOption::DisableColorVoxels));
    _voxelQuery.setWantDelta(!Menu::getInstance()->isOptionChecked(MenuOption::DisableDeltaSending));
    _voxelQuery.setWantOcclusionCulling(Menu::getInstance()->isOptionChecked(MenuOption::EnableOcclusionCulling));
    _voxelQuery.setWantCompression(Menu::getInstance()->isOptionChecked(MenuOption::EnableVoxelPacketCompression));
    
    _voxelQuery.setCameraPosition(_viewFrustum.getPosition());
    _voxelQuery.setCameraOrientation(_viewFrustum.getOrientation());
    _voxelQuery.setCameraFov(_viewFrustum.getFieldOfView());
    _voxelQuery.setCameraAspectRatio(_viewFrustum.getAspectRatio());
    _voxelQuery.setCameraNearClip(_viewFrustum.getNearClip());
    _voxelQuery.setCameraFarClip(_viewFrustum.getFarClip());
    _voxelQuery.setCameraEyeOffsetPosition(_viewFrustum.getEyeOffsetPosition());
    _voxelQuery.setOctreeSizeScale(Menu::getInstance()->getVoxelSizeScale());
    _voxelQuery.setBoundaryLevelAdjust(Menu::getInstance()->getBoundaryLevelAdjust());

    unsigned char voxelQueryPacket[MAX_PACKET_SIZE];

    NodeList* nodeList = NodeList::getInstance();

    // Iterate all of the nodes, and get a count of how many voxel servers we have...
    int totalServers = 0;
    int inViewServers = 0;
    int unknownJurisdictionServers = 0;
    
    for (NodeList::iterator node = nodeList->begin(); node != nodeList->end(); node++) {

        // only send to the NodeTypes that are serverType
        if (node->getActiveSocket() != NULL && node->getType() == serverType) {
            totalServers++;

            // get the server bounds for this server
            QUuid nodeUUID = node->getUUID();
            
            // if we haven't heard from this voxel server, go ahead and send it a query, so we
            // can get the jurisdiction...
            if (jurisdictions.find(nodeUUID) == jurisdictions.end()) {
                unknownJurisdictionServers++;
            } else {
                const JurisdictionMap& map = (jurisdictions)[nodeUUID];

                unsigned char* rootCode = map.getRootOctalCode();
            
                if (rootCode) {
                    VoxelPositionSize rootDetails;
                    voxelDetailsForCode(rootCode, rootDetails);
                    AABox serverBounds(glm::vec3(rootDetails.x, rootDetails.y, rootDetails.z), rootDetails.s);
                    serverBounds.scale(TREE_SCALE);

                    ViewFrustum::location serverFrustumLocation = _viewFrustum.boxInFrustum(serverBounds);

                    if (serverFrustumLocation != ViewFrustum::OUTSIDE) {
                        inViewServers++;
                    }
                }
            }
        }
    }

    if (wantExtraDebugging && unknownJurisdictionServers > 0) {
        qDebug("Servers: total %d, in view %d, unknown jurisdiction %d \n", 
            totalServers, inViewServers, unknownJurisdictionServers);
    }

    int perServerPPS = 0;
    const int SMALL_BUDGET = 10;
    int perUnknownServer = SMALL_BUDGET;
    int totalPPS = Menu::getInstance()->getMaxVoxelPacketsPerSecond();

    // determine PPS based on number of servers
    if (inViewServers >= 1) {
        // set our preferred PPS to be exactly evenly divided among all of the voxel servers... and allocate 1 PPS
        // for each unknown jurisdiction server
        perServerPPS = (totalPPS / inViewServers) - (unknownJurisdictionServers * perUnknownServer);
    } else {
        if (unknownJurisdictionServers > 0) {
            perUnknownServer = (totalPPS / unknownJurisdictionServers);
        }
    }
    
    if (wantExtraDebugging && unknownJurisdictionServers > 0) {
        qDebug("perServerPPS: %d perUnknownServer: %d\n", perServerPPS, perUnknownServer);
    }
    
    for (NodeList::iterator node = nodeList->begin(); node != nodeList->end(); node++) {
        // only send to the NodeTypes that are serverType
        if (node->getActiveSocket() != NULL && node->getType() == serverType) {


            // get the server bounds for this server
            QUuid nodeUUID = node->getUUID();

            bool inView = false;
            bool unknownView = false;
            
            // if we haven't heard from this voxel server, go ahead and send it a query, so we
            // can get the jurisdiction...
            if (jurisdictions.find(nodeUUID) == jurisdictions.end()) {
                unknownView = true; // assume it's in view
                if (wantExtraDebugging) {
                    qDebug() << "no known jurisdiction for node " << *node << ", assume it's visible.\n";
                }
            } else {
                const JurisdictionMap& map = (jurisdictions)[nodeUUID];

                unsigned char* rootCode = map.getRootOctalCode();
            
                if (rootCode) {
                    VoxelPositionSize rootDetails;
                    voxelDetailsForCode(rootCode, rootDetails);
                    AABox serverBounds(glm::vec3(rootDetails.x, rootDetails.y, rootDetails.z), rootDetails.s);
                    serverBounds.scale(TREE_SCALE);

                    ViewFrustum::location serverFrustumLocation = _viewFrustum.boxInFrustum(serverBounds);
                    if (serverFrustumLocation != ViewFrustum::OUTSIDE) {
                        inView = true;
                    } else {
                        inView = false;
                    }
                } else {
                    if (wantExtraDebugging) {
                        qDebug() << "Jurisdiction without RootCode for node " << *node << ". That's unusual!\n";
                    }
                }
            }
            
            if (inView) {
                _voxelQuery.setMaxOctreePacketsPerSecond(perServerPPS);
            } else if (unknownView) {
                if (wantExtraDebugging) {
                    qDebug() << "no known jurisdiction for node " << *node << ", give it budget of " 
                            << perUnknownServer << " to send us jurisdiction.\n";
                }
                
                // set the query's position/orientation to be degenerate in a manner that will get the scene quickly
                // If there's only one server, then don't do this, and just let the normal voxel query pass through 
                // as expected... this way, we will actually get a valid scene if there is one to be seen
                if (totalServers > 1) {
                    _voxelQuery.setCameraPosition(glm::vec3(-0.1,-0.1,-0.1));
                    const glm::quat OFF_IN_NEGATIVE_SPACE = glm::quat(-0.5, 0, -0.5, 1.0);
                    _voxelQuery.setCameraOrientation(OFF_IN_NEGATIVE_SPACE);
                    _voxelQuery.setCameraNearClip(0.1);
                    _voxelQuery.setCameraFarClip(0.1);
                    if (wantExtraDebugging) {
                        qDebug() << "Using 'minimal' camera position for node " << *node << "\n";
                    }
                } else {
                    if (wantExtraDebugging) {
                        qDebug() << "Using regular camera position for node " << *node << "\n";
                    }
                }
                _voxelQuery.setMaxOctreePacketsPerSecond(perUnknownServer);
            } else {
                _voxelQuery.setMaxOctreePacketsPerSecond(0);
            }
            // set up the packet for sending...
            unsigned char* endOfVoxelQueryPacket = voxelQueryPacket;

            // insert packet type/version and node UUID
            endOfVoxelQueryPacket += populateTypeAndVersion(endOfVoxelQueryPacket, packetType);
            QByteArray ownerUUID = nodeList->getOwnerUUID().toRfc4122();
            memcpy(endOfVoxelQueryPacket, ownerUUID.constData(), ownerUUID.size());
            endOfVoxelQueryPacket += ownerUUID.size();

            // encode the query data...
            endOfVoxelQueryPacket += _voxelQuery.getBroadcastData(endOfVoxelQueryPacket);
    
            int packetLength = endOfVoxelQueryPacket - voxelQueryPacket;

            // make sure we still have an active socket
            if (node->getActiveSocket()) {
                nodeList->getNodeSocket().writeDatagram((char*) voxelQueryPacket, packetLength,
                                                    node->getActiveSocket()->getAddress(), node->getActiveSocket()->getPort());
            }

            // Feed number of bytes to corresponding channel of the bandwidth meter
            _bandwidthMeter.outputStream(BandwidthMeter::VOXELS).updateValue(packetLength);
        }
    }
}

/////////////////////////////////////////////////////////////////////////////////////
// loadViewFrustum()
//
// Description: this will load the view frustum bounds for EITHER the head
//                 or the "myCamera". 
//
void Application::loadViewFrustum(Camera& camera, ViewFrustum& viewFrustum) {
    // We will use these below, from either the camera or head vectors calculated above    
    glm::vec3 position(camera.getPosition());
    float fov         = camera.getFieldOfView();
    float nearClip    = camera.getNearClip();
    float farClip     = camera.getFarClip();
    float aspectRatio = camera.getAspectRatio();

    glm::quat rotation = camera.getRotation();

    // Set the viewFrustum up with the correct position and orientation of the camera    
    viewFrustum.setPosition(position);
    viewFrustum.setOrientation(rotation);
    
    // Also make sure it's got the correct lens details from the camera
    viewFrustum.setAspectRatio(aspectRatio);
    viewFrustum.setFieldOfView(fov);
    viewFrustum.setNearClip(nearClip);
    viewFrustum.setFarClip(farClip);
    viewFrustum.setEyeOffsetPosition(camera.getEyeOffsetPosition());
    viewFrustum.setEyeOffsetOrientation(camera.getEyeOffsetOrientation());

    // Ask the ViewFrustum class to calculate our corners
    viewFrustum.calculate();
}

glm::vec3 Application::getSunDirection() {
    return glm::normalize(_environment.getClosestData(_myCamera.getPosition()).getSunLocation() - _myCamera.getPosition());
}

void Application::updateShadowMap() {
    QOpenGLFramebufferObject* fbo = _textureCache.getShadowFramebufferObject();
    fbo->bind();
    glEnable(GL_DEPTH_TEST);
    glClear(GL_COLOR_BUFFER_BIT | GL_DEPTH_BUFFER_BIT);
    
    glViewport(0, 0, fbo->width(), fbo->height());
    
    glm::vec3 lightDirection = -getSunDirection();
    glm::quat rotation = glm::inverse(rotationBetween(IDENTITY_FRONT, lightDirection));
    glm::vec3 translation = glm::vec3();
    float nearScale = 0.0f;
    const float MAX_SHADOW_DISTANCE = 2.0f;
    float farScale = (MAX_SHADOW_DISTANCE - _viewFrustum.getNearClip()) / (_viewFrustum.getFarClip() - _viewFrustum.getNearClip());
    loadViewFrustum(_myCamera, _viewFrustum);
    glm::vec3 points[] = {
        rotation * (glm::mix(_viewFrustum.getNearTopLeft(), _viewFrustum.getFarTopLeft(), nearScale) + translation),
        rotation * (glm::mix(_viewFrustum.getNearTopRight(), _viewFrustum.getFarTopRight(), nearScale) + translation),
        rotation * (glm::mix(_viewFrustum.getNearBottomLeft(), _viewFrustum.getFarBottomLeft(), nearScale) + translation),
        rotation * (glm::mix(_viewFrustum.getNearBottomRight(), _viewFrustum.getFarBottomRight(), nearScale) + translation),
        rotation * (glm::mix(_viewFrustum.getNearTopLeft(), _viewFrustum.getFarTopLeft(), farScale) + translation),
        rotation * (glm::mix(_viewFrustum.getNearTopRight(), _viewFrustum.getFarTopRight(), farScale) + translation),
        rotation * (glm::mix(_viewFrustum.getNearBottomLeft(), _viewFrustum.getFarBottomLeft(), farScale) + translation),
        rotation * (glm::mix(_viewFrustum.getNearBottomRight(), _viewFrustum.getFarBottomRight(), farScale) + translation) };
    glm::vec3 minima(FLT_MAX, FLT_MAX, FLT_MAX), maxima(-FLT_MAX, -FLT_MAX, -FLT_MAX);
    for (int i = 0; i < sizeof(points) / sizeof(points[0]); i++) {
        minima = glm::min(minima, points[i]);
        maxima = glm::max(maxima, points[i]);
    }
    
    // stretch out our extents in z so that we get all of the avatars
    minima.z -= _viewFrustum.getFarClip() * 0.5f;
    maxima.z += _viewFrustum.getFarClip() * 0.5f;
    
    // save the combined matrix for rendering
    _shadowMatrix = glm::transpose(glm::translate(0.5f, 0.5f, 0.5f) * glm::scale(0.5f, 0.5f, 0.5f) *
        glm::ortho(minima.x, maxima.x, minima.y, maxima.y, -maxima.z, -minima.z) *
        glm::mat4_cast(rotation) * glm::translate(translation));
    
    glMatrixMode(GL_PROJECTION);
    glPushMatrix();
    glLoadIdentity();
    glOrtho(minima.x, maxima.x, minima.y, maxima.y, -maxima.z, -minima.z);
    
    glMatrixMode(GL_MODELVIEW);
    glPushMatrix();
    glLoadIdentity();
    glm::vec3 axis = glm::axis(rotation);
    glRotatef(glm::angle(rotation), axis.x, axis.y, axis.z);
    
    // store view matrix without translation, which we'll use for precision-sensitive objects
    glGetFloatv(GL_MODELVIEW_MATRIX, (GLfloat*)&_untranslatedViewMatrix);
    _viewMatrixTranslation = translation;
    
    glTranslatef(translation.x, translation.y, translation.z);
    
    renderAvatars(true);
    _particles.render();    
    
    glPopMatrix();
    
    glMatrixMode(GL_PROJECTION);
    glPopMatrix();
    
    glMatrixMode(GL_MODELVIEW);
    
    fbo->release();
    
    glViewport(0, 0, _glWidget->width(), _glWidget->height());
}
    
const GLfloat WHITE_SPECULAR_COLOR[] = { 1.0f, 1.0f, 1.0f, 1.0f };
const GLfloat NO_SPECULAR_COLOR[] = { 0.0f, 0.0f, 0.0f, 1.0f };

void Application::setupWorldLight() {
    
    //  Setup 3D lights (after the camera transform, so that they are positioned in world space)
    glEnable(GL_COLOR_MATERIAL);
    glColorMaterial(GL_FRONT_AND_BACK, GL_AMBIENT_AND_DIFFUSE);
    
    glm::vec3 sunDirection = getSunDirection();
    GLfloat light_position0[] = { sunDirection.x, sunDirection.y, sunDirection.z, 0.0 };
    glLightfv(GL_LIGHT0, GL_POSITION, light_position0);
    GLfloat ambient_color[] = { 0.7, 0.7, 0.8 };
    glLightfv(GL_LIGHT0, GL_AMBIENT, ambient_color);
    GLfloat diffuse_color[] = { 0.8, 0.7, 0.7 };
    glLightfv(GL_LIGHT0, GL_DIFFUSE, diffuse_color);
    
    glLightfv(GL_LIGHT0, GL_SPECULAR, WHITE_SPECULAR_COLOR);    
    glMaterialfv(GL_FRONT, GL_SPECULAR, WHITE_SPECULAR_COLOR);
    glMateriali(GL_FRONT, GL_SHININESS, 96);
}

void Application::displaySide(Camera& whichCamera, bool selfAvatarOnly) {
    PerformanceWarning warn(Menu::getInstance()->isOptionChecked(MenuOption::PipelineWarnings), "Application::displaySide()");
    // transform by eye offset

    // flip x if in mirror mode (also requires reversing winding order for backface culling)
    if (whichCamera.getMode() == CAMERA_MODE_MIRROR) {
        glScalef(-1.0f, 1.0f, 1.0f);
        glFrontFace(GL_CW);
    
    } else {
        glFrontFace(GL_CCW);
    }

    glm::vec3 eyeOffsetPos = whichCamera.getEyeOffsetPosition();
    glm::quat eyeOffsetOrient = whichCamera.getEyeOffsetOrientation();
    glm::vec3 eyeOffsetAxis = glm::axis(eyeOffsetOrient);
    glRotatef(-glm::angle(eyeOffsetOrient), eyeOffsetAxis.x, eyeOffsetAxis.y, eyeOffsetAxis.z);
    glTranslatef(-eyeOffsetPos.x, -eyeOffsetPos.y, -eyeOffsetPos.z);

    // transform view according to whichCamera
    // could be myCamera (if in normal mode)
    // or could be viewFrustumOffsetCamera if in offset mode

    glm::quat rotation = whichCamera.getRotation();
    glm::vec3 axis = glm::axis(rotation);
    glRotatef(-glm::angle(rotation), axis.x, axis.y, axis.z);

    // store view matrix without translation, which we'll use for precision-sensitive objects
    glGetFloatv(GL_MODELVIEW_MATRIX, (GLfloat*)&_untranslatedViewMatrix);
    _viewMatrixTranslation = -whichCamera.getPosition();

    glTranslatef(_viewMatrixTranslation.x, _viewMatrixTranslation.y, _viewMatrixTranslation.z);

    //  Setup 3D lights (after the camera transform, so that they are positioned in world space)
    setupWorldLight();
    
    if (!selfAvatarOnly && Menu::getInstance()->isOptionChecked(MenuOption::Stars)) {
        PerformanceWarning warn(Menu::getInstance()->isOptionChecked(MenuOption::PipelineWarnings), 
            "Application::displaySide() ... stars...");
        if (!_stars.isStarsLoaded()) {
            _stars.generate(STARFIELD_NUM_STARS, STARFIELD_SEED);
        }
        // should be the first rendering pass - w/o depth buffer / lighting

        // compute starfield alpha based on distance from atmosphere
        float alpha = 1.0f;
        if (Menu::getInstance()->isOptionChecked(MenuOption::Atmosphere)) {
            const EnvironmentData& closestData = _environment.getClosestData(whichCamera.getPosition());
            float height = glm::distance(whichCamera.getPosition(), closestData.getAtmosphereCenter());
            if (height < closestData.getAtmosphereInnerRadius()) {
                alpha = 0.0f;
                
            } else if (height < closestData.getAtmosphereOuterRadius()) {
                alpha = (height - closestData.getAtmosphereInnerRadius()) /
                    (closestData.getAtmosphereOuterRadius() - closestData.getAtmosphereInnerRadius());
            }
        }

        // finally render the starfield
        _stars.render(whichCamera.getFieldOfView(), whichCamera.getAspectRatio(), whichCamera.getNearClip(), alpha);
    }

    // draw the sky dome
    if (!selfAvatarOnly && Menu::getInstance()->isOptionChecked(MenuOption::Atmosphere)) {
        PerformanceWarning warn(Menu::getInstance()->isOptionChecked(MenuOption::PipelineWarnings), 
            "Application::displaySide() ... atmosphere...");
        _environment.renderAtmospheres(whichCamera);
    }
    
    glEnable(GL_LIGHTING);
    glEnable(GL_DEPTH_TEST);
    
    //  Enable to show line from me to the voxel I am touching
    //renderLineToTouchedVoxel();
    //renderThrustAtVoxel(_voxelThrust);
    
    if (!selfAvatarOnly) {
        // draw a red sphere  
        float sphereRadius = 0.25f;
        glColor3f(1,0,0);
        glPushMatrix();
            glutSolidSphere(sphereRadius, 15, 15);
        glPopMatrix();

        // disable specular lighting for ground and voxels
        glMaterialfv(GL_FRONT, GL_SPECULAR, NO_SPECULAR_COLOR);

        //  Draw Cloud Particles
        if (Menu::getInstance()->isOptionChecked(MenuOption::ParticleCloud)) {
            _cloud.render();
        }
        //  Draw voxels
        if (Menu::getInstance()->isOptionChecked(MenuOption::Voxels)) {
            PerformanceWarning warn(Menu::getInstance()->isOptionChecked(MenuOption::PipelineWarnings), 
                "Application::displaySide() ... voxels...");
            if (!Menu::getInstance()->isOptionChecked(MenuOption::DontRenderVoxels)) {
                _voxels.render(Menu::getInstance()->isOptionChecked(MenuOption::VoxelTextures));
            }
        }
        
        // also, metavoxels
        if (Menu::getInstance()->isOptionChecked(MenuOption::Metavoxels)) {
            PerformanceWarning warn(Menu::getInstance()->isOptionChecked(MenuOption::PipelineWarnings), 
                "Application::displaySide() ... metavoxels...");
            _metavoxels.render();
        }    

        // render particles...
        _particles.render();
    
        // render the ambient occlusion effect if enabled
        if (Menu::getInstance()->isOptionChecked(MenuOption::AmbientOcclusion)) {
            PerformanceWarning warn(Menu::getInstance()->isOptionChecked(MenuOption::PipelineWarnings), 
                "Application::displaySide() ... AmbientOcclusion...");
            _ambientOcclusionEffect.render();
        }
    
        // restore default, white specular
        glMaterialfv(GL_FRONT, GL_SPECULAR, WHITE_SPECULAR_COLOR);
    
        //  Render the highlighted voxel
        if (_isHighlightVoxel) {
            renderHighlightVoxel(_highlightVoxel);
        }

        // indicate what we'll be adding/removing in mouse mode, if anything
        if (_mouseVoxel.s != 0 && whichCamera.getMode() != CAMERA_MODE_MIRROR) {
            PerformanceWarning warn(Menu::getInstance()->isOptionChecked(MenuOption::PipelineWarnings), 
                "Application::displaySide() ... voxels TOOLS UX...");

            glDisable(GL_LIGHTING);
            glPushMatrix();
            glScalef(TREE_SCALE, TREE_SCALE, TREE_SCALE);
            const float CUBE_EXPANSION = 1.01f;
            if (_nudgeStarted) {
                renderNudgeGuide(_nudgeGuidePosition.x, _nudgeGuidePosition.y, _nudgeGuidePosition.z, _nudgeVoxel.s);
                renderNudgeGrid(_nudgeVoxel.x, _nudgeVoxel.y, _nudgeVoxel.z, _nudgeVoxel.s, _mouseVoxel.s);
                glPushMatrix();
                glTranslatef(_nudgeVoxel.x + _nudgeVoxel.s * 0.5f,
                    _nudgeVoxel.y + _nudgeVoxel.s * 0.5f,
                    _nudgeVoxel.z + _nudgeVoxel.s * 0.5f);
                glColor3ub(255, 255, 255);
                glLineWidth(4.0f);
                glutWireCube(_nudgeVoxel.s * CUBE_EXPANSION);
                glPopMatrix();
            } else {
                renderMouseVoxelGrid(_mouseVoxel.x, _mouseVoxel.y, _mouseVoxel.z, _mouseVoxel.s);
            }
            
            if (Menu::getInstance()->isOptionChecked(MenuOption::VoxelAddMode)) {
                // use a contrasting color so that we can see what we're doing
                glColor3ub(_mouseVoxel.red + 128, _mouseVoxel.green + 128, _mouseVoxel.blue + 128);
            } else {
                glColor3ub(_mouseVoxel.red, _mouseVoxel.green, _mouseVoxel.blue);
            }
        
            if (_nudgeStarted) {
                // render nudge guide cube
                glTranslatef(_nudgeGuidePosition.x + _nudgeVoxel.s*0.5f,
                    _nudgeGuidePosition.y + _nudgeVoxel.s*0.5f,
                    _nudgeGuidePosition.z + _nudgeVoxel.s*0.5f);
                glLineWidth(4.0f);
                glutWireCube(_nudgeVoxel.s * CUBE_EXPANSION);
            } else {
                glTranslatef(_mouseVoxel.x + _mouseVoxel.s*0.5f,
                    _mouseVoxel.y + _mouseVoxel.s*0.5f,
                    _mouseVoxel.z + _mouseVoxel.s*0.5f);
                glLineWidth(4.0f);
                glutWireCube(_mouseVoxel.s * CUBE_EXPANSION);
            }
            glLineWidth(1.0f);
            glPopMatrix();
            glEnable(GL_LIGHTING);
        }
    
        if (Menu::getInstance()->isOptionChecked(MenuOption::VoxelSelectMode) && _pasteMode && whichCamera.getMode() != CAMERA_MODE_MIRROR) {
            PerformanceWarning warn(Menu::getInstance()->isOptionChecked(MenuOption::PipelineWarnings), 
                "Application::displaySide() ... PASTE Preview...");

            glPushMatrix();
            glTranslatef(_mouseVoxel.x * TREE_SCALE,
                         _mouseVoxel.y * TREE_SCALE,
                         _mouseVoxel.z * TREE_SCALE);
            glScalef(_mouseVoxel.s,
                     _mouseVoxel.s,
                     _mouseVoxel.s);

            _sharedVoxelSystem.render(true);
            glPopMatrix();
        }
    }

    renderAvatars(whichCamera.getMode() == CAMERA_MODE_MIRROR, selfAvatarOnly);

    if (!selfAvatarOnly) {
        //  Render the world box
        if (whichCamera.getMode() != CAMERA_MODE_MIRROR && Menu::getInstance()->isOptionChecked(MenuOption::Stats)) {
            renderWorldBox();
        }
    
        // brad's frustum for debugging
        if (Menu::getInstance()->isOptionChecked(MenuOption::DisplayFrustum) && whichCamera.getMode() != CAMERA_MODE_MIRROR) {
            PerformanceWarning warn(Menu::getInstance()->isOptionChecked(MenuOption::PipelineWarnings), 
                "Application::displaySide() ... renderViewFrustum...");
            renderViewFrustum(_viewFrustum);
        }

        // render voxel fades if they exist
        if (_voxelFades.size() > 0) {
            PerformanceWarning warn(Menu::getInstance()->isOptionChecked(MenuOption::PipelineWarnings), 
                "Application::displaySide() ... voxel fades...");
            for(std::vector<VoxelFade>::iterator fade = _voxelFades.begin(); fade != _voxelFades.end();) {
                fade->render();
                if(fade->isDone()) {
                    fade = _voxelFades.erase(fade);
                } else {
                    ++fade;
                }
            }
        }

        {        
            PerformanceWarning warn(Menu::getInstance()->isOptionChecked(MenuOption::PipelineWarnings), 
                "Application::displaySide() ... renderFollowIndicator...");
            renderFollowIndicator();
        }
    
        // render transmitter pick ray, if non-empty
        if (_transmitterPickStart != _transmitterPickEnd) {
            PerformanceWarning warn(Menu::getInstance()->isOptionChecked(MenuOption::PipelineWarnings), 
                "Application::displaySide() ... transmitter pick ray...");

            Glower glower;
            const float TRANSMITTER_PICK_COLOR[] = { 1.0f, 1.0f, 0.0f };
            glColor3fv(TRANSMITTER_PICK_COLOR);
            glLineWidth(3.0f);
            glBegin(GL_LINES);
            glVertex3f(_transmitterPickStart.x, _transmitterPickStart.y, _transmitterPickStart.z);
            glVertex3f(_transmitterPickEnd.x, _transmitterPickEnd.y, _transmitterPickEnd.z);
            glEnd();
            glLineWidth(1.0f);
        
            glPushMatrix();
            glTranslatef(_transmitterPickEnd.x, _transmitterPickEnd.y, _transmitterPickEnd.z);
        
            const float PICK_END_RADIUS = 0.025f;
            glutSolidSphere(PICK_END_RADIUS, 8, 8);
        
            glPopMatrix();
        }
    }
}

void Application::loadTranslatedViewMatrix(const glm::vec3& translation) {
    glLoadMatrixf((const GLfloat*)&_untranslatedViewMatrix);
    glTranslatef(translation.x + _viewMatrixTranslation.x, translation.y + _viewMatrixTranslation.y,
        translation.z + _viewMatrixTranslation.z);
}

void Application::computeOffAxisFrustum(float& left, float& right, float& bottom, float& top, float& near,
    float& far, glm::vec4& nearClipPlane, glm::vec4& farClipPlane) const {
    
    _viewFrustum.computeOffAxisFrustum(left, right, bottom, top, near, far, nearClipPlane, farClipPlane);
}

void Application::displayOverlay() {
    PerformanceWarning warn(Menu::getInstance()->isOptionChecked(MenuOption::PipelineWarnings), "Application::displayOverlay()");

    //  Render 2D overlay:  I/O level bar graphs and text  
    glMatrixMode(GL_PROJECTION);
    glPushMatrix();
        glLoadIdentity(); 
        gluOrtho2D(0, _glWidget->width(), _glWidget->height(), 0);
        glDisable(GL_DEPTH_TEST);
        glDisable(GL_LIGHTING);
    
        //  Display a single screen-size quad to create an alpha blended 'collision' flash
        if (_audio.getCollisionFlashesScreen()) {
            float collisionSoundMagnitude = _audio.getCollisionSoundMagnitude();
            const float VISIBLE_COLLISION_SOUND_MAGNITUDE = 0.5f;
            if (collisionSoundMagnitude > VISIBLE_COLLISION_SOUND_MAGNITUDE) {
                    renderCollisionOverlay(_glWidget->width(), _glWidget->height(), _audio.getCollisionSoundMagnitude());
            }
        }
   
        if (Menu::getInstance()->isOptionChecked(MenuOption::Stats)) {
            _audio.render(_glWidget->width(), _glWidget->height());
            if (Menu::getInstance()->isOptionChecked(MenuOption::Oscilloscope)) {
                _audioScope.render(45, _glWidget->height() - 200);
            }
        }

       //noiseTest(_glWidget->width(), _glWidget->height());
    
    if (Menu::getInstance()->isOptionChecked(MenuOption::HeadMouse)
        && USING_INVENSENSE_MPU9150) {
        //  Display small target box at center or head mouse target that can also be used to measure LOD
        glColor3f(1.0, 1.0, 1.0);
        glDisable(GL_LINE_SMOOTH);
        const int PIXEL_BOX = 16;
        glBegin(GL_LINES);
        glVertex2f(_headMouseX - PIXEL_BOX/2, _headMouseY);
        glVertex2f(_headMouseX + PIXEL_BOX/2, _headMouseY);
        glVertex2f(_headMouseX, _headMouseY - PIXEL_BOX/2);
        glVertex2f(_headMouseX, _headMouseY + PIXEL_BOX/2);
        glEnd();            
        glEnable(GL_LINE_SMOOTH);
        glColor3f(1.f, 0.f, 0.f);
        glPointSize(3.0f);
        glDisable(GL_POINT_SMOOTH);
        glBegin(GL_POINTS);
        glVertex2f(_headMouseX - 1, _headMouseY + 1);
        glEnd();
        //  If Faceshift is active, show eye pitch and yaw as separate pointer
        if (_faceshift.isActive()) {
            const float EYE_TARGET_PIXELS_PER_DEGREE = 40.0;
            int eyeTargetX = (_glWidget->width() / 2) -  _faceshift.getEstimatedEyeYaw() * EYE_TARGET_PIXELS_PER_DEGREE;
            int eyeTargetY = (_glWidget->height() / 2) -  _faceshift.getEstimatedEyePitch() * EYE_TARGET_PIXELS_PER_DEGREE;
            
            glColor3f(0.0, 1.0, 1.0);
            glDisable(GL_LINE_SMOOTH);
            glBegin(GL_LINES);
            glVertex2f(eyeTargetX - PIXEL_BOX/2, eyeTargetY);
            glVertex2f(eyeTargetX + PIXEL_BOX/2, eyeTargetY);
            glVertex2f(eyeTargetX, eyeTargetY - PIXEL_BOX/2);
            glVertex2f(eyeTargetX, eyeTargetY + PIXEL_BOX/2);
            glEnd();

        }
    }
        
    //  Show detected levels from the serial I/O ADC channel sensors
    if (_displayLevels) _serialHeadSensor.renderLevels(_glWidget->width(), _glWidget->height());
    
    //  Show hand transmitter data if detected
    if (_myTransmitter.isConnected()) {
        _myTransmitter.renderLevels(_glWidget->width(), _glWidget->height());
    }
    //  Display stats and log text onscreen
    glLineWidth(1.0f);
    glPointSize(1.0f);
    
    if (Menu::getInstance()->isOptionChecked(MenuOption::Stats)) {
        //  Onscreen text about position, servers, etc 
        displayStats();
        //  Bandwidth meter 
        if (Menu::getInstance()->isOptionChecked(MenuOption::Bandwidth)) {
            _bandwidthMeter.render(_glWidget->width(), _glWidget->height());
        }
        //  Stats at upper right of screen about who domain server is telling us about
        glPointSize(1.0f);
        char nodes[100];
        
        NodeList* nodeList = NodeList::getInstance();
        int totalAvatars = 0, totalServers = 0;
        
        for (NodeList::iterator node = nodeList->begin(); node != nodeList->end(); node++) {
            node->getType() == NODE_TYPE_AGENT ? totalAvatars++ : totalServers++;
        }
        sprintf(nodes, "Servers: %d, Avatars: %d\n", totalServers, totalAvatars);
        drawtext(_glWidget->width() - 150, 20, 0.10, 0, 1.0, 0, nodes, 1, 0, 0);
    }

    // testing rendering coverage map
    if (Menu::getInstance()->isOptionChecked(MenuOption::CoverageMapV2)) {
        renderCoverageMapV2();
    }
    
    if (Menu::getInstance()->isOptionChecked(MenuOption::CoverageMap)) {
        renderCoverageMap();
    }
    

    if (Menu::getInstance()->isOptionChecked(MenuOption::Log)) {
        LogDisplay::instance.render(_glWidget->width(), _glWidget->height());
    }

    //  Show chat entry field
    if (_chatEntryOn) {
        _chatEntry.render(_glWidget->width(), _glWidget->height());
    }
    
    //  Show on-screen msec timer
    if (Menu::getInstance()->isOptionChecked(MenuOption::FrameTimer)) {
        char frameTimer[10];
        uint64_t mSecsNow = floor(usecTimestampNow() / 1000.0 + 0.5);
        sprintf(frameTimer, "%d\n", (int)(mSecsNow % 1000));
        drawtext(_glWidget->width() - 100, _glWidget->height() - 20, 0.30, 0, 1.0, 0, frameTimer, 0, 0, 0);
        drawtext(_glWidget->width() - 102, _glWidget->height() - 22, 0.30, 0, 1.0, 0, frameTimer, 1, 1, 1);
    }

    
    // render the webcam input frame
    _webcam.renderPreview(_glWidget->width(), _glWidget->height());

    _palette.render(_glWidget->width(), _glWidget->height());

    QAction* paintColorAction = NULL;
    if (Menu::getInstance()->isOptionChecked(MenuOption::VoxelGetColorMode)
        && (paintColorAction = Menu::getInstance()->getActionForOption(MenuOption::VoxelPaintColor))->data().value<QColor>()
            != _swatch.getColor()) {
        QColor color = paintColorAction->data().value<QColor>();
        TextRenderer textRenderer(SANS_FONT_FAMILY, 11, 50);
        const char line1[] = "Assign this color to a swatch";
        const char line2[] = "by choosing a key from 1 to 8.";

        int left = (_glWidget->width() - POPUP_WIDTH - 2 * POPUP_MARGIN) / 2;
        int top = _glWidget->height() / 40;

        glBegin(GL_POLYGON);
        glColor3f(0.0f, 0.0f, 0.0f);
        for (double a = M_PI; a < 1.5f * M_PI; a += POPUP_STEP) {
            glVertex2f(left + POPUP_MARGIN * cos(a)              , top + POPUP_MARGIN * sin(a));
        }
        for (double a = 1.5f * M_PI; a < 2.0f * M_PI; a += POPUP_STEP) {
            glVertex2f(left + POPUP_WIDTH + POPUP_MARGIN * cos(a), top + POPUP_MARGIN * sin(a));
        }
        for (double a = 0.0f; a < 0.5f * M_PI; a += POPUP_STEP) {
            glVertex2f(left + POPUP_WIDTH + POPUP_MARGIN * cos(a), top + POPUP_HEIGHT + POPUP_MARGIN * sin(a));
        }
        for (double a = 0.5f * M_PI; a < 1.0f * M_PI; a += POPUP_STEP) {
            glVertex2f(left + POPUP_MARGIN * cos(a)              , top + POPUP_HEIGHT + POPUP_MARGIN * sin(a));
        }
        glEnd();

        glBegin(GL_QUADS);
        glColor3f(color.redF(),
                  color.greenF(),
                  color.blueF());
        glVertex2f(left               , top);
        glVertex2f(left + SWATCH_WIDTH, top);
        glVertex2f(left + SWATCH_WIDTH, top + SWATCH_HEIGHT);
        glVertex2f(left               , top + SWATCH_HEIGHT);
        glEnd();

        glColor3f(1.0f, 1.0f, 1.0f);
        textRenderer.draw(left + SWATCH_WIDTH + POPUP_MARGIN, top + FIRST_LINE_OFFSET , line1);
        textRenderer.draw(left + SWATCH_WIDTH + POPUP_MARGIN, top + SECOND_LINE_OFFSET, line2);
    }
    else {
        _swatch.checkColor();
    }

    if (_pieMenu.isDisplayed()) {
        _pieMenu.render();
    }
    
    glPopMatrix();
}

void Application::displayStats() {
    int statsVerticalOffset = 8;
    const int PELS_PER_LINE = 15;
    char stats[200];
    statsVerticalOffset += PELS_PER_LINE;
    sprintf(stats, "%3.0f FPS, %d Pkts/sec, %3.2f Mbps   ", 
            _fps, _packetsPerSecond,  (float)_bytesPerSecond * 8.f / 1000000.f);
    drawtext(10, statsVerticalOffset, 0.10f, 0, 1.0, 0, stats);

    if (Menu::getInstance()->isOptionChecked(MenuOption::TestPing)) {
        int pingAudio = 0, pingAvatar = 0, pingVoxel = 0, pingVoxelMax = 0;

        NodeList* nodeList = NodeList::getInstance();
        Node* audioMixerNode = nodeList->soloNodeOfType(NODE_TYPE_AUDIO_MIXER);
        Node* avatarMixerNode = nodeList->soloNodeOfType(NODE_TYPE_AVATAR_MIXER);

        pingAudio = audioMixerNode ? audioMixerNode->getPingMs() : 0;
        pingAvatar = avatarMixerNode ? avatarMixerNode->getPingMs() : 0;


        // Now handle voxel servers, since there could be more than one, we average their ping times
        unsigned long totalPingVoxel = 0;
        int voxelServerCount = 0;
        for (NodeList::iterator node = nodeList->begin(); node != nodeList->end(); node++) {
            if (node->getType() == NODE_TYPE_VOXEL_SERVER) {
                totalPingVoxel += node->getPingMs();
                voxelServerCount++;
                if (pingVoxelMax < node->getPingMs()) {
                    pingVoxelMax = node->getPingMs();
                }
            }
        }
        if (voxelServerCount) {
            pingVoxel = totalPingVoxel/voxelServerCount;
        }

        char pingStats[200];
        statsVerticalOffset += PELS_PER_LINE;
        sprintf(pingStats, "Ping audio/avatar/voxel: %d / %d / %d avg %d max ", pingAudio, pingAvatar, pingVoxel, pingVoxelMax);
        drawtext(10, statsVerticalOffset, 0.10f, 0, 1.0, 0, pingStats);
    }
    
    char avatarStats[200];
    statsVerticalOffset += PELS_PER_LINE;
    glm::vec3 avatarPos = _myAvatar.getPosition();
    sprintf(avatarStats, "Avatar: pos %.3f, %.3f, %.3f, vel %.1f, yaw = %.2f", avatarPos.x, avatarPos.y, avatarPos.z, glm::length(_myAvatar.getVelocity()), _myAvatar.getBodyYaw());
    drawtext(10, statsVerticalOffset, 0.10f, 0, 1.0, 0, avatarStats);

    Node* avatarMixer = NodeList::getInstance()->soloNodeOfType(NODE_TYPE_AVATAR_MIXER);
    char avatarMixerStats[200];
    if (avatarMixer) {
        sprintf(avatarMixerStats, "Avatar Mixer: %.f kbps, %.f pps",
                roundf(avatarMixer->getAverageKilobitsPerSecond()),
                roundf(avatarMixer->getAveragePacketsPerSecond()));
    } else {
        sprintf(avatarMixerStats, "No Avatar Mixer");
    }
    statsVerticalOffset += PELS_PER_LINE;
    drawtext(10, statsVerticalOffset, 0.10f, 0, 1.0, 0, avatarMixerStats);


    // Used for formatting voxel stats details 
    statsVerticalOffset += PELS_PER_LINE; // skip a line for voxels
    QLocale locale(QLocale::English);
    std::stringstream voxelStats;

    // iterate all the current voxel stats, and list their sending modes, and total voxel counts
    std::stringstream sendingMode("");
    sendingMode << "Octree Sending Mode: [";
    int serverCount = 0;
    int movingServerCount = 0;
    unsigned long totalNodes = 0;
    unsigned long totalInternal = 0;
    unsigned long totalLeaves = 0;
    for(NodeToVoxelSceneStatsIterator i = _octreeServerSceneStats.begin(); i != _octreeServerSceneStats.end(); i++) {
        //const QUuid& uuid = i->first;
        VoxelSceneStats& stats = i->second;
        serverCount++;
        if (serverCount > 1) {
            sendingMode << ",";
        }
        if (stats.isMoving()) {
            sendingMode << "M";
            movingServerCount++;
        } else {
            sendingMode << "S";
        }

        // calculate server node totals
        totalNodes += stats.getTotalElements();
        totalInternal += stats.getTotalInternal();
        totalLeaves += stats.getTotalLeaves();
    }
    if (serverCount == 0) {
        sendingMode << "---";
    }
    sendingMode << "] " << serverCount << " servers";
    if (movingServerCount > 0) {
        sendingMode << " <SCENE NOT STABLE>";
    } else {
        sendingMode << " <SCENE STABLE>";
    }

    QString serversTotalString = locale.toString((uint)totalNodes); // consider adding: .rightJustified(10, ' ');
    QString serversInternalString = locale.toString((uint)totalInternal);
    QString serversLeavesString = locale.toString((uint)totalLeaves);

    // Server Voxels
    voxelStats.str("");
    voxelStats << 
        "Server Voxels Total: " << serversTotalString.toLocal8Bit().constData() << " / " <<
        "Internal: " << serversInternalString.toLocal8Bit().constData() << " / " <<
        "Leaves: " << serversLeavesString.toLocal8Bit().constData() << "";
    statsVerticalOffset += PELS_PER_LINE;
    drawtext(10, statsVerticalOffset, 0.10f, 0, 1.0, 0, (char*)voxelStats.str().c_str());

    unsigned long localTotal = VoxelTreeElement::getNodeCount();
    unsigned long localInternal = VoxelTreeElement::getInternalNodeCount();
    unsigned long localLeaves = VoxelTreeElement::getLeafNodeCount();
    QString localTotalString = locale.toString((uint)localTotal); // consider adding: .rightJustified(10, ' ');
    QString localInternalString = locale.toString((uint)localInternal);
    QString localLeavesString = locale.toString((uint)localLeaves);

    // Local Voxels
    voxelStats.str("");
    voxelStats << 
        "Local Voxels Total: " << localTotalString.toLocal8Bit().constData() << " / " <<
        "Internal: " << localInternalString.toLocal8Bit().constData() << " / " <<
        "Leaves: " << localLeavesString.toLocal8Bit().constData() << "";
    statsVerticalOffset += PELS_PER_LINE;
    drawtext(10, statsVerticalOffset, 0.10f, 0, 1.0, 0, (char*)voxelStats.str().c_str());

    // Local Voxel Memory Usage
    voxelStats.str("");
    voxelStats << 
        "Voxels Memory Nodes: " << VoxelTreeElement::getTotalMemoryUsage() / 1000000.f << "MB "
        "Geometry RAM: " << _voxels.getVoxelMemoryUsageRAM() / 1000000.f << "MB " <<
        "VBO: " << _voxels.getVoxelMemoryUsageVBO() / 1000000.f << "MB ";
    if (_voxels.hasVoxelMemoryUsageGPU()) {
        voxelStats << "GPU: " << _voxels.getVoxelMemoryUsageGPU() / 1000000.f << "MB ";
    }
    statsVerticalOffset += PELS_PER_LINE;
    drawtext(10, statsVerticalOffset, 0.10f, 0, 1.0, 0, (char*)voxelStats.str().c_str());

    // Voxel Rendering
    voxelStats.str("");
    voxelStats.precision(4);
    voxelStats << "Voxel Rendering Slots " << 
        "Max: " << _voxels.getMaxVoxels() / 1000.f << "K " << 
        "Drawn: " << _voxels.getVoxelsWritten() / 1000.f << "K " <<
        "Abandoned: " << _voxels.getAbandonedVoxels() / 1000.f << "K ";
    statsVerticalOffset += PELS_PER_LINE;
    drawtext(10, statsVerticalOffset, 0.10f, 0, 1.0, 0, (char*)voxelStats.str().c_str());

    // draw Sending mode AFTER server node stats
    statsVerticalOffset += PELS_PER_LINE;
    drawtext(10, statsVerticalOffset, 0.10f, 0, 1.0, 0, (char*)sendingMode.str().c_str());

    // Incoming packets
    voxelStats.str("");
    int voxelPacketsToProcess = _voxelProcessor.packetsToProcessCount();
    QString packetsString = locale.toString((int)voxelPacketsToProcess);
    QString maxString = locale.toString((int)_recentMaxPackets);
    voxelStats << "Voxel Packets to Process: " << packetsString.toLocal8Bit().constData() 
                << " [Recent Max: " << maxString.toLocal8Bit().constData() << "]";
                
    if (_resetRecentMaxPacketsSoon && voxelPacketsToProcess > 0) {
        _recentMaxPackets = 0;
        _resetRecentMaxPacketsSoon = false;
    }
    if (voxelPacketsToProcess == 0) {
        _resetRecentMaxPacketsSoon = true;
    } else {
        if (voxelPacketsToProcess > _recentMaxPackets) {
            _recentMaxPackets = voxelPacketsToProcess;
        }
    }
    statsVerticalOffset += PELS_PER_LINE;
    drawtext(10, statsVerticalOffset, 0.10f, 0, 1.0, 0, (char*)voxelStats.str().c_str());


    // Leap data    
    statsVerticalOffset += PELS_PER_LINE;
    drawtext(10, statsVerticalOffset, 0.10f, 0, 1.0, 0, (char*)LeapManager::statusString().c_str());
    
    if (_perfStatsOn) {
        // Get the PerfStats group details. We need to allocate and array of char* long enough to hold 1+groups
        char** perfStatLinesArray = new char*[PerfStat::getGroupCount()+1];
        int lines = PerfStat::DumpStats(perfStatLinesArray);
    
        for (int line=0; line < lines; line++) {
            statsVerticalOffset += PELS_PER_LINE;
            drawtext(10, statsVerticalOffset, 0.10f, 0, 1.0, 0, perfStatLinesArray[line]);
            delete perfStatLinesArray[line]; // we're responsible for cleanup
            perfStatLinesArray[line]=NULL;
        }
        delete []perfStatLinesArray; // we're responsible for cleanup
    }
}

void Application::renderThrustAtVoxel(const glm::vec3& thrust) {
    if (_mousePressed) {
        glColor3f(1, 0, 0);
        glLineWidth(2.0f);
        glBegin(GL_LINES);
        glm::vec3 voxelTouched = getMouseVoxelWorldCoordinates(_mouseVoxelDragging);
        glVertex3f(voxelTouched.x, voxelTouched.y, voxelTouched.z);
        glVertex3f(voxelTouched.x + thrust.x, voxelTouched.y + thrust.y, voxelTouched.z + thrust.z);
        glEnd();
    }
}

void Application::renderLineToTouchedVoxel() {
    //  Draw a teal line to the voxel I am currently dragging on
    if (_mousePressed) {
        glColor3f(0, 1, 1);
        glLineWidth(2.0f);
        glBegin(GL_LINES);
        glm::vec3 voxelTouched = getMouseVoxelWorldCoordinates(_mouseVoxelDragging);
        glVertex3f(voxelTouched.x, voxelTouched.y, voxelTouched.z);
        glm::vec3 headPosition = _myAvatar.getHeadJointPosition();
        glVertex3fv(&headPosition.x);
        glEnd();
    }
}


glm::vec2 Application::getScaledScreenPoint(glm::vec2 projectedPoint) {
    float horizontalScale = _glWidget->width() / 2.0f;
    float verticalScale   = _glWidget->height() / 2.0f;
    
    // -1,-1 is 0,windowHeight 
    // 1,1 is windowWidth,0
    
    // -1,1                    1,1
    // +-----------------------+ 
    // |           |           |
    // |           |           |
    // | -1,0      |           |
    // |-----------+-----------|
    // |          0,0          |
    // |           |           |
    // |           |           |
    // |           |           |
    // +-----------------------+
    // -1,-1                   1,-1
    
    glm::vec2 screenPoint((projectedPoint.x + 1.0) * horizontalScale, 
        ((projectedPoint.y + 1.0) * -verticalScale) + _glWidget->height());
        
    return screenPoint;
}

// render the coverage map on screen
void Application::renderCoverageMapV2() {
    
    //qDebug("renderCoverageMap()\n");
    
    glDisable(GL_LIGHTING);
    glLineWidth(2.0);
    glBegin(GL_LINES);
    glColor3f(0,1,1);
    
    renderCoverageMapsV2Recursively(&_voxels.myCoverageMapV2);

    glEnd();
    glEnable(GL_LIGHTING);
}

void Application::renderCoverageMapsV2Recursively(CoverageMapV2* map) {
    // render ourselves...
    if (map->isCovered()) {
        BoundingBox box = map->getBoundingBox();

        glm::vec2 firstPoint = getScaledScreenPoint(box.getVertex(0));
        glm::vec2 lastPoint(firstPoint);
    
        for (int i = 1; i < box.getVertexCount(); i++) {
            glm::vec2 thisPoint = getScaledScreenPoint(box.getVertex(i));

            glVertex2f(lastPoint.x, lastPoint.y);
            glVertex2f(thisPoint.x, thisPoint.y);
            lastPoint = thisPoint;
        }

        glVertex2f(lastPoint.x, lastPoint.y);
        glVertex2f(firstPoint.x, firstPoint.y);
    } else {
        // iterate our children and call render on them.
        for (int i = 0; i < CoverageMapV2::NUMBER_OF_CHILDREN; i++) {
            CoverageMapV2* childMap = map->getChild(i);
            if (childMap) {
                renderCoverageMapsV2Recursively(childMap);
            }
        }
    }
}

// render the coverage map on screen
void Application::renderCoverageMap() {
    
    //qDebug("renderCoverageMap()\n");
    
    glDisable(GL_LIGHTING);
    glLineWidth(2.0);
    glBegin(GL_LINES);
    glColor3f(0,0,1);
    
    renderCoverageMapsRecursively(&_voxels.myCoverageMap);

    glEnd();
    glEnable(GL_LIGHTING);
}

void Application::renderCoverageMapsRecursively(CoverageMap* map) {
    for (int i = 0; i < map->getPolygonCount(); i++) {
    
        OctreeProjectedPolygon* polygon = map->getPolygon(i);
        
        if (polygon->getProjectionType()        == (PROJECTION_RIGHT | PROJECTION_NEAR | PROJECTION_BOTTOM)) {
            glColor3f(.5,0,0); // dark red
        } else if (polygon->getProjectionType() == (PROJECTION_NEAR | PROJECTION_RIGHT)) {
            glColor3f(.5,.5,0); // dark yellow
        } else if (polygon->getProjectionType() == (PROJECTION_NEAR | PROJECTION_LEFT)) {
            glColor3f(.5,.5,.5); // gray
        } else if (polygon->getProjectionType() == (PROJECTION_NEAR | PROJECTION_LEFT | PROJECTION_BOTTOM)) {
            glColor3f(.5,0,.5); // dark magenta
        } else if (polygon->getProjectionType() == (PROJECTION_NEAR | PROJECTION_BOTTOM)) {
            glColor3f(.75,0,0); // red
        } else if (polygon->getProjectionType() == (PROJECTION_NEAR | PROJECTION_TOP)) {
            glColor3f(1,0,1); // magenta
        } else if (polygon->getProjectionType() == (PROJECTION_NEAR | PROJECTION_LEFT | PROJECTION_TOP)) {
            glColor3f(0,0,1); // Blue
        } else if (polygon->getProjectionType() == (PROJECTION_NEAR | PROJECTION_RIGHT | PROJECTION_TOP)) {
            glColor3f(0,1,0); // green
        } else if (polygon->getProjectionType() == (PROJECTION_NEAR)) {
            glColor3f(1,1,0); // yellow
        } else if (polygon->getProjectionType() == (PROJECTION_FAR | PROJECTION_RIGHT | PROJECTION_BOTTOM)) {
            glColor3f(0,.5,.5); // dark cyan
        } else {
            glColor3f(1,0,0);
        }

        glm::vec2 firstPoint = getScaledScreenPoint(polygon->getVertex(0));
        glm::vec2 lastPoint(firstPoint);
    
        for (int i = 1; i < polygon->getVertexCount(); i++) {
            glm::vec2 thisPoint = getScaledScreenPoint(polygon->getVertex(i));

            glVertex2f(lastPoint.x, lastPoint.y);
            glVertex2f(thisPoint.x, thisPoint.y);
            lastPoint = thisPoint;
        }

        glVertex2f(lastPoint.x, lastPoint.y);
        glVertex2f(firstPoint.x, firstPoint.y);
    }

    // iterate our children and call render on them.
    for (int i = 0; i < CoverageMapV2::NUMBER_OF_CHILDREN; i++) {
        CoverageMap* childMap = map->getChild(i);
        if (childMap) {
            renderCoverageMapsRecursively(childMap);
        }
    }
}

void Application::renderAvatars(bool forceRenderHead, bool selfAvatarOnly) {
    if (!Menu::getInstance()->isOptionChecked(MenuOption::Avatars)) {
        return;
    }
    PerformanceWarning warn(Menu::getInstance()->isOptionChecked(MenuOption::PipelineWarnings), 
        "Application::displaySide() ... Avatars...");

    if (!selfAvatarOnly) {
        //  Render avatars of other nodes
        NodeList* nodeList = NodeList::getInstance();
    
        for (NodeList::iterator node = nodeList->begin(); node != nodeList->end(); node++) {
            node->lock();
        
            if (node->getLinkedData() != NULL && node->getType() == NODE_TYPE_AGENT) {
                Avatar *avatar = (Avatar *)node->getLinkedData();
                if (!avatar->isInitialized()) {
                    avatar->init();
                }
                avatar->render(false);
                avatar->setDisplayingLookatVectors(Menu::getInstance()->isOptionChecked(MenuOption::LookAtVectors));
            }
        
            node->unlock();
        }
        
        // render avatar fades
        Glower glower;
        for (vector<Avatar*>::iterator fade = _avatarFades.begin(); fade != _avatarFades.end(); fade++) {
            (*fade)->render(false);
        }
    }
    
    // Render my own Avatar
    _myAvatar.render(forceRenderHead);
    _myAvatar.setDisplayingLookatVectors(Menu::getInstance()->isOptionChecked(MenuOption::LookAtVectors));

    if (Menu::getInstance()->isOptionChecked(MenuOption::LookAtIndicator) && _lookatTargetAvatar) {
        renderLookatIndicator(_lookatOtherPosition);
    }
}

// renderViewFrustum()
//
// Description: this will render the view frustum bounds for EITHER the head
//                 or the "myCamera". 
//
// Frustum rendering mode. For debug purposes, we allow drawing the frustum in a couple of different ways.
// We can draw it with each of these parts:
//    * Origin Direction/Up/Right vectors - these will be drawn at the point of the camera
//    * Near plane - this plane is drawn very close to the origin point.
//    * Right/Left planes - these two planes are drawn between the near and far planes.
//    * Far plane - the plane is drawn in the distance.
// Modes - the following modes, will draw the following parts.
//    * All - draws all the parts listed above
//    * Planes - draws the planes but not the origin vectors
//    * Origin Vectors - draws the origin vectors ONLY
//    * Near Plane - draws only the near plane
//    * Far Plane - draws only the far plane
void Application::renderViewFrustum(ViewFrustum& viewFrustum) {
    // Load it with the latest details!
    loadViewFrustum(_myCamera, viewFrustum);
    
    glm::vec3 position  = viewFrustum.getOffsetPosition();
    glm::vec3 direction = viewFrustum.getOffsetDirection();
    glm::vec3 up        = viewFrustum.getOffsetUp();
    glm::vec3 right     = viewFrustum.getOffsetRight();
    
    //  Get ready to draw some lines
    glDisable(GL_LIGHTING);
    glColor4f(1.0, 1.0, 1.0, 1.0);
    glLineWidth(1.0);
    glBegin(GL_LINES);

    if (Menu::getInstance()->getFrustumDrawMode() == FRUSTUM_DRAW_MODE_ALL
        || Menu::getInstance()->getFrustumDrawMode() == FRUSTUM_DRAW_MODE_VECTORS) {
        // Calculate the origin direction vectors
        glm::vec3 lookingAt      = position + (direction * 0.2f);
        glm::vec3 lookingAtUp    = position + (up * 0.2f);
        glm::vec3 lookingAtRight = position + (right * 0.2f);

        // Looking At = white
        glColor3f(1,1,1);
        glVertex3f(position.x, position.y, position.z);
        glVertex3f(lookingAt.x, lookingAt.y, lookingAt.z);

        // Looking At Up = purple
        glColor3f(1,0,1);
        glVertex3f(position.x, position.y, position.z);
        glVertex3f(lookingAtUp.x, lookingAtUp.y, lookingAtUp.z);

        // Looking At Right = cyan
        glColor3f(0,1,1);
        glVertex3f(position.x, position.y, position.z);
        glVertex3f(lookingAtRight.x, lookingAtRight.y, lookingAtRight.z);
    }

    if (Menu::getInstance()->getFrustumDrawMode() == FRUSTUM_DRAW_MODE_ALL
        || Menu::getInstance()->getFrustumDrawMode() == FRUSTUM_DRAW_MODE_PLANES
        || Menu::getInstance()->getFrustumDrawMode() == FRUSTUM_DRAW_MODE_NEAR_PLANE) {
        // Drawing the bounds of the frustum
        // viewFrustum.getNear plane - bottom edge 
        glColor3f(1,0,0);
        glVertex3f(viewFrustum.getNearBottomLeft().x, viewFrustum.getNearBottomLeft().y, viewFrustum.getNearBottomLeft().z);
        glVertex3f(viewFrustum.getNearBottomRight().x, viewFrustum.getNearBottomRight().y, viewFrustum.getNearBottomRight().z);

        // viewFrustum.getNear plane - top edge
        glVertex3f(viewFrustum.getNearTopLeft().x, viewFrustum.getNearTopLeft().y, viewFrustum.getNearTopLeft().z);
        glVertex3f(viewFrustum.getNearTopRight().x, viewFrustum.getNearTopRight().y, viewFrustum.getNearTopRight().z);

        // viewFrustum.getNear plane - right edge
        glVertex3f(viewFrustum.getNearBottomRight().x, viewFrustum.getNearBottomRight().y, viewFrustum.getNearBottomRight().z);
        glVertex3f(viewFrustum.getNearTopRight().x, viewFrustum.getNearTopRight().y, viewFrustum.getNearTopRight().z);

        // viewFrustum.getNear plane - left edge
        glVertex3f(viewFrustum.getNearBottomLeft().x, viewFrustum.getNearBottomLeft().y, viewFrustum.getNearBottomLeft().z);
        glVertex3f(viewFrustum.getNearTopLeft().x, viewFrustum.getNearTopLeft().y, viewFrustum.getNearTopLeft().z);
    }

    if (Menu::getInstance()->getFrustumDrawMode() == FRUSTUM_DRAW_MODE_ALL
        || Menu::getInstance()->getFrustumDrawMode() == FRUSTUM_DRAW_MODE_PLANES
        || Menu::getInstance()->getFrustumDrawMode() == FRUSTUM_DRAW_MODE_FAR_PLANE) {
        // viewFrustum.getFar plane - bottom edge 
        glColor3f(0,1,0);
        glVertex3f(viewFrustum.getFarBottomLeft().x, viewFrustum.getFarBottomLeft().y, viewFrustum.getFarBottomLeft().z);
        glVertex3f(viewFrustum.getFarBottomRight().x, viewFrustum.getFarBottomRight().y, viewFrustum.getFarBottomRight().z);

        // viewFrustum.getFar plane - top edge
        glVertex3f(viewFrustum.getFarTopLeft().x, viewFrustum.getFarTopLeft().y, viewFrustum.getFarTopLeft().z);
        glVertex3f(viewFrustum.getFarTopRight().x, viewFrustum.getFarTopRight().y, viewFrustum.getFarTopRight().z);

        // viewFrustum.getFar plane - right edge
        glVertex3f(viewFrustum.getFarBottomRight().x, viewFrustum.getFarBottomRight().y, viewFrustum.getFarBottomRight().z);
        glVertex3f(viewFrustum.getFarTopRight().x, viewFrustum.getFarTopRight().y, viewFrustum.getFarTopRight().z);

        // viewFrustum.getFar plane - left edge
        glVertex3f(viewFrustum.getFarBottomLeft().x, viewFrustum.getFarBottomLeft().y, viewFrustum.getFarBottomLeft().z);
        glVertex3f(viewFrustum.getFarTopLeft().x, viewFrustum.getFarTopLeft().y, viewFrustum.getFarTopLeft().z);
    }

    if (Menu::getInstance()->getFrustumDrawMode() == FRUSTUM_DRAW_MODE_ALL
        || Menu::getInstance()->getFrustumDrawMode() == FRUSTUM_DRAW_MODE_PLANES) {
        // RIGHT PLANE IS CYAN
        // right plane - bottom edge - viewFrustum.getNear to distant 
        glColor3f(0,1,1);
        glVertex3f(viewFrustum.getNearBottomRight().x, viewFrustum.getNearBottomRight().y, viewFrustum.getNearBottomRight().z);
        glVertex3f(viewFrustum.getFarBottomRight().x, viewFrustum.getFarBottomRight().y, viewFrustum.getFarBottomRight().z);

        // right plane - top edge - viewFrustum.getNear to distant
        glVertex3f(viewFrustum.getNearTopRight().x, viewFrustum.getNearTopRight().y, viewFrustum.getNearTopRight().z);
        glVertex3f(viewFrustum.getFarTopRight().x, viewFrustum.getFarTopRight().y, viewFrustum.getFarTopRight().z);

        // LEFT PLANE IS BLUE
        // left plane - bottom edge - viewFrustum.getNear to distant
        glColor3f(0,0,1);
        glVertex3f(viewFrustum.getNearBottomLeft().x, viewFrustum.getNearBottomLeft().y, viewFrustum.getNearBottomLeft().z);
        glVertex3f(viewFrustum.getFarBottomLeft().x, viewFrustum.getFarBottomLeft().y, viewFrustum.getFarBottomLeft().z);

        // left plane - top edge - viewFrustum.getNear to distant
        glVertex3f(viewFrustum.getNearTopLeft().x, viewFrustum.getNearTopLeft().y, viewFrustum.getNearTopLeft().z);
        glVertex3f(viewFrustum.getFarTopLeft().x, viewFrustum.getFarTopLeft().y, viewFrustum.getFarTopLeft().z);
    
        // focal plane - bottom edge
        glColor3f(1.0f, 0.0f, 1.0f);
        float focalProportion = (viewFrustum.getFocalLength() - viewFrustum.getNearClip()) /
            (viewFrustum.getFarClip() - viewFrustum.getNearClip());
        glm::vec3 focalBottomLeft = glm::mix(viewFrustum.getNearBottomLeft(), viewFrustum.getFarBottomLeft(), focalProportion);
        glm::vec3 focalBottomRight = glm::mix(viewFrustum.getNearBottomRight(),
            viewFrustum.getFarBottomRight(), focalProportion);
        glVertex3f(focalBottomLeft.x, focalBottomLeft.y, focalBottomLeft.z);
        glVertex3f(focalBottomRight.x, focalBottomRight.y, focalBottomRight.z);

        // focal plane - top edge
        glm::vec3 focalTopLeft = glm::mix(viewFrustum.getNearTopLeft(), viewFrustum.getFarTopLeft(), focalProportion);
        glm::vec3 focalTopRight = glm::mix(viewFrustum.getNearTopRight(), viewFrustum.getFarTopRight(), focalProportion);
        glVertex3f(focalTopLeft.x, focalTopLeft.y, focalTopLeft.z);
        glVertex3f(focalTopRight.x, focalTopRight.y, focalTopRight.z);

        // focal plane - left edge
        glVertex3f(focalBottomLeft.x, focalBottomLeft.y, focalBottomLeft.z);
        glVertex3f(focalTopLeft.x, focalTopLeft.y, focalTopLeft.z);

        // focal plane - right edge
        glVertex3f(focalBottomRight.x, focalBottomRight.y, focalBottomRight.z);
        glVertex3f(focalTopRight.x, focalTopRight.y, focalTopRight.z);
    }
    glEnd();
    glEnable(GL_LIGHTING);

    if (Menu::getInstance()->getFrustumDrawMode() == FRUSTUM_DRAW_MODE_ALL
        || Menu::getInstance()->getFrustumDrawMode() == FRUSTUM_DRAW_MODE_KEYHOLE) {
        // Draw the keyhole
        float keyholeRadius = viewFrustum.getKeyholeRadius();
        if (keyholeRadius > 0.0f) {
            glPushMatrix();
            glColor4f(1, 1, 0, 1);
            glTranslatef(position.x, position.y, position.z); // where we actually want it!
            glutWireSphere(keyholeRadius, 20, 20);
            glPopMatrix();
        }
    }
}

bool Application::maybeEditVoxelUnderCursor() {
    if (Menu::getInstance()->isOptionChecked(MenuOption::VoxelAddMode)
        || Menu::getInstance()->isOptionChecked(MenuOption::VoxelColorMode)) {
        if (_mouseVoxel.s != 0) {
            makeVoxel(glm::vec3(_mouseVoxel.x * TREE_SCALE,
                      _mouseVoxel.y * TREE_SCALE,
                      _mouseVoxel.z * TREE_SCALE),
                      _mouseVoxel.s * TREE_SCALE,
                      _mouseVoxel.red,
                      _mouseVoxel.green,
                      _mouseVoxel.blue,
                      Menu::getInstance()->isOptionChecked(MenuOption::DestructiveAddVoxel));
           
            // remember the position for drag detection
            _justEditedVoxel = true;
            
        }
    } else if (Menu::getInstance()->isOptionChecked(MenuOption::VoxelDeleteMode)) {
        deleteVoxelUnderCursor();
        VoxelFade fade(VoxelFade::FADE_OUT, 1.0f, 1.0f, 1.0f);
        const float VOXEL_BOUNDS_ADJUST = 0.01f;
        float slightlyBigger = _mouseVoxel.s * VOXEL_BOUNDS_ADJUST;
        fade.voxelDetails.x = _mouseVoxel.x - slightlyBigger;
        fade.voxelDetails.y = _mouseVoxel.y - slightlyBigger;
        fade.voxelDetails.z = _mouseVoxel.z - slightlyBigger;
        fade.voxelDetails.s = _mouseVoxel.s + slightlyBigger + slightlyBigger;
        _voxelFades.push_back(fade);
        
    } else if (Menu::getInstance()->isOptionChecked(MenuOption::VoxelGetColorMode)) {
        eyedropperVoxelUnderCursor();
    } else {
        return false;
    }

    return true;
}

void Application::deleteVoxelUnderCursor() {
    if (_mouseVoxel.s != 0) {
        // sending delete to the server is sufficient, server will send new version so we see updates soon enough
        _voxelEditSender.sendVoxelEditMessage(PACKET_TYPE_VOXEL_ERASE, _mouseVoxel);

        // delete it locally to see the effect immediately (and in case no voxel server is present)
        _voxels.deleteVoxelAt(_mouseVoxel.x, _mouseVoxel.y, _mouseVoxel.z, _mouseVoxel.s);

    }
    // remember the position for drag detection
    _justEditedVoxel = true;
}

void Application::eyedropperVoxelUnderCursor() {
    VoxelTreeElement* selectedNode = _voxels.getVoxelAt(_mouseVoxel.x, _mouseVoxel.y, _mouseVoxel.z, _mouseVoxel.s);
    if (selectedNode && selectedNode->isColored()) {
        QColor selectedColor(selectedNode->getColor()[RED_INDEX], 
                             selectedNode->getColor()[GREEN_INDEX], 
                             selectedNode->getColor()[BLUE_INDEX]);

        if (selectedColor.isValid()) {
            QAction* voxelPaintColorAction = Menu::getInstance()->getActionForOption(MenuOption::VoxelPaintColor);
            voxelPaintColorAction->setData(selectedColor);
            voxelPaintColorAction->setIcon(Swatch::createIcon(selectedColor));
        }
    }
}

void Application::toggleFollowMode() {
    glm::vec3 mouseRayOrigin, mouseRayDirection;
    _viewFrustum.computePickRay(_pieMenu.getX() / (float)_glWidget->width(),
                                _pieMenu.getY() / (float)_glWidget->height(),
                                mouseRayOrigin, mouseRayDirection);
    glm::vec3 eyePositionIgnored;
    QUuid nodeUUIDIgnored;
    Avatar* leadingAvatar = findLookatTargetAvatar(mouseRayOrigin, mouseRayDirection, eyePositionIgnored, nodeUUIDIgnored);

    _myAvatar.follow(leadingAvatar);
}

void Application::resetSensors() {
    _headMouseX = _mouseX = _glWidget->width() / 2;
    _headMouseY = _mouseY = _glWidget->height() / 2;
    
    if (_serialHeadSensor.isActive()) {
        _serialHeadSensor.resetAverages();
    }
    _webcam.reset();
    _faceshift.reset();
    LeapManager::reset();
    
    if (OculusManager::isConnected()) {
        OculusManager::reset();
    }
    
    QCursor::setPos(_headMouseX, _headMouseY);
    _myAvatar.reset();
    _myTransmitter.resetLevels();
    _myAvatar.setVelocity(glm::vec3(0,0,0));
    _myAvatar.setThrust(glm::vec3(0,0,0));
    
    QMetaObject::invokeMethod(&_audio, "reset", Qt::QueuedConnection);
}

static void setShortcutsEnabled(QWidget* widget, bool enabled) {
    foreach (QAction* action, widget->actions()) {
        QKeySequence shortcut = action->shortcut();
        if (!shortcut.isEmpty() && (shortcut[0] & (Qt::CTRL | Qt::ALT | Qt::META)) == 0) {
            // it's a shortcut that may coincide with a "regular" key, so switch its context
            action->setShortcutContext(enabled ? Qt::WindowShortcut : Qt::WidgetShortcut);
        }
    }
    foreach (QObject* child, widget->children()) {
        if (child->isWidgetType()) {
            setShortcutsEnabled(static_cast<QWidget*>(child), enabled);
        }
    }
}

void Application::setMenuShortcutsEnabled(bool enabled) {
    setShortcutsEnabled(_window->menuBar(), enabled);
}

void Application::attachNewHeadToNode(Node* newNode) {
    if (newNode->getLinkedData() == NULL) {
        newNode->setLinkedData(new Avatar(newNode));
    }
}

void Application::updateWindowTitle(){
    QString title = "";
    QString buildVersion = " (build " + QString::number(BUILD_VERSION) + ")";
    QString username = _profile.getUsername();
    if(!username.isEmpty()){
        title += _profile.getUsername();
        title += " @ ";
    }
    title += _profile.getLastDomain();
    title += buildVersion;

    qDebug("Application title set to: %s.\n", title.toStdString().c_str());
    _window->setWindowTitle(title);
}

void Application::domainChanged(QString domain) {
    // update the user's last domain in their Profile (which will propagate to data-server)
    _profile.updateDomain(domain);
    
    updateWindowTitle();

    // reset the environment so that we don't erroneously end up with multiple
    _environment.resetToDefault();
    
    // reset our node to stats and node to jurisdiction maps... since these must be changing...
    _voxelServerJurisdictions.clear();
    _octreeServerSceneStats.clear();
    _particleServerJurisdictions.clear();
}

void Application::nodeAdded(Node* node) {
    
}

void Application::nodeKilled(Node* node) {
    if (node->getType() == NODE_TYPE_VOXEL_SERVER) {
        QUuid nodeUUID = node->getUUID();
        // see if this is the first we've heard of this node...
        if (_voxelServerJurisdictions.find(nodeUUID) != _voxelServerJurisdictions.end()) {
            unsigned char* rootCode = _voxelServerJurisdictions[nodeUUID].getRootOctalCode();
            VoxelPositionSize rootDetails;
            voxelDetailsForCode(rootCode, rootDetails);

            printf("voxel server going away...... v[%f, %f, %f, %f]\n",
                rootDetails.x, rootDetails.y, rootDetails.z, rootDetails.s);
                
            // Add the jurisditionDetails object to the list of "fade outs"
            if (!Menu::getInstance()->isOptionChecked(MenuOption::DontFadeOnVoxelServerChanges)) {
                VoxelFade fade(VoxelFade::FADE_OUT, NODE_KILLED_RED, NODE_KILLED_GREEN, NODE_KILLED_BLUE);
                fade.voxelDetails = rootDetails;
                const float slightly_smaller = 0.99;
                fade.voxelDetails.s = fade.voxelDetails.s * slightly_smaller;
                _voxelFades.push_back(fade);
            }
            
            // If the voxel server is going away, remove it from our jurisdiction map so we don't send voxels to a dead server
            _voxelServerJurisdictions.erase(nodeUUID);
        }
        
        // also clean up scene stats for that server
        _voxelSceneStatsLock.lockForWrite();
        if (_octreeServerSceneStats.find(nodeUUID) != _octreeServerSceneStats.end()) {
            _octreeServerSceneStats.erase(nodeUUID);
        }
        _voxelSceneStatsLock.unlock();
        
    } else if (node->getType() == NODE_TYPE_PARTICLE_SERVER) {
        QUuid nodeUUID = node->getUUID();
        // see if this is the first we've heard of this node...
        if (_particleServerJurisdictions.find(nodeUUID) != _particleServerJurisdictions.end()) {
            unsigned char* rootCode = _particleServerJurisdictions[nodeUUID].getRootOctalCode();
            VoxelPositionSize rootDetails;
            voxelDetailsForCode(rootCode, rootDetails);

            printf("particle server going away...... v[%f, %f, %f, %f]\n",
                rootDetails.x, rootDetails.y, rootDetails.z, rootDetails.s);
                
            // Add the jurisditionDetails object to the list of "fade outs"
            if (!Menu::getInstance()->isOptionChecked(MenuOption::DontFadeOnVoxelServerChanges)) {
                VoxelFade fade(VoxelFade::FADE_OUT, NODE_KILLED_RED, NODE_KILLED_GREEN, NODE_KILLED_BLUE);
                fade.voxelDetails = rootDetails;
                const float slightly_smaller = 0.99;
                fade.voxelDetails.s = fade.voxelDetails.s * slightly_smaller;
                _voxelFades.push_back(fade);
            }
            
            // If the voxel server is going away, remove it from our jurisdiction map so we don't send voxels to a dead server
            _particleServerJurisdictions.erase(nodeUUID);
        }
        
        // also clean up scene stats for that server
        _voxelSceneStatsLock.lockForWrite();
        if (_octreeServerSceneStats.find(nodeUUID) != _octreeServerSceneStats.end()) {
            _octreeServerSceneStats.erase(nodeUUID);
        }
        _voxelSceneStatsLock.unlock();
        
    } else if (node->getType() == NODE_TYPE_AGENT) {
        Avatar* avatar = static_cast<Avatar*>(node->getLinkedData());
        if (avatar == _lookatTargetAvatar) {
            _lookatTargetAvatar = NULL;
        }
        
        // take over the avatar in order to fade it out
        node->setLinkedData(NULL);
        
        _avatarFades.push_back(avatar);
    }
}

void Application::trackIncomingVoxelPacket(unsigned char* messageData, ssize_t messageLength, 
                        const HifiSockAddr& senderSockAddr, bool wasStatsPacket) {
                        
    // Attempt to identify the sender from it's address.
    Node* voxelServer = NodeList::getInstance()->nodeWithAddress(senderSockAddr);
    if (voxelServer) {
        QUuid nodeUUID = voxelServer->getUUID();
        
        // now that we know the node ID, let's add these stats to the stats for that node...
        _voxelSceneStatsLock.lockForWrite();
        if (_octreeServerSceneStats.find(nodeUUID) != _octreeServerSceneStats.end()) {
            VoxelSceneStats& stats = _octreeServerSceneStats[nodeUUID];
            stats.trackIncomingOctreePacket(messageData, messageLength, wasStatsPacket);
        }
        _voxelSceneStatsLock.unlock();
    }
}

int Application::parseOctreeStats(unsigned char* messageData, ssize_t messageLength, const HifiSockAddr& senderSockAddr) {

    // But, also identify the sender, and keep track of the contained jurisdiction root for this server
    Node* server = NodeList::getInstance()->nodeWithAddress(senderSockAddr);
    
    // parse the incoming stats datas stick it in a temporary object for now, while we 
    // determine which server it belongs to
    VoxelSceneStats temp;
    int statsMessageLength = temp.unpackFromMessage(messageData, messageLength);
    
    // quick fix for crash... why would voxelServer be NULL?
    if (server) {
        QUuid nodeUUID = server->getUUID();
        
        // now that we know the node ID, let's add these stats to the stats for that node...
        _voxelSceneStatsLock.lockForWrite();
        if (_octreeServerSceneStats.find(nodeUUID) != _octreeServerSceneStats.end()) {
            _octreeServerSceneStats[nodeUUID].unpackFromMessage(messageData, messageLength);
        } else {
            _octreeServerSceneStats[nodeUUID] = temp;
        }
        _voxelSceneStatsLock.unlock();
        
        VoxelPositionSize rootDetails;
        voxelDetailsForCode(temp.getJurisdictionRoot(), rootDetails);
        
        // see if this is the first we've heard of this node...
        NodeToJurisdictionMap* jurisdiction = NULL;
        if (server->getType() == NODE_TYPE_VOXEL_SERVER) {
            jurisdiction = &_voxelServerJurisdictions;
        } else {
            jurisdiction = &_particleServerJurisdictions;
        }
        
        
        if (jurisdiction->find(nodeUUID) == jurisdiction->end()) {
            printf("stats from new server... v[%f, %f, %f, %f]\n",
                rootDetails.x, rootDetails.y, rootDetails.z, rootDetails.s);

            // Add the jurisditionDetails object to the list of "fade outs"
            if (!Menu::getInstance()->isOptionChecked(MenuOption::DontFadeOnVoxelServerChanges)) {
                VoxelFade fade(VoxelFade::FADE_OUT, NODE_ADDED_RED, NODE_ADDED_GREEN, NODE_ADDED_BLUE);
                fade.voxelDetails = rootDetails;
                const float slightly_smaller = 0.99;
                fade.voxelDetails.s = fade.voxelDetails.s * slightly_smaller;
                _voxelFades.push_back(fade);
            }
        }
        // store jurisdiction details for later use
        // This is bit of fiddling is because JurisdictionMap assumes it is the owner of the values used to construct it
        // but VoxelSceneStats thinks it's just returning a reference to it's contents. So we need to make a copy of the
        // details from the VoxelSceneStats to construct the JurisdictionMap
        JurisdictionMap jurisdictionMap;
        jurisdictionMap.copyContents(temp.getJurisdictionRoot(), temp.getJurisdictionEndNodes());
        (*jurisdiction)[nodeUUID] = jurisdictionMap;
    }
    return statsMessageLength;
}

//  Receive packets from other nodes/servers and decide what to do with them!
void* Application::networkReceive(void* args) {
    PerformanceWarning warn(Menu::getInstance()->isOptionChecked(MenuOption::PipelineWarnings), 
        "Application::networkReceive()");

    HifiSockAddr senderSockAddr;
    ssize_t bytesReceived;
    
    Application* app = Application::getInstance();
    while (!app->_stopNetworkReceiveThread) {
        if (NodeList::getInstance()->getNodeSocket().hasPendingDatagrams() &&
            (bytesReceived = NodeList::getInstance()->getNodeSocket().readDatagram((char*) app->_incomingPacket,
                                                                                    MAX_PACKET_SIZE,
                                                                                    senderSockAddr.getAddressPointer(),
                                                                                    senderSockAddr.getPortPointer()))) {
        
            app->_packetCount++;
            app->_bytesCount += bytesReceived;
            
            if (packetVersionMatch(app->_incomingPacket)) {
                // only process this packet if we have a match on the packet version
                switch (app->_incomingPacket[0]) {
                    case PACKET_TYPE_TRANSMITTER_DATA_V2:
                        //  V2 = IOS transmitter app
                        app->_myTransmitter.processIncomingData(app->_incomingPacket, bytesReceived);
                        
                        break;
                    case PACKET_TYPE_MIXED_AUDIO:
                        QMetaObject::invokeMethod(&app->_audio, "addReceivedAudioToBuffer", Qt::QueuedConnection,
                                                  Q_ARG(QByteArray, QByteArray((char*) app->_incomingPacket, bytesReceived)));
                        break;
                        
                    case PACKET_TYPE_PARTICLE_ADD_RESPONSE:
                        // look up our ParticleEditHanders....
                        ParticleEditHandle::handleAddResponse(app->_incomingPacket, bytesReceived);
                        break;
                        
                    case PACKET_TYPE_PARTICLE_DATA:
                    case PACKET_TYPE_VOXEL_DATA:
                    case PACKET_TYPE_VOXEL_ERASE:
                    case PACKET_TYPE_OCTREE_STATS:
                    case PACKET_TYPE_ENVIRONMENT_DATA: {
                        PerformanceWarning warn(Menu::getInstance()->isOptionChecked(MenuOption::PipelineWarnings), 
                            "Application::networkReceive()... _voxelProcessor.queueReceivedPacket()");
                            
                        bool wantExtraDebugging = Menu::getInstance()->isOptionChecked(MenuOption::ExtraDebugging);
                        if (wantExtraDebugging && app->_incomingPacket[0] == PACKET_TYPE_VOXEL_DATA) {
                            int numBytesPacketHeader = numBytesForPacketHeader(app->_incomingPacket);
                            unsigned char* dataAt = app->_incomingPacket + numBytesPacketHeader;
                            dataAt += sizeof(VOXEL_PACKET_FLAGS);
                            VOXEL_PACKET_SEQUENCE sequence = (*(VOXEL_PACKET_SEQUENCE*)dataAt);
                            dataAt += sizeof(VOXEL_PACKET_SEQUENCE);
                            VOXEL_PACKET_SENT_TIME sentAt = (*(VOXEL_PACKET_SENT_TIME*)dataAt);
                            dataAt += sizeof(VOXEL_PACKET_SENT_TIME);
                            VOXEL_PACKET_SENT_TIME arrivedAt = usecTimestampNow();
                            int flightTime = arrivedAt - sentAt;
                            
                            printf("got PACKET_TYPE_VOXEL_DATA, sequence:%d flightTime:%d\n", sequence, flightTime);
                        }   
                    
                        // add this packet to our list of voxel packets and process them on the voxel processing
                        app->_voxelProcessor.queueReceivedPacket(senderSockAddr, app->_incomingPacket, bytesReceived);
                        break;
                    }
                    case PACKET_TYPE_BULK_AVATAR_DATA:
                        NodeList::getInstance()->processBulkNodeData(senderSockAddr,
                                                                     app->_incomingPacket,
                                                                     bytesReceived);
                        getInstance()->_bandwidthMeter.inputStream(BandwidthMeter::AVATARS).updateValue(bytesReceived);
                        break;
                    case PACKET_TYPE_AVATAR_URLS:
                        processAvatarURLsMessage(app->_incomingPacket, bytesReceived);
                        break;
                    case PACKET_TYPE_AVATAR_FACE_VIDEO:
                        processAvatarFaceVideoMessage(app->_incomingPacket, bytesReceived);
                        break;
                    case PACKET_TYPE_DATA_SERVER_GET:
                    case PACKET_TYPE_DATA_SERVER_PUT:
                    case PACKET_TYPE_DATA_SERVER_SEND:
                    case PACKET_TYPE_DATA_SERVER_CONFIRM:
                        DataServerClient::processMessageFromDataServer(app->_incomingPacket, bytesReceived);
                        break;
                    default:
                        NodeList::getInstance()->processNodeData(senderSockAddr, app->_incomingPacket, bytesReceived);
                        break;
                }
            }
        } else if (!app->_enableNetworkThread) {
            break;
        }
    }
    
    if (app->_enableNetworkThread) {
        pthread_exit(0); 
    }
    return NULL; 
}

void Application::packetSentNotification(ssize_t length) {
    _bandwidthMeter.outputStream(BandwidthMeter::VOXELS).updateValue(length); 
}

void Application::loadScript() {
    // shut down and stop any existing script
    QString desktopLocation = QStandardPaths::writableLocation(QStandardPaths::DesktopLocation);
    QString suggestedName = desktopLocation.append("/script.js");

    QString fileNameString = QFileDialog::getOpenFileName(_glWidget, tr("Open Script"), suggestedName, 
                                                          tr("JavaScript Files (*.js)"));
    QByteArray fileNameAscii = fileNameString.toLocal8Bit();
    const char* fileName = fileNameAscii.data();
    
    printf("fileName:%s\n",fileName);

    std::ifstream file(fileName, std::ios::in|std::ios::binary|std::ios::ate);
    if(!file.is_open()) {
        printf("error loading file\n");
        return;
    }
    qDebug("loading file %s...\n", fileName);

    // get file length....
    unsigned long fileLength = file.tellg();
    file.seekg( 0, std::ios::beg );

    // read the entire file into a buffer, WHAT!? Why not.
    char* entireFile = new char[fileLength+1];
    file.read((char*)entireFile, fileLength);
    file.close();
    
    entireFile[fileLength] = 0;// null terminate
    QString script(entireFile);
    delete[] entireFile;

    // start the script on a new thread...
    bool wantMenuItems = true; // tells the ScriptEngine object to add menu items for itself


    ScriptEngine* scriptEngine = new ScriptEngine(script, wantMenuItems, fileName, Menu::getInstance());
    scriptEngine->setupMenuItems();
    
    // setup the packet senders and jurisdiction listeners of the script engine's scripting interfaces so
    // we can use the same ones from the application.
    scriptEngine->getVoxelScriptingInterface()->setPacketSender(&_voxelEditSender);
    scriptEngine->getParticleScriptingInterface()->setPacketSender(&_particleEditSender);

    QThread* workerThread = new QThread(this);

    // when the worker thread is started, call our engine's run..    
    connect(workerThread, SIGNAL(started()), scriptEngine, SLOT(run()));

    // when the thread is terminated, add both scriptEngine and thread to the deleteLater queue
    connect(scriptEngine, SIGNAL(finished()), scriptEngine, SLOT(deleteLater()));
    connect(workerThread, SIGNAL(finished()), workerThread, SLOT(deleteLater()));

    // when the application is about to quit, stop our script engine so it unwinds properly
    connect(this, SIGNAL(aboutToQuit()), scriptEngine, SLOT(stop()));
    
    scriptEngine->moveToThread(workerThread);
    
    // Starts an event loop, and emits workerThread->started()
    workerThread->start();

    // restore the main window's active state
    _window->activateWindow();
}<|MERGE_RESOLUTION|>--- conflicted
+++ resolved
@@ -1858,13 +1858,9 @@
     _particles.init();
     _particles.setViewFrustum(getViewFrustum());
     
-<<<<<<< HEAD
     _metavoxels.init();
     
-    _particleCollisionSystem.init(&_particleEditSender, _particles.getTree(), _voxels.getTree(), &_audio);
-=======
     _particleCollisionSystem.init(&_particleEditSender, _particles.getTree(), _voxels.getTree(), &_audio, &_myAvatar);
->>>>>>> 77d29153
     
     _palette.init(_glWidget->width(), _glWidget->height());
     _palette.addAction(Menu::getInstance()->getActionForOption(MenuOption::VoxelAddMode), 0, 0);
