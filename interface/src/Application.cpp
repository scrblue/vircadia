--- conflicted
+++ resolved
@@ -7591,13 +7591,9 @@
 void Application::takeSnapshot(bool notify, bool includeAnimated, float aspectRatio, const QString& filename) {
     postLambdaEvent([notify, includeAnimated, aspectRatio, filename, this] {
         // Get a screenshot and save it
-<<<<<<< HEAD
-        QString path = DependencyManager::get<Snapshot>()->saveSnapshot(getActiveDisplayPlugin()->getScreenshot(aspectRatio), filename, testSnapshotLocation);
-=======
-        QString path = Snapshot::saveSnapshot(getActiveDisplayPlugin()->getScreenshot(aspectRatio), filename,
+        QString path = DependencyManager::get<Snapshot>()->saveSnapshot(getActiveDisplayPlugin()->getScreenshot(aspectRatio), filename,
                                               TestScriptingInterface::getInstance()->getTestResultsLocation());
 
->>>>>>> 931c8f5a
         // If we're not doing an animated snapshot as well...
         if (!includeAnimated) {
             // Tell the dependency manager that the capture of the still snapshot has taken place.
@@ -7611,13 +7607,9 @@
 
 void Application::takeSecondaryCameraSnapshot(const QString& filename) {
     postLambdaEvent([filename, this] {
-<<<<<<< HEAD
-        QString snapshotPath = DependencyManager::get<Snapshot>()->saveSnapshot(getActiveDisplayPlugin()->getSecondaryCameraScreenshot(), filename, testSnapshotLocation);
-=======
-        QString snapshotPath = Snapshot::saveSnapshot(getActiveDisplayPlugin()->getSecondaryCameraScreenshot(), filename,
+        QString snapshotPath = DependencyManager::get<Snapshot>()->saveSnapshot(getActiveDisplayPlugin()->getSecondaryCameraScreenshot(), filename,
                                                       TestScriptingInterface::getInstance()->getTestResultsLocation());
 
->>>>>>> 931c8f5a
         emit DependencyManager::get<WindowScriptingInterface>()->stillSnapshotTaken(snapshotPath, true);
     });
 }
