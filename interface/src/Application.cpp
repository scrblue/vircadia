--- conflicted
+++ resolved
@@ -737,11 +737,8 @@
     });
 
     connect(this, &Application::applicationStateChanged, this, &Application::activeChanged);
-<<<<<<< HEAD
-=======
 
     setVSyncEnabled(); // make sure VSync is set properly at startup
->>>>>>> 0fb23908
 }
 
 void Application::aboutToQuit() {
