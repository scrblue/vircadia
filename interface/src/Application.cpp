//
//  Application.cpp
//  interface/src
//
//  Created by Andrzej Kapolka on 5/10/13.
//  Copyright 2013 High Fidelity, Inc.
//
//  Distributed under the Apache License, Version 2.0.
//  See the accompanying file LICENSE or http://www.apache.org/licenses/LICENSE-2.0.html
//

#include <sstream>

#include <stdlib.h>
#include <cmath>
#include <math.h>

#include <glm/glm.hpp>
#include <glm/gtx/component_wise.hpp>
#include <glm/gtx/quaternion.hpp>
#include <glm/gtx/vector_angle.hpp>

// include this before QGLWidget, which includes an earlier version of OpenGL
#include "InterfaceConfig.h"

#include <QAbstractNativeEventFilter>
#include <QActionGroup>
#include <QColorDialog>
#include <QDesktopWidget>
#include <QCheckBox>
#include <QImage>
#include <QInputDialog>
#include <QKeyEvent>
#include <QMenuBar>
#include <QMouseEvent>
#include <QNetworkReply>
#include <QNetworkDiskCache>
#include <QOpenGLFramebufferObject>
#include <QObject>
#include <QWheelEvent>
#include <QScreen>
#include <QShortcut>
#include <QSystemTrayIcon>
#include <QTimer>
#include <QUrl>
#include <QWindow>
#include <QtDebug>
#include <QFileDialog>
#include <QDesktopServices>
#include <QXmlStreamReader>
#include <QXmlStreamAttributes>
#include <QMediaPlayer>
#include <QMimeData>
#include <QMessageBox>

#include <AddressManager.h>
#include <AccountManager.h>
#include <AmbientOcclusionEffect.h>
#include <AudioInjector.h>
#include <DeferredLightingEffect.h>
#include <DependencyManager.h>
#include <EntityScriptingInterface.h>
#include <GlowEffect.h>
#include <HFActionEvent.h>
#include <HFBackEvent.h>
#include <LogHandler.h>
#include <MainWindow.h>
#include <ModelEntityItem.h>
#include <NetworkAccessManager.h>
#include <OctalCode.h>
#include <OctreeSceneStats.h>
#include <PacketHeaders.h>
#include <PathUtils.h>
#include <PerfStat.h>
#include <PhysicsEngine.h>
#include <ProgramObject.h>
#include <ResourceCache.h>
#include <ScriptCache.h>
#include <SettingHandle.h>
#include <SoundCache.h>
#include <TextRenderer.h>
#include <UserActivityLogger.h>
#include <UUID.h>

#include <SceneScriptingInterface.h>

#include "Application.h"
#include "AudioClient.h"
#include "InterfaceVersion.h"
#include "LODManager.h"
#include "Menu.h"
#include "ModelUploader.h"
#include "Util.h"

#include "avatar/AvatarManager.h"

#include "audio/AudioToolBox.h"
#include "audio/AudioIOStatsRenderer.h"
#include "audio/AudioScope.h"

#include "devices/DdeFaceTracker.h"
#include "devices/Faceshift.h"
#include "devices/Leapmotion.h"
#include "devices/RealSense.h"
#include "devices/MIDIManager.h"
#include "devices/OculusManager.h"
#include "devices/TV3DManager.h"
#include "devices/Visage.h"

#include "gpu/Batch.h"
#include "gpu/GLBackend.h"

#include "scripting/AccountScriptingInterface.h"
#include "scripting/AudioDeviceScriptingInterface.h"
#include "scripting/ClipboardScriptingInterface.h"
#include "scripting/HMDScriptingInterface.h"
#include "scripting/JoystickScriptingInterface.h"
#include "scripting/GlobalServicesScriptingInterface.h"
#include "scripting/LocationScriptingInterface.h"
#include "scripting/MenuScriptingInterface.h"
#include "scripting/SettingsScriptingInterface.h"
#include "scripting/WindowScriptingInterface.h"
#include "scripting/WebWindowClass.h"

#if defined(Q_OS_MAC) || defined(Q_OS_WIN)
#include "SpeechRecognizer.h"
#endif

#include "ui/DataWebDialog.h"
#include "ui/DialogsManager.h"
#include "ui/InfoView.h"
#include "ui/LoginDialog.h"
#include "ui/Snapshot.h"
#include "ui/StandAloneJSConsole.h"
#include "ui/Stats.h"

using namespace std;

//  Starfield information
static unsigned STARFIELD_NUM_STARS = 50000;
static unsigned STARFIELD_SEED = 1;

const qint64 MAXIMUM_CACHE_SIZE = 10737418240;  // 10GB

static QTimer* locationUpdateTimer = NULL;
static QTimer* balanceUpdateTimer = NULL;
static QTimer* silentNodeTimer = NULL;
static QTimer* identityPacketTimer = NULL;
static QTimer* billboardPacketTimer = NULL;
static QTimer* checkFPStimer = NULL;
static QTimer* idleTimer = NULL;

const QString CHECK_VERSION_URL = "https://highfidelity.io/latestVersion.xml";
const QString SKIP_FILENAME = QStandardPaths::writableLocation(QStandardPaths::DataLocation) + "/hifi.skipversion";

const QString DEFAULT_SCRIPTS_JS_URL = "http://s3.amazonaws.com/hifi-public/scripts/defaultScripts.js";

#ifdef Q_OS_WIN
class MyNativeEventFilter : public QAbstractNativeEventFilter {
public:
    static MyNativeEventFilter& getInstance() {
        static MyNativeEventFilter staticInstance;
        return staticInstance;
    }

    bool nativeEventFilter(const QByteArray &eventType, void* msg, long* result) Q_DECL_OVERRIDE {
        if (eventType == "windows_generic_MSG") {
            MSG* message = (MSG*)msg;

            if (message->message == UWM_IDENTIFY_INSTANCES) {
                *result = UWM_IDENTIFY_INSTANCES;
                return true;
            }

            if (message->message == UWM_SHOW_APPLICATION) {
                MainWindow* applicationWindow = Application::getInstance()->getWindow();
                if (applicationWindow->isMinimized()) {
                    applicationWindow->showNormal();  // Restores to windowed or maximized state appropriately.
                }
                Application::getInstance()->setActiveWindow(applicationWindow);  // Flashes the taskbar icon if not focus.
                return true;
            }

            if (message->message == WM_COPYDATA) {
                COPYDATASTRUCT* pcds = (COPYDATASTRUCT*)(message->lParam);
                QUrl url = QUrl((const char*)(pcds->lpData));
                if (url.isValid() && url.scheme() == HIFI_URL_SCHEME) {
                    DependencyManager::get<AddressManager>()->handleLookupString(url.toString());
                    return true;
                }
            }
        }
        return false;
    }
};
#endif

void messageHandler(QtMsgType type, const QMessageLogContext& context, const QString& message) {
    QString logMessage = LogHandler::getInstance().printMessage((LogMsgType) type, context, message);
    
    if (!logMessage.isEmpty()) {
        Application::getInstance()->getLogger()->addMessage(qPrintable(logMessage + "\n"));
    }
}

bool setupEssentials(int& argc, char** argv) {
    unsigned int listenPort = 0; // bind to an ephemeral port by default
    const char** constArgv = const_cast<const char**>(argv);
    const char* portStr = getCmdOption(argc, constArgv, "--listenPort");
    if (portStr) {
        listenPort = atoi(portStr);
    }
    // Set build version
    QCoreApplication::setApplicationVersion(BUILD_VERSION);
    
    DependencyManager::registerInheritance<LimitedNodeList, NodeList>();
    DependencyManager::registerInheritance<AvatarHashMap, AvatarManager>();
    
    // Set dependencies
    auto addressManager = DependencyManager::set<AddressManager>();
    auto nodeList = DependencyManager::set<NodeList>(NodeType::Agent, listenPort);
    auto geometryCache = DependencyManager::set<GeometryCache>();
    auto scriptCache = DependencyManager::set<ScriptCache>();
    auto soundCache = DependencyManager::set<SoundCache>();
    auto glowEffect = DependencyManager::set<GlowEffect>();
    auto faceshift = DependencyManager::set<Faceshift>();
    auto audio = DependencyManager::set<AudioClient>();
    auto audioScope = DependencyManager::set<AudioScope>();
    auto audioIOStatsRenderer = DependencyManager::set<AudioIOStatsRenderer>();
    auto deferredLightingEffect = DependencyManager::set<DeferredLightingEffect>();
    auto ambientOcclusionEffect = DependencyManager::set<AmbientOcclusionEffect>();
    auto textureCache = DependencyManager::set<TextureCache>();
    auto animationCache = DependencyManager::set<AnimationCache>();
    auto visage = DependencyManager::set<Visage>();
    auto ddeFaceTracker = DependencyManager::set<DdeFaceTracker>();
    auto modelBlender = DependencyManager::set<ModelBlender>();
    auto audioToolBox = DependencyManager::set<AudioToolBox>();
    auto avatarManager = DependencyManager::set<AvatarManager>();
    auto lodManager = DependencyManager::set<LODManager>();
    auto jsConsole = DependencyManager::set<StandAloneJSConsole>();
    auto dialogsManager = DependencyManager::set<DialogsManager>();
    auto bandwidthRecorder = DependencyManager::set<BandwidthRecorder>();
    auto resouceCacheSharedItems = DependencyManager::set<ResouceCacheSharedItems>();
#if defined(Q_OS_MAC) || defined(Q_OS_WIN)
    auto speechRecognizer = DependencyManager::set<SpeechRecognizer>();
#endif
    
    return true;
}

Application::Application(int& argc, char** argv, QElapsedTimer &startup_time) :
        QApplication(argc, argv),
        _dependencyManagerIsSetup(setupEssentials(argc, argv)),
        _window(new MainWindow(desktop())),
        _toolWindow(NULL),
        _nodeThread(new QThread(this)),
        _datagramProcessor(),
        _undoStack(),
        _undoStackScriptingInterface(&_undoStack),
        _frameCount(0),
        _fps(60.0f),
        _justStarted(true),
        _physicsEngine(glm::vec3(0.0f)),
        _entities(true, this, this),
        _entityClipboardRenderer(false, this, this),
        _entityClipboard(),
        _viewFrustum(),
        _lastQueriedViewFrustum(),
        _lastQueriedTime(usecTimestampNow()),
        _mirrorViewRect(QRect(MIRROR_VIEW_LEFT_PADDING, MIRROR_VIEW_TOP_PADDING, MIRROR_VIEW_WIDTH, MIRROR_VIEW_HEIGHT)),
        _firstRun("firstRun", true),
        _previousScriptLocation("LastScriptLocation"),
        _scriptsLocationHandle("scriptsLocation"),
        _fieldOfView("fieldOfView", DEFAULT_FIELD_OF_VIEW_DEGREES),
        _viewTransform(),
        _scaleMirror(1.0f),
        _rotateMirror(0.0f),
        _raiseMirror(0.0f),
        _cursorVisible(true),
        _lastMouseMove(usecTimestampNow()),
        _lastMouseMoveWasSimulated(false),
        _touchAvgX(0.0f),
        _touchAvgY(0.0f),
        _isTouchPressed(false),
        _mousePressed(false),
        _enableProcessOctreeThread(true),
        _octreeProcessor(),
        _nodeBoundsDisplay(this),
        _applicationOverlay(),
        _runningScriptsWidget(NULL),
        _runningScriptsWidgetWasVisible(false),
        _trayIcon(new QSystemTrayIcon(_window)),
        _lastNackTime(usecTimestampNow()),
        _lastSendDownstreamAudioStats(usecTimestampNow()),
        _isVSyncOn(true),
        _aboutToQuit(false),
        _notifiedPacketVersionMismatchThisDomain(false)
{
#ifdef Q_OS_WIN
    installNativeEventFilter(&MyNativeEventFilter::getInstance());
#endif

    _logger = new FileLogger(this);  // After setting organization name in order to get correct directory
    qInstallMessageHandler(messageHandler);

    QFontDatabase::addApplicationFont(PathUtils::resourcesPath() + "styles/Inconsolata.otf");
    _window->setWindowTitle("Interface");
    
    Model::setAbstractViewStateInterface(this); // The model class will sometimes need to know view state details from us
    
    auto nodeList = DependencyManager::get<NodeList>();

    _myAvatar = DependencyManager::get<AvatarManager>()->getMyAvatar();

    _applicationStartupTime = startup_time;

    qDebug() << "[VERSION] Build sequence: " << qPrintable(applicationVersion());

    _bookmarks = new Bookmarks();  // Before setting up the menu

    // call Menu getInstance static method to set up the menu
    _window->setMenuBar(Menu::getInstance());

    _runningScriptsWidget = new RunningScriptsWidget(_window);
    
    // start the nodeThread so its event loop is running
    _nodeThread->setObjectName("Datagram Processor Thread");
    _nodeThread->start();

    // make sure the node thread is given highest priority
    _nodeThread->setPriority(QThread::TimeCriticalPriority);
    
    // put the NodeList and datagram processing on the node thread
    nodeList->moveToThread(_nodeThread);
    _datagramProcessor.moveToThread(_nodeThread);

    // connect the DataProcessor processDatagrams slot to the QUDPSocket readyRead() signal
    connect(&nodeList->getNodeSocket(), SIGNAL(readyRead()), &_datagramProcessor, SLOT(processDatagrams()));

    // put the audio processing on a separate thread
    QThread* audioThread = new QThread();
    audioThread->setObjectName("Audio Thread");
    
    auto audioIO = DependencyManager::get<AudioClient>();
    
    audioIO->setPositionGetter(getPositionForAudio);
    audioIO->setOrientationGetter(getOrientationForAudio);
    
    audioIO->moveToThread(audioThread);
    connect(audioThread, &QThread::started, audioIO.data(), &AudioClient::start);
    connect(audioIO.data(), &AudioClient::destroyed, audioThread, &QThread::quit);
    connect(audioThread, &QThread::finished, audioThread, &QThread::deleteLater);
    connect(audioIO.data(), &AudioClient::muteToggled, this, &Application::audioMuteToggled);

    audioThread->start();
    
    const DomainHandler& domainHandler = nodeList->getDomainHandler();

    connect(&domainHandler, SIGNAL(hostnameChanged(const QString&)), SLOT(domainChanged(const QString&)));
    connect(&domainHandler, SIGNAL(connectedToDomain(const QString&)), SLOT(connectedToDomain(const QString&)));
    connect(&domainHandler, SIGNAL(connectedToDomain(const QString&)), SLOT(updateWindowTitle()));
    connect(&domainHandler, SIGNAL(disconnectedFromDomain()), SLOT(updateWindowTitle()));
    connect(&domainHandler, SIGNAL(disconnectedFromDomain()), SLOT(clearDomainOctreeDetails()));
    connect(&domainHandler, &DomainHandler::settingsReceived, this, &Application::domainSettingsReceived);
    connect(&domainHandler, &DomainHandler::hostnameChanged,
            DependencyManager::get<AddressManager>().data(), &AddressManager::storeCurrentAddress);

    // update our location every 5 seconds in the data-server, assuming that we are authenticated with one
    const qint64 DATA_SERVER_LOCATION_CHANGE_UPDATE_MSECS = 5 * 1000;

    locationUpdateTimer = new QTimer(this);
    connect(locationUpdateTimer, &QTimer::timeout, this, &Application::updateLocationInServer);
    locationUpdateTimer->start(DATA_SERVER_LOCATION_CHANGE_UPDATE_MSECS);

    connect(nodeList.data(), &NodeList::nodeAdded, this, &Application::nodeAdded);
    connect(nodeList.data(), &NodeList::nodeKilled, this, &Application::nodeKilled);
    connect(nodeList.data(), SIGNAL(nodeKilled(SharedNodePointer)), SLOT(nodeKilled(SharedNodePointer)));
    connect(nodeList.data(), &NodeList::uuidChanged, _myAvatar, &MyAvatar::setSessionUUID);
    connect(nodeList.data(), &NodeList::limitOfSilentDomainCheckInsReached, nodeList.data(), &NodeList::reset);
    connect(nodeList.data(), &NodeList::packetVersionMismatch, this, &Application::notifyPacketVersionMismatch);

    // connect to appropriate slots on AccountManager
    AccountManager& accountManager = AccountManager::getInstance();

    const qint64 BALANCE_UPDATE_INTERVAL_MSECS = 5 * 1000;

    balanceUpdateTimer = new QTimer(this);
    connect(balanceUpdateTimer, &QTimer::timeout, &accountManager, &AccountManager::updateBalance);
    balanceUpdateTimer->start(BALANCE_UPDATE_INTERVAL_MSECS);

    connect(&accountManager, &AccountManager::balanceChanged, this, &Application::updateWindowTitle);

    auto dialogsManager = DependencyManager::get<DialogsManager>();
    connect(&accountManager, &AccountManager::authRequired, dialogsManager.data(), &DialogsManager::showLoginDialog);
    connect(&accountManager, &AccountManager::usernameChanged, this, &Application::updateWindowTitle);

    // set the account manager's root URL and trigger a login request if we don't have the access token
    accountManager.setAuthURL(DEFAULT_NODE_AUTH_URL);
    UserActivityLogger::getInstance().launch(applicationVersion());

    // once the event loop has started, check and signal for an access token
    QMetaObject::invokeMethod(&accountManager, "checkAndSignalForAccessToken", Qt::QueuedConnection);
    
    auto addressManager = DependencyManager::get<AddressManager>();
    
    // use our MyAvatar position and quat for address manager path
    addressManager->setPositionGetter(getPositionForPath);
    addressManager->setOrientationGetter(getOrientationForPath);
    
    connect(addressManager.data(), &AddressManager::rootPlaceNameChanged, this, &Application::updateWindowTitle);

    #ifdef _WIN32
    WSADATA WsaData;
    int wsaresult = WSAStartup(MAKEWORD(2,2), &WsaData);
    #endif

    // tell the NodeList instance who to tell the domain server we care about
    nodeList->addSetOfNodeTypesToNodeInterestSet(NodeSet() << NodeType::AudioMixer << NodeType::AvatarMixer
                                                 << NodeType::EntityServer
                                                 << NodeType::MetavoxelServer);

    // connect to the packet sent signal of the _entityEditSender
    connect(&_entityEditSender, &EntityEditPacketSender::packetSent, this, &Application::packetSent);

    // move the silentNodeTimer to the _nodeThread
    silentNodeTimer = new QTimer();
    connect(silentNodeTimer, SIGNAL(timeout()), nodeList.data(), SLOT(removeSilentNodes()));
    silentNodeTimer->start(NODE_SILENCE_THRESHOLD_MSECS);
    silentNodeTimer->moveToThread(_nodeThread);

    // send the identity packet for our avatar each second to our avatar mixer
    identityPacketTimer = new QTimer();
    connect(identityPacketTimer, &QTimer::timeout, _myAvatar, &MyAvatar::sendIdentityPacket);
    identityPacketTimer->start(AVATAR_IDENTITY_PACKET_SEND_INTERVAL_MSECS);

    // send the billboard packet for our avatar every few seconds
    billboardPacketTimer = new QTimer();
    connect(billboardPacketTimer, &QTimer::timeout, _myAvatar, &MyAvatar::sendBillboardPacket);
    billboardPacketTimer->start(AVATAR_BILLBOARD_PACKET_SEND_INTERVAL_MSECS);

    QString cachePath = QStandardPaths::writableLocation(QStandardPaths::DataLocation);
    QNetworkAccessManager& networkAccessManager = NetworkAccessManager::getInstance();
    QNetworkDiskCache* cache = new QNetworkDiskCache();
    cache->setMaximumCacheSize(MAXIMUM_CACHE_SIZE);
    cache->setCacheDirectory(!cachePath.isEmpty() ? cachePath : "interfaceCache");
    networkAccessManager.setCache(cache);

    ResourceCache::setRequestLimit(3);

    _window->setCentralWidget(_glWidget);

    _window->restoreGeometry();

    _window->setVisible(true);
    _glWidget->setFocusPolicy(Qt::StrongFocus);
    _glWidget->setFocus();

    // enable mouse tracking; otherwise, we only get drag events
    _glWidget->setMouseTracking(true);

    _toolWindow = new ToolWindow();
    _toolWindow->setWindowFlags(_toolWindow->windowFlags() | Qt::WindowStaysOnTopHint);
    _toolWindow->setWindowTitle("Tools");

    // initialization continues in initializeGL when OpenGL context is ready

    // Tell our entity edit sender about our known jurisdictions
    _entityEditSender.setServerJurisdictions(&_entityServerJurisdictions);

    // For now we're going to set the PPS for outbound packets to be super high, this is
    // probably not the right long term solution. But for now, we're going to do this to
    // allow you to move an entity around in your hand
    _entityEditSender.setPacketsPerSecond(3000); // super high!!

    checkVersion();

    _overlays.init(); // do this before scripts load

    _runningScriptsWidget->setRunningScripts(getRunningScripts());
    connect(_runningScriptsWidget, &RunningScriptsWidget::stopScriptName, this, &Application::stopScript);

    connect(this, SIGNAL(aboutToQuit()), this, SLOT(saveScripts()));
    connect(this, SIGNAL(aboutToQuit()), this, SLOT(aboutToQuit()));

    // hook up bandwidth estimator
    QSharedPointer<BandwidthRecorder> bandwidthRecorder = DependencyManager::get<BandwidthRecorder>();
    connect(nodeList.data(), SIGNAL(dataSent(const quint8, const int)),
            bandwidthRecorder.data(), SLOT(updateOutboundData(const quint8, const int)));
    connect(nodeList.data(), SIGNAL(dataReceived(const quint8, const int)),
            bandwidthRecorder.data(), SLOT(updateInboundData(const quint8, const int)));

    // check first run...
    if (_firstRun.get()) {
        qDebug() << "This is a first run...";
        // clear the scripts, and set out script to our default scripts
        clearScriptsBeforeRunning();
        loadScript(DEFAULT_SCRIPTS_JS_URL);

        _firstRun.set(false);
    } else {
        // do this as late as possible so that all required subsystems are initialized
        loadScripts();
    }
    
    loadSettings();
    int SAVE_SETTINGS_INTERVAL = 10 * MSECS_PER_SECOND; // Let's save every seconds for now
    connect(&_settingsTimer, &QTimer::timeout, this, &Application::saveSettings);
    connect(&_settingsThread, SIGNAL(started()), &_settingsTimer, SLOT(start()));
    connect(&_settingsThread, SIGNAL(finished()), &_settingsTimer, SLOT(stop()));
    _settingsTimer.moveToThread(&_settingsThread);
    _settingsTimer.setSingleShot(false);
    _settingsTimer.setInterval(SAVE_SETTINGS_INTERVAL);
    _settingsThread.start();
    
    _trayIcon->show();
    
    // set the local loopback interface for local sounds from audio scripts
    AudioScriptingInterface::getInstance().setLocalAudioInterface(audioIO.data());
    
#ifdef HAVE_RTMIDI
    // setup the MIDIManager
    MIDIManager& midiManagerInstance = MIDIManager::getInstance();
    midiManagerInstance.openDefaultPort();
#endif

    this->installEventFilter(this);
}

void Application::aboutToQuit() {
    _aboutToQuit = true;
    
    cleanupBeforeQuit();
}

void Application::cleanupBeforeQuit() {
    _datagramProcessor.shutdown(); // tell the datagram processor we're shutting down, so it can short circuit
    _entities.shutdown(); // tell the entities system we're shutting down, so it will stop running scripts
    ScriptEngine::stopAllScripts(this); // stop all currently running global scripts
    
    // first stop all timers directly or by invokeMethod
    // depending on what thread they run in
    locationUpdateTimer->stop();
    balanceUpdateTimer->stop();
    QMetaObject::invokeMethod(silentNodeTimer, "stop", Qt::BlockingQueuedConnection);
    identityPacketTimer->stop();
    billboardPacketTimer->stop();
    checkFPStimer->stop();
    idleTimer->stop();
    QMetaObject::invokeMethod(&_settingsTimer, "stop", Qt::BlockingQueuedConnection);

    // and then delete those that got created by "new"
    delete locationUpdateTimer;
    delete balanceUpdateTimer;
    delete silentNodeTimer;
    delete identityPacketTimer;
    delete billboardPacketTimer;
    delete checkFPStimer;
    delete idleTimer;
    // no need to delete _settingsTimer here as it is no pointer

    // save state
    _settingsThread.quit();
    saveSettings();
    _window->saveGeometry();
    
    // TODO: now that this is in cleanupBeforeQuit do we really need it to stop and force
    // an event loop to send the packet?
    UserActivityLogger::getInstance().close();

    // let the avatar mixer know we're out
    MyAvatar::sendKillAvatar();
    
    // stop the AudioClient
    QMetaObject::invokeMethod(DependencyManager::get<AudioClient>().data(),
                              "stop", Qt::BlockingQueuedConnection);
    
    // destroy the AudioClient so it and its thread have a chance to go down safely
    DependencyManager::destroy<AudioClient>();
}

Application::~Application() {    
    EntityTree* tree = _entities.getTree();
    tree->lockForWrite();
    _entities.getTree()->setSimulation(NULL);
    tree->unlock();

    // ask the datagram processing thread to quit and wait until it is done
    _nodeThread->quit();
    _nodeThread->wait();
    
    _octreeProcessor.terminate();
    _entityEditSender.terminate();

    Menu::getInstance()->deleteLater();

    _myAvatar = NULL;

    ModelEntityItem::cleanupLoadedAnimations() ;
    
    DependencyManager::destroy<AnimationCache>();
    DependencyManager::destroy<TextureCache>();
    DependencyManager::destroy<GeometryCache>();
    DependencyManager::destroy<ScriptCache>();
    DependencyManager::destroy<SoundCache>();

    qInstallMessageHandler(NULL); // NOTE: Do this as late as possible so we continue to get our log messages
}

void Application::initializeGL() {
    qDebug( "Created Display Window.");

    // initialize glut for shape drawing; Qt apparently initializes it on OS X
    #ifndef __APPLE__
    static bool isInitialized = false;
    if (isInitialized) {
        return;
    } else {
        isInitialized = true;
    }
    #endif

    #ifdef WIN32
    GLenum err = glewInit();
    if (GLEW_OK != err) {
      /* Problem: glewInit failed, something is seriously wrong. */
      qDebug("Error: %s\n", glewGetErrorString(err));
    }
    qDebug("Status: Using GLEW %s\n", glewGetString(GLEW_VERSION));

    if (wglewGetExtension("WGL_EXT_swap_control")) {
        int swapInterval = wglGetSwapIntervalEXT();
        qDebug("V-Sync is %s\n", (swapInterval > 0 ? "ON" : "OFF"));
    }
    #endif

#if defined(Q_OS_LINUX)
    // TODO: Write the correct  code for Linux...
    /* if (wglewGetExtension("WGL_EXT_swap_control")) {
        int swapInterval = wglGetSwapIntervalEXT();
        qDebug("V-Sync is %s\n", (swapInterval > 0 ? "ON" : "OFF"));
    }*/
#endif

    initDisplay();
    qDebug( "Initialized Display.");

    init();
    qDebug( "init() complete.");

    // create thread for parsing of octee data independent of the main network and rendering threads
    _octreeProcessor.initialize(_enableProcessOctreeThread);
    connect(&_octreeProcessor, &OctreePacketProcessor::packetVersionMismatch, this, &Application::notifyPacketVersionMismatch);
    _entityEditSender.initialize(_enableProcessOctreeThread);

    // call our timer function every second
    checkFPStimer = new QTimer(this);
    connect(checkFPStimer, SIGNAL(timeout()), SLOT(checkFPS()));
    checkFPStimer->start(1000);

    // call our idle function whenever we can
    idleTimer = new QTimer(this);
    connect(idleTimer, SIGNAL(timeout()), SLOT(idle()));
    idleTimer->start(0);
    _idleLoopStdev.reset();

    if (_justStarted) {
        float startupTime = (float)_applicationStartupTime.elapsed() / 1000.0;
        _justStarted = false;
        qDebug("Startup time: %4.2f seconds.", startupTime);
    }

    // update before the first render
    update(1.0f / _fps);

    InfoView::showFirstTime(INFO_HELP_PATH);
}

void Application::paintGL() {
    PROFILE_RANGE(__FUNCTION__);
    PerformanceTimer perfTimer("paintGL");

    PerformanceWarning::setSuppressShortTimings(Menu::getInstance()->isOptionChecked(MenuOption::SuppressShortTimings));
    bool showWarnings = Menu::getInstance()->isOptionChecked(MenuOption::PipelineWarnings);
    PerformanceWarning warn(showWarnings, "Application::paintGL()");

    // Set the desired FBO texture size. If it hasn't changed, this does nothing.
    // Otherwise, it must rebuild the FBOs
    if (OculusManager::isConnected()) {
        DependencyManager::get<TextureCache>()->setFrameBufferSize(OculusManager::getRenderTargetSize());
    } else {
        QSize fbSize = _glWidget->getDeviceSize() * getRenderResolutionScale();
        DependencyManager::get<TextureCache>()->setFrameBufferSize(fbSize);
    }

    glEnable(GL_LINE_SMOOTH);

    if (_myCamera.getMode() == CAMERA_MODE_FIRST_PERSON) {
        if (!OculusManager::isConnected()) {
            //  If there isn't an HMD, match exactly to avatar's head
            _myCamera.setPosition(_myAvatar->getHead()->getEyePosition());
            _myCamera.setRotation(_myAvatar->getHead()->getCameraOrientation());
        } else {
            //  For an HMD, set the base position and orientation to that of the avatar body
            _myCamera.setPosition(_myAvatar->getDefaultEyePosition());
            _myCamera.setRotation(_myAvatar->getWorldAlignedOrientation());
        }

    } else if (_myCamera.getMode() == CAMERA_MODE_THIRD_PERSON) {
        static const float THIRD_PERSON_CAMERA_DISTANCE = 1.5f;
        _myCamera.setPosition(_myAvatar->getDefaultEyePosition() +
            _myAvatar->getOrientation() * glm::vec3(0.0f, 0.0f, 1.0f) * THIRD_PERSON_CAMERA_DISTANCE * _myAvatar->getScale());
        if (OculusManager::isConnected()) {
            _myCamera.setRotation(_myAvatar->getWorldAlignedOrientation());
        } else {
            _myCamera.setRotation(_myAvatar->getHead()->getOrientation());
        }

    } else if (_myCamera.getMode() == CAMERA_MODE_MIRROR) {
        _myCamera.setRotation(_myAvatar->getWorldAlignedOrientation() * glm::quat(glm::vec3(0.0f, PI + _rotateMirror, 0.0f)));
        _myCamera.setPosition(_myAvatar->getDefaultEyePosition() +
                              glm::vec3(0, _raiseMirror * _myAvatar->getScale(), 0) +
                              (_myAvatar->getOrientation() * glm::quat(glm::vec3(0.0f, _rotateMirror, 0.0f))) *
                               glm::vec3(0.0f, 0.0f, -1.0f) * MIRROR_FULLSCREEN_DISTANCE * _scaleMirror);
    }

    // Update camera position
    if (!OculusManager::isConnected()) {
        _myCamera.update(1.0f / _fps);
    }

    if (getShadowsEnabled()) {
        updateShadowMap();
    }

    if (OculusManager::isConnected()) {
        //Clear the color buffer to ensure that there isnt any residual color
        //Left over from when OR was not connected.
        glClear(GL_COLOR_BUFFER_BIT);
        
        //When in mirror mode, use camera rotation. Otherwise, use body rotation
        if (_myCamera.getMode() == CAMERA_MODE_MIRROR) {
            OculusManager::display(_myCamera.getRotation(), _myCamera.getPosition(), _myCamera);
        } else {
            OculusManager::display(_myAvatar->getWorldAlignedOrientation(), _myAvatar->getDefaultEyePosition(), _myCamera);
        }
        _myCamera.update(1.0f / _fps);

    } else if (TV3DManager::isConnected()) {
       
        TV3DManager::display(_myCamera);

    } else {
        DependencyManager::get<GlowEffect>()->prepare();

        // Viewport is assigned to the size of the framebuffer
        QSize size = DependencyManager::get<TextureCache>()->getPrimaryFramebufferObject()->size();
        glViewport(0, 0, size.width(), size.height());

        glMatrixMode(GL_MODELVIEW);
        glPushMatrix();
        glLoadIdentity();
        displaySide(_myCamera);
        glPopMatrix();

        if (Menu::getInstance()->isOptionChecked(MenuOption::FullscreenMirror)) {
            _rearMirrorTools->render(true);
        
        } else if (Menu::getInstance()->isOptionChecked(MenuOption::Mirror)) {
            renderRearViewMirror(_mirrorViewRect);       
        }

        DependencyManager::get<GlowEffect>()->render();

        {
            PerformanceTimer perfTimer("renderOverlay");
<<<<<<< HEAD
            _applicationOverlay.renderOverlay(true);
=======
>>>>>>> 5ef86f88
            if (Menu::getInstance()->isOptionChecked(MenuOption::UserInterface)) {
                _applicationOverlay.renderOverlay(true);
                _applicationOverlay.displayOverlayTexture();
            }
        }
    }

    _frameCount++;
}

void Application::runTests() {
    runTimingTests();
}

void Application::audioMuteToggled() {
    QAction* muteAction = Menu::getInstance()->getActionForOption(MenuOption::MuteAudio);
    Q_CHECK_PTR(muteAction);
    muteAction->setChecked(DependencyManager::get<AudioClient>()->isMuted());
}

void Application::aboutApp() {
    InfoView::forcedShow(INFO_HELP_PATH);
}

void Application::showEditEntitiesHelp() {
    InfoView::forcedShow(INFO_EDIT_ENTITIES_PATH);
}

void Application::resetCamerasOnResizeGL(Camera& camera, int width, int height) {
    if (OculusManager::isConnected()) {
        OculusManager::configureCamera(camera, width, height);
    } else if (TV3DManager::isConnected()) {
        TV3DManager::configureCamera(camera, width, height);
    } else {
        camera.setAspectRatio((float)width / height);
        camera.setFieldOfView(_fieldOfView.get());
    }
}

void Application::resizeGL(int width, int height) {
    resetCamerasOnResizeGL(_myCamera, width, height);

    glViewport(0, 0, width, height); // shouldn't this account for the menu???

    updateProjectionMatrix();
    glLoadIdentity();

    // update Stats width
    // let's set horizontal offset to give stats some margin to mirror
    int horizontalOffset = MIRROR_VIEW_WIDTH + MIRROR_VIEW_LEFT_PADDING * 2;
    Stats::getInstance()->resetWidth(width, horizontalOffset);
}

void Application::updateProjectionMatrix() {
    updateProjectionMatrix(_myCamera);
}

void Application::updateProjectionMatrix(Camera& camera, bool updateViewFrustum) {
    glMatrixMode(GL_PROJECTION);
    glLoadIdentity();

    float left, right, bottom, top, nearVal, farVal;
    glm::vec4 nearClipPlane, farClipPlane;

    // Tell our viewFrustum about this change, using the application camera
    if (updateViewFrustum) {
        loadViewFrustum(camera, _viewFrustum);
        _viewFrustum.computeOffAxisFrustum(left, right, bottom, top, nearVal, farVal, nearClipPlane, farClipPlane);
    } else {
        ViewFrustum tempViewFrustum;
        loadViewFrustum(camera, tempViewFrustum);
        tempViewFrustum.computeOffAxisFrustum(left, right, bottom, top, nearVal, farVal, nearClipPlane, farClipPlane);
    }
    glFrustum(left, right, bottom, top, nearVal, farVal);

    // save matrix
    glGetFloatv(GL_PROJECTION_MATRIX, (GLfloat*)&_projectionMatrix);

    glMatrixMode(GL_MODELVIEW);
}

void Application::controlledBroadcastToNodes(const QByteArray& packet, const NodeSet& destinationNodeTypes) {
    foreach(NodeType_t type, destinationNodeTypes) {
        // Perform the broadcast for one type
        DependencyManager::get<NodeList>()->broadcastToNodes(packet, NodeSet() << type);
    }
}

bool Application::event(QEvent* event) {

    // handle custom URL
    if (event->type() == QEvent::FileOpen) {
        
        QFileOpenEvent* fileEvent = static_cast<QFileOpenEvent*>(event);
        
        if (!fileEvent->url().isEmpty()) {
            DependencyManager::get<AddressManager>()->handleLookupString(fileEvent->url().toString());
        }
        
        return false;
    }
    
    if (HFActionEvent::types().contains(event->type())) {
        _controllerScriptingInterface.handleMetaEvent(static_cast<HFMetaEvent*>(event));
    }
     
    return QApplication::event(event);
}

bool Application::eventFilter(QObject* object, QEvent* event) {

    if (event->type() == QEvent::ShortcutOverride) {
        // Filter out captured keys before they're used for shortcut actions.
        if (_controllerScriptingInterface.isKeyCaptured(static_cast<QKeyEvent*>(event))) {
            event->accept();
            return true;
        }
    }

    return false;
}

void Application::keyPressEvent(QKeyEvent* event) {

    _keysPressed.insert(event->key());

    _controllerScriptingInterface.emitKeyPressEvent(event); // send events to any registered scripts

    // if one of our scripts have asked to capture this event, then stop processing it
    if (_controllerScriptingInterface.isKeyCaptured(event)) {
        return;
    }

    if (activeWindow() == _window) {
        bool isShifted = event->modifiers().testFlag(Qt::ShiftModifier);
        bool isMeta = event->modifiers().testFlag(Qt::ControlModifier);
        bool isOption = event->modifiers().testFlag(Qt::AltModifier);
        switch (event->key()) {
                break;
            case Qt::Key_L:
                if (isShifted) {
                    Menu::getInstance()->triggerOption(MenuOption::LodTools);
                } else if (isMeta) {
                    Menu::getInstance()->triggerOption(MenuOption::Log);
                }
                break;

            case Qt::Key_E:
            case Qt::Key_PageUp:
               if (!_myAvatar->getDriveKeys(UP)) {
                    _myAvatar->jump();
                }
                _myAvatar->setDriveKeys(UP, 1.0f);
                break;

            case Qt::Key_Asterisk:
                Menu::getInstance()->triggerOption(MenuOption::Stars);
                break;

            case Qt::Key_C:
            case Qt::Key_PageDown:
                _myAvatar->setDriveKeys(DOWN, 1.0f);
                break;

            case Qt::Key_W:
                if (isOption && !isShifted && !isMeta) {
                    Menu::getInstance()->triggerOption(MenuOption::Wireframe);
                } else {
                    _myAvatar->setDriveKeys(FWD, 1.0f);
                }
                break;

            case Qt::Key_S:
                if (isShifted && isMeta && !isOption) {
                    Menu::getInstance()->triggerOption(MenuOption::SuppressShortTimings);
                } else if (isOption && !isShifted && !isMeta) {
                    Menu::getInstance()->triggerOption(MenuOption::ScriptEditor);
                } else if (!isOption && !isShifted && isMeta) {
                    takeSnapshot();
                } else {
                    _myAvatar->setDriveKeys(BACK, 1.0f);
                }
                break;

            case Qt::Key_Apostrophe:
                resetSensors();
                break;

            case Qt::Key_G:
                if (isShifted) {
                    Menu::getInstance()->triggerOption(MenuOption::ObeyEnvironmentalGravity);
                }
                break;

            case Qt::Key_A:
                if (isShifted) {
                    Menu::getInstance()->triggerOption(MenuOption::Atmosphere);
                } else {
                    _myAvatar->setDriveKeys(ROT_LEFT, 1.0f);
                }
                break;

            case Qt::Key_D:
                if (!isMeta) {
                    _myAvatar->setDriveKeys(ROT_RIGHT, 1.0f);
                }
                break;

            case Qt::Key_Return:
            case Qt::Key_Enter:
                Menu::getInstance()->triggerOption(MenuOption::AddressBar);
                break;
                
            case Qt::Key_Backslash:
                Menu::getInstance()->triggerOption(MenuOption::Chat);
                break;
                
            case Qt::Key_Up:
                if (_myCamera.getMode() == CAMERA_MODE_MIRROR) {
                    if (!isShifted) {
                        _scaleMirror *= 0.95f;
                    } else {
                        _raiseMirror += 0.05f;
                    }
                } else {
                    _myAvatar->setDriveKeys(isShifted ? UP : FWD, 1.0f);
                }
                break;

            case Qt::Key_Down:
                if (_myCamera.getMode() == CAMERA_MODE_MIRROR) {
                    if (!isShifted) {
                        _scaleMirror *= 1.05f;
                    } else {
                        _raiseMirror -= 0.05f;
                    }
                } else {
                    _myAvatar->setDriveKeys(isShifted ? DOWN : BACK, 1.0f);
                }
                break;

            case Qt::Key_Left:
                if (_myCamera.getMode() == CAMERA_MODE_MIRROR) {
                    _rotateMirror += PI / 20.0f;
                } else {
                    _myAvatar->setDriveKeys(isShifted ? LEFT : ROT_LEFT, 1.0f);
                }
                break;

            case Qt::Key_Right:
                if (_myCamera.getMode() == CAMERA_MODE_MIRROR) {
                    _rotateMirror -= PI / 20.0f;
                } else {
                    _myAvatar->setDriveKeys(isShifted ? RIGHT : ROT_RIGHT, 1.0f);
                }
                break;

            case Qt::Key_I:
                if (isShifted) {
                    _myCamera.setEyeOffsetOrientation(glm::normalize(
                                                                     glm::quat(glm::vec3(0.002f, 0, 0)) * _myCamera.getEyeOffsetOrientation()));
                } else {
                    _myCamera.setEyeOffsetPosition(_myCamera.getEyeOffsetPosition() + glm::vec3(0, 0.001, 0));
                }
                updateProjectionMatrix();
                break;

            case Qt::Key_K:
                if (isShifted) {
                    _myCamera.setEyeOffsetOrientation(glm::normalize(
                                                                     glm::quat(glm::vec3(-0.002f, 0, 0)) * _myCamera.getEyeOffsetOrientation()));
                } else {
                    _myCamera.setEyeOffsetPosition(_myCamera.getEyeOffsetPosition() + glm::vec3(0, -0.001, 0));
                }
                updateProjectionMatrix();
                break;

            case Qt::Key_J:
                if (isShifted) {
                    _viewFrustum.setFocalLength(_viewFrustum.getFocalLength() - 0.1f);
                    if (TV3DManager::isConnected()) {
                        TV3DManager::configureCamera(_myCamera, _glWidget->getDeviceWidth(), _glWidget->getDeviceHeight());
                    }
                } else {
                    _myCamera.setEyeOffsetPosition(_myCamera.getEyeOffsetPosition() + glm::vec3(-0.001, 0, 0));
                }
                updateProjectionMatrix();
                break;

            case Qt::Key_M:
                if (isShifted) {
                    _viewFrustum.setFocalLength(_viewFrustum.getFocalLength() + 0.1f);
                    if (TV3DManager::isConnected()) {
                        TV3DManager::configureCamera(_myCamera, _glWidget->getDeviceWidth(), _glWidget->getDeviceHeight());
                    }

                } else {
                    _myCamera.setEyeOffsetPosition(_myCamera.getEyeOffsetPosition() + glm::vec3(0.001, 0, 0));
                }
                updateProjectionMatrix();
                break;

            case Qt::Key_U:
                if (isShifted) {
                    _myCamera.setEyeOffsetOrientation(glm::normalize(
                                                                     glm::quat(glm::vec3(0, 0, -0.002f)) * _myCamera.getEyeOffsetOrientation()));
                } else {
                    _myCamera.setEyeOffsetPosition(_myCamera.getEyeOffsetPosition() + glm::vec3(0, 0, -0.001));
                }
                updateProjectionMatrix();
                break;

            case Qt::Key_Y:
                if (isShifted) {
                    _myCamera.setEyeOffsetOrientation(glm::normalize(
                                                                     glm::quat(glm::vec3(0, 0, 0.002f)) * _myCamera.getEyeOffsetOrientation()));
                } else {
                    _myCamera.setEyeOffsetPosition(_myCamera.getEyeOffsetPosition() + glm::vec3(0, 0, 0.001));
                }
                updateProjectionMatrix();
                break;
            case Qt::Key_H:
                if (isShifted) {
                    Menu::getInstance()->triggerOption(MenuOption::Mirror);
                } else {
                    Menu::getInstance()->triggerOption(MenuOption::FullscreenMirror);
                }
                break;
            case Qt::Key_Slash:
                Menu::getInstance()->triggerOption(MenuOption::UserInterface);
                break;
            case Qt::Key_P:
                 Menu::getInstance()->triggerOption(MenuOption::FirstPerson);
                 break;
            case Qt::Key_Percent:
                Menu::getInstance()->triggerOption(MenuOption::Stats);
                break;
            case Qt::Key_Plus:
                _myAvatar->increaseSize();
                break;
            case Qt::Key_Minus:
                _myAvatar->decreaseSize();
                break;
            case Qt::Key_Equal:
                _myAvatar->resetSize();
                break;
            case Qt::Key_Space: {
                if (!event->isAutoRepeat()) {
                    // this starts an HFActionEvent
                    HFActionEvent startActionEvent(HFActionEvent::startType(),
                                                   _myCamera.computePickRay(getTrueMouseX(),
                                                                            getTrueMouseY()));
                    sendEvent(this, &startActionEvent);
                }
                
                break;
            }
            case Qt::Key_Escape: {
                OculusManager::abandonCalibration();
                
                if (!event->isAutoRepeat()) {
                    // this starts the HFCancelEvent
                    HFBackEvent startBackEvent(HFBackEvent::startType());
                    sendEvent(this, &startBackEvent);
                }
                
                break;
            }
            
            default:
                event->ignore();
                break;
        }
    }
}

void Application::keyReleaseEvent(QKeyEvent* event) {

    _keysPressed.remove(event->key());

    _controllerScriptingInterface.emitKeyReleaseEvent(event); // send events to any registered scripts
    
    // if one of our scripts have asked to capture this event, then stop processing it
    if (_controllerScriptingInterface.isKeyCaptured(event)) {
        return;
    }

    switch (event->key()) {
        case Qt::Key_E:
        case Qt::Key_PageUp:
            _myAvatar->setDriveKeys(UP, 0.0f);
            break;

        case Qt::Key_C:
        case Qt::Key_PageDown:
            _myAvatar->setDriveKeys(DOWN, 0.0f);
            break;

        case Qt::Key_W:
            _myAvatar->setDriveKeys(FWD, 0.0f);
            break;

        case Qt::Key_S:
            _myAvatar->setDriveKeys(BACK, 0.0f);
            break;

        case Qt::Key_A:
            _myAvatar->setDriveKeys(ROT_LEFT, 0.0f);
            break;

        case Qt::Key_D:
            _myAvatar->setDriveKeys(ROT_RIGHT, 0.0f);
            break;

        case Qt::Key_Up:
            _myAvatar->setDriveKeys(FWD, 0.0f);
            _myAvatar->setDriveKeys(UP, 0.0f);
            break;

        case Qt::Key_Down:
            _myAvatar->setDriveKeys(BACK, 0.0f);
            _myAvatar->setDriveKeys(DOWN, 0.0f);
            break;

        case Qt::Key_Left:
            _myAvatar->setDriveKeys(LEFT, 0.0f);
            _myAvatar->setDriveKeys(ROT_LEFT, 0.0f);
            break;

        case Qt::Key_Right:
            _myAvatar->setDriveKeys(RIGHT, 0.0f);
            _myAvatar->setDriveKeys(ROT_RIGHT, 0.0f);
            break;
        case Qt::Key_Control:
        case Qt::Key_Shift:
        case Qt::Key_Meta:
        case Qt::Key_Alt:
            _myAvatar->clearDriveKeys();
            break;
        case Qt::Key_Space: {
            if (!event->isAutoRepeat()) {
                // this ends the HFActionEvent
                HFActionEvent endActionEvent(HFActionEvent::endType(),
                                             _myCamera.computePickRay(getTrueMouseX(),
                                                                      getTrueMouseY()));
                sendEvent(this, &endActionEvent);
            }
            break;
        }
        case Qt::Key_Escape: {
            if (!event->isAutoRepeat()) {
                // this ends the HFCancelEvent
                HFBackEvent endBackEvent(HFBackEvent::endType());
                sendEvent(this, &endBackEvent);
            }
            break;
        }
        default:
            event->ignore();
            break;
    }
}

void Application::focusOutEvent(QFocusEvent* event) {
    // synthesize events for keys currently pressed, since we may not get their release events
    foreach (int key, _keysPressed) {
        QKeyEvent event(QEvent::KeyRelease, key, Qt::NoModifier);
        keyReleaseEvent(&event);
    }
    _keysPressed.clear();
}

void Application::mouseMoveEvent(QMouseEvent* event, unsigned int deviceID) {
    // Used by application overlay to determine how to draw cursor(s)
    _lastMouseMoveWasSimulated = deviceID > 0;
    if (!_lastMouseMoveWasSimulated) {
        _lastMouseMove = usecTimestampNow();
    }
    
    if (_aboutToQuit) {
        return;
    }
    
    _entities.mouseMoveEvent(event, deviceID);
    
    _controllerScriptingInterface.emitMouseMoveEvent(event, deviceID); // send events to any registered scripts
    // if one of our scripts have asked to capture this event, then stop processing it
    if (_controllerScriptingInterface.isMouseCaptured()) {
        return;
    }
    
}

void Application::mousePressEvent(QMouseEvent* event, unsigned int deviceID) {
    if (!_aboutToQuit) {
        _entities.mousePressEvent(event, deviceID);
    }

    _controllerScriptingInterface.emitMousePressEvent(event); // send events to any registered scripts

    // if one of our scripts have asked to capture this event, then stop processing it
    if (_controllerScriptingInterface.isMouseCaptured()) {
        return;
    }


    if (activeWindow() == _window) {
        if (event->button() == Qt::LeftButton) {
            _mouseDragStartedX = getTrueMouseX();
            _mouseDragStartedY = getTrueMouseY();
            _mousePressed = true;
            
            if (mouseOnScreen()) {
                if (DependencyManager::get<AudioToolBox>()->mousePressEvent(getMouseX(), getMouseY())) {
                    // stop propagation
                    return;
                }
                
                if (_rearMirrorTools->mousePressEvent(getMouseX(), getMouseY())) {
                    // stop propagation
                    return;
                }
            }
            
            // nobody handled this - make it an action event on the _window object
            HFActionEvent actionEvent(HFActionEvent::startType(),
                                      _myCamera.computePickRay(event->x(), event->y()));
            sendEvent(this, &actionEvent);

        } else if (event->button() == Qt::RightButton) {
            // right click items here
        }
    }
}

void Application::mouseReleaseEvent(QMouseEvent* event, unsigned int deviceID) {

    if (!_aboutToQuit) {
        _entities.mouseReleaseEvent(event, deviceID);
    }

    _controllerScriptingInterface.emitMouseReleaseEvent(event); // send events to any registered scripts

    // if one of our scripts have asked to capture this event, then stop processing it
    if (_controllerScriptingInterface.isMouseCaptured()) {
        return;
    }

    if (activeWindow() == _window) {
        if (event->button() == Qt::LeftButton) {
            _mousePressed = false;
            
            if (Menu::getInstance()->isOptionChecked(MenuOption::Stats) && mouseOnScreen()) {
                // let's set horizontal offset to give stats some margin to mirror
                int horizontalOffset = MIRROR_VIEW_WIDTH;
                Stats::getInstance()->checkClick(getMouseX(), getMouseY(),
                                                 getMouseDragStartedX(), getMouseDragStartedY(), horizontalOffset);
            }
            
            // fire an action end event
            HFActionEvent actionEvent(HFActionEvent::endType(),
                                      _myCamera.computePickRay(event->x(), event->y()));
            sendEvent(this, &actionEvent);
        }
    }
}

void Application::touchUpdateEvent(QTouchEvent* event) {
    TouchEvent thisEvent(*event, _lastTouchEvent);
    _controllerScriptingInterface.emitTouchUpdateEvent(thisEvent); // send events to any registered scripts
    _lastTouchEvent = thisEvent;

    // if one of our scripts have asked to capture this event, then stop processing it
    if (_controllerScriptingInterface.isTouchCaptured()) {
        return;
    }

    bool validTouch = false;
    if (activeWindow() == _window) {
        const QList<QTouchEvent::TouchPoint>& tPoints = event->touchPoints();
        _touchAvgX = 0.0f;
        _touchAvgY = 0.0f;
        int numTouches = tPoints.count();
        if (numTouches > 1) {
            for (int i = 0; i < numTouches; ++i) {
                _touchAvgX += tPoints[i].pos().x();
                _touchAvgY += tPoints[i].pos().y();
            }
            _touchAvgX /= (float)(numTouches);
            _touchAvgY /= (float)(numTouches);
            validTouch = true;
        }
    }
    if (!_isTouchPressed) {
        _touchDragStartedAvgX = _touchAvgX;
        _touchDragStartedAvgY = _touchAvgY;
    }
    _isTouchPressed = validTouch;
}

void Application::touchBeginEvent(QTouchEvent* event) {
    TouchEvent thisEvent(*event); // on touch begin, we don't compare to last event
    _controllerScriptingInterface.emitTouchBeginEvent(thisEvent); // send events to any registered scripts

    _lastTouchEvent = thisEvent; // and we reset our last event to this event before we call our update
    touchUpdateEvent(event);

    // if one of our scripts have asked to capture this event, then stop processing it
    if (_controllerScriptingInterface.isTouchCaptured()) {
        return;
    }

}

void Application::touchEndEvent(QTouchEvent* event) {
    TouchEvent thisEvent(*event, _lastTouchEvent);
    _controllerScriptingInterface.emitTouchEndEvent(thisEvent); // send events to any registered scripts
    _lastTouchEvent = thisEvent;

    // if one of our scripts have asked to capture this event, then stop processing it
    if (_controllerScriptingInterface.isTouchCaptured()) {
        return;
    }
    // put any application specific touch behavior below here..
    _touchDragStartedAvgX = _touchAvgX;
    _touchDragStartedAvgY = _touchAvgY;
    _isTouchPressed = false;

}

void Application::wheelEvent(QWheelEvent* event) {

    _controllerScriptingInterface.emitWheelEvent(event); // send events to any registered scripts

    // if one of our scripts have asked to capture this event, then stop processing it
    if (_controllerScriptingInterface.isWheelCaptured()) {
        return;
    }
}

void Application::dropEvent(QDropEvent *event) {
    QString snapshotPath;
    const QMimeData *mimeData = event->mimeData();
    foreach (QUrl url, mimeData->urls()) {
        if (url.url().toLower().endsWith(SNAPSHOT_EXTENSION)) {
            snapshotPath = url.toLocalFile();
            break;
        }
    }

    SnapshotMetaData* snapshotData = Snapshot::parseSnapshotData(snapshotPath);
    if (snapshotData) {
        if (!snapshotData->getDomain().isEmpty()) {
            DependencyManager::get<NodeList>()->getDomainHandler().setHostnameAndPort(snapshotData->getDomain());
        }

        _myAvatar->setPosition(snapshotData->getLocation());
        _myAvatar->setOrientation(snapshotData->getOrientation());
    } else {
        QMessageBox msgBox;
        msgBox.setText("No location details were found in this JPG, try dragging in an authentic Hifi snapshot.");
        msgBox.setStandardButtons(QMessageBox::Ok);
        msgBox.exec();
    }
}

void Application::sendPingPackets() {
    QByteArray pingPacket = DependencyManager::get<NodeList>()->constructPingPacket();
    controlledBroadcastToNodes(pingPacket, NodeSet()
                               << NodeType::EntityServer
                               << NodeType::AudioMixer << NodeType::AvatarMixer
                               << NodeType::MetavoxelServer);
}

//  Every second, check the frame rates and other stuff
void Application::checkFPS() {
    if (Menu::getInstance()->isOptionChecked(MenuOption::TestPing)) {
        sendPingPackets();
    }

    float diffTime = (float)_timerStart.nsecsElapsed() / 1000000000.0f;

    _fps = (float)_frameCount / diffTime;
    _frameCount = 0;
    _datagramProcessor.resetCounters();
    _timerStart.start();

    // ask the node list to check in with the domain server
    DependencyManager::get<NodeList>()->sendDomainServerCheckIn();
}

void Application::idle() {
    PerformanceTimer perfTimer("idle");
    
    if (_aboutToQuit) {
        return; // bail early, nothing to do here.
    }

    // Normally we check PipelineWarnings, but since idle will often take more than 10ms we only show these idle timing
    // details if we're in ExtraDebugging mode. However, the ::update() and it's subcomponents will show their timing
    // details normally.
    bool showWarnings = getLogger()->extraDebugging();
    PerformanceWarning warn(showWarnings, "idle()");

    //  Only run simulation code if more than the targetFramePeriod have passed since last time we ran
    double targetFramePeriod = 0.0;
    unsigned int targetFramerate = getRenderTargetFramerate();
    if (targetFramerate > 0) {
        targetFramePeriod = 1000.0 / targetFramerate;
    }
    double timeSinceLastUpdate = (double)_lastTimeUpdated.nsecsElapsed() / 1000000.0;
    if (timeSinceLastUpdate > targetFramePeriod) {
        _lastTimeUpdated.start();
        {
            PerformanceTimer perfTimer("update");
            PerformanceWarning warn(showWarnings, "Application::idle()... update()");
            const float BIGGEST_DELTA_TIME_SECS = 0.25f;
            update(glm::clamp((float)timeSinceLastUpdate / 1000.0f, 0.0f, BIGGEST_DELTA_TIME_SECS));
        }
        {
            PerformanceTimer perfTimer("updateGL");
            PerformanceWarning warn(showWarnings, "Application::idle()... updateGL()");
            _glWidget->updateGL();
        }
        {
            PerformanceTimer perfTimer("rest");
            PerformanceWarning warn(showWarnings, "Application::idle()... rest of it");
            _idleLoopStdev.addValue(timeSinceLastUpdate);

            //  Record standard deviation and reset counter if needed
            const int STDEV_SAMPLES = 500;
            if (_idleLoopStdev.getSamples() > STDEV_SAMPLES) {
                _idleLoopMeasuredJitter = _idleLoopStdev.getStDev();
                _idleLoopStdev.reset();
            }

            // After finishing all of the above work, restart the idle timer, allowing 2ms to process events.
            idleTimer->start(2);
        }
    }
}

void Application::setFullscreen(bool fullscreen) {
    if (Menu::getInstance()->isOptionChecked(MenuOption::Fullscreen) != fullscreen) {
        Menu::getInstance()->getActionForOption(MenuOption::Fullscreen)->setChecked(fullscreen);
    }

    if (Menu::getInstance()->isOptionChecked(MenuOption::EnableVRMode)) {
        if (fullscreen) {
            // Menu show() after hide() doesn't work with Rift VR display so set height instead.
            _window->menuBar()->setMaximumHeight(0);
        } else {
            _window->menuBar()->setMaximumHeight(QWIDGETSIZE_MAX);
        }
    }
    _window->setWindowState(fullscreen ? (_window->windowState() | Qt::WindowFullScreen) :
        (_window->windowState() & ~Qt::WindowFullScreen));
    if (!_aboutToQuit) {
        _window->show();
    }
}

void Application::setEnable3DTVMode(bool enable3DTVMode) {
    resizeGL(_glWidget->getDeviceWidth(), _glWidget->getDeviceHeight());
}

void Application::setEnableVRMode(bool enableVRMode) {
    if (Menu::getInstance()->isOptionChecked(MenuOption::EnableVRMode) != enableVRMode) {
        Menu::getInstance()->getActionForOption(MenuOption::EnableVRMode)->setChecked(enableVRMode);
    }

    if (enableVRMode) {
        if (!OculusManager::isConnected()) {
            // attempt to reconnect the Oculus manager - it's possible this was a workaround
            // for the sixense crash
            OculusManager::disconnect();
            OculusManager::connect();
        }
        OculusManager::recalibrate();
    } else {
        OculusManager::abandonCalibration();
        
        _mirrorCamera.setHmdPosition(glm::vec3());
        _mirrorCamera.setHmdRotation(glm::quat());
        _myCamera.setHmdPosition(glm::vec3());
        _myCamera.setHmdRotation(glm::quat());
    }
    
    resizeGL(_glWidget->getDeviceWidth(), _glWidget->getDeviceHeight());
    
    updateCursorVisibility();
}

void Application::setLowVelocityFilter(bool lowVelocityFilter) {
    SixenseManager::getInstance().setLowVelocityFilter(lowVelocityFilter);
}

bool Application::mouseOnScreen() const {
    if (OculusManager::isConnected()) {
        return getMouseX() >= 0 && getMouseX() <= _glWidget->getDeviceWidth() &&
               getMouseY() >= 0 && getMouseY() <= _glWidget->getDeviceHeight();
    }
    return true;
}

int Application::getMouseX() const {
    if (OculusManager::isConnected()) {
        glm::vec2 pos = _applicationOverlay.screenToOverlay(glm::vec2(getTrueMouseX(), getTrueMouseY()));
        return pos.x;
    }
    return getTrueMouseX();
}

int Application::getMouseY() const {
    if (OculusManager::isConnected()) {
        glm::vec2 pos = _applicationOverlay.screenToOverlay(glm::vec2(getTrueMouseX(), getTrueMouseY()));
        return pos.y;
    }
    return getTrueMouseY();
}

int Application::getMouseDragStartedX() const {
    if (OculusManager::isConnected()) {
        glm::vec2 pos = _applicationOverlay.screenToOverlay(glm::vec2(getTrueMouseDragStartedX(),
                                                                      getTrueMouseDragStartedY()));
        return pos.x;
    }
    return getTrueMouseDragStartedX();
}

int Application::getMouseDragStartedY() const {
    if (OculusManager::isConnected()) {
        glm::vec2 pos = _applicationOverlay.screenToOverlay(glm::vec2(getTrueMouseDragStartedX(),
                                                                      getTrueMouseDragStartedY()));
        return pos.y;
    }
    return getTrueMouseDragStartedY();
}

FaceTracker* Application::getActiveFaceTracker() {
    auto faceshift = DependencyManager::get<Faceshift>();
    auto visage = DependencyManager::get<Visage>();
    auto dde = DependencyManager::get<DdeFaceTracker>();
    
    return (dde->isActive() ? static_cast<FaceTracker*>(dde.data()) :
            (faceshift->isActive() ? static_cast<FaceTracker*>(faceshift.data()) :
             (visage->isActive() ? static_cast<FaceTracker*>(visage.data()) : NULL)));
}

void Application::setActiveFaceTracker() {
#ifdef HAVE_FACESHIFT
    DependencyManager::get<Faceshift>()->setTCPEnabled(Menu::getInstance()->isOptionChecked(MenuOption::Faceshift));
#endif 
    DependencyManager::get<DdeFaceTracker>()->setEnabled(Menu::getInstance()->isOptionChecked(MenuOption::DDEFaceRegression));
#ifdef HAVE_VISAGE
    DependencyManager::get<Visage>()->updateEnabled();
#endif
}

bool Application::exportEntities(const QString& filename, float x, float y, float z, float scale) {
    QVector<EntityItem*> entities;
    _entities.getTree()->findEntities(AACube(glm::vec3(x / (float)TREE_SCALE, 
                                y / (float)TREE_SCALE, z / (float)TREE_SCALE), scale / (float)TREE_SCALE), entities);

    if (entities.size() > 0) {
        glm::vec3 root(x, y, z);
        EntityTree exportTree;

        for (int i = 0; i < entities.size(); i++) {
            EntityItemProperties properties = entities.at(i)->getProperties();
            EntityItemID id = entities.at(i)->getEntityItemID();
            properties.setPosition(properties.getPosition() - root);
            exportTree.addEntity(id, properties);
        }
        exportTree.writeToSVOFile(filename.toLocal8Bit().constData());
    } else {
        qDebug() << "No models were selected";
        return false;
    }

    // restore the main window's active state
    _window->activateWindow();
    return true;
}

void Application::loadSettings() {

    DependencyManager::get<AudioClient>()->loadSettings();

    Menu::getInstance()->loadSettings();
    _myAvatar->loadData();
}

void Application::saveSettings() {
    DependencyManager::get<AudioClient>()->saveSettings();

    Menu::getInstance()->saveSettings();
    _myAvatar->saveData();
}

bool Application::importEntities(const QString& filename) {
    _entityClipboard.eraseAllOctreeElements();
    bool success = _entityClipboard.readFromSVOFile(filename.toLocal8Bit().constData());
    if (success) {
        _entityClipboard.reaverageOctreeElements();
    }
    return success;
}

void Application::pasteEntities(float x, float y, float z) {
    _entityClipboard.sendEntities(&_entityEditSender, _entities.getTree(), x, y, z);
}

void Application::initDisplay() {
    glEnable(GL_BLEND);
    glBlendFuncSeparate(GL_SRC_ALPHA, GL_ONE_MINUS_SRC_ALPHA, GL_CONSTANT_ALPHA, GL_ONE);
    glShadeModel(GL_SMOOTH);
    glEnable(GL_LIGHTING);
    glEnable(GL_LIGHT0);
    glEnable(GL_DEPTH_TEST);
}

void Application::init() {
    _environment.init();

    DependencyManager::get<DeferredLightingEffect>()->init(this);
    DependencyManager::get<AmbientOcclusionEffect>()->init(this);

    // TODO: move _myAvatar out of Application. Move relevant code to MyAvataar or AvatarManager
    DependencyManager::get<AvatarManager>()->init();
    _myCamera.setMode(CAMERA_MODE_FIRST_PERSON);

    _mirrorCamera.setMode(CAMERA_MODE_MIRROR);

    OculusManager::connect();
    if (OculusManager::isConnected()) {
        QMetaObject::invokeMethod(Menu::getInstance()->getActionForOption(MenuOption::Fullscreen),
                                  "trigger",
                                  Qt::QueuedConnection);
    }

    TV3DManager::connect();
    if (TV3DManager::isConnected()) {
        QMetaObject::invokeMethod(Menu::getInstance()->getActionForOption(MenuOption::Fullscreen),
                                  "trigger",
                                  Qt::QueuedConnection);
    }

    _timerStart.start();
    _lastTimeUpdated.start();
    
    // when --url in command line, teleport to location
    const QString HIFI_URL_COMMAND_LINE_KEY = "--url";
    int urlIndex = arguments().indexOf(HIFI_URL_COMMAND_LINE_KEY);
    QString addressLookupString;
    if (urlIndex != -1) {
        addressLookupString = arguments().value(urlIndex + 1);
    }
    
    DependencyManager::get<AddressManager>()->loadSettings(addressLookupString);
    
    qDebug() << "Loaded settings";
    
#ifdef __APPLE__
    if (Menu::getInstance()->isOptionChecked(MenuOption::SixenseEnabled)) {
        // on OS X we only setup sixense if the user wants it on - this allows running without the hid_init crash
        // if hydra support is temporarily not required
        SixenseManager::getInstance().toggleSixense(true);
    }
#else
    // setup sixense
    SixenseManager::getInstance().toggleSixense(true);
#endif

    // initialize our face trackers after loading the menu settings
    DependencyManager::get<Faceshift>()->init();
    DependencyManager::get<DdeFaceTracker>()->init();
    DependencyManager::get<Visage>()->init();

    Leapmotion::init();
    RealSense::init();

    // fire off an immediate domain-server check in now that settings are loaded
    DependencyManager::get<NodeList>()->sendDomainServerCheckIn();

    _entities.init();
    _entities.setViewFrustum(getViewFrustum());

    EntityTree* tree = _entities.getTree();
    _physicsEngine.setEntityTree(tree);
    tree->setSimulation(&_physicsEngine);
    _physicsEngine.init(&_entityEditSender);

    connect(&_physicsEngine, &EntitySimulation::entityCollisionWithEntity,
            ScriptEngine::getEntityScriptingInterface(), &EntityScriptingInterface::entityCollisionWithEntity);

    // connect the _entityCollisionSystem to our EntityTreeRenderer since that's what handles running entity scripts
    connect(&_physicsEngine, &EntitySimulation::entityCollisionWithEntity,
            &_entities, &EntityTreeRenderer::entityCollisionWithEntity);

    // connect the _entities (EntityTreeRenderer) to our script engine's EntityScriptingInterface for firing
    // of events related clicking, hovering over, and entering entities
    _entities.connectSignalsToSlots(ScriptEngine::getEntityScriptingInterface());

    _entityClipboardRenderer.init();
    _entityClipboardRenderer.setViewFrustum(getViewFrustum());
    _entityClipboardRenderer.setTree(&_entityClipboard);

    _metavoxels.init();

    _rearMirrorTools = new RearMirrorTools(_glWidget, _mirrorViewRect);

    connect(_rearMirrorTools, SIGNAL(closeView()), SLOT(closeMirrorView()));
    connect(_rearMirrorTools, SIGNAL(restoreView()), SLOT(restoreMirrorView()));
    connect(_rearMirrorTools, SIGNAL(shrinkView()), SLOT(shrinkMirrorView()));
    connect(_rearMirrorTools, SIGNAL(resetView()), SLOT(resetSensors()));

    // make sure our texture cache knows about window size changes
    DependencyManager::get<TextureCache>()->associateWithWidget(_glWidget);

    // initialize the GlowEffect with our widget
    DependencyManager::get<GlowEffect>()->init(_glWidget,
                                               Menu::getInstance()->isOptionChecked(MenuOption::EnableGlowEffect));
}

void Application::closeMirrorView() {
    if (Menu::getInstance()->isOptionChecked(MenuOption::Mirror)) {
        Menu::getInstance()->triggerOption(MenuOption::Mirror);
    }
}

void Application::restoreMirrorView() {
    if (!Menu::getInstance()->isOptionChecked(MenuOption::FullscreenMirror)) {
        Menu::getInstance()->triggerOption(MenuOption::FullscreenMirror);
    }
}

void Application::shrinkMirrorView() {
    if (Menu::getInstance()->isOptionChecked(MenuOption::FullscreenMirror)) {
        Menu::getInstance()->triggerOption(MenuOption::FullscreenMirror);
    }
}

const float HEAD_SPHERE_RADIUS = 0.1f;

bool Application::isLookingAtMyAvatar(Avatar* avatar) {
    glm::vec3 theirLookAt = avatar->getHead()->getLookAtPosition();
    glm::vec3 myEyePosition = _myAvatar->getHead()->getEyePosition();
    if (pointInSphere(theirLookAt, myEyePosition, HEAD_SPHERE_RADIUS * _myAvatar->getScale())) {
        return true;
    }
    return false;
}

void Application::updateLOD() {
    PerformanceTimer perfTimer("LOD");
    // adjust it unless we were asked to disable this feature, or if we're currently in throttleRendering mode
    if (!Menu::getInstance()->isOptionChecked(MenuOption::DisableAutoAdjustLOD) && !isThrottleRendering()) {
        DependencyManager::get<LODManager>()->autoAdjustLOD(_fps);
    } else {
        DependencyManager::get<LODManager>()->resetLODAdjust();
    }
}

void Application::updateMouseRay() {
    PerformanceTimer perfTimer("mouseRay");

    bool showWarnings = Menu::getInstance()->isOptionChecked(MenuOption::PipelineWarnings);
    PerformanceWarning warn(showWarnings, "Application::updateMouseRay()");

    // make sure the frustum is up-to-date
    loadViewFrustum(_myCamera, _viewFrustum);

    PickRay pickRay = _myCamera.computePickRay(getTrueMouseX(), getTrueMouseY());
    _mouseRayOrigin = pickRay.origin;
    _mouseRayDirection = pickRay.direction;
    
    // adjust for mirroring
    if (_myCamera.getMode() == CAMERA_MODE_MIRROR) {
        glm::vec3 mouseRayOffset = _mouseRayOrigin - _viewFrustum.getPosition();
        _mouseRayOrigin -= 2.0f * (_viewFrustum.getDirection() * glm::dot(_viewFrustum.getDirection(), mouseRayOffset) +
            _viewFrustum.getRight() * glm::dot(_viewFrustum.getRight(), mouseRayOffset));
        _mouseRayDirection -= 2.0f * (_viewFrustum.getDirection() * glm::dot(_viewFrustum.getDirection(), _mouseRayDirection) +
            _viewFrustum.getRight() * glm::dot(_viewFrustum.getRight(), _mouseRayDirection));
    }
}

void Application::updateMyAvatarLookAtPosition() {
    PerformanceTimer perfTimer("lookAt");
    bool showWarnings = Menu::getInstance()->isOptionChecked(MenuOption::PipelineWarnings);
    PerformanceWarning warn(showWarnings, "Application::updateMyAvatarLookAtPosition()");

    _myAvatar->updateLookAtTargetAvatar();
    FaceTracker* tracker = getActiveFaceTracker();

    bool isLookingAtSomeone = false;
    glm::vec3 lookAtSpot;
    if (_myCamera.getMode() == CAMERA_MODE_MIRROR) {
        //  When I am in mirror mode, just look right at the camera (myself)
        if (!OculusManager::isConnected()) {
            lookAtSpot = _myCamera.getPosition();
        } else {
            if (_myAvatar->isLookingAtLeftEye()) {
                lookAtSpot = OculusManager::getLeftEyePosition();
            } else {
                lookAtSpot = OculusManager::getRightEyePosition();
            }
        }
 
    } else {
        AvatarSharedPointer lookingAt = _myAvatar->getLookAtTargetAvatar().toStrongRef();
        if (lookingAt && _myAvatar != lookingAt.data()) {
            
            isLookingAtSomeone = true;
            //  If I am looking at someone else, look directly at one of their eyes
            if (tracker) {
                //  If a face tracker is active, look at the eye for the side my gaze is biased toward
                if (tracker->getEstimatedEyeYaw() > _myAvatar->getHead()->getFinalYaw()) {
                    // Look at their right eye
                    lookAtSpot = static_cast<Avatar*>(lookingAt.data())->getHead()->getRightEyePosition();
                } else {
                    // Look at their left eye
                    lookAtSpot = static_cast<Avatar*>(lookingAt.data())->getHead()->getLeftEyePosition();
                }
            } else {
                //  Need to add randomly looking back and forth between left and right eye for case with no tracker
                if (_myAvatar->isLookingAtLeftEye()) {
                    lookAtSpot = static_cast<Avatar*>(lookingAt.data())->getHead()->getLeftEyePosition();
                } else {
                    lookAtSpot = static_cast<Avatar*>(lookingAt.data())->getHead()->getRightEyePosition();
                }
            }
        } else {
            //  I am not looking at anyone else, so just look forward
            lookAtSpot = _myAvatar->getHead()->getEyePosition() +
                (_myAvatar->getHead()->getFinalOrientationInWorldFrame() * glm::vec3(0.0f, 0.0f, -TREE_SCALE));
        }
    }
    //
    //  Deflect the eyes a bit to match the detected Gaze from 3D camera if active
    //
    if (tracker) {
        float eyePitch = tracker->getEstimatedEyePitch();
        float eyeYaw = tracker->getEstimatedEyeYaw();
        const float GAZE_DEFLECTION_REDUCTION_DURING_EYE_CONTACT = 0.1f;
        // deflect using Faceshift gaze data
        glm::vec3 origin = _myAvatar->getHead()->getEyePosition();
        float pitchSign = (_myCamera.getMode() == CAMERA_MODE_MIRROR) ? -1.0f : 1.0f;
        float deflection = DependencyManager::get<Faceshift>()->getEyeDeflection();
        if (isLookingAtSomeone) {
            deflection *= GAZE_DEFLECTION_REDUCTION_DURING_EYE_CONTACT;
        }
        lookAtSpot = origin + _myCamera.getRotation() * glm::quat(glm::radians(glm::vec3(
            eyePitch * pitchSign * deflection, eyeYaw * deflection, 0.0f))) *
                glm::inverse(_myCamera.getRotation()) * (lookAtSpot - origin);
    }

    _myAvatar->getHead()->setLookAtPosition(lookAtSpot);
}

void Application::updateThreads(float deltaTime) {
    PerformanceTimer perfTimer("updateThreads");
    bool showWarnings = Menu::getInstance()->isOptionChecked(MenuOption::PipelineWarnings);
    PerformanceWarning warn(showWarnings, "Application::updateThreads()");

    // parse voxel packets
    if (!_enableProcessOctreeThread) {
        _octreeProcessor.threadRoutine();
        _entityEditSender.threadRoutine();
    }
}

void Application::updateMetavoxels(float deltaTime) {
    PerformanceTimer perfTimer("updateMetavoxels");
    bool showWarnings = Menu::getInstance()->isOptionChecked(MenuOption::PipelineWarnings);
    PerformanceWarning warn(showWarnings, "Application::updateMetavoxels()");

    if (Menu::getInstance()->isOptionChecked(MenuOption::Metavoxels)) {
        _metavoxels.simulate(deltaTime);
    }
}

void Application::cameraMenuChanged() {
    if (Menu::getInstance()->isOptionChecked(MenuOption::FullscreenMirror)) {
        if (_myCamera.getMode() != CAMERA_MODE_MIRROR) {
            _myCamera.setMode(CAMERA_MODE_MIRROR);
        }
    } else if (Menu::getInstance()->isOptionChecked(MenuOption::FirstPerson)) {
        if (_myCamera.getMode() != CAMERA_MODE_FIRST_PERSON) {
            _myCamera.setMode(CAMERA_MODE_FIRST_PERSON);
        }
    } else {
        if (_myCamera.getMode() != CAMERA_MODE_THIRD_PERSON) {
            _myCamera.setMode(CAMERA_MODE_THIRD_PERSON);
        }
    }
}

void Application::updateCamera(float deltaTime) {
    PerformanceTimer perfTimer("updateCamera");
    bool showWarnings = Menu::getInstance()->isOptionChecked(MenuOption::PipelineWarnings);
    PerformanceWarning warn(showWarnings, "Application::updateCamera()");

    if (!OculusManager::isConnected() && !TV3DManager::isConnected() &&
            Menu::getInstance()->isOptionChecked(MenuOption::OffAxisProjection)) {
        FaceTracker* tracker = getActiveFaceTracker();
        if (tracker) {
            const float EYE_OFFSET_SCALE = 0.025f;
            glm::vec3 position = tracker->getHeadTranslation() * EYE_OFFSET_SCALE;
            float xSign = (_myCamera.getMode() == CAMERA_MODE_MIRROR) ? 1.0f : -1.0f;
            _myCamera.setEyeOffsetPosition(glm::vec3(position.x * xSign, position.y, -position.z));
            updateProjectionMatrix();
        }
    }
}

void Application::updateDialogs(float deltaTime) {
    PerformanceTimer perfTimer("updateDialogs");
    bool showWarnings = Menu::getInstance()->isOptionChecked(MenuOption::PipelineWarnings);
    PerformanceWarning warn(showWarnings, "Application::updateDialogs()");
    auto dialogsManager = DependencyManager::get<DialogsManager>();
    
    // Update bandwidth dialog, if any
    BandwidthDialog* bandwidthDialog = dialogsManager->getBandwidthDialog();
    if (bandwidthDialog) {
        bandwidthDialog->update();
    }

    QPointer<OctreeStatsDialog> octreeStatsDialog = dialogsManager->getOctreeStatsDialog();
    if (octreeStatsDialog) {
        octreeStatsDialog->update();
    }
}

void Application::updateCursor(float deltaTime) {
    PerformanceTimer perfTimer("updateCursor");
    bool showWarnings = Menu::getInstance()->isOptionChecked(MenuOption::PipelineWarnings);
    PerformanceWarning warn(showWarnings, "Application::updateCursor()");

    static QPoint lastMousePos = QPoint();
    _lastMouseMove = (lastMousePos == QCursor::pos()) ? _lastMouseMove : usecTimestampNow();
    lastMousePos = QCursor::pos();
}

void Application::updateCursorVisibility() {
    if (!_cursorVisible || Menu::getInstance()->isOptionChecked(MenuOption::EnableVRMode)) {
        _glWidget->setCursor(Qt::BlankCursor);
    } else {
        _glWidget->unsetCursor();
    }
}

void Application::setCursorVisible(bool visible) {
    _cursorVisible = visible;
    updateCursorVisibility();
}

void Application::update(float deltaTime) {
    bool showWarnings = Menu::getInstance()->isOptionChecked(MenuOption::PipelineWarnings);
    PerformanceWarning warn(showWarnings, "Application::update()");

    updateLOD();
    updateMouseRay(); // check what's under the mouse and update the mouse voxel
    {
        PerformanceTimer perfTimer("devices");
        DeviceTracker::updateAll();
        FaceTracker* tracker = getActiveFaceTracker();
        if (tracker) {
            tracker->update(deltaTime);
        }
        SixenseManager::getInstance().update(deltaTime);
        JoystickScriptingInterface::getInstance().update();
<<<<<<< HEAD
=======
        _prioVR.update(deltaTime);
>>>>>>> 5ef86f88
    }
    
    // Dispatch input events
    _controllerScriptingInterface.updateInputControllers();

    updateThreads(deltaTime); // If running non-threaded, then give the threads some time to process...
    
    DependencyManager::get<AvatarManager>()->updateOtherAvatars(deltaTime); //loop through all the other avatars and simulate them...

    updateMetavoxels(deltaTime); // update metavoxels
    updateCamera(deltaTime); // handle various camera tweaks like off axis projection
    updateDialogs(deltaTime); // update various stats dialogs if present
    updateCursor(deltaTime); // Handle cursor updates

    {
        PerformanceTimer perfTimer("physics");
        _physicsEngine.stepSimulation();
    }

    if (!_aboutToQuit) {
        PerformanceTimer perfTimer("entities");
        // NOTE: the _entities.update() call below will wait for lock 
        // and will simulate entity motion (the EntityTree has been given an EntitySimulation).  
        _entities.update(); // update the models...
    }

    {
        PerformanceTimer perfTimer("overlays");
        _overlays.update(deltaTime);
    }
    
    {
        PerformanceTimer perfTimer("myAvatar");
        updateMyAvatarLookAtPosition();
        DependencyManager::get<AvatarManager>()->updateMyAvatar(deltaTime); // Sample hardware, update view frustum if needed, and send avatar data to mixer/nodes
    }

    {
        PerformanceTimer perfTimer("emitSimulating");
        // let external parties know we're updating
        emit simulating(deltaTime);
    }

    // Update _viewFrustum with latest camera and view frustum data...
    // NOTE: we get this from the view frustum, to make it simpler, since the
    // loadViewFrumstum() method will get the correct details from the camera
    // We could optimize this to not actually load the viewFrustum, since we don't
    // actually need to calculate the view frustum planes to send these details
    // to the server.
    {
        PerformanceTimer perfTimer("loadViewFrustum");
        loadViewFrustum(_myCamera, _viewFrustum);
    }

    quint64 now = usecTimestampNow();

    // Update my voxel servers with my current voxel query...
    {
        PerformanceTimer perfTimer("queryOctree");
        quint64 sinceLastQuery = now - _lastQueriedTime;
        const quint64 TOO_LONG_SINCE_LAST_QUERY = 3 * USECS_PER_SECOND;
        bool queryIsDue = sinceLastQuery > TOO_LONG_SINCE_LAST_QUERY;
        bool viewIsDifferentEnough = !_lastQueriedViewFrustum.isVerySimilar(_viewFrustum);

        // if it's been a while since our last query or the view has significantly changed then send a query, otherwise suppress it
        if (queryIsDue || viewIsDifferentEnough) {
            _lastQueriedTime = now;

            if (Menu::getInstance()->isOptionChecked(MenuOption::Entities)) {
                queryOctree(NodeType::EntityServer, PacketTypeEntityQuery, _entityServerJurisdictions);
            }
            _lastQueriedViewFrustum = _viewFrustum;
        }
    }

    // sent nack packets containing missing sequence numbers of received packets from nodes
    {
        quint64 sinceLastNack = now - _lastNackTime;
        const quint64 TOO_LONG_SINCE_LAST_NACK = 1 * USECS_PER_SECOND;
        if (sinceLastNack > TOO_LONG_SINCE_LAST_NACK) {
            _lastNackTime = now;
            sendNackPackets();
        }
    }

    // send packet containing downstream audio stats to the AudioMixer 
    {
        quint64 sinceLastNack = now - _lastSendDownstreamAudioStats;
        if (sinceLastNack > TOO_LONG_SINCE_LAST_SEND_DOWNSTREAM_AUDIO_STATS) {
            _lastSendDownstreamAudioStats = now;

            QMetaObject::invokeMethod(DependencyManager::get<AudioClient>().data(), "sendDownstreamAudioStatsPacket", Qt::QueuedConnection);
        }
    }
}

int Application::sendNackPackets() {

    if (Menu::getInstance()->isOptionChecked(MenuOption::DisableNackPackets)) {
        return 0;
    }

    int packetsSent = 0;
    char packet[MAX_PACKET_SIZE];

    // iterates thru all nodes in NodeList
    auto nodeList = DependencyManager::get<NodeList>();
    
    nodeList->eachNode([&](const SharedNodePointer& node){
        
        if (node->getActiveSocket() && node->getType() == NodeType::EntityServer) {
            
            QUuid nodeUUID = node->getUUID();
            
            // if there are octree packets from this node that are waiting to be processed,
            // don't send a NACK since the missing packets may be among those waiting packets.
            if (_octreeProcessor.hasPacketsToProcessFrom(nodeUUID)) {
                return;
            }
            
            _octreeSceneStatsLock.lockForRead();
            
            // retreive octree scene stats of this node
            if (_octreeServerSceneStats.find(nodeUUID) == _octreeServerSceneStats.end()) {
                _octreeSceneStatsLock.unlock();
                return;
            }
            
            // get sequence number stats of node, prune its missing set, and make a copy of the missing set
            SequenceNumberStats& sequenceNumberStats = _octreeServerSceneStats[nodeUUID].getIncomingOctreeSequenceNumberStats();
            sequenceNumberStats.pruneMissingSet();
            const QSet<OCTREE_PACKET_SEQUENCE> missingSequenceNumbers = sequenceNumberStats.getMissingSet();
            
            _octreeSceneStatsLock.unlock();
            
            // construct nack packet(s) for this node
            int numSequenceNumbersAvailable = missingSequenceNumbers.size();
            QSet<OCTREE_PACKET_SEQUENCE>::const_iterator missingSequenceNumbersIterator = missingSequenceNumbers.constBegin();
            while (numSequenceNumbersAvailable > 0) {
                
                char* dataAt = packet;
                int bytesRemaining = MAX_PACKET_SIZE;
                
                // pack header
                int numBytesPacketHeader = populatePacketHeader(packet, PacketTypeOctreeDataNack);
                dataAt += numBytesPacketHeader;
                bytesRemaining -= numBytesPacketHeader;
                
                // calculate and pack the number of sequence numbers
                int numSequenceNumbersRoomFor = (bytesRemaining - sizeof(uint16_t)) / sizeof(OCTREE_PACKET_SEQUENCE);
                uint16_t numSequenceNumbers = min(numSequenceNumbersAvailable, numSequenceNumbersRoomFor);
                uint16_t* numSequenceNumbersAt = (uint16_t*)dataAt;
                *numSequenceNumbersAt = numSequenceNumbers;
                dataAt += sizeof(uint16_t);
                
                // pack sequence numbers
                for (int i = 0; i < numSequenceNumbers; i++) {
                    OCTREE_PACKET_SEQUENCE* sequenceNumberAt = (OCTREE_PACKET_SEQUENCE*)dataAt;
                    *sequenceNumberAt = *missingSequenceNumbersIterator;
                    dataAt += sizeof(OCTREE_PACKET_SEQUENCE);
                    
                    missingSequenceNumbersIterator++;
                }
                numSequenceNumbersAvailable -= numSequenceNumbers;
                
                // send it
                nodeList->writeUnverifiedDatagram(packet, dataAt - packet, node);
                packetsSent++;
            }
        }
    });

    return packetsSent;
}

void Application::queryOctree(NodeType_t serverType, PacketType packetType, NodeToJurisdictionMap& jurisdictions) {

    //qDebug() << ">>> inside... queryOctree()... _viewFrustum.getFieldOfView()=" << _viewFrustum.getFieldOfView();
    bool wantExtraDebugging = getLogger()->extraDebugging();

    // These will be the same for all servers, so we can set them up once and then reuse for each server we send to.
    _octreeQuery.setWantLowResMoving(true);
    _octreeQuery.setWantColor(true);
    _octreeQuery.setWantDelta(true);
    _octreeQuery.setWantOcclusionCulling(false);
    _octreeQuery.setWantCompression(true);

    _octreeQuery.setCameraPosition(_viewFrustum.getPosition());
    _octreeQuery.setCameraOrientation(_viewFrustum.getOrientation());
    _octreeQuery.setCameraFov(_viewFrustum.getFieldOfView());
    _octreeQuery.setCameraAspectRatio(_viewFrustum.getAspectRatio());
    _octreeQuery.setCameraNearClip(_viewFrustum.getNearClip());
    _octreeQuery.setCameraFarClip(_viewFrustum.getFarClip());
    _octreeQuery.setCameraEyeOffsetPosition(_viewFrustum.getEyeOffsetPosition());
    auto lodManager = DependencyManager::get<LODManager>();
    _octreeQuery.setOctreeSizeScale(lodManager->getOctreeSizeScale());
    _octreeQuery.setBoundaryLevelAdjust(lodManager->getBoundaryLevelAdjust());

    unsigned char queryPacket[MAX_PACKET_SIZE];

    // Iterate all of the nodes, and get a count of how many voxel servers we have...
    int totalServers = 0;
    int inViewServers = 0;
    int unknownJurisdictionServers = 0;

    auto nodeList = DependencyManager::get<NodeList>();
    
    nodeList->eachNode([&](const SharedNodePointer& node) {
        // only send to the NodeTypes that are serverType
        if (node->getActiveSocket() && node->getType() == serverType) {
            totalServers++;

            // get the server bounds for this server
            QUuid nodeUUID = node->getUUID();

            // if we haven't heard from this voxel server, go ahead and send it a query, so we
            // can get the jurisdiction...
            if (jurisdictions.find(nodeUUID) == jurisdictions.end()) {
                unknownJurisdictionServers++;
            } else {
                const JurisdictionMap& map = (jurisdictions)[nodeUUID];

                unsigned char* rootCode = map.getRootOctalCode();

                if (rootCode) {
                    VoxelPositionSize rootDetails;
                    voxelDetailsForCode(rootCode, rootDetails);
                    AACube serverBounds(glm::vec3(rootDetails.x, rootDetails.y, rootDetails.z), rootDetails.s);
                    serverBounds.scale(TREE_SCALE);

                    ViewFrustum::location serverFrustumLocation = _viewFrustum.cubeInFrustum(serverBounds);

                    if (serverFrustumLocation != ViewFrustum::OUTSIDE) {
                        inViewServers++;
                    }
                }
            }
        }
    });

    if (wantExtraDebugging) {
        qDebug("Servers: total %d, in view %d, unknown jurisdiction %d",
            totalServers, inViewServers, unknownJurisdictionServers);
    }

    int perServerPPS = 0;
    const int SMALL_BUDGET = 10;
    int perUnknownServer = SMALL_BUDGET;
    int totalPPS = _octreeQuery.getMaxOctreePacketsPerSecond();

    // determine PPS based on number of servers
    if (inViewServers >= 1) {
        // set our preferred PPS to be exactly evenly divided among all of the voxel servers... and allocate 1 PPS
        // for each unknown jurisdiction server
        perServerPPS = (totalPPS / inViewServers) - (unknownJurisdictionServers * perUnknownServer);
    } else {
        if (unknownJurisdictionServers > 0) {
            perUnknownServer = (totalPPS / unknownJurisdictionServers);
        }
    }

    if (wantExtraDebugging) {
        qDebug("perServerPPS: %d perUnknownServer: %d", perServerPPS, perUnknownServer);
    }
    
    nodeList->eachNode([&](const SharedNodePointer& node){
        // only send to the NodeTypes that are serverType
        if (node->getActiveSocket() && node->getType() == serverType) {
            
            
            // get the server bounds for this server
            QUuid nodeUUID = node->getUUID();
            
            bool inView = false;
            bool unknownView = false;
            
            // if we haven't heard from this voxel server, go ahead and send it a query, so we
            // can get the jurisdiction...
            if (jurisdictions.find(nodeUUID) == jurisdictions.end()) {
                unknownView = true; // assume it's in view
                if (wantExtraDebugging) {
                    qDebug() << "no known jurisdiction for node " << *node << ", assume it's visible.";
                }
            } else {
                const JurisdictionMap& map = (jurisdictions)[nodeUUID];
                
                unsigned char* rootCode = map.getRootOctalCode();
                
                if (rootCode) {
                    VoxelPositionSize rootDetails;
                    voxelDetailsForCode(rootCode, rootDetails);
                    AACube serverBounds(glm::vec3(rootDetails.x, rootDetails.y, rootDetails.z), rootDetails.s);
                    serverBounds.scale(TREE_SCALE);
                    
                    ViewFrustum::location serverFrustumLocation = _viewFrustum.cubeInFrustum(serverBounds);
                    if (serverFrustumLocation != ViewFrustum::OUTSIDE) {
                        inView = true;
                    } else {
                        inView = false;
                    }
                } else {
                    if (wantExtraDebugging) {
                        qDebug() << "Jurisdiction without RootCode for node " << *node << ". That's unusual!";
                    }
                }
            }
            
            if (inView) {
                _octreeQuery.setMaxOctreePacketsPerSecond(perServerPPS);
            } else if (unknownView) {
                if (wantExtraDebugging) {
                    qDebug() << "no known jurisdiction for node " << *node << ", give it budget of "
                    << perUnknownServer << " to send us jurisdiction.";
                }
                
                // set the query's position/orientation to be degenerate in a manner that will get the scene quickly
                // If there's only one server, then don't do this, and just let the normal voxel query pass through
                // as expected... this way, we will actually get a valid scene if there is one to be seen
                if (totalServers > 1) {
                    _octreeQuery.setCameraPosition(glm::vec3(-0.1,-0.1,-0.1));
                    const glm::quat OFF_IN_NEGATIVE_SPACE = glm::quat(-0.5, 0, -0.5, 1.0);
                    _octreeQuery.setCameraOrientation(OFF_IN_NEGATIVE_SPACE);
                    _octreeQuery.setCameraNearClip(0.1f);
                    _octreeQuery.setCameraFarClip(0.1f);
                    if (wantExtraDebugging) {
                        qDebug() << "Using 'minimal' camera position for node" << *node;
                    }
                } else {
                    if (wantExtraDebugging) {
                        qDebug() << "Using regular camera position for node" << *node;
                    }
                }
                _octreeQuery.setMaxOctreePacketsPerSecond(perUnknownServer);
            } else {
                _octreeQuery.setMaxOctreePacketsPerSecond(0);
            }
            // set up the packet for sending...
            unsigned char* endOfQueryPacket = queryPacket;
            
            // insert packet type/version and node UUID
            endOfQueryPacket += populatePacketHeader(reinterpret_cast<char*>(endOfQueryPacket), packetType);
            
            // encode the query data...
            endOfQueryPacket += _octreeQuery.getBroadcastData(endOfQueryPacket);
            
            int packetLength = endOfQueryPacket - queryPacket;
            
            // make sure we still have an active socket
            nodeList->writeUnverifiedDatagram(reinterpret_cast<const char*>(queryPacket), packetLength, node);
        }
    });
}

bool Application::isHMDMode() const {
    if (OculusManager::isConnected()) {
        return true;
    } else {
        return false;
    }
}

QRect Application::getDesirableApplicationGeometry() {
    QRect applicationGeometry = getWindow()->geometry();
    
    // If our parent window is on the HMD, then don't use it's geometry, instead use
    // the "main screen" geometry.
    HMDToolsDialog* hmdTools = DependencyManager::get<DialogsManager>()->getHMDToolsDialog();
    if (hmdTools && hmdTools->hasHMDScreen()) {
        QScreen* hmdScreen = hmdTools->getHMDScreen();
        QWindow* appWindow = getWindow()->windowHandle();
        QScreen* appScreen = appWindow->screen();

        // if our app's screen is the hmd screen, we don't want to place the
        // running scripts widget on it. So we need to pick a better screen.
        // we will use the screen for the HMDTools since it's a guarenteed
        // better screen.
        if (appScreen == hmdScreen) {
            QScreen* betterScreen = hmdTools->windowHandle()->screen();
            applicationGeometry = betterScreen->geometry();
        }
    }
    return applicationGeometry;
}

/////////////////////////////////////////////////////////////////////////////////////
// loadViewFrustum()
//
// Description: this will load the view frustum bounds for EITHER the head
//                 or the "myCamera".
//
void Application::loadViewFrustum(Camera& camera, ViewFrustum& viewFrustum) {
    // We will use these below, from either the camera or head vectors calculated above
    glm::vec3 position(camera.getPosition());
    float fov         = camera.getFieldOfView();    // degrees
    float nearClip    = camera.getNearClip();
    float farClip     = camera.getFarClip();
    float aspectRatio = camera.getAspectRatio();

    glm::quat rotation = camera.getRotation();

    // Set the viewFrustum up with the correct position and orientation of the camera
    viewFrustum.setPosition(position);
    viewFrustum.setOrientation(rotation);

    // Also make sure it's got the correct lens details from the camera
    viewFrustum.setAspectRatio(aspectRatio);
    viewFrustum.setFieldOfView(fov);    // degrees
    viewFrustum.setNearClip(nearClip);
    viewFrustum.setFarClip(farClip);
    viewFrustum.setEyeOffsetPosition(camera.getEyeOffsetPosition());
    viewFrustum.setEyeOffsetOrientation(camera.getEyeOffsetOrientation());

    // Ask the ViewFrustum class to calculate our corners
    viewFrustum.calculate();
}

glm::vec3 Application::getSunDirection() {
    // Sun direction is in fact just the location of the sun relative to the origin
    auto skyStage = DependencyManager::get<SceneScriptingInterface>()->getSkyStage();
    return skyStage->getSunLight()->getDirection();
}

void Application::updateShadowMap() {
    PerformanceTimer perfTimer("shadowMap");
    QOpenGLFramebufferObject* fbo = DependencyManager::get<TextureCache>()->getShadowFramebufferObject();
    fbo->bind();
    glEnable(GL_DEPTH_TEST);
    glClear(GL_DEPTH_BUFFER_BIT);

    glm::vec3 lightDirection = getSunDirection();
    glm::quat rotation = rotationBetween(IDENTITY_FRONT, lightDirection);
    glm::quat inverseRotation = glm::inverse(rotation);
    
    const float SHADOW_MATRIX_DISTANCES[] = { 0.0f, 2.0f, 6.0f, 14.0f, 30.0f };
    const glm::vec2 MAP_COORDS[] = { glm::vec2(0.0f, 0.0f), glm::vec2(0.5f, 0.0f),
        glm::vec2(0.0f, 0.5f), glm::vec2(0.5f, 0.5f) };
    
    float frustumScale = 1.0f / (_viewFrustum.getFarClip() - _viewFrustum.getNearClip());
    loadViewFrustum(_myCamera, _viewFrustum);
    
    int matrixCount = 1;
    int targetSize = fbo->width();
    float targetScale = 1.0f;
    if (Menu::getInstance()->isOptionChecked(MenuOption::CascadedShadows)) {
        matrixCount = CASCADED_SHADOW_MATRIX_COUNT;
        targetSize = fbo->width() / 2;
        targetScale = 0.5f;
    }
    for (int i = 0; i < matrixCount; i++) {
        const glm::vec2& coord = MAP_COORDS[i];
        glViewport(coord.s * fbo->width(), coord.t * fbo->height(), targetSize, targetSize);

        // if simple shadow then since the resolution is twice as much as with cascaded, cover 2 regions with the map, not just one
        int regionIncrement = (matrixCount == 1 ? 2 : 1);
        float nearScale = SHADOW_MATRIX_DISTANCES[i] * frustumScale;
        float farScale = SHADOW_MATRIX_DISTANCES[i + regionIncrement] * frustumScale;
        glm::vec3 points[] = {
            glm::mix(_viewFrustum.getNearTopLeft(), _viewFrustum.getFarTopLeft(), nearScale),
            glm::mix(_viewFrustum.getNearTopRight(), _viewFrustum.getFarTopRight(), nearScale),
            glm::mix(_viewFrustum.getNearBottomLeft(), _viewFrustum.getFarBottomLeft(), nearScale),
            glm::mix(_viewFrustum.getNearBottomRight(), _viewFrustum.getFarBottomRight(), nearScale),
            glm::mix(_viewFrustum.getNearTopLeft(), _viewFrustum.getFarTopLeft(), farScale),
            glm::mix(_viewFrustum.getNearTopRight(), _viewFrustum.getFarTopRight(), farScale),
            glm::mix(_viewFrustum.getNearBottomLeft(), _viewFrustum.getFarBottomLeft(), farScale),
            glm::mix(_viewFrustum.getNearBottomRight(), _viewFrustum.getFarBottomRight(), farScale) };
        glm::vec3 center;
        for (size_t j = 0; j < sizeof(points) / sizeof(points[0]); j++) {
            center += points[j];
        }
        center /= (float)(sizeof(points) / sizeof(points[0]));
        float radius = 0.0f;
        for (size_t j = 0; j < sizeof(points) / sizeof(points[0]); j++) {
            radius = qMax(radius, glm::distance(points[j], center));
        }
        if (i < 3) {
            const float RADIUS_SCALE = 0.5f;
            _shadowDistances[i] = -glm::distance(_viewFrustum.getPosition(), center) - radius * RADIUS_SCALE;
        }
        center = inverseRotation * center;
        
        // to reduce texture "shimmer," move in texel increments
        float texelSize = (2.0f * radius) / targetSize;
        center = glm::vec3(roundf(center.x / texelSize) * texelSize, roundf(center.y / texelSize) * texelSize,
            roundf(center.z / texelSize) * texelSize);
        
        glm::vec3 minima(center.x - radius, center.y - radius, center.z - radius);
        glm::vec3 maxima(center.x + radius, center.y + radius, center.z + radius);

        // stretch out our extents in z so that we get all of the avatars
        minima.z -= _viewFrustum.getFarClip() * 0.5f;
        maxima.z += _viewFrustum.getFarClip() * 0.5f;

        // save the combined matrix for rendering
        _shadowMatrices[i] = glm::transpose(glm::translate(glm::vec3(coord, 0.0f)) *
            glm::scale(glm::vec3(targetScale, targetScale, 1.0f)) *
            glm::translate(glm::vec3(0.5f, 0.5f, 0.5f)) * glm::scale(glm::vec3(0.5f, 0.5f, 0.5f)) *
            glm::ortho(minima.x, maxima.x, minima.y, maxima.y, -maxima.z, -minima.z) * glm::mat4_cast(inverseRotation));

        // update the shadow view frustum
        _shadowViewFrustum.setPosition(rotation * ((minima + maxima) * 0.5f));
        _shadowViewFrustum.setOrientation(rotation);
        _shadowViewFrustum.setOrthographic(true);
        _shadowViewFrustum.setWidth(maxima.x - minima.x);
        _shadowViewFrustum.setHeight(maxima.y - minima.y);
        _shadowViewFrustum.setNearClip(minima.z);
        _shadowViewFrustum.setFarClip(maxima.z);
        _shadowViewFrustum.setEyeOffsetPosition(glm::vec3());
        _shadowViewFrustum.setEyeOffsetOrientation(glm::quat());
        _shadowViewFrustum.calculate();

        glMatrixMode(GL_PROJECTION);
        glPushMatrix();
        glLoadIdentity();
        glOrtho(minima.x, maxima.x, minima.y, maxima.y, -maxima.z, -minima.z);

        glMatrixMode(GL_MODELVIEW);
        glPushMatrix();
        glLoadIdentity();
        glm::vec3 axis = glm::axis(inverseRotation);
        glRotatef(glm::degrees(glm::angle(inverseRotation)), axis.x, axis.y, axis.z);

        // store view matrix without translation, which we'll use for precision-sensitive objects
        updateUntranslatedViewMatrix();
 
        // Equivalent to what is happening with _untranslatedViewMatrix and the _viewMatrixTranslation
        // the viewTransofmr object is updatded with the correct values and saved,
        // this is what is used for rendering the Entities and avatars
        Transform viewTransform;
        viewTransform.setRotation(rotation);
        setViewTransform(viewTransform);

        glEnable(GL_POLYGON_OFFSET_FILL);
        glPolygonOffset(1.1f, 4.0f); // magic numbers courtesy http://www.eecs.berkeley.edu/~ravir/6160/papers/shadowmaps.ppt

        {
            PerformanceTimer perfTimer("avatarManager");
            DependencyManager::get<AvatarManager>()->renderAvatars(Avatar::SHADOW_RENDER_MODE);
        }

        {
            PerformanceTimer perfTimer("entities");
            _entities.render(RenderArgs::SHADOW_RENDER_MODE);
        }

        // render JS/scriptable overlays
        {
            PerformanceTimer perfTimer("3dOverlays");
            _overlays.renderWorld(false, RenderArgs::SHADOW_RENDER_MODE);
        }

        {
            PerformanceTimer perfTimer("3dOverlaysFront");
            _overlays.renderWorld(true, RenderArgs::SHADOW_RENDER_MODE);
        }

        glDisable(GL_POLYGON_OFFSET_FILL);

        glPopMatrix();

        glMatrixMode(GL_PROJECTION);
        glPopMatrix();

        glMatrixMode(GL_MODELVIEW);
    }
    
    fbo->release();
    
    glViewport(0, 0, _glWidget->getDeviceWidth(), _glWidget->getDeviceHeight());
}

const GLfloat WORLD_AMBIENT_COLOR[] = { 0.525f, 0.525f, 0.6f };
const GLfloat WORLD_DIFFUSE_COLOR[] = { 0.6f, 0.525f, 0.525f };
const GLfloat WORLD_SPECULAR_COLOR[] = { 0.94f, 0.94f, 0.737f, 1.0f };

const glm::vec3 GLOBAL_LIGHT_COLOR = {  0.6f, 0.525f, 0.525f };
const float GLOBAL_LIGHT_INTENSITY = 1.0f;

void Application::setupWorldLight() {

    //  Setup 3D lights (after the camera transform, so that they are positioned in world space)
    glEnable(GL_COLOR_MATERIAL);
    glColorMaterial(GL_FRONT_AND_BACK, GL_AMBIENT_AND_DIFFUSE);

    glm::vec3 sunDirection = getSunDirection();
    GLfloat light_position0[] = { sunDirection.x, sunDirection.y, sunDirection.z, 0.0 };
    glLightfv(GL_LIGHT0, GL_POSITION, light_position0);
    glLightfv(GL_LIGHT0, GL_AMBIENT, WORLD_AMBIENT_COLOR);
    glLightfv(GL_LIGHT0, GL_DIFFUSE, WORLD_DIFFUSE_COLOR);
    glLightfv(GL_LIGHT0, GL_SPECULAR, WORLD_SPECULAR_COLOR);
    glMaterialfv(GL_FRONT, GL_SPECULAR, WORLD_SPECULAR_COLOR);
    glMateriali(GL_FRONT, GL_SHININESS, 96);

}

bool Application::shouldRenderMesh(float largestDimension, float distanceToCamera) {
    return DependencyManager::get<LODManager>()->shouldRenderMesh(largestDimension, distanceToCamera);
}

float Application::getSizeScale() const { 
    return DependencyManager::get<LODManager>()->getOctreeSizeScale();
}

int Application::getBoundaryLevelAdjust() const { 
    return DependencyManager::get<LODManager>()->getBoundaryLevelAdjust();
}

PickRay Application::computePickRay(float x, float y) {
    return getCamera()->computePickRay(x, y);
}

QImage Application::renderAvatarBillboard() {
    DependencyManager::get<TextureCache>()->getPrimaryFramebufferObject()->bind();

    // the "glow" here causes an alpha of one
    Glower glower;

    const int BILLBOARD_SIZE = 64;
    renderRearViewMirror(QRect(0, _glWidget->getDeviceHeight() - BILLBOARD_SIZE,
                               BILLBOARD_SIZE, BILLBOARD_SIZE),
                         true);

    QImage image(BILLBOARD_SIZE, BILLBOARD_SIZE, QImage::Format_ARGB32);
    glReadPixels(0, 0, BILLBOARD_SIZE, BILLBOARD_SIZE, GL_BGRA, GL_UNSIGNED_BYTE, image.bits());

    DependencyManager::get<TextureCache>()->getPrimaryFramebufferObject()->release();

    return image;
}

void Application::displaySide(Camera& theCamera, bool selfAvatarOnly, RenderArgs::RenderSide renderSide) {
    PROFILE_RANGE(__FUNCTION__);
    PerformanceTimer perfTimer("display");
    PerformanceWarning warn(Menu::getInstance()->isOptionChecked(MenuOption::PipelineWarnings), "Application::displaySide()");
    // transform by eye offset

    // load the view frustum
    loadViewFrustum(theCamera, _displayViewFrustum);

    // flip x if in mirror mode (also requires reversing winding order for backface culling)
    if (theCamera.getMode() == CAMERA_MODE_MIRROR) {
        glScalef(-1.0f, 1.0f, 1.0f);
        glFrontFace(GL_CW);

    } else {
        glFrontFace(GL_CCW);
    }

    glm::vec3 eyeOffsetPos = theCamera.getEyeOffsetPosition();
    glm::quat eyeOffsetOrient = theCamera.getEyeOffsetOrientation();
    glm::vec3 eyeOffsetAxis = glm::axis(eyeOffsetOrient);
    glRotatef(-glm::degrees(glm::angle(eyeOffsetOrient)), eyeOffsetAxis.x, eyeOffsetAxis.y, eyeOffsetAxis.z);
    glTranslatef(-eyeOffsetPos.x, -eyeOffsetPos.y, -eyeOffsetPos.z);

    // transform view according to theCamera
    // could be myCamera (if in normal mode)
    // or could be viewFrustumOffsetCamera if in offset mode

    glm::quat rotation = theCamera.getRotation();
    glm::vec3 axis = glm::axis(rotation);
    glRotatef(-glm::degrees(glm::angle(rotation)), axis.x, axis.y, axis.z);

    // store view matrix without translation, which we'll use for precision-sensitive objects
    updateUntranslatedViewMatrix(-theCamera.getPosition());

    // Equivalent to what is happening with _untranslatedViewMatrix and the _viewMatrixTranslation
    // the viewTransofmr object is updatded with the correct values and saved,
    // this is what is used for rendering the Entities and avatars
    Transform viewTransform;
    viewTransform.setTranslation(theCamera.getPosition());
    viewTransform.setRotation(rotation);
    viewTransform.postTranslate(eyeOffsetPos);
    viewTransform.postRotate(eyeOffsetOrient);
    if (theCamera.getMode() == CAMERA_MODE_MIRROR) {
         viewTransform.setScale(Transform::Vec3(-1.0f, 1.0f, 1.0f));
    }
    if (renderSide != RenderArgs::MONO) {
        glm::mat4 invView = glm::inverse(_untranslatedViewMatrix);
        
        viewTransform.evalFromRawMatrix(invView);
        viewTransform.preTranslate(_viewMatrixTranslation);
    }
    
    setViewTransform(viewTransform);

    glTranslatef(_viewMatrixTranslation.x, _viewMatrixTranslation.y, _viewMatrixTranslation.z);

    //  Setup 3D lights (after the camera transform, so that they are positioned in world space)
    {
        PerformanceTimer perfTimer("lights");
        setupWorldLight();
    }

    // setup shadow matrices (again, after the camera transform)
    int shadowMatrixCount = 0;
    if (Menu::getInstance()->isOptionChecked(MenuOption::SimpleShadows)) {
        shadowMatrixCount = 1;
    } else if (Menu::getInstance()->isOptionChecked(MenuOption::CascadedShadows)) {
        shadowMatrixCount = CASCADED_SHADOW_MATRIX_COUNT;
    }
    for (int i = shadowMatrixCount - 1; i >= 0; i--) {
        glActiveTexture(GL_TEXTURE0 + i);
        glTexGenfv(GL_S, GL_EYE_PLANE, (const GLfloat*)&_shadowMatrices[i][0]);
        glTexGenfv(GL_T, GL_EYE_PLANE, (const GLfloat*)&_shadowMatrices[i][1]);
        glTexGenfv(GL_R, GL_EYE_PLANE, (const GLfloat*)&_shadowMatrices[i][2]);
    }

    if (!selfAvatarOnly && Menu::getInstance()->isOptionChecked(MenuOption::Stars)) {
        PerformanceTimer perfTimer("stars");
        PerformanceWarning warn(Menu::getInstance()->isOptionChecked(MenuOption::PipelineWarnings),
            "Application::displaySide() ... stars...");
        if (!_stars.isStarsLoaded()) {
            _stars.generate(STARFIELD_NUM_STARS, STARFIELD_SEED);
        }
        // should be the first rendering pass - w/o depth buffer / lighting

        // compute starfield alpha based on distance from atmosphere
        float alpha = 1.0f;
        if (Menu::getInstance()->isOptionChecked(MenuOption::Atmosphere)) {
            const EnvironmentData& closestData = _environment.getClosestData(theCamera.getPosition());
            float height = glm::distance(theCamera.getPosition(),
                closestData.getAtmosphereCenter(theCamera.getPosition()));
            if (height < closestData.getAtmosphereInnerRadius()) {
                alpha = 0.0f;

            } else if (height < closestData.getAtmosphereOuterRadius()) {
                alpha = (height - closestData.getAtmosphereInnerRadius()) /
                    (closestData.getAtmosphereOuterRadius() - closestData.getAtmosphereInnerRadius());
            }
        }

        // finally render the starfield
        _stars.render(theCamera.getFieldOfView(), theCamera.getAspectRatio(), theCamera.getNearClip(), alpha);
    }

    if (Menu::getInstance()->isOptionChecked(MenuOption::Wireframe)) {
        glPolygonMode(GL_FRONT_AND_BACK, GL_LINE);
    }

    // draw the sky dome
    if (!selfAvatarOnly && Menu::getInstance()->isOptionChecked(MenuOption::Atmosphere)) {
        PerformanceTimer perfTimer("atmosphere");
        PerformanceWarning warn(Menu::getInstance()->isOptionChecked(MenuOption::PipelineWarnings),
            "Application::displaySide() ... atmosphere...");
        _environment.renderAtmospheres(theCamera);
    }
    glEnable(GL_LIGHTING);
    glEnable(GL_DEPTH_TEST);
    
    DependencyManager::get<DeferredLightingEffect>()->prepare();

    if (!selfAvatarOnly) {
        // draw a red sphere
        float originSphereRadius = 0.05f;
        DependencyManager::get<GeometryCache>()->renderSphere(originSphereRadius, 15, 15, glm::vec4(1.0f, 0.0f, 0.0f, 1.0f));
        
        // also, metavoxels
        if (Menu::getInstance()->isOptionChecked(MenuOption::Metavoxels)) {
            PerformanceTimer perfTimer("metavoxels");
            PerformanceWarning warn(Menu::getInstance()->isOptionChecked(MenuOption::PipelineWarnings),
                "Application::displaySide() ... metavoxels...");
            _metavoxels.render();
        }

        // render models...
        if (Menu::getInstance()->isOptionChecked(MenuOption::Entities)) {
            PerformanceTimer perfTimer("entities");
            PerformanceWarning warn(Menu::getInstance()->isOptionChecked(MenuOption::PipelineWarnings),
                "Application::displaySide() ... entities...");
            _entities.render(RenderArgs::DEFAULT_RENDER_MODE, renderSide);
        }

        // render JS/scriptable overlays
        {
            PerformanceTimer perfTimer("3dOverlays");
            _overlays.renderWorld(false);
        }

        // render the ambient occlusion effect if enabled
        if (Menu::getInstance()->isOptionChecked(MenuOption::AmbientOcclusion)) {
            PerformanceTimer perfTimer("ambientOcclusion");
            PerformanceWarning warn(Menu::getInstance()->isOptionChecked(MenuOption::PipelineWarnings),
                "Application::displaySide() ... AmbientOcclusion...");
            DependencyManager::get<AmbientOcclusionEffect>()->render();
        }
    }



    bool mirrorMode = (theCamera.getMode() == CAMERA_MODE_MIRROR);
    {
        PerformanceTimer perfTimer("avatars");
        DependencyManager::get<AvatarManager>()->renderAvatars(mirrorMode ? Avatar::MIRROR_RENDER_MODE : Avatar::NORMAL_RENDER_MODE,
            false, selfAvatarOnly);   
    }


    {
        DependencyManager::get<DeferredLightingEffect>()->setAmbientLightMode(getRenderAmbientLight());
        auto skyStage = DependencyManager::get<SceneScriptingInterface>()->getSkyStage();
        DependencyManager::get<DeferredLightingEffect>()->setGlobalLight(skyStage->getSunLight()->getDirection(), skyStage->getSunLight()->getColor(), skyStage->getSunLight()->getIntensity());

        PROFILE_RANGE("DeferredLighting"); 
        PerformanceTimer perfTimer("lighting");
        DependencyManager::get<DeferredLightingEffect>()->render();
    }

    {
        PerformanceTimer perfTimer("avatarsPostLighting");
        DependencyManager::get<AvatarManager>()->renderAvatars(mirrorMode ? Avatar::MIRROR_RENDER_MODE : Avatar::NORMAL_RENDER_MODE,
            true, selfAvatarOnly);   
    }
    
    //Render the sixense lasers
    if (Menu::getInstance()->isOptionChecked(MenuOption::SixenseLasers)) {
        _myAvatar->renderLaserPointers();
    }

    if (!selfAvatarOnly) {
        _nodeBoundsDisplay.draw();
    
        //  Render the world box
        if (theCamera.getMode() != CAMERA_MODE_MIRROR && Menu::getInstance()->isOptionChecked(MenuOption::Stats) && 
                Menu::getInstance()->isOptionChecked(MenuOption::UserInterface)) {
            PerformanceTimer perfTimer("worldBox");
            renderWorldBox();
        }

        // render octree fades if they exist
        if (_octreeFades.size() > 0) {
            PerformanceTimer perfTimer("octreeFades");
            PerformanceWarning warn(Menu::getInstance()->isOptionChecked(MenuOption::PipelineWarnings),
                "Application::displaySide() ... octree fades...");
            _octreeFadesLock.lockForWrite();
            for(std::vector<OctreeFade>::iterator fade = _octreeFades.begin(); fade != _octreeFades.end();) {
                fade->render();
                if(fade->isDone()) {
                    fade = _octreeFades.erase(fade);
                } else {
                    ++fade;
                }
            }
            _octreeFadesLock.unlock();
        }

        // give external parties a change to hook in
        {
            PerformanceTimer perfTimer("inWorldInterface");
            emit renderingInWorldInterface();
        }
    }

    if (Menu::getInstance()->isOptionChecked(MenuOption::Wireframe)) {
        glPolygonMode(GL_FRONT_AND_BACK, GL_FILL);
    }

    // Render 3D overlays that should be drawn in front
    {
        PerformanceTimer perfTimer("3dOverlaysFront");
        glClear(GL_DEPTH_BUFFER_BIT);
        _overlays.renderWorld(true);
    }
}

void Application::updateUntranslatedViewMatrix(const glm::vec3& viewMatrixTranslation) {
    glGetFloatv(GL_MODELVIEW_MATRIX, (GLfloat*)&_untranslatedViewMatrix);
    _viewMatrixTranslation = viewMatrixTranslation;
}

void Application::setViewTransform(const Transform& view) {
    _viewTransform = view;
}

void Application::loadTranslatedViewMatrix(const glm::vec3& translation) {
    glLoadMatrixf((const GLfloat*)&_untranslatedViewMatrix);
    glTranslatef(translation.x + _viewMatrixTranslation.x, translation.y + _viewMatrixTranslation.y,
        translation.z + _viewMatrixTranslation.z);
}

void Application::getModelViewMatrix(glm::dmat4* modelViewMatrix) {
    (*modelViewMatrix) =_untranslatedViewMatrix;
    (*modelViewMatrix)[3] = _untranslatedViewMatrix * glm::vec4(_viewMatrixTranslation, 1);
}

void Application::getProjectionMatrix(glm::dmat4* projectionMatrix) {
    *projectionMatrix = _projectionMatrix;
}

void Application::computeOffAxisFrustum(float& left, float& right, float& bottom, float& top, float& nearVal,
    float& farVal, glm::vec4& nearClipPlane, glm::vec4& farClipPlane) const {

    // allow 3DTV/Oculus to override parameters from camera
    _displayViewFrustum.computeOffAxisFrustum(left, right, bottom, top, nearVal, farVal, nearClipPlane, farClipPlane);
    if (OculusManager::isConnected()) {
        OculusManager::overrideOffAxisFrustum(left, right, bottom, top, nearVal, farVal, nearClipPlane, farClipPlane);
    
    } else if (TV3DManager::isConnected()) {
        TV3DManager::overrideOffAxisFrustum(left, right, bottom, top, nearVal, farVal, nearClipPlane, farClipPlane);    
    }
}

bool Application::getShadowsEnabled() {
    Menu* menubar = Menu::getInstance();
    return menubar->isOptionChecked(MenuOption::SimpleShadows) ||
           menubar->isOptionChecked(MenuOption::CascadedShadows);
}

bool Application::getCascadeShadowsEnabled() { 
    return Menu::getInstance()->isOptionChecked(MenuOption::CascadedShadows); 
}

glm::vec2 Application::getScaledScreenPoint(glm::vec2 projectedPoint) {
    float horizontalScale = _glWidget->getDeviceWidth() / 2.0f;
    float verticalScale   = _glWidget->getDeviceHeight() / 2.0f;

    // -1,-1 is 0,windowHeight
    // 1,1 is windowWidth,0

    // -1,1                    1,1
    // +-----------------------+
    // |           |           |
    // |           |           |
    // | -1,0      |           |
    // |-----------+-----------|
    // |          0,0          |
    // |           |           |
    // |           |           |
    // |           |           |
    // +-----------------------+
    // -1,-1                   1,-1

    glm::vec2 screenPoint((projectedPoint.x + 1.0) * horizontalScale,
        ((projectedPoint.y + 1.0) * -verticalScale) + _glWidget->getDeviceHeight());

    return screenPoint;
}

void Application::renderRearViewMirror(const QRect& region, bool billboard) {
    // Grab current viewport to reset it at the end
    int viewport[4];
    glGetIntegerv(GL_VIEWPORT, viewport);

    bool eyeRelativeCamera = false;
    if (billboard) {
        _mirrorCamera.setFieldOfView(BILLBOARD_FIELD_OF_VIEW);  // degees
        _mirrorCamera.setPosition(_myAvatar->getPosition() +
                                  _myAvatar->getOrientation() * glm::vec3(0.0f, 0.0f, -1.0f) * BILLBOARD_DISTANCE * _myAvatar->getScale());

    } else if (RearMirrorTools::rearViewZoomLevel.get() == BODY) {
        _mirrorCamera.setFieldOfView(MIRROR_FIELD_OF_VIEW);     // degrees
        _mirrorCamera.setPosition(_myAvatar->getChestPosition() +
                                  _myAvatar->getOrientation() * glm::vec3(0.0f, 0.0f, -1.0f) * MIRROR_REARVIEW_BODY_DISTANCE * _myAvatar->getScale());

    } else { // HEAD zoom level
        _mirrorCamera.setFieldOfView(MIRROR_FIELD_OF_VIEW);     // degrees
        if (_myAvatar->getSkeletonModel().isActive() && _myAvatar->getHead()->getFaceModel().isActive()) {
            // as a hack until we have a better way of dealing with coordinate precision issues, reposition the
            // face/body so that the average eye position lies at the origin
            eyeRelativeCamera = true;
            _mirrorCamera.setPosition(_myAvatar->getOrientation() * glm::vec3(0.0f, 0.0f, -1.0f) * MIRROR_REARVIEW_DISTANCE * _myAvatar->getScale());

        } else {
            _mirrorCamera.setPosition(_myAvatar->getHead()->getEyePosition() +
                                      _myAvatar->getOrientation() * glm::vec3(0.0f, 0.0f, -1.0f) * MIRROR_REARVIEW_DISTANCE * _myAvatar->getScale());
        }
    }
    _mirrorCamera.setAspectRatio((float)region.width() / region.height());

    _mirrorCamera.setRotation(_myAvatar->getWorldAlignedOrientation() * glm::quat(glm::vec3(0.0f, PI, 0.0f)));
    _mirrorCamera.update(1.0f/_fps);

    // set the bounds of rear mirror view
    if (billboard) {
        QSize size = DependencyManager::get<TextureCache>()->getFrameBufferSize();
        glViewport(region.x(), size.height() - region.y() - region.height(), region.width(), region.height());
        glScissor(region.x(), size.height() - region.y() - region.height(), region.width(), region.height());    
    } else {
        // if not rendering the billboard, the region is in device independent coordinates; must convert to device
        QSize size = DependencyManager::get<TextureCache>()->getFrameBufferSize();
        float ratio = QApplication::desktop()->windowHandle()->devicePixelRatio() * getRenderResolutionScale();
        int x = region.x() * ratio, y = region.y() * ratio, width = region.width() * ratio, height = region.height() * ratio;
        glViewport(x, size.height() - y - height, width, height);
        glScissor(x, size.height() - y - height, width, height);
    }
    bool updateViewFrustum = false;
    updateProjectionMatrix(_mirrorCamera, updateViewFrustum);
    glEnable(GL_SCISSOR_TEST);
    glClear(GL_COLOR_BUFFER_BIT | GL_DEPTH_BUFFER_BIT);

    // render rear mirror view
    glPushMatrix();
    if (eyeRelativeCamera) {
        // save absolute translations
        glm::vec3 absoluteSkeletonTranslation = _myAvatar->getSkeletonModel().getTranslation();
        glm::vec3 absoluteFaceTranslation = _myAvatar->getHead()->getFaceModel().getTranslation();

        // get the neck position so we can translate the face relative to it
        glm::vec3 neckPosition;
        _myAvatar->getSkeletonModel().setTranslation(glm::vec3());
        _myAvatar->getSkeletonModel().getNeckPosition(neckPosition);

        // get the eye position relative to the body
        glm::vec3 eyePosition = _myAvatar->getHead()->getEyePosition();
        float eyeHeight = eyePosition.y - _myAvatar->getPosition().y;

        // set the translation of the face relative to the neck position
        _myAvatar->getHead()->getFaceModel().setTranslation(neckPosition - glm::vec3(0, eyeHeight, 0));

        // translate the neck relative to the face
        _myAvatar->getSkeletonModel().setTranslation(_myAvatar->getHead()->getFaceModel().getTranslation() -
            neckPosition);

        // update the attachments to match
        QVector<glm::vec3> absoluteAttachmentTranslations;
        glm::vec3 delta = _myAvatar->getSkeletonModel().getTranslation() - absoluteSkeletonTranslation;
        foreach (Model* attachment, _myAvatar->getAttachmentModels()) {
            absoluteAttachmentTranslations.append(attachment->getTranslation());
            attachment->setTranslation(attachment->getTranslation() + delta);
        }

        // and lo, even the shadow matrices
        glm::mat4 savedShadowMatrices[CASCADED_SHADOW_MATRIX_COUNT];
        for (int i = 0; i < CASCADED_SHADOW_MATRIX_COUNT; i++) {
            savedShadowMatrices[i] = _shadowMatrices[i];
            _shadowMatrices[i] = glm::transpose(glm::transpose(_shadowMatrices[i]) * glm::translate(-delta));
        }

        displaySide(_mirrorCamera, true);

        // restore absolute translations
        _myAvatar->getSkeletonModel().setTranslation(absoluteSkeletonTranslation);
        _myAvatar->getHead()->getFaceModel().setTranslation(absoluteFaceTranslation);
        for (int i = 0; i < absoluteAttachmentTranslations.size(); i++) {
            _myAvatar->getAttachmentModels().at(i)->setTranslation(absoluteAttachmentTranslations.at(i));
        }
        
        // restore the shadow matrices
        for (int i = 0; i < CASCADED_SHADOW_MATRIX_COUNT; i++) {
            _shadowMatrices[i] = savedShadowMatrices[i];
        }
    } else {
        displaySide(_mirrorCamera, true);
    }
    glPopMatrix();

    if (!billboard) {
        _rearMirrorTools->render(false);
    }

    // reset Viewport and projection matrix
    glViewport(viewport[0], viewport[1], viewport[2], viewport[3]);
    glDisable(GL_SCISSOR_TEST);
    updateProjectionMatrix(_myCamera, updateViewFrustum);
}

void Application::resetSensors() {
    DependencyManager::get<Faceshift>()->reset();
    DependencyManager::get<Visage>()->reset();
    DependencyManager::get<DdeFaceTracker>()->reset();

    OculusManager::reset();

    //_leapmotion.reset();

    QScreen* currentScreen = _window->windowHandle()->screen();
    QWindow* mainWindow = _window->windowHandle();
    QPoint windowCenter = mainWindow->geometry().center();
    _glWidget->cursor().setPos(currentScreen, windowCenter);
    
    _myAvatar->reset();

    QMetaObject::invokeMethod(DependencyManager::get<AudioClient>().data(), "reset", Qt::QueuedConnection);
}

static void setShortcutsEnabled(QWidget* widget, bool enabled) {
    foreach (QAction* action, widget->actions()) {
        QKeySequence shortcut = action->shortcut();
        if (!shortcut.isEmpty() && (shortcut[0] & (Qt::CTRL | Qt::ALT | Qt::META)) == 0) {
            // it's a shortcut that may coincide with a "regular" key, so switch its context
            action->setShortcutContext(enabled ? Qt::WindowShortcut : Qt::WidgetShortcut);
        }
    }
    foreach (QObject* child, widget->children()) {
        if (child->isWidgetType()) {
            setShortcutsEnabled(static_cast<QWidget*>(child), enabled);
        }
    }
}

void Application::setMenuShortcutsEnabled(bool enabled) {
    setShortcutsEnabled(_window->menuBar(), enabled);
}

void Application::updateWindowTitle(){

    QString buildVersion = " (build " + applicationVersion() + ")";
    auto nodeList = DependencyManager::get<NodeList>();

    QString connectionStatus = nodeList->getDomainHandler().isConnected() ? "" : " (NOT CONNECTED) ";
    QString username = AccountManager::getInstance().getAccountInfo().getUsername();
    QString currentPlaceName = DependencyManager::get<AddressManager>()->getRootPlaceName();
    
    if (currentPlaceName.isEmpty()) {
        currentPlaceName = nodeList->getDomainHandler().getHostname();
    }
    
    QString title = QString() + (!username.isEmpty() ? username + " @ " : QString())
        + currentPlaceName + connectionStatus + buildVersion;

#ifndef WIN32
    // crashes with vs2013/win32
    qDebug("Application title set to: %s", title.toStdString().c_str());
#endif
    _window->setWindowTitle(title);
}

void Application::updateLocationInServer() {

    AccountManager& accountManager = AccountManager::getInstance();
    auto addressManager = DependencyManager::get<AddressManager>();
    DomainHandler& domainHandler = DependencyManager::get<NodeList>()->getDomainHandler();
    
    if (accountManager.isLoggedIn() && domainHandler.isConnected()
        && (!addressManager->getRootPlaceID().isNull() || !domainHandler.getUUID().isNull())) {

        // construct a QJsonObject given the user's current address information
        QJsonObject rootObject;

        QJsonObject locationObject;
        
        QString pathString = addressManager->currentPath();
       
        const QString LOCATION_KEY_IN_ROOT = "location";
        
        const QString PATH_KEY_IN_LOCATION = "path";
        locationObject.insert(PATH_KEY_IN_LOCATION, pathString);
        
        if (!addressManager->getRootPlaceID().isNull()) {
            const QString PLACE_ID_KEY_IN_LOCATION = "place_id";
            locationObject.insert(PLACE_ID_KEY_IN_LOCATION,
                                  uuidStringWithoutCurlyBraces(addressManager->getRootPlaceID()));
            
        } else {
            const QString DOMAIN_ID_KEY_IN_LOCATION = "domain_id";
            locationObject.insert(DOMAIN_ID_KEY_IN_LOCATION,
                                  uuidStringWithoutCurlyBraces(domainHandler.getUUID()));
        }

        rootObject.insert(LOCATION_KEY_IN_ROOT, locationObject);

        accountManager.authenticatedRequest("/api/v1/user/location", QNetworkAccessManager::PutOperation,
                                            JSONCallbackParameters(), QJsonDocument(rootObject).toJson());
     }
}

void Application::clearDomainOctreeDetails() {
    qDebug() << "Clearing domain octree details...";
    // reset the environment so that we don't erroneously end up with multiple
    _environment.resetToDefault();

    // reset our node to stats and node to jurisdiction maps... since these must be changing...
    _entityServerJurisdictions.lockForWrite();
    _entityServerJurisdictions.clear();
    _entityServerJurisdictions.unlock();

    _octreeSceneStatsLock.lockForWrite();
    _octreeServerSceneStats.clear();
    _octreeSceneStatsLock.unlock();

    // reset the model renderer
    _entities.clear();

}

void Application::domainChanged(const QString& domainHostname) {
    updateWindowTitle();
    clearDomainOctreeDetails();
}

void Application::connectedToDomain(const QString& hostname) {
    AccountManager& accountManager = AccountManager::getInstance();
    const QUuid& domainID = DependencyManager::get<NodeList>()->getDomainHandler().getUUID();
    
    if (accountManager.isLoggedIn() && !domainID.isNull()) {
        // update our data-server with the domain-server we're logged in with
        QString domainPutJsonString = "{\"location\":{\"domain_id\":\"" + uuidStringWithoutCurlyBraces(domainID) + "\"}}";
        accountManager.authenticatedRequest("/api/v1/user/location", QNetworkAccessManager::PutOperation,
                                            JSONCallbackParameters(), domainPutJsonString.toUtf8());

        _notifiedPacketVersionMismatchThisDomain = false;
    }
}

void Application::nodeAdded(SharedNodePointer node) {
    if (node->getType() == NodeType::AvatarMixer) {
        // new avatar mixer, send off our identity packet right away
        _myAvatar->sendIdentityPacket();
    }
}

void Application::nodeKilled(SharedNodePointer node) {

    // These are here because connecting NodeList::nodeKilled to OctreePacketProcessor::nodeKilled doesn't work:
    // OctreePacketProcessor::nodeKilled is not being called when NodeList::nodeKilled is emitted.
    // This may have to do with GenericThread::threadRoutine() blocking the QThread event loop

    _octreeProcessor.nodeKilled(node);

    _entityEditSender.nodeKilled(node);

    if (node->getType() == NodeType::AudioMixer) {
        QMetaObject::invokeMethod(DependencyManager::get<AudioClient>().data(), "audioMixerKilled");
    }

    if (node->getType() == NodeType::EntityServer) {

        QUuid nodeUUID = node->getUUID();
        // see if this is the first we've heard of this node...
        _entityServerJurisdictions.lockForRead();
        if (_entityServerJurisdictions.find(nodeUUID) != _entityServerJurisdictions.end()) {
            unsigned char* rootCode = _entityServerJurisdictions[nodeUUID].getRootOctalCode();
            VoxelPositionSize rootDetails;
            voxelDetailsForCode(rootCode, rootDetails);
            _entityServerJurisdictions.unlock();

            qDebug("model server going away...... v[%f, %f, %f, %f]",
                rootDetails.x, rootDetails.y, rootDetails.z, rootDetails.s);

            // Add the jurisditionDetails object to the list of "fade outs"
            if (!Menu::getInstance()->isOptionChecked(MenuOption::DontFadeOnOctreeServerChanges)) {
                OctreeFade fade(OctreeFade::FADE_OUT, NODE_KILLED_RED, NODE_KILLED_GREEN, NODE_KILLED_BLUE);
                fade.voxelDetails = rootDetails;
                const float slightly_smaller = 0.99f;
                fade.voxelDetails.s = fade.voxelDetails.s * slightly_smaller;
                _octreeFadesLock.lockForWrite();
                _octreeFades.push_back(fade);
                _octreeFadesLock.unlock();
            }

            // If the model server is going away, remove it from our jurisdiction map so we don't send voxels to a dead server
            _entityServerJurisdictions.lockForWrite();
            _entityServerJurisdictions.erase(_entityServerJurisdictions.find(nodeUUID));
        }
        _entityServerJurisdictions.unlock();

        // also clean up scene stats for that server
        _octreeSceneStatsLock.lockForWrite();
        if (_octreeServerSceneStats.find(nodeUUID) != _octreeServerSceneStats.end()) {
            _octreeServerSceneStats.erase(nodeUUID);
        }
        _octreeSceneStatsLock.unlock();

    } else if (node->getType() == NodeType::AvatarMixer) {
        // our avatar mixer has gone away - clear the hash of avatars
        DependencyManager::get<AvatarManager>()->clearOtherAvatars();
    }
}

void Application::trackIncomingOctreePacket(const QByteArray& packet, const SharedNodePointer& sendingNode, bool wasStatsPacket) {

    // Attempt to identify the sender from it's address.
    if (sendingNode) {
        QUuid nodeUUID = sendingNode->getUUID();

        // now that we know the node ID, let's add these stats to the stats for that node...
        _octreeSceneStatsLock.lockForWrite();
        if (_octreeServerSceneStats.find(nodeUUID) != _octreeServerSceneStats.end()) {
            OctreeSceneStats& stats = _octreeServerSceneStats[nodeUUID];
            stats.trackIncomingOctreePacket(packet, wasStatsPacket, sendingNode->getClockSkewUsec());
        }
        _octreeSceneStatsLock.unlock();
    }
}

int Application::parseOctreeStats(const QByteArray& packet, const SharedNodePointer& sendingNode) {
    // But, also identify the sender, and keep track of the contained jurisdiction root for this server

    // parse the incoming stats datas stick it in a temporary object for now, while we
    // determine which server it belongs to
    OctreeSceneStats temp;
    int statsMessageLength = temp.unpackFromMessage(reinterpret_cast<const unsigned char*>(packet.data()), packet.size());

    // quick fix for crash... why would voxelServer be NULL?
    if (sendingNode) {
        QUuid nodeUUID = sendingNode->getUUID();

        // now that we know the node ID, let's add these stats to the stats for that node...
        _octreeSceneStatsLock.lockForWrite();
        if (_octreeServerSceneStats.find(nodeUUID) != _octreeServerSceneStats.end()) {
            _octreeServerSceneStats[nodeUUID].unpackFromMessage(reinterpret_cast<const unsigned char*>(packet.data()),
                                                                packet.size());
        } else {
            _octreeServerSceneStats[nodeUUID] = temp;
        }
        _octreeSceneStatsLock.unlock();

        VoxelPositionSize rootDetails;
        voxelDetailsForCode(temp.getJurisdictionRoot(), rootDetails);

        // see if this is the first we've heard of this node...
        NodeToJurisdictionMap* jurisdiction = NULL;
        QString serverType;
        if (sendingNode->getType() == NodeType::EntityServer) {
            jurisdiction = &_entityServerJurisdictions;
            serverType = "Entity";
        }

        jurisdiction->lockForRead();
        if (jurisdiction->find(nodeUUID) == jurisdiction->end()) {
            jurisdiction->unlock();

            qDebug("stats from new %s server... [%f, %f, %f, %f]",
                qPrintable(serverType), rootDetails.x, rootDetails.y, rootDetails.z, rootDetails.s);

            // Add the jurisditionDetails object to the list of "fade outs"
            if (!Menu::getInstance()->isOptionChecked(MenuOption::DontFadeOnOctreeServerChanges)) {
                OctreeFade fade(OctreeFade::FADE_OUT, NODE_ADDED_RED, NODE_ADDED_GREEN, NODE_ADDED_BLUE);
                fade.voxelDetails = rootDetails;
                const float slightly_smaller = 0.99f;
                fade.voxelDetails.s = fade.voxelDetails.s * slightly_smaller;
                _octreeFadesLock.lockForWrite();
                _octreeFades.push_back(fade);
                _octreeFadesLock.unlock();
            }
        } else {
            jurisdiction->unlock();
        }
        // store jurisdiction details for later use
        // This is bit of fiddling is because JurisdictionMap assumes it is the owner of the values used to construct it
        // but OctreeSceneStats thinks it's just returning a reference to it's contents. So we need to make a copy of the
        // details from the OctreeSceneStats to construct the JurisdictionMap
        JurisdictionMap jurisdictionMap;
        jurisdictionMap.copyContents(temp.getJurisdictionRoot(), temp.getJurisdictionEndNodes());
        jurisdiction->lockForWrite();
        (*jurisdiction)[nodeUUID] = jurisdictionMap;
        jurisdiction->unlock();
    }
    return statsMessageLength;
}

void Application::packetSent(quint64 length) {
}

const QString SETTINGS_KEY = "Settings";

void Application::loadScripts() {
    // loads all saved scripts
    Settings settings;
    int size = settings.beginReadArray(SETTINGS_KEY);
    for (int i = 0; i < size; ++i){
        settings.setArrayIndex(i);
        QString string = settings.value("script").toString();
        if (!string.isEmpty()) {
            loadScript(string);
        }
    }
    settings.endArray();
}

void Application::clearScriptsBeforeRunning() {
    // clears all scripts from the settingsSettings settings;
    Settings settings;
    settings.beginWriteArray(SETTINGS_KEY);
    settings.remove("");
}

void Application::saveScripts() {
    // Saves all currently running user-loaded scripts
    Settings settings;
    settings.beginWriteArray(SETTINGS_KEY);
    settings.remove("");
    
    QStringList runningScripts = getRunningScripts();
    int i = 0;
    for (auto it = runningScripts.begin(); it != runningScripts.end(); ++it) {
        if (getScriptEngine(*it)->isUserLoaded()) {
            settings.setArrayIndex(i);
            settings.setValue("script", *it);
            ++i;
        }
    }
    settings.endArray();
}

QScriptValue joystickToScriptValue(QScriptEngine *engine, Joystick* const &in) {
    return engine->newQObject(in);
}

void joystickFromScriptValue(const QScriptValue &object, Joystick* &out) {
    out = qobject_cast<Joystick*>(object.toQObject());
}

void Application::registerScriptEngineWithApplicationServices(ScriptEngine* scriptEngine) {
    // setup the packet senders and jurisdiction listeners of the script engine's scripting interfaces so
    // we can use the same ones from the application.
    scriptEngine->getEntityScriptingInterface()->setPacketSender(&_entityEditSender);
    scriptEngine->getEntityScriptingInterface()->setEntityTree(_entities.getTree());

    // AvatarManager has some custom types
    AvatarManager::registerMetaTypes(scriptEngine);

    // hook our avatar and avatar hash map object into this script engine
    scriptEngine->setAvatarData(_myAvatar, "MyAvatar"); // leave it as a MyAvatar class to expose thrust features
    scriptEngine->setAvatarHashMap(DependencyManager::get<AvatarManager>().data(), "AvatarList");

    scriptEngine->registerGlobalObject("Camera", &_myCamera);

#if defined(Q_OS_MAC) || defined(Q_OS_WIN)
    scriptEngine->registerGlobalObject("SpeechRecognizer", DependencyManager::get<SpeechRecognizer>().data());
#endif

    ClipboardScriptingInterface* clipboardScriptable = new ClipboardScriptingInterface();
    scriptEngine->registerGlobalObject("Clipboard", clipboardScriptable);
    connect(scriptEngine, SIGNAL(finished(const QString&)), clipboardScriptable, SLOT(deleteLater()));

    connect(scriptEngine, SIGNAL(finished(const QString&)), this, SLOT(scriptFinished(const QString&)));

    connect(scriptEngine, SIGNAL(loadScript(const QString&, bool)), this, SLOT(loadScript(const QString&, bool)));

    scriptEngine->registerGlobalObject("Overlays", &_overlays);
    qScriptRegisterMetaType(scriptEngine, OverlayPropertyResultToScriptValue, OverlayPropertyResultFromScriptValue);
    qScriptRegisterMetaType(scriptEngine, RayToOverlayIntersectionResultToScriptValue, 
                            RayToOverlayIntersectionResultFromScriptValue);

    QScriptValue windowValue = scriptEngine->registerGlobalObject("Window", WindowScriptingInterface::getInstance());
    scriptEngine->registerGetterSetter("location", LocationScriptingInterface::locationGetter,
                                       LocationScriptingInterface::locationSetter, windowValue);
    // register `location` on the global object.
    scriptEngine->registerGetterSetter("location", LocationScriptingInterface::locationGetter,
                                       LocationScriptingInterface::locationSetter);

    scriptEngine->registerFunction("WebWindow", WebWindowClass::constructor, 1);
    
    scriptEngine->registerGlobalObject("Menu", MenuScriptingInterface::getInstance());
    scriptEngine->registerGlobalObject("Settings", SettingsScriptingInterface::getInstance());
    scriptEngine->registerGlobalObject("AudioDevice", AudioDeviceScriptingInterface::getInstance());
    scriptEngine->registerGlobalObject("AnimationCache", DependencyManager::get<AnimationCache>().data());
    scriptEngine->registerGlobalObject("SoundCache", DependencyManager::get<SoundCache>().data());
    scriptEngine->registerGlobalObject("Account", AccountScriptingInterface::getInstance());
    scriptEngine->registerGlobalObject("Metavoxels", &_metavoxels);

    scriptEngine->registerGlobalObject("GlobalServices", GlobalServicesScriptingInterface::getInstance());
    qScriptRegisterMetaType(scriptEngine, DownloadInfoResultToScriptValue, DownloadInfoResultFromScriptValue);

    scriptEngine->registerGlobalObject("AvatarManager", DependencyManager::get<AvatarManager>().data());
    
    scriptEngine->registerGlobalObject("Joysticks", &JoystickScriptingInterface::getInstance());
    qScriptRegisterMetaType(scriptEngine, joystickToScriptValue, joystickFromScriptValue);

    scriptEngine->registerGlobalObject("UndoStack", &_undoStackScriptingInterface);

    QScriptValue hmdInterface = scriptEngine->registerGlobalObject("HMD", &HMDScriptingInterface::getInstance());
    scriptEngine->registerFunction(hmdInterface, "getHUDLookAtPosition2D", HMDScriptingInterface::getHUDLookAtPosition2D, 0);
    scriptEngine->registerFunction(hmdInterface, "getHUDLookAtPosition3D", HMDScriptingInterface::getHUDLookAtPosition3D, 0);

#ifdef HAVE_RTMIDI
    scriptEngine->registerGlobalObject("MIDI", &MIDIManager::getInstance());
#endif

    // TODO: Consider moving some of this functionality into the ScriptEngine class instead. It seems wrong that this
    // work is being done in the Application class when really these dependencies are more related to the ScriptEngine's
    // implementation
    QThread* workerThread = new QThread(this);
    QString scriptEngineName = QString("Script Thread:") + scriptEngine->getFilename();
    workerThread->setObjectName(scriptEngineName);

    // when the worker thread is started, call our engine's run..
    connect(workerThread, &QThread::started, scriptEngine, &ScriptEngine::run);

    // when the thread is terminated, add both scriptEngine and thread to the deleteLater queue
    connect(scriptEngine, SIGNAL(doneRunning()), scriptEngine, SLOT(deleteLater()));
    connect(workerThread, SIGNAL(finished()), workerThread, SLOT(deleteLater()));

    auto nodeList = DependencyManager::get<NodeList>();
    connect(nodeList.data(), &NodeList::nodeKilled, scriptEngine, &ScriptEngine::nodeKilled);

    scriptEngine->moveToThread(workerThread);

    // Starts an event loop, and emits workerThread->started()
    workerThread->start();
}

ScriptEngine* Application::loadScript(const QString& scriptFilename, bool isUserLoaded,
                                        bool loadScriptFromEditor, bool activateMainWindow) {

    if (isAboutToQuit()) {
        return NULL;
    }
                                        
    QUrl scriptUrl(scriptFilename);
    const QString& scriptURLString = scriptUrl.toString();
    if (_scriptEnginesHash.contains(scriptURLString) && loadScriptFromEditor
        && !_scriptEnginesHash[scriptURLString]->isFinished()) {

        return _scriptEnginesHash[scriptURLString];
    }

    ScriptEngine* scriptEngine = new ScriptEngine(NO_SCRIPT, "", &_controllerScriptingInterface);
    scriptEngine->setUserLoaded(isUserLoaded);
    
    if (scriptFilename.isNull()) {
        // this had better be the script editor (we should de-couple so somebody who thinks they are loading a script
        // doesn't just get an empty script engine)
        
        // we can complete setup now since there isn't a script we have to load
        registerScriptEngineWithApplicationServices(scriptEngine);
    } else {
        // connect to the appropriate signals of this script engine
        connect(scriptEngine, &ScriptEngine::scriptLoaded, this, &Application::handleScriptEngineLoaded);
        connect(scriptEngine, &ScriptEngine::errorLoadingScript, this, &Application::handleScriptLoadError);
        
        // get the script engine object to load the script at the designated script URL
        scriptEngine->loadURL(scriptUrl);
    }

    // restore the main window's active state
    if (activateMainWindow && !loadScriptFromEditor) {
        _window->activateWindow();
    }

    return scriptEngine;
}

void Application::handleScriptEngineLoaded(const QString& scriptFilename) {
    ScriptEngine* scriptEngine = qobject_cast<ScriptEngine*>(sender());
    
    _scriptEnginesHash.insertMulti(scriptFilename, scriptEngine);
    _runningScriptsWidget->setRunningScripts(getRunningScripts());
    UserActivityLogger::getInstance().loadedScript(scriptFilename);
    
    // register our application services and set it off on its own thread
    registerScriptEngineWithApplicationServices(scriptEngine);
}

void Application::handleScriptLoadError(const QString& scriptFilename) {
    qDebug() << "Application::loadScript(), script failed to load...";
    QMessageBox::warning(getWindow(), "Error Loading Script", scriptFilename + " failed to load.");
}

void Application::scriptFinished(const QString& scriptName) {
    const QString& scriptURLString = QUrl(scriptName).toString();
    QHash<QString, ScriptEngine*>::iterator it = _scriptEnginesHash.find(scriptURLString);
    if (it != _scriptEnginesHash.end()) {
        _scriptEnginesHash.erase(it);
        _runningScriptsWidget->scriptStopped(scriptName);
        _runningScriptsWidget->setRunningScripts(getRunningScripts());
    }
}

void Application::stopAllScripts(bool restart) {
    // stops all current running scripts
    for (QHash<QString, ScriptEngine*>::const_iterator it = _scriptEnginesHash.constBegin();
            it != _scriptEnginesHash.constEnd(); it++) {
        if (restart && it.value()->isUserLoaded()) {
            connect(it.value(), SIGNAL(finished(const QString&)), SLOT(loadScript(const QString&)));
        }
        it.value()->stop();
        qDebug() << "stopping script..." << it.key();
    }
    // HACK: ATM scripts cannot set/get their animation priorities, so we clear priorities
    // whenever a script stops in case it happened to have been setting joint rotations.
    // TODO: expose animation priorities and provide a layered animation control system.
    _myAvatar->clearScriptableSettings();
}

void Application::stopScript(const QString &scriptName) {
    const QString& scriptURLString = QUrl(scriptName).toString();
    if (_scriptEnginesHash.contains(scriptURLString)) {
        _scriptEnginesHash.value(scriptURLString)->stop();
        qDebug() << "stopping script..." << scriptName;
        // HACK: ATM scripts cannot set/get their animation priorities, so we clear priorities
        // whenever a script stops in case it happened to have been setting joint rotations.
        // TODO: expose animation priorities and provide a layered animation control system.
        _myAvatar->clearJointAnimationPriorities();
    }
    if (_scriptEnginesHash.empty()) {
        _myAvatar->clearScriptableSettings();
    }
}

void Application::reloadAllScripts() {
    stopAllScripts(true);
}

void Application::loadDefaultScripts() {
    if (!_scriptEnginesHash.contains(DEFAULT_SCRIPTS_JS_URL)) {
        loadScript(DEFAULT_SCRIPTS_JS_URL);
    }
}

void Application::manageRunningScriptsWidgetVisibility(bool shown) {
    if (_runningScriptsWidgetWasVisible && shown) {
        _runningScriptsWidget->show();
    } else if (_runningScriptsWidgetWasVisible && !shown) {
        _runningScriptsWidget->hide();
    }
}

void Application::toggleRunningScriptsWidget() {
    if (_runningScriptsWidget->isVisible()) {
        if (_runningScriptsWidget->hasFocus()) {
            _runningScriptsWidget->hide();
        } else {
            _runningScriptsWidget->raise();
            setActiveWindow(_runningScriptsWidget);
            _runningScriptsWidget->setFocus();
        }
    } else {
        _runningScriptsWidget->show();
        _runningScriptsWidget->setFocus();
    }
}

void Application::uploadHead() {
    ModelUploader::uploadHead();
}

void Application::uploadSkeleton() {
    ModelUploader::uploadSkeleton();
}

void Application::uploadAttachment() {
    ModelUploader::uploadAttachment();
}

void Application::uploadEntity() {
    ModelUploader::uploadEntity();
}

void Application::openUrl(const QUrl& url) {
    if (!url.isEmpty()) {
        if (url.scheme() == HIFI_URL_SCHEME) {
            DependencyManager::get<AddressManager>()->handleLookupString(url.toString());
        } else {
            // address manager did not handle - ask QDesktopServices to handle
            QDesktopServices::openUrl(url);
        }
    }
}

void Application::updateMyAvatarTransform() {
    const float SIMULATION_OFFSET_QUANTIZATION = 16.0f; // meters
    glm::vec3 avatarPosition = _myAvatar->getPosition();
    glm::vec3 physicsWorldOffset = _physicsEngine.getOriginOffset();
    if (glm::distance(avatarPosition, physicsWorldOffset) > SIMULATION_OFFSET_QUANTIZATION) {
        glm::vec3 newOriginOffset = avatarPosition;
        int halfExtent = (int)HALF_SIMULATION_EXTENT;
        for (int i = 0; i < 3; ++i) {
            newOriginOffset[i] = (float)(glm::max(halfExtent, 
                    ((int)(avatarPosition[i] / SIMULATION_OFFSET_QUANTIZATION)) * (int)SIMULATION_OFFSET_QUANTIZATION));
        }
        // TODO: Andrew to replace this with method that actually moves existing object positions in PhysicsEngine
        _physicsEngine.setOriginOffset(newOriginOffset);
    }
}

void Application::domainSettingsReceived(const QJsonObject& domainSettingsObject) {
    // from the domain-handler, figure out the satoshi cost per voxel and per meter cubed
    const QString VOXEL_SETTINGS_KEY = "voxels";
    const QString PER_VOXEL_COST_KEY = "per-voxel-credits";
    const QString PER_METER_CUBED_COST_KEY = "per-meter-cubed-credits";
    const QString VOXEL_WALLET_UUID = "voxel-wallet";
    
    const QJsonObject& voxelObject = domainSettingsObject[VOXEL_SETTINGS_KEY].toObject();
    
    qint64 satoshisPerVoxel = 0;
    qint64 satoshisPerMeterCubed = 0;
    QUuid voxelWalletUUID;
    
    if (!domainSettingsObject.isEmpty()) {
        float perVoxelCredits = (float) voxelObject[PER_VOXEL_COST_KEY].toDouble();
        float perMeterCubedCredits = (float) voxelObject[PER_METER_CUBED_COST_KEY].toDouble();
        
        satoshisPerVoxel = (qint64) floorf(perVoxelCredits * SATOSHIS_PER_CREDIT);
        satoshisPerMeterCubed = (qint64) floorf(perMeterCubedCredits * SATOSHIS_PER_CREDIT);
        
        voxelWalletUUID = QUuid(voxelObject[VOXEL_WALLET_UUID].toString());
    }
    
    qDebug() << "Octree edits costs are" << satoshisPerVoxel << "per octree cell and" << satoshisPerMeterCubed << "per meter cubed";
    qDebug() << "Destination wallet UUID for edit payments is" << voxelWalletUUID;
}

QString Application::getPreviousScriptLocation() {
    QString suggestedName;
    if (_previousScriptLocation.get().isEmpty()) {
        QString desktopLocation = QStandardPaths::writableLocation(QStandardPaths::DesktopLocation);
// Temporary fix to Qt bug: http://stackoverflow.com/questions/16194475
#ifdef __APPLE__
        suggestedName = desktopLocation.append("/script.js");
#endif
    } else {
        suggestedName = _previousScriptLocation.get();
    }
    return suggestedName;
}

void Application::setPreviousScriptLocation(const QString& previousScriptLocation) {
    _previousScriptLocation.set(previousScriptLocation);
}

void Application::loadDialog() {

    QString fileNameString = QFileDialog::getOpenFileName(_glWidget,
                                                          tr("Open Script"),
                                                          getPreviousScriptLocation(),
                                                          tr("JavaScript Files (*.js)"));
    if (!fileNameString.isEmpty()) {
        setPreviousScriptLocation(fileNameString);
        loadScript(fileNameString);
    }
}

void Application::loadScriptURLDialog() {
    QInputDialog scriptURLDialog(Application::getInstance()->getWindow());
    scriptURLDialog.setWindowTitle("Open and Run Script URL");
    scriptURLDialog.setLabelText("Script:");
    scriptURLDialog.setWindowFlags(Qt::Sheet);
    const float DIALOG_RATIO_OF_WINDOW = 0.30f;
    scriptURLDialog.resize(scriptURLDialog.parentWidget()->size().width() * DIALOG_RATIO_OF_WINDOW,
                        scriptURLDialog.size().height());

    int dialogReturn = scriptURLDialog.exec();
    QString newScript;
    if (dialogReturn == QDialog::Accepted) {
        if (scriptURLDialog.textValue().size() > 0) {
            // the user input a new hostname, use that
            newScript = scriptURLDialog.textValue();
        }
        loadScript(newScript);
    }
}

QString Application::getScriptsLocation() {
    return _scriptsLocationHandle.get();
}

void Application::setScriptsLocation(const QString& scriptsLocation) {
    _scriptsLocationHandle.set(scriptsLocation);
    emit scriptLocationChanged(scriptsLocation);
}

void Application::toggleLogDialog() {
    if (! _logDialog) {
        _logDialog = new LogDialog(_glWidget, getLogger());
    }

    if (_logDialog->isVisible()) {
        _logDialog->hide();
    } else {
        _logDialog->show();
    }
}

void Application::checkVersion() {
    QNetworkRequest latestVersionRequest((QUrl(CHECK_VERSION_URL)));
    latestVersionRequest.setHeader(QNetworkRequest::UserAgentHeader, HIGH_FIDELITY_USER_AGENT);
    latestVersionRequest.setAttribute(QNetworkRequest::CacheLoadControlAttribute, QNetworkRequest::PreferCache);
    QNetworkReply* reply = NetworkAccessManager::getInstance().get(latestVersionRequest);
    connect(reply, SIGNAL(finished()), SLOT(parseVersionXml()));
}

void Application::parseVersionXml() {

    #ifdef Q_OS_WIN32
    QString operatingSystem("win");
    #endif

    #ifdef Q_OS_MAC
    QString operatingSystem("mac");
    #endif

    #ifdef Q_OS_LINUX
    QString operatingSystem("ubuntu");
    #endif

    QString latestVersion;
    QUrl downloadUrl;
    QString releaseNotes("Unavailable");
    QNetworkReply* sender = qobject_cast<QNetworkReply*>(QObject::sender());

    QXmlStreamReader xml(sender);

    while (!xml.atEnd() && !xml.hasError()) {
        if (xml.tokenType() == QXmlStreamReader::StartElement && xml.name() == operatingSystem) {
            while (!(xml.tokenType() == QXmlStreamReader::EndElement && xml.name() == operatingSystem)) {
                if (xml.tokenType() == QXmlStreamReader::StartElement && xml.name().toString() == "version") {
                    xml.readNext();
                    latestVersion = xml.text().toString();
                }
                if (xml.tokenType() == QXmlStreamReader::StartElement && xml.name().toString() == "url") {
                    xml.readNext();
                    downloadUrl = QUrl(xml.text().toString());
                }
                xml.readNext();
            }
        }
        xml.readNext();
    }

    if (!shouldSkipVersion(latestVersion) && applicationVersion() != latestVersion) {
        new UpdateDialog(_glWidget, releaseNotes, latestVersion, downloadUrl);
    }
    sender->deleteLater();
}

bool Application::shouldSkipVersion(QString latestVersion) {
    QFile skipFile(SKIP_FILENAME);
    skipFile.open(QIODevice::ReadWrite);
    QString skipVersion(skipFile.readAll());
    return (skipVersion == latestVersion || applicationVersion() == "dev");
}

void Application::skipVersion(QString latestVersion) {
    QFile skipFile(SKIP_FILENAME);
    skipFile.open(QIODevice::WriteOnly | QIODevice::Truncate);
    skipFile.seek(0);
    skipFile.write(latestVersion.toStdString().c_str());
}

void Application::takeSnapshot() {
    QMediaPlayer* player = new QMediaPlayer();
    QFileInfo inf = QFileInfo(PathUtils::resourcesPath() + "sounds/snap.wav");
    player->setMedia(QUrl::fromLocalFile(inf.absoluteFilePath()));
    player->play();

    QString fileName = Snapshot::saveSnapshot();

    AccountManager& accountManager = AccountManager::getInstance();
    if (!accountManager.isLoggedIn()) {
        return;
    }

    if (!_snapshotShareDialog) {
        _snapshotShareDialog = new SnapshotShareDialog(fileName, _glWidget);
    }
    _snapshotShareDialog->show();
}

void Application::setVSyncEnabled() {
    bool vsyncOn = Menu::getInstance()->isOptionChecked(MenuOption::RenderTargetFramerateVSyncOn);
#if defined(Q_OS_WIN)
    if (wglewGetExtension("WGL_EXT_swap_control")) {
        wglSwapIntervalEXT(vsyncOn);
        int swapInterval = wglGetSwapIntervalEXT();
        qDebug("V-Sync is %s\n", (swapInterval > 0 ? "ON" : "OFF"));
    } else {
        qDebug("V-Sync is FORCED ON on this system\n");
    }
#elif defined(Q_OS_LINUX)
    // TODO: write the poper code for linux
    /*
    if (glQueryExtension.... ("GLX_EXT_swap_control")) {
        glxSwapIntervalEXT(vsyncOn);
        int swapInterval = xglGetSwapIntervalEXT();
        _isVSyncOn = swapInterval;
        qDebug("V-Sync is %s\n", (swapInterval > 0 ? "ON" : "OFF"));
    } else {
    qDebug("V-Sync is FORCED ON on this system\n");
    }
    */
#else
    qDebug("V-Sync is FORCED ON on this system\n");
#endif
    vsyncOn = true; // Turns off unused variable warning
}

bool Application::isVSyncOn() const {
#if defined(Q_OS_WIN)
    if (wglewGetExtension("WGL_EXT_swap_control")) {
        int swapInterval = wglGetSwapIntervalEXT();
        return (swapInterval > 0);
    }
#elif defined(Q_OS_LINUX)
    // TODO: write the poper code for linux
    /*
    if (glQueryExtension.... ("GLX_EXT_swap_control")) {
        int swapInterval = xglGetSwapIntervalEXT();
        return (swapInterval > 0);
    } else {
        return true;
    }
    */    
#endif
    return true;
}

bool Application::isVSyncEditable() const {
#if defined(Q_OS_WIN)
    if (wglewGetExtension("WGL_EXT_swap_control")) {
        return true;
    }
#elif defined(Q_OS_LINUX)
    // TODO: write the poper code for linux
    /*
    if (glQueryExtension.... ("GLX_EXT_swap_control")) {
        return true;
    }
    */
#endif
    return false;
}

unsigned int Application::getRenderTargetFramerate() const {
    if (Menu::getInstance()->isOptionChecked(MenuOption::RenderTargetFramerateUnlimited)) {
        return 0;
    } else if (Menu::getInstance()->isOptionChecked(MenuOption::RenderTargetFramerate60)) {
        return 60;
    } else if (Menu::getInstance()->isOptionChecked(MenuOption::RenderTargetFramerate50)) {
        return 50;
    } else if (Menu::getInstance()->isOptionChecked(MenuOption::RenderTargetFramerate40)) {
        return 40;
    } else if (Menu::getInstance()->isOptionChecked(MenuOption::RenderTargetFramerate30)) {
        return 30;
    }
    return 0;
}

float Application::getRenderResolutionScale() const {
    if (Menu::getInstance()->isOptionChecked(MenuOption::RenderResolutionOne)) {
        return 1.0f;
    } else if (Menu::getInstance()->isOptionChecked(MenuOption::RenderResolutionTwoThird)) {
        return 0.666f;
    } else if (Menu::getInstance()->isOptionChecked(MenuOption::RenderResolutionHalf)) {
        return 0.5f;
    } else if (Menu::getInstance()->isOptionChecked(MenuOption::RenderResolutionThird)) {
        return 0.333f;
    } else if (Menu::getInstance()->isOptionChecked(MenuOption::RenderResolutionQuarter)) {
        return 0.25f;
    } else {
        return 1.0f;
    }
}

int Application::getRenderAmbientLight() const {
    if (Menu::getInstance()->isOptionChecked(MenuOption::RenderAmbientLightGlobal)) {
        return -1;
    } else if (Menu::getInstance()->isOptionChecked(MenuOption::RenderAmbientLight0)) {
        return 0;
    } else if (Menu::getInstance()->isOptionChecked(MenuOption::RenderAmbientLight1)) {
        return 1;
    } else if (Menu::getInstance()->isOptionChecked(MenuOption::RenderAmbientLight2)) {
        return 2;
    } else if (Menu::getInstance()->isOptionChecked(MenuOption::RenderAmbientLight3)) {
        return 3;
    } else if (Menu::getInstance()->isOptionChecked(MenuOption::RenderAmbientLight4)) {
        return 4;
    } else if (Menu::getInstance()->isOptionChecked(MenuOption::RenderAmbientLight5)) {
        return 5;
    } else if (Menu::getInstance()->isOptionChecked(MenuOption::RenderAmbientLight6)) {
        return 6;
    } else if (Menu::getInstance()->isOptionChecked(MenuOption::RenderAmbientLight7)) {
        return 7;
    } else if (Menu::getInstance()->isOptionChecked(MenuOption::RenderAmbientLight8)) {
        return 8;
    } else if (Menu::getInstance()->isOptionChecked(MenuOption::RenderAmbientLight9)) {
        return 9;
    } else {
        return -1;
    }
}

void Application::notifyPacketVersionMismatch() {
    if (!_notifiedPacketVersionMismatchThisDomain) {
        _notifiedPacketVersionMismatchThisDomain = true;

        QString message = "The location you are visiting is running an incompatible server version.\n";
        message += "Content may not display properly.";

        QMessageBox msgBox;
        msgBox.setText(message);
        msgBox.setStandardButtons(QMessageBox::Ok);
        msgBox.setIcon(QMessageBox::Warning);
        msgBox.exec();
    }
}<|MERGE_RESOLUTION|>--- conflicted
+++ resolved
@@ -773,10 +773,6 @@
 
         {
             PerformanceTimer perfTimer("renderOverlay");
-<<<<<<< HEAD
-            _applicationOverlay.renderOverlay(true);
-=======
->>>>>>> 5ef86f88
             if (Menu::getInstance()->isOptionChecked(MenuOption::UserInterface)) {
                 _applicationOverlay.renderOverlay(true);
                 _applicationOverlay.displayOverlayTexture();
@@ -2049,10 +2045,6 @@
         }
         SixenseManager::getInstance().update(deltaTime);
         JoystickScriptingInterface::getInstance().update();
-<<<<<<< HEAD
-=======
-        _prioVR.update(deltaTime);
->>>>>>> 5ef86f88
     }
     
     // Dispatch input events
