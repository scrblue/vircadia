//
//  Application.cpp
//  interface/src
//
//  Created by Andrzej Kapolka on 5/10/13.
//  Copyright 2013 High Fidelity, Inc.
//
//  Distributed under the Apache License, Version 2.0.
//  See the accompanying file LICENSE or http://www.apache.org/licenses/LICENSE-2.0.html
//

#include "Application.h"

#include <gl/Config.h>
#include <glm/glm.hpp>
#include <glm/gtx/component_wise.hpp>
#include <glm/gtx/quaternion.hpp>
#include <glm/gtx/vector_angle.hpp>
#include <glm/gtc/type_ptr.hpp>

#include <QtCore/QAbstractNativeEventFilter>
#include <QtCore/QCommandLineParser>
#include <QtCore/QMimeData>
#include <QtCore/QThreadPool>

#include <QtGui/QScreen>
#include <QtGui/QWindow>
#include <QtGui/QDesktopServices>

#include <QtNetwork/QLocalSocket>
#include <QtNetwork/QLocalServer>

#include <QtQml/QQmlContext>
#include <QtQml/QQmlEngine>
#include <QtQuick/QQuickWindow>

#include <QtWebEngineWidgets/QWebEngineProfile>

#include <QtWidgets/QDesktopWidget>
#include <QtWidgets/QMessageBox>

#include <QtMultimedia/QMediaPlayer>

#include <QFontDatabase>
#include <QProcessEnvironment>
#include <QTemporaryDir>

#include <gl/QOpenGLContextWrapper.h>

#include <shared/GlobalAppProperties.h>
#include <StatTracker.h>
#include <Trace.h>
#include <ResourceScriptingInterface.h>
#include <AccountManager.h>
#include <AddressManager.h>
#include <AnimDebugDraw.h>
#include <BuildInfo.h>
#include <AssetClient.h>
#include <AssetUpload.h>
#include <AutoUpdater.h>
#include <AudioInjectorManager.h>
#include <CursorManager.h>
#include <DebugDraw.h>
#include <DeferredLightingEffect.h>
#include <EntityScriptClient.h>
#include <EntityScriptServerLogClient.h>
#include <EntityScriptingInterface.h>
#include <ErrorDialog.h>
#include <FileScriptingInterface.h>
#include <Finally.h>
#include <FramebufferCache.h>
#include <gpu/Batch.h>
#include <gpu/Context.h>
#include <gpu/gl/GLBackend.h>
#include <HFActionEvent.h>
#include <HFBackEvent.h>
#include <InfoView.h>
#include <input-plugins/InputPlugin.h>
#include <controllers/UserInputMapper.h>
#include <controllers/ScriptingInterface.h>
#include <controllers/StateController.h>
#include <UserActivityLoggerScriptingInterface.h>
#include <LogHandler.h>
#include <MainWindow.h>
#include <MappingRequest.h>
#include <MessagesClient.h>
#include <ModelEntityItem.h>
#include <NetworkAccessManager.h>
#include <NetworkingConstants.h>
#include <ObjectMotionState.h>
#include <OctalCode.h>
#include <OctreeSceneStats.h>
#include <OffscreenUi.h>
#include <gl/OffscreenQmlSurfaceCache.h>
#include <gl/OffscreenGLCanvas.h>
#include <PathUtils.h>
#include <PerfStat.h>
#include <PhysicsEngine.h>
#include <PhysicsHelpers.h>
#include <plugins/CodecPlugin.h>
#include <plugins/PluginManager.h>
#include <plugins/PluginUtils.h>
#include <plugins/SteamClientPlugin.h>
#include <RecordingScriptingInterface.h>
#include <RenderableWebEntityItem.h>
#include <RenderShadowTask.h>
#include <render/RenderFetchCullSortTask.h>
#include <RenderDeferredTask.h>
#include <RenderForwardTask.h>
#include <ResourceCache.h>
#include <SandboxUtils.h>
#include <SceneScriptingInterface.h>
#include <ScriptEngines.h>
#include <ScriptCache.h>
#include <SoundCache.h>
#include <TabletScriptingInterface.h>
#include <Tooltip.h>
#include <udt/PacketHeaders.h>
#include <UserActivityLogger.h>
#include <UsersScriptingInterface.h>
#include <recording/Deck.h>
#include <recording/Recorder.h>
#include <shared/StringHelpers.h>
#include <QmlWebWindowClass.h>
#include <Preferences.h>
#include <display-plugins/CompositorHelper.h>


#include "AudioClient.h"
#include "audio/AudioScope.h"
#include "avatar/AvatarManager.h"
#include "CrashHandler.h"
#include "devices/DdeFaceTracker.h"
#include "devices/EyeTracker.h"
#include "devices/Faceshift.h"
#include "devices/Leapmotion.h"
#include "DiscoverabilityManager.h"
#include "GLCanvas.h"
#include "InterfaceActionFactory.h"
#include "InterfaceLogging.h"
#include "LODManager.h"
#include "ModelPackager.h"
#include "networking/HFWebEngineProfile.h"
#include "scripting/TestScriptingInterface.h"
#include "scripting/AccountScriptingInterface.h"
#include "scripting/AssetMappingsScriptingInterface.h"
#include "scripting/AudioDeviceScriptingInterface.h"
#include "scripting/ClipboardScriptingInterface.h"
#include "scripting/DesktopScriptingInterface.h"
#include "scripting/GlobalServicesScriptingInterface.h"
#include "scripting/HMDScriptingInterface.h"
#include "scripting/LocationScriptingInterface.h"
#include "scripting/MenuScriptingInterface.h"
#include "scripting/SettingsScriptingInterface.h"
#include "scripting/WindowScriptingInterface.h"
#include "scripting/ControllerScriptingInterface.h"
#include "scripting/ToolbarScriptingInterface.h"
#include "scripting/RatesScriptingInterface.h"
#if defined(Q_OS_MAC) || defined(Q_OS_WIN)
#include "SpeechRecognizer.h"
#endif
#include "ui/AddressBarDialog.h"
#include "ui/AvatarInputs.h"
#include "ui/DialogsManager.h"
#include "ui/LoginDialog.h"
#include "ui/overlays/Cube3DOverlay.h"
#include "ui/overlays/Web3DOverlay.h"
#include "ui/Snapshot.h"
#include "ui/SnapshotAnimated.h"
#include "ui/StandAloneJSConsole.h"
#include "ui/Stats.h"
#include "ui/UpdateDialog.h"
#include "ui/overlays/Overlays.h"
#include "Util.h"
#include "InterfaceParentFinder.h"
#include "ui/OctreeStatsProvider.h"

#include "FrameTimingsScriptingInterface.h"
#include <GPUIdent.h>
#include <gl/GLHelpers.h>

// On Windows PC, NVidia Optimus laptop, we want to enable NVIDIA GPU
// FIXME seems to be broken.
#if defined(Q_OS_WIN)
#include <VersionHelpers.h>

extern "C" {
 _declspec(dllexport) DWORD NvOptimusEnablement = 0x00000001;
}
#endif

Q_LOGGING_CATEGORY(trace_app_input_mouse, "trace.app.input.mouse")

using namespace std;

static QTimer locationUpdateTimer;
static QTimer identityPacketTimer;
static QTimer pingTimer;

static const int MAX_CONCURRENT_RESOURCE_DOWNLOADS = 16;

// For processing on QThreadPool, we target a number of threads after reserving some 
// based on how many are being consumed by the application and the display plugin.  However,
// we will never drop below the 'min' value
static const int MIN_PROCESSING_THREAD_POOL_SIZE = 1;

static const QString SNAPSHOT_EXTENSION  = ".jpg";
static const QString SVO_EXTENSION  = ".svo";
static const QString SVO_JSON_EXTENSION = ".svo.json";
static const QString JSON_EXTENSION = ".json";
static const QString JS_EXTENSION  = ".js";
static const QString FST_EXTENSION  = ".fst";
static const QString FBX_EXTENSION  = ".fbx";
static const QString OBJ_EXTENSION  = ".obj";
static const QString AVA_JSON_EXTENSION = ".ava.json";

static const int MIRROR_VIEW_TOP_PADDING = 5;
static const int MIRROR_VIEW_LEFT_PADDING = 10;
static const int MIRROR_VIEW_WIDTH = 265;
static const int MIRROR_VIEW_HEIGHT = 215;
static const float MIRROR_FULLSCREEN_DISTANCE = 0.389f;
static const float MIRROR_REARVIEW_DISTANCE = 0.722f;
static const float MIRROR_REARVIEW_BODY_DISTANCE = 2.56f;
static const float MIRROR_FIELD_OF_VIEW = 30.0f;

static const quint64 TOO_LONG_SINCE_LAST_SEND_DOWNSTREAM_AUDIO_STATS = 1 * USECS_PER_SECOND;

static const QString INFO_WELCOME_PATH = "html/interface-welcome.html";
static const QString INFO_EDIT_ENTITIES_PATH = "html/edit-commands.html";
static const QString INFO_HELP_PATH = "html/help.html";

static const unsigned int THROTTLED_SIM_FRAMERATE = 15;
static const int THROTTLED_SIM_FRAME_PERIOD_MS = MSECS_PER_SECOND / THROTTLED_SIM_FRAMERATE;

static const uint32_t INVALID_FRAME = UINT32_MAX;

static const float PHYSICS_READY_RANGE = 3.0f; // how far from avatar to check for entities that aren't ready for simulation

static const QString DESKTOP_LOCATION = QStandardPaths::writableLocation(QStandardPaths::DesktopLocation);

Setting::Handle<int> maxOctreePacketsPerSecond("maxOctreePPS", DEFAULT_MAX_OCTREE_PPS);

static const QString MARKETPLACE_CDN_HOSTNAME = "mpassets.highfidelity.com";

const QHash<QString, Application::AcceptURLMethod> Application::_acceptedExtensions {
    { SVO_EXTENSION, &Application::importSVOFromURL },
    { SVO_JSON_EXTENSION, &Application::importSVOFromURL },
    { AVA_JSON_EXTENSION, &Application::askToWearAvatarAttachmentUrl },
    { JSON_EXTENSION, &Application::importJSONFromURL },
    { JS_EXTENSION, &Application::askToLoadScript },
    { FST_EXTENSION, &Application::askToSetAvatarUrl }
};

class DeadlockWatchdogThread : public QThread {
public:
    static const unsigned long HEARTBEAT_UPDATE_INTERVAL_SECS = 1;
    static const unsigned long MAX_HEARTBEAT_AGE_USECS = 30 * USECS_PER_SECOND;
    static const int WARNING_ELAPSED_HEARTBEAT = 500 * USECS_PER_MSEC; // warn if elapsed heartbeat average is large
    static const int HEARTBEAT_SAMPLES = 100000; // ~5 seconds worth of samples

    // Set the heartbeat on launch
    DeadlockWatchdogThread() {
        setObjectName("Deadlock Watchdog");
        // Give the heartbeat an initial value
        _heartbeat = usecTimestampNow();
        connect(qApp, &QCoreApplication::aboutToQuit, [this] {
            _quit = true;
        });
    }

    static void updateHeartbeat() {
        auto now = usecTimestampNow();
        auto elapsed = now - _heartbeat;
        _movingAverage.addSample(elapsed);
        _heartbeat = now;
    }

    static void deadlockDetectionCrash() {
        uint32_t* crashTrigger = nullptr;
        *crashTrigger = 0xDEAD10CC;
    }

    void run() override {
        while (!_quit) {
            QThread::sleep(HEARTBEAT_UPDATE_INTERVAL_SECS);
            // Don't do heartbeat detection under nsight
            if (nsightActive()) {
                continue;
            }
            uint64_t lastHeartbeat = _heartbeat; // sample atomic _heartbeat, because we could context switch away and have it updated on us
            uint64_t now = usecTimestampNow();
            auto lastHeartbeatAge = (now > lastHeartbeat) ? now - lastHeartbeat : 0;
            auto elapsedMovingAverage = _movingAverage.getAverage();

            if (elapsedMovingAverage > _maxElapsedAverage) {
                qCDebug(interfaceapp_deadlock) << "DEADLOCK WATCHDOG WARNING:"
                    << "lastHeartbeatAge:" << lastHeartbeatAge
                    << "elapsedMovingAverage:" << elapsedMovingAverage
                    << "maxElapsed:" << _maxElapsed
                    << "PREVIOUS maxElapsedAverage:" << _maxElapsedAverage
                    << "NEW maxElapsedAverage:" << elapsedMovingAverage << "** NEW MAX ELAPSED AVERAGE **"
                    << "samples:" << _movingAverage.getSamples();
                _maxElapsedAverage = elapsedMovingAverage;
            }
            if (lastHeartbeatAge > _maxElapsed) {
                qCDebug(interfaceapp_deadlock) << "DEADLOCK WATCHDOG WARNING:"
                    << "lastHeartbeatAge:" << lastHeartbeatAge
                    << "elapsedMovingAverage:" << elapsedMovingAverage
                    << "PREVIOUS maxElapsed:" << _maxElapsed
                    << "NEW maxElapsed:" << lastHeartbeatAge << "** NEW MAX ELAPSED **"
                    << "maxElapsedAverage:" << _maxElapsedAverage
                    << "samples:" << _movingAverage.getSamples();
                _maxElapsed = lastHeartbeatAge;
            }
            if (elapsedMovingAverage > WARNING_ELAPSED_HEARTBEAT) {
                qCDebug(interfaceapp_deadlock) << "DEADLOCK WATCHDOG WARNING:"
                    << "lastHeartbeatAge:" << lastHeartbeatAge
                    << "elapsedMovingAverage:" << elapsedMovingAverage << "** OVER EXPECTED VALUE **"
                    << "maxElapsed:" << _maxElapsed
                    << "maxElapsedAverage:" << _maxElapsedAverage
                    << "samples:" << _movingAverage.getSamples();
            }

            if (lastHeartbeatAge > MAX_HEARTBEAT_AGE_USECS) {
                qCDebug(interfaceapp_deadlock) << "DEADLOCK DETECTED -- "
                         << "lastHeartbeatAge:" << lastHeartbeatAge
                         << "[ lastHeartbeat :" << lastHeartbeat
                         << "now:" << now << " ]"
                         << "elapsedMovingAverage:" << elapsedMovingAverage
                         << "maxElapsed:" << _maxElapsed
                         << "maxElapsedAverage:" << _maxElapsedAverage
                         << "samples:" << _movingAverage.getSamples();

                // Don't actually crash in debug builds, in case this apparent deadlock is simply from
                // the developer actively debugging code
                #ifdef NDEBUG
                    deadlockDetectionCrash();
                #endif
            }
        }
    }

    static std::atomic<uint64_t> _heartbeat;
    static std::atomic<uint64_t> _maxElapsed;
    static std::atomic<int> _maxElapsedAverage;
    static ThreadSafeMovingAverage<int, HEARTBEAT_SAMPLES> _movingAverage;

    bool _quit { false };
};

std::atomic<uint64_t> DeadlockWatchdogThread::_heartbeat;
std::atomic<uint64_t> DeadlockWatchdogThread::_maxElapsed;
std::atomic<int> DeadlockWatchdogThread::_maxElapsedAverage;
ThreadSafeMovingAverage<int, DeadlockWatchdogThread::HEARTBEAT_SAMPLES> DeadlockWatchdogThread::_movingAverage;

#ifdef Q_OS_WIN
class MyNativeEventFilter : public QAbstractNativeEventFilter {
public:
    static MyNativeEventFilter& getInstance() {
        static MyNativeEventFilter staticInstance;
        return staticInstance;
    }

    bool nativeEventFilter(const QByteArray &eventType, void* msg, long* result) Q_DECL_OVERRIDE {
        if (eventType == "windows_generic_MSG") {
            MSG* message = (MSG*)msg;

            if (message->message == UWM_IDENTIFY_INSTANCES) {
                *result = UWM_IDENTIFY_INSTANCES;
                return true;
            }

            if (message->message == UWM_SHOW_APPLICATION) {
                MainWindow* applicationWindow = qApp->getWindow();
                if (applicationWindow->isMinimized()) {
                    applicationWindow->showNormal();  // Restores to windowed or maximized state appropriately.
                }
                qApp->setActiveWindow(applicationWindow);  // Flashes the taskbar icon if not focus.
                return true;
            }

            if (message->message == WM_COPYDATA) {
                COPYDATASTRUCT* pcds = (COPYDATASTRUCT*)(message->lParam);
                QUrl url = QUrl((const char*)(pcds->lpData));
                if (url.isValid() && url.scheme() == HIFI_URL_SCHEME) {
                    DependencyManager::get<AddressManager>()->handleLookupString(url.toString());
                    return true;
                }
            }
        }
        return false;
    }
};
#endif

class LambdaEvent : public QEvent {
    std::function<void()> _fun;
public:
    LambdaEvent(const std::function<void()> & fun) :
    QEvent(static_cast<QEvent::Type>(Application::Lambda)), _fun(fun) {
    }
    LambdaEvent(std::function<void()> && fun) :
    QEvent(static_cast<QEvent::Type>(Application::Lambda)), _fun(fun) {
    }
    void call() const { _fun(); }
};

void messageHandler(QtMsgType type, const QMessageLogContext& context, const QString& message) {
    QString logMessage = LogHandler::getInstance().printMessage((LogMsgType) type, context, message);

    if (!logMessage.isEmpty()) {
#ifdef Q_OS_WIN
        OutputDebugStringA(logMessage.toLocal8Bit().constData());
        OutputDebugStringA("\n");
#endif
        qApp->getLogger()->addMessage(qPrintable(logMessage + "\n"));
    }
}

static const QString STATE_IN_HMD = "InHMD";
static const QString STATE_CAMERA_FULL_SCREEN_MIRROR = "CameraFSM";
static const QString STATE_CAMERA_FIRST_PERSON = "CameraFirstPerson";
static const QString STATE_CAMERA_THIRD_PERSON = "CameraThirdPerson";
static const QString STATE_CAMERA_ENTITY = "CameraEntity";
static const QString STATE_CAMERA_INDEPENDENT = "CameraIndependent";
static const QString STATE_SNAP_TURN = "SnapTurn";
static const QString STATE_GROUNDED = "Grounded";
static const QString STATE_NAV_FOCUSED = "NavigationFocused";

bool setupEssentials(int& argc, char** argv) {
    const char** constArgv = const_cast<const char**>(argv);
    const char* portStr = getCmdOption(argc, constArgv, "--listenPort");
    const int listenPort = portStr ? atoi(portStr) : INVALID_PORT;

    Setting::init();

    if (auto steamClient = PluginManager::getInstance()->getSteamClientPlugin()) {
        steamClient->init();
    }

    DependencyManager::set<tracing::Tracer>();
    PROFILE_SET_THREAD_NAME("Main Thread");

#if defined(Q_OS_WIN)
    // Select appropriate audio DLL
    QString audioDLLPath = QCoreApplication::applicationDirPath();
    if (IsWindows8OrGreater()) {
        audioDLLPath += "/audioWin8";
    } else {
        audioDLLPath += "/audioWin7";
    }
    QCoreApplication::addLibraryPath(audioDLLPath);
#endif

    static const auto SUPPRESS_SETTINGS_RESET = "--suppress-settings-reset";
    bool suppressPrompt = cmdOptionExists(argc, const_cast<const char**>(argv), SUPPRESS_SETTINGS_RESET);
    bool previousSessionCrashed = CrashHandler::checkForResetSettings(suppressPrompt);

    DependencyManager::registerInheritance<LimitedNodeList, NodeList>();
    DependencyManager::registerInheritance<AvatarHashMap, AvatarManager>();
    DependencyManager::registerInheritance<EntityActionFactoryInterface, InterfaceActionFactory>();
    DependencyManager::registerInheritance<SpatialParentFinder, InterfaceParentFinder>();

    // Set dependencies
    DependencyManager::set<AccountManager>(std::bind(&Application::getUserAgent, qApp));
    DependencyManager::set<StatTracker>();
    DependencyManager::set<ScriptEngines>(ScriptEngine::CLIENT_SCRIPT);
    DependencyManager::set<Preferences>();
    DependencyManager::set<recording::Deck>();
    DependencyManager::set<recording::Recorder>();
    DependencyManager::set<AddressManager>();
    DependencyManager::set<NodeList>(NodeType::Agent, listenPort);
    DependencyManager::set<GeometryCache>();
    DependencyManager::set<ModelCache>();
    DependencyManager::set<ScriptCache>();
    DependencyManager::set<SoundCache>();
    DependencyManager::set<Faceshift>();
    DependencyManager::set<DdeFaceTracker>();
    DependencyManager::set<EyeTracker>();
    DependencyManager::set<AudioClient>();
    DependencyManager::set<AudioScope>();
    DependencyManager::set<DeferredLightingEffect>();
    DependencyManager::set<TextureCache>();
    DependencyManager::set<FramebufferCache>();
    DependencyManager::set<AnimationCache>();
    DependencyManager::set<ModelBlender>();
    DependencyManager::set<UsersScriptingInterface>();
    DependencyManager::set<AvatarManager>();
    DependencyManager::set<LODManager>();
    DependencyManager::set<StandAloneJSConsole>();
    DependencyManager::set<DialogsManager>();
    DependencyManager::set<BandwidthRecorder>();
    DependencyManager::set<ResourceCacheSharedItems>();
    DependencyManager::set<DesktopScriptingInterface>();
    DependencyManager::set<EntityScriptingInterface>(true);
    DependencyManager::set<RecordingScriptingInterface>();
    DependencyManager::set<WindowScriptingInterface>();
    DependencyManager::set<HMDScriptingInterface>();
    DependencyManager::set<ResourceScriptingInterface>();
    DependencyManager::set<TabletScriptingInterface>();
    DependencyManager::set<ToolbarScriptingInterface>();
    DependencyManager::set<UserActivityLoggerScriptingInterface>();
    DependencyManager::set<AssetMappingsScriptingInterface>();

#if defined(Q_OS_MAC) || defined(Q_OS_WIN)
    DependencyManager::set<SpeechRecognizer>();
#endif
    DependencyManager::set<DiscoverabilityManager>();
    DependencyManager::set<SceneScriptingInterface>();
    DependencyManager::set<OffscreenUi>();
    DependencyManager::set<AutoUpdater>();
    DependencyManager::set<PathUtils>();
    DependencyManager::set<InterfaceActionFactory>();
    DependencyManager::set<AudioInjectorManager>();
    DependencyManager::set<MessagesClient>();
    controller::StateController::setStateVariables({ { STATE_IN_HMD, STATE_CAMERA_FULL_SCREEN_MIRROR,
                    STATE_CAMERA_FIRST_PERSON, STATE_CAMERA_THIRD_PERSON, STATE_CAMERA_ENTITY, STATE_CAMERA_INDEPENDENT,
                    STATE_SNAP_TURN, STATE_GROUNDED, STATE_NAV_FOCUSED } });
    DependencyManager::set<UserInputMapper>();
    DependencyManager::set<controller::ScriptingInterface, ControllerScriptingInterface>();
    DependencyManager::set<InterfaceParentFinder>();
    DependencyManager::set<EntityTreeRenderer>(true, qApp, qApp);
    DependencyManager::set<CompositorHelper>();
    DependencyManager::set<OffscreenQmlSurfaceCache>();
    DependencyManager::set<EntityScriptClient>();
    DependencyManager::set<EntityScriptServerLogClient>();
    DependencyManager::set<OctreeStatsProvider>(nullptr, qApp->getOcteeSceneStats());
    return previousSessionCrashed;
}

// FIXME move to header, or better yet, design some kind of UI manager
// to take care of highlighting keyboard focused items, rather than
// continuing to overburden Application.cpp
std::shared_ptr<Cube3DOverlay> _keyboardFocusHighlight{ nullptr };
OverlayID _keyboardFocusHighlightID{ UNKNOWN_OVERLAY_ID };


// FIXME hack access to the internal share context for the Chromium helper
// Normally we'd want to use QWebEngine::initialize(), but we can't because
// our primary context is a QGLWidget, which can't easily be initialized to share
// from a QOpenGLContext.
//
// So instead we create a new offscreen context to share with the QGLWidget,
// and manually set THAT to be the shared context for the Chromium helper
OffscreenGLCanvas* _chromiumShareContext { nullptr };
Q_GUI_EXPORT void qt_gl_set_global_share_context(QOpenGLContext *context);

Setting::Handle<int> sessionRunTime{ "sessionRunTime", 0 };

const float DEFAULT_HMD_TABLET_SCALE_PERCENT = 100.0f;
const float DEFAULT_DESKTOP_TABLET_SCALE_PERCENT = 75.0f;
const bool DEFAULT_DESKTOP_TABLET_BECOMES_TOOLBAR = true;
const bool DEFAULT_HMD_TABLET_BECOMES_TOOLBAR = false;
const bool DEFAULT_TABLET_VISIBLE_TO_OTHERS = false;
const bool DEFAULT_PREFER_AVATAR_FINGER_OVER_STYLUS = false;

Application::Application(int& argc, char** argv, QElapsedTimer& startupTimer, bool runServer, QString runServerPathOption) :
    QApplication(argc, argv),
    _shouldRunServer(runServer),
    _runServerPath(runServerPathOption),
    _runningMarker(this, RUNNING_MARKER_FILENAME),
    _window(new MainWindow(desktop())),
    _sessionRunTimer(startupTimer),
    _previousSessionCrashed(setupEssentials(argc, argv)),
    _undoStackScriptingInterface(&_undoStack),
    _entitySimulation(new PhysicalEntitySimulation()),
    _physicsEngine(new PhysicsEngine(Vectors::ZERO)),
    _entityClipboardRenderer(false, this, this),
    _entityClipboard(new EntityTree()),
    _lastQueriedTime(usecTimestampNow()),
    _mirrorViewRect(QRect(MIRROR_VIEW_LEFT_PADDING, MIRROR_VIEW_TOP_PADDING, MIRROR_VIEW_WIDTH, MIRROR_VIEW_HEIGHT)),
    _previousScriptLocation("LastScriptLocation", DESKTOP_LOCATION),
    _fieldOfView("fieldOfView", DEFAULT_FIELD_OF_VIEW_DEGREES),
    _hmdTabletScale("hmdTabletScale", DEFAULT_HMD_TABLET_SCALE_PERCENT),
    _desktopTabletScale("desktopTabletScale", DEFAULT_DESKTOP_TABLET_SCALE_PERCENT),
    _desktopTabletBecomesToolbarSetting("desktopTabletBecomesToolbar", DEFAULT_DESKTOP_TABLET_BECOMES_TOOLBAR),
    _hmdTabletBecomesToolbarSetting("hmdTabletBecomesToolbar", DEFAULT_HMD_TABLET_BECOMES_TOOLBAR),
    _tabletVisibleToOthersSetting("tabletVisibleToOthers", DEFAULT_TABLET_VISIBLE_TO_OTHERS),
    _preferAvatarFingerOverStylusSetting("preferAvatarFingerOverStylus", DEFAULT_PREFER_AVATAR_FINGER_OVER_STYLUS),
    _constrainToolbarPosition("toolbar/constrainToolbarToCenterX", true),
    _scaleMirror(1.0f),
    _rotateMirror(0.0f),
    _raiseMirror(0.0f),
    _enableProcessOctreeThread(true),
    _lastNackTime(usecTimestampNow()),
    _lastSendDownstreamAudioStats(usecTimestampNow()),
    _aboutToQuit(false),
    _notifiedPacketVersionMismatchThisDomain(false),
    _maxOctreePPS(maxOctreePacketsPerSecond.get()),
    _lastFaceTrackerUpdate(0)
{
    auto steamClient = PluginManager::getInstance()->getSteamClientPlugin();
    setProperty(hifi::properties::STEAM, (steamClient && steamClient->isRunning()));
    setProperty(hifi::properties::CRASHED, _previousSessionCrashed);

    {
        const QString TEST_SCRIPT = "--testScript";
        const QString TRACE_FILE = "--traceFile";
        const QStringList args = arguments();
        for (int i = 0; i < args.size() - 1; ++i) {
            if (args.at(i) == TEST_SCRIPT) {
                QString testScriptPath = args.at(i + 1);
                if (QFileInfo(testScriptPath).exists()) {
                    setProperty(hifi::properties::TEST, QUrl::fromLocalFile(testScriptPath));
                }
            } else if (args.at(i) == TRACE_FILE) {
                QString traceFilePath = args.at(i + 1);
                setProperty(hifi::properties::TRACING, traceFilePath);
                DependencyManager::get<tracing::Tracer>()->startTracing();
            }
        }
    }

    // make sure the debug draw singleton is initialized on the main thread.
    DebugDraw::getInstance().removeMarker("");

    _runningMarker.startRunningMarker();

    PluginContainer* pluginContainer = dynamic_cast<PluginContainer*>(this); // set the container for any plugins that care
    PluginManager::getInstance()->setContainer(pluginContainer);

    QThreadPool::globalInstance()->setMaxThreadCount(MIN_PROCESSING_THREAD_POOL_SIZE);
    thread()->setPriority(QThread::HighPriority);
    thread()->setObjectName("Main Thread");

    setInstance(this);

    auto controllerScriptingInterface = DependencyManager::get<controller::ScriptingInterface>().data();
    _controllerScriptingInterface = dynamic_cast<ControllerScriptingInterface*>(controllerScriptingInterface);

    _entityClipboard->createRootElement();

#ifdef Q_OS_WIN
    installNativeEventFilter(&MyNativeEventFilter::getInstance());
#endif

    _logger = new FileLogger(this);  // After setting organization name in order to get correct directory

    qInstallMessageHandler(messageHandler);

    QFontDatabase::addApplicationFont(PathUtils::resourcesPath() + "styles/Inconsolata.otf");
    _window->setWindowTitle("Interface");

    Model::setAbstractViewStateInterface(this); // The model class will sometimes need to know view state details from us

    auto nodeList = DependencyManager::get<NodeList>();

    // Set up a watchdog thread to intentionally crash the application on deadlocks
    _deadlockWatchdogThread = new DeadlockWatchdogThread();
    _deadlockWatchdogThread->start();

    if (steamClient) {
        qCDebug(interfaceapp) << "[VERSION] SteamVR buildID:" << steamClient->getSteamVRBuildID();
    }
    qCDebug(interfaceapp) << "[VERSION] Build sequence:" << qPrintable(applicationVersion());
    qCDebug(interfaceapp) << "[VERSION] MODIFIED_ORGANIZATION:" << BuildInfo::MODIFIED_ORGANIZATION;
    qCDebug(interfaceapp) << "[VERSION] VERSION:" << BuildInfo::VERSION;
    qCDebug(interfaceapp) << "[VERSION] BUILD_BRANCH:" << BuildInfo::BUILD_BRANCH;
    qCDebug(interfaceapp) << "[VERSION] BUILD_GLOBAL_SERVICES:" << BuildInfo::BUILD_GLOBAL_SERVICES;
#if USE_STABLE_GLOBAL_SERVICES
    qCDebug(interfaceapp) << "[VERSION] We will use STABLE global services.";
#else
    qCDebug(interfaceapp) << "[VERSION] We will use DEVELOPMENT global services.";
#endif

    // set the OCULUS_STORE property so the oculus plugin can know if we ran from the Oculus Store
    static const QString OCULUS_STORE_ARG = "--oculus-store";
    setProperty(hifi::properties::OCULUS_STORE, arguments().indexOf(OCULUS_STORE_ARG) != -1);

    static const QString NO_UPDATER_ARG = "--no-updater";
    static const bool noUpdater = arguments().indexOf(NO_UPDATER_ARG) != -1;
    static const bool wantsSandboxRunning = shouldRunServer();
    static bool determinedSandboxState = false;
    static bool sandboxIsRunning = false;
    SandboxUtils sandboxUtils;
    // updateHeartbeat() because we are going to poll shortly...
    updateHeartbeat();
    sandboxUtils.ifLocalSandboxRunningElse([&]() {
        qCDebug(interfaceapp) << "Home sandbox appears to be running.....";
        determinedSandboxState = true;
        sandboxIsRunning = true;
    }, [&]() {
        qCDebug(interfaceapp) << "Home sandbox does not appear to be running....";
        if (wantsSandboxRunning) {
            QString contentPath = getRunServerPath();
            SandboxUtils::runLocalSandbox(contentPath, true, RUNNING_MARKER_FILENAME, noUpdater);
            sandboxIsRunning = true;
        }
        determinedSandboxState = true;
    });

    // SandboxUtils::runLocalSandbox currently has 2 sec delay after spawning sandbox, so 4
    // sec here is ok I guess.  TODO: ping sandbox so we know it is up, perhaps?
    quint64 MAX_WAIT_TIME = USECS_PER_SECOND * 4;
    auto startWaiting = usecTimestampNow();
    while (!determinedSandboxState && (usecTimestampNow() - startWaiting <= MAX_WAIT_TIME)) {
        QCoreApplication::processEvents();
        // updateHeartbeat() while polling so we don't scare the deadlock watchdog
        updateHeartbeat();
        usleep(USECS_PER_MSEC * 50); // 20hz
    }

    _bookmarks = new Bookmarks();  // Before setting up the menu

    // start the nodeThread so its event loop is running
    QThread* nodeThread = new QThread(this);
    nodeThread->setObjectName("NodeList Thread");
    nodeThread->start();

    // make sure the node thread is given highest priority
    nodeThread->setPriority(QThread::TimeCriticalPriority);

    // setup a timer for domain-server check ins
    QTimer* domainCheckInTimer = new QTimer(nodeList.data());
    connect(domainCheckInTimer, &QTimer::timeout, nodeList.data(), &NodeList::sendDomainServerCheckIn);
    domainCheckInTimer->start(DOMAIN_SERVER_CHECK_IN_MSECS);

    // put the NodeList and datagram processing on the node thread
    nodeList->moveToThread(nodeThread);

    // put the audio processing on a separate thread
    QThread* audioThread = new QThread();
    audioThread->setObjectName("Audio Thread");

    auto audioIO = DependencyManager::get<AudioClient>();
    audioIO->setPositionGetter([]{
        auto avatarManager = DependencyManager::get<AvatarManager>();
        auto myAvatar = avatarManager ? avatarManager->getMyAvatar() : nullptr;

        return myAvatar ? myAvatar->getPositionForAudio() : Vectors::ZERO;
    });
    audioIO->setOrientationGetter([]{
        auto avatarManager = DependencyManager::get<AvatarManager>();
        auto myAvatar = avatarManager ? avatarManager->getMyAvatar() : nullptr;

        return myAvatar ? myAvatar->getOrientationForAudio() : Quaternions::IDENTITY;
    });

    audioIO->moveToThread(audioThread);
    recording::Frame::registerFrameHandler(AudioConstants::getAudioFrameName(), [=](recording::Frame::ConstPointer frame) {
        audioIO->handleRecordedAudioInput(frame->data);
    });

    connect(audioIO.data(), &AudioClient::inputReceived, [](const QByteArray& audio){
        static auto recorder = DependencyManager::get<recording::Recorder>();
        if (recorder->isRecording()) {
            static const recording::FrameType AUDIO_FRAME_TYPE = recording::Frame::registerFrameType(AudioConstants::getAudioFrameName());
            recorder->recordFrame(AUDIO_FRAME_TYPE, audio);
        }
    });

    auto& audioScriptingInterface = AudioScriptingInterface::getInstance();
    connect(audioThread, &QThread::started, audioIO.data(), &AudioClient::start);
    connect(audioIO.data(), &AudioClient::destroyed, audioThread, &QThread::quit);
    connect(audioThread, &QThread::finished, audioThread, &QThread::deleteLater);
    connect(audioIO.data(), &AudioClient::muteToggled, this, &Application::audioMuteToggled);
    connect(audioIO.data(), &AudioClient::mutedByMixer, &audioScriptingInterface, &AudioScriptingInterface::mutedByMixer);
    connect(audioIO.data(), &AudioClient::receivedFirstPacket, &audioScriptingInterface, &AudioScriptingInterface::receivedFirstPacket);
    connect(audioIO.data(), &AudioClient::disconnected, &audioScriptingInterface, &AudioScriptingInterface::disconnected);
    connect(audioIO.data(), &AudioClient::muteEnvironmentRequested, [](glm::vec3 position, float radius) {
        auto audioClient = DependencyManager::get<AudioClient>();
        auto myAvatarPosition = DependencyManager::get<AvatarManager>()->getMyAvatar()->getPosition();
        float distance = glm::distance(myAvatarPosition, position);
        bool shouldMute = !audioClient->isMuted() && (distance < radius);

        if (shouldMute) {
            audioClient->toggleMute();
            AudioScriptingInterface::getInstance().environmentMuted();
        }
    });

    audioThread->start();

    ResourceManager::init();
    // Make sure we don't time out during slow operations at startup
    updateHeartbeat();

    // Setup MessagesClient
    auto messagesClient = DependencyManager::get<MessagesClient>();
    QThread* messagesThread = new QThread;
    messagesThread->setObjectName("Messages Client Thread");
    messagesClient->moveToThread(messagesThread);
    connect(messagesThread, &QThread::started, messagesClient.data(), &MessagesClient::init);
    messagesThread->start();

    const DomainHandler& domainHandler = nodeList->getDomainHandler();

    connect(&domainHandler, SIGNAL(hostnameChanged(const QString&)), SLOT(domainChanged(const QString&)));
    connect(&domainHandler, SIGNAL(resetting()), SLOT(resettingDomain()));
    connect(&domainHandler, SIGNAL(connectedToDomain(const QString&)), SLOT(updateWindowTitle()));
    connect(&domainHandler, SIGNAL(disconnectedFromDomain()), SLOT(updateWindowTitle()));
    connect(&domainHandler, SIGNAL(disconnectedFromDomain()), SLOT(clearDomainOctreeDetails()));
    connect(&domainHandler, &DomainHandler::disconnectedFromDomain, this, [this]() {
        getOverlays().deleteOverlay(getTabletScreenID());
        getOverlays().deleteOverlay(getTabletHomeButtonID());
        getOverlays().deleteOverlay(getTabletFrameID());
    });
    connect(&domainHandler, &DomainHandler::domainConnectionRefused, this, &Application::domainConnectionRefused);

    // We could clear ATP assets only when changing domains, but it's possible that the domain you are connected
    // to has gone down and switched to a new content set, so when you reconnect the cached ATP assets will no longer be valid.
    connect(&domainHandler, &DomainHandler::disconnectedFromDomain, DependencyManager::get<ScriptCache>().data(), &ScriptCache::clearATPScriptsFromCache);

    // update our location every 5 seconds in the metaverse server, assuming that we are authenticated with one
    const qint64 DATA_SERVER_LOCATION_CHANGE_UPDATE_MSECS = 5 * MSECS_PER_SECOND;

    auto discoverabilityManager = DependencyManager::get<DiscoverabilityManager>();
    connect(&locationUpdateTimer, &QTimer::timeout, discoverabilityManager.data(), &DiscoverabilityManager::updateLocation);
    connect(&locationUpdateTimer, &QTimer::timeout,
        DependencyManager::get<AddressManager>().data(), &AddressManager::storeCurrentAddress);
    locationUpdateTimer.start(DATA_SERVER_LOCATION_CHANGE_UPDATE_MSECS);

    // if we get a domain change, immediately attempt update location in metaverse server
    connect(&nodeList->getDomainHandler(), &DomainHandler::connectedToDomain,
        discoverabilityManager.data(), &DiscoverabilityManager::updateLocation);

    // send a location update immediately
    discoverabilityManager->updateLocation();

    auto myAvatar = getMyAvatar();

    connect(nodeList.data(), &NodeList::nodeAdded, this, &Application::nodeAdded);
    connect(nodeList.data(), &NodeList::nodeKilled, this, &Application::nodeKilled);
    connect(nodeList.data(), &NodeList::nodeActivated, this, &Application::nodeActivated);
    connect(nodeList.data(), &NodeList::uuidChanged, myAvatar.get(), &MyAvatar::setSessionUUID);
    connect(nodeList.data(), &NodeList::uuidChanged, this, &Application::setSessionUUID);
    connect(nodeList.data(), &NodeList::packetVersionMismatch, this, &Application::notifyPacketVersionMismatch);

    // you might think we could just do this in NodeList but we only want this connection for Interface
    connect(nodeList.data(), &NodeList::limitOfSilentDomainCheckInsReached, nodeList.data(), &NodeList::reset);

    // connect to appropriate slots on AccountManager
    auto accountManager = DependencyManager::get<AccountManager>();

    auto dialogsManager = DependencyManager::get<DialogsManager>();
    connect(accountManager.data(), &AccountManager::authRequired, dialogsManager.data(), &DialogsManager::showLoginDialog);
    connect(accountManager.data(), &AccountManager::usernameChanged, this, &Application::updateWindowTitle);

    // set the account manager's root URL and trigger a login request if we don't have the access token
    accountManager->setIsAgent(true);
    accountManager->setAuthURL(NetworkingConstants::METAVERSE_SERVER_URL);

    auto addressManager = DependencyManager::get<AddressManager>();

    // use our MyAvatar position and quat for address manager path
    addressManager->setPositionGetter([this]{ return getMyAvatar()->getPosition(); });
    addressManager->setOrientationGetter([this]{ return getMyAvatar()->getOrientation(); });

    connect(addressManager.data(), &AddressManager::hostChanged, this, &Application::updateWindowTitle);
    connect(this, &QCoreApplication::aboutToQuit, addressManager.data(), &AddressManager::storeCurrentAddress);

    connect(this, &Application::activeDisplayPluginChanged, this, &Application::updateThreadPoolCount);
    connect(this, &Application::activeDisplayPluginChanged, this, [](){
        qApp->setProperty(hifi::properties::HMD, qApp->isHMDMode());
    });
    connect(this, &Application::activeDisplayPluginChanged, this, &Application::updateSystemTabletMode);

    // Save avatar location immediately after a teleport.
    connect(myAvatar.get(), &MyAvatar::positionGoneTo,
        DependencyManager::get<AddressManager>().data(), &AddressManager::storeCurrentAddress);

    auto scriptEngines = DependencyManager::get<ScriptEngines>().data();
    scriptEngines->registerScriptInitializer([this](ScriptEngine* engine){
        registerScriptEngineWithApplicationServices(engine);
    });

    connect(scriptEngines, &ScriptEngines::scriptCountChanged, scriptEngines, [this] {
        auto scriptEngines = DependencyManager::get<ScriptEngines>();
        if (scriptEngines->getRunningScripts().isEmpty()) {
            getMyAvatar()->clearScriptableSettings();
        }
    }, Qt::QueuedConnection);

    connect(scriptEngines, &ScriptEngines::scriptsReloading, scriptEngines, [this] {
        getEntities()->reloadEntityScripts();
    }, Qt::QueuedConnection);

    connect(scriptEngines, &ScriptEngines::scriptLoadError,
        scriptEngines, [](const QString& filename, const QString& error){
        OffscreenUi::warning(nullptr, "Error Loading Script", filename + " failed to load.");
    }, Qt::QueuedConnection);

#ifdef _WIN32
    WSADATA WsaData;
    int wsaresult = WSAStartup(MAKEWORD(2, 2), &WsaData);
#endif

    // tell the NodeList instance who to tell the domain server we care about
    nodeList->addSetOfNodeTypesToNodeInterestSet(NodeSet() << NodeType::AudioMixer << NodeType::AvatarMixer
        << NodeType::EntityServer << NodeType::AssetServer << NodeType::MessagesMixer << NodeType::EntityScriptServer);

    // connect to the packet sent signal of the _entityEditSender
    connect(&_entityEditSender, &EntityEditPacketSender::packetSent, this, &Application::packetSent);

    const char** constArgv = const_cast<const char**>(argv);
    QString concurrentDownloadsStr = getCmdOption(argc, constArgv, "--concurrent-downloads");
    bool success;
    int concurrentDownloads = concurrentDownloadsStr.toInt(&success);
    if (!success) {
        concurrentDownloads = MAX_CONCURRENT_RESOURCE_DOWNLOADS;
    }
    ResourceCache::setRequestLimit(concurrentDownloads);

    _glWidget = new GLCanvas();
    getApplicationCompositor().setRenderingWidget(_glWidget);
    _window->setCentralWidget(_glWidget);

    _window->restoreGeometry();
    _window->setVisible(true);

    _glWidget->setFocusPolicy(Qt::StrongFocus);
    _glWidget->setFocus();

#ifdef Q_OS_MAC
    auto cursorTarget = _window; // OSX doesn't seem to provide for hiding the cursor only on the GL widget
#else
    // On windows and linux, hiding the top level cursor also means it's invisible when hovering over the
    // window menu, which is a pain, so only hide it for the GL surface
    auto cursorTarget = _glWidget;
#endif
    cursorTarget->setCursor(Qt::BlankCursor);

    // enable mouse tracking; otherwise, we only get drag events
    _glWidget->setMouseTracking(true);
    // Make sure the window is set to the correct size by processing the pending events
    QCoreApplication::processEvents();
    _glWidget->createContext();
    _glWidget->makeCurrent();

    initializeGL();
    // Make sure we don't time out during slow operations at startup
    updateHeartbeat();


    // sessionRunTime will be reset soon by loadSettings. Grab it now to get previous session value.
    // The value will be 0 if the user blew away settings this session, which is both a feature and a bug.
    auto gpuIdent = GPUIdent::getInstance();
    auto glContextData = getGLContextData();
    QJsonObject properties = {
        { "version", applicationVersion() },
        { "previousSessionCrashed", _previousSessionCrashed },
        { "previousSessionRuntime", sessionRunTime.get() },
        { "cpu_architecture", QSysInfo::currentCpuArchitecture() },
        { "kernel_type", QSysInfo::kernelType() },
        { "kernel_version", QSysInfo::kernelVersion() },
        { "os_type", QSysInfo::productType() },
        { "os_version", QSysInfo::productVersion() },
        { "gpu_name", gpuIdent->getName() },
        { "gpu_driver", gpuIdent->getDriver() },
        { "gpu_memory", static_cast<qint64>(gpuIdent->getMemory()) },
        { "gl_version_int", glVersionToInteger(glContextData.value("version").toString()) },
        { "gl_version", glContextData["version"] },
        { "gl_vender", glContextData["vendor"] },
        { "gl_sl_version", glContextData["sl_version"] },
        { "gl_renderer", glContextData["renderer"] },
        { "ideal_thread_count", QThread::idealThreadCount() }
    };
    auto macVersion = QSysInfo::macVersion();
    if (macVersion != QSysInfo::MV_None) {
        properties["os_osx_version"] = QSysInfo::macVersion();
    }
    auto windowsVersion = QSysInfo::windowsVersion();
    if (windowsVersion != QSysInfo::WV_None) {
        properties["os_win_version"] = QSysInfo::windowsVersion();
    }

    ProcessorInfo procInfo;
    if (getProcessorInfo(procInfo)) {
        properties["processor_core_count"] = procInfo.numProcessorCores;
        properties["logical_processor_count"] = procInfo.numLogicalProcessors;
        properties["processor_l1_cache_count"] = procInfo.numProcessorCachesL1;
        properties["processor_l2_cache_count"] = procInfo.numProcessorCachesL2;
        properties["processor_l3_cache_count"] = procInfo.numProcessorCachesL3;
    }

    UserActivityLogger::getInstance().logAction("launch", properties);

    // Tell our entity edit sender about our known jurisdictions
    _entityEditSender.setServerJurisdictions(&_entityServerJurisdictions);
    _entityEditSender.setMyAvatar(myAvatar.get());

    // For now we're going to set the PPS for outbound packets to be super high, this is
    // probably not the right long term solution. But for now, we're going to do this to
    // allow you to move an entity around in your hand
    _entityEditSender.setPacketsPerSecond(3000); // super high!!

    _overlays.init(); // do this before scripts load
    // Make sure we don't time out during slow operations at startup
    updateHeartbeat();

    connect(this, SIGNAL(aboutToQuit()), this, SLOT(aboutToQuit()));

    // hook up bandwidth estimator
    QSharedPointer<BandwidthRecorder> bandwidthRecorder = DependencyManager::get<BandwidthRecorder>();
    connect(nodeList.data(), &LimitedNodeList::dataSent,
        bandwidthRecorder.data(), &BandwidthRecorder::updateOutboundData);
    connect(nodeList.data(), &LimitedNodeList::dataReceived,
        bandwidthRecorder.data(), &BandwidthRecorder::updateInboundData);

    // FIXME -- I'm a little concerned about this.
    connect(myAvatar->getSkeletonModel().get(), &SkeletonModel::skeletonLoaded,
        this, &Application::checkSkeleton, Qt::QueuedConnection);

    // Setup the userInputMapper with the actions
    auto userInputMapper = DependencyManager::get<UserInputMapper>();
    connect(userInputMapper.data(), &UserInputMapper::actionEvent, [this](int action, float state) {
        using namespace controller;
        auto offscreenUi = DependencyManager::get<OffscreenUi>();
        auto tabletScriptingInterface = DependencyManager::get<TabletScriptingInterface>();
        {
            auto actionEnum = static_cast<Action>(action);
            int key = Qt::Key_unknown;
            static int lastKey = Qt::Key_unknown;
            bool navAxis = false;
            switch (actionEnum) {
                case Action::UI_NAV_VERTICAL:
                    navAxis = true;
                    if (state > 0.0f) {
                        key = Qt::Key_Up;
                    } else if (state < 0.0f) {
                        key = Qt::Key_Down;
                    }
                    break;

                case Action::UI_NAV_LATERAL:
                    navAxis = true;
                    if (state > 0.0f) {
                        key = Qt::Key_Right;
                    } else if (state < 0.0f) {
                        key = Qt::Key_Left;
                    }
                    break;

                case Action::UI_NAV_GROUP:
                    navAxis = true;
                    if (state > 0.0f) {
                        key = Qt::Key_Tab;
                    } else if (state < 0.0f) {
                        key = Qt::Key_Backtab;
                    }
                    break;

                case Action::UI_NAV_BACK:
                    key = Qt::Key_Escape;
                    break;

                case Action::UI_NAV_SELECT:
                    key = Qt::Key_Return;
                    break;
                default:
                    break;
            }

            auto window = tabletScriptingInterface->getTabletWindow();
            if (navAxis && window) {
                if (lastKey != Qt::Key_unknown) {
                    QKeyEvent event(QEvent::KeyRelease, lastKey, Qt::NoModifier);
                    sendEvent(window, &event);
                    lastKey = Qt::Key_unknown;
                }

                if (key != Qt::Key_unknown) {
                    QKeyEvent event(QEvent::KeyPress, key, Qt::NoModifier);
                    sendEvent(window, &event);
                    tabletScriptingInterface->processEvent(&event);
                    lastKey = key;
                }
            } else if (key != Qt::Key_unknown && window) {
                if (state) {
                    QKeyEvent event(QEvent::KeyPress, key, Qt::NoModifier);
                    sendEvent(window, &event);
                    tabletScriptingInterface->processEvent(&event);
                } else {
                    QKeyEvent event(QEvent::KeyRelease, key, Qt::NoModifier);
                    sendEvent(window, &event);
                }
                return;
            }
        }

        if (action == controller::toInt(controller::Action::RETICLE_CLICK)) {
            auto reticlePos = getApplicationCompositor().getReticlePosition();
            QPoint localPos(reticlePos.x, reticlePos.y); // both hmd and desktop already handle this in our coordinates.
            if (state) {
                QMouseEvent mousePress(QEvent::MouseButtonPress, localPos, Qt::LeftButton, Qt::LeftButton, Qt::NoModifier);
                sendEvent(_glWidget, &mousePress);
                _reticleClickPressed = true;
            } else {
                QMouseEvent mouseRelease(QEvent::MouseButtonRelease, localPos, Qt::LeftButton, Qt::NoButton, Qt::NoModifier);
                sendEvent(_glWidget, &mouseRelease);
                _reticleClickPressed = false;
            }
            return; // nothing else to do
        }

        if (state) {
            if (action == controller::toInt(controller::Action::TOGGLE_MUTE)) {
                DependencyManager::get<AudioClient>()->toggleMute();
            } else if (action == controller::toInt(controller::Action::CYCLE_CAMERA)) {
                cycleCamera();
            } else if (action == controller::toInt(controller::Action::CONTEXT_MENU)) {
                toggleTabletUI();
            } else if (action == controller::toInt(controller::Action::RETICLE_X)) {
                auto oldPos = getApplicationCompositor().getReticlePosition();
                getApplicationCompositor().setReticlePosition({ oldPos.x + state, oldPos.y });
            } else if (action == controller::toInt(controller::Action::RETICLE_Y)) {
                auto oldPos = getApplicationCompositor().getReticlePosition();
                getApplicationCompositor().setReticlePosition({ oldPos.x, oldPos.y + state });
            } else if (action == controller::toInt(controller::Action::TOGGLE_OVERLAY)) {
                toggleOverlays();
            }
        }
    });

    _applicationStateDevice = userInputMapper->getStateDevice();

    _applicationStateDevice->setInputVariant(STATE_IN_HMD, []() -> float {
        return qApp->isHMDMode() ? 1 : 0;
    });
    _applicationStateDevice->setInputVariant(STATE_CAMERA_FULL_SCREEN_MIRROR, []() -> float {
        return qApp->getCamera()->getMode() == CAMERA_MODE_MIRROR ? 1 : 0;
    });
    _applicationStateDevice->setInputVariant(STATE_CAMERA_FIRST_PERSON, []() -> float {
        return qApp->getCamera()->getMode() == CAMERA_MODE_FIRST_PERSON ? 1 : 0;
    });
    _applicationStateDevice->setInputVariant(STATE_CAMERA_THIRD_PERSON, []() -> float {
        return qApp->getCamera()->getMode() == CAMERA_MODE_THIRD_PERSON ? 1 : 0;
    });
    _applicationStateDevice->setInputVariant(STATE_CAMERA_ENTITY, []() -> float {
        return qApp->getCamera()->getMode() == CAMERA_MODE_ENTITY ? 1 : 0;
    });
    _applicationStateDevice->setInputVariant(STATE_CAMERA_INDEPENDENT, []() -> float {
        return qApp->getCamera()->getMode() == CAMERA_MODE_INDEPENDENT ? 1 : 0;
    });
    _applicationStateDevice->setInputVariant(STATE_SNAP_TURN, []() -> float {
        return qApp->getMyAvatar()->getSnapTurn() ? 1 : 0;
    });
    _applicationStateDevice->setInputVariant(STATE_GROUNDED, []() -> float {
        return qApp->getMyAvatar()->getCharacterController()->onGround() ? 1 : 0;
    });
    _applicationStateDevice->setInputVariant(STATE_NAV_FOCUSED, []() -> float {
        return DependencyManager::get<OffscreenUi>()->navigationFocused() ? 1 : 0;
    });

    // Setup the _keyboardMouseDevice, _touchscreenDevice and the user input mapper with the default bindings
    userInputMapper->registerDevice(_keyboardMouseDevice->getInputDevice());
    // if the _touchscreenDevice is not supported it will not be registered
    if (_touchscreenDevice) {
        userInputMapper->registerDevice(_touchscreenDevice->getInputDevice());
    }

    // force the model the look at the correct directory (weird order of operations issue)
    scriptEngines->setScriptsLocation(scriptEngines->getScriptsLocation());
    // do this as late as possible so that all required subsystems are initialized
    scriptEngines->loadScripts();
    // Make sure we don't time out during slow operations at startup
    updateHeartbeat();

    loadSettings();

    // Now that we've loaded the menu and thus switched to the previous display plugin
    // we can unlock the desktop repositioning code, since all the positions will be
    // relative to the desktop size for this plugin
    auto offscreenUi = DependencyManager::get<OffscreenUi>();
    offscreenUi->getDesktop()->setProperty("repositionLocked", false);

    // Make sure we don't time out during slow operations at startup
    updateHeartbeat();

    int SAVE_SETTINGS_INTERVAL = 10 * MSECS_PER_SECOND; // Let's save every seconds for now
    connect(&_settingsTimer, &QTimer::timeout, this, &Application::saveSettings);
    connect(&_settingsThread, SIGNAL(started()), &_settingsTimer, SLOT(start()));
    connect(&_settingsThread, SIGNAL(finished()), &_settingsTimer, SLOT(stop()));
    _settingsTimer.moveToThread(&_settingsThread);
    _settingsTimer.setSingleShot(false);
    _settingsTimer.setInterval(SAVE_SETTINGS_INTERVAL); // 10s, Qt::CoarseTimer acceptable
    _settingsThread.setPriority(QThread::LowestPriority);
    _settingsThread.start();

    if (Menu::getInstance()->isOptionChecked(MenuOption::FirstPerson)) {
        getMyAvatar()->setBoomLength(MyAvatar::ZOOM_MIN);  // So that camera doesn't auto-switch to third person.
    } else if (Menu::getInstance()->isOptionChecked(MenuOption::IndependentMode)) {
        Menu::getInstance()->setIsOptionChecked(MenuOption::ThirdPerson, true);
        cameraMenuChanged();
    } else if (Menu::getInstance()->isOptionChecked(MenuOption::CameraEntityMode)) {
        Menu::getInstance()->setIsOptionChecked(MenuOption::ThirdPerson, true);
        cameraMenuChanged();
    }

    // set the local loopback interface for local sounds
    AudioInjector::setLocalAudioInterface(audioIO.data());
    AudioScriptingInterface::getInstance().setLocalAudioInterface(audioIO.data());

    this->installEventFilter(this);

    // initialize our face trackers after loading the menu settings
    auto faceshiftTracker = DependencyManager::get<Faceshift>();
    faceshiftTracker->init();
    connect(faceshiftTracker.data(), &FaceTracker::muteToggled, this, &Application::faceTrackerMuteToggled);
#ifdef HAVE_DDE
    auto ddeTracker = DependencyManager::get<DdeFaceTracker>();
    ddeTracker->init();
    connect(ddeTracker.data(), &FaceTracker::muteToggled, this, &Application::faceTrackerMuteToggled);
#endif

#ifdef HAVE_IVIEWHMD
    auto eyeTracker = DependencyManager::get<EyeTracker>();
    eyeTracker->init();
    setActiveEyeTracker();
#endif

    // If launched from Steam, let it handle updates
    if (!noUpdater) {
        auto applicationUpdater = DependencyManager::get<AutoUpdater>();
        connect(applicationUpdater.data(), &AutoUpdater::newVersionIsAvailable, dialogsManager.data(), &DialogsManager::showUpdateDialog);
        applicationUpdater->checkForUpdate();
    }

    // Now that menu is initialized we can sync myAvatar with it's state.
    myAvatar->updateMotionBehaviorFromMenu();

// FIXME spacemouse code still needs cleanup
#if 0
    // the 3Dconnexion device wants to be initialized after a window is displayed.
    SpacemouseManager::getInstance().init();
#endif

    // If the user clicks an an entity, we will check that it's an unlocked web entity, and if so, set the focus to it
    auto entityScriptingInterface = DependencyManager::get<EntityScriptingInterface>();
    connect(entityScriptingInterface.data(), &EntityScriptingInterface::clickDownOnEntity,
            [this](const EntityItemID& entityItemID, const PointerEvent& event) {
        auto entity = getEntities()->getTree()->findEntityByID(entityItemID);
        if (entity && entity->wantsKeyboardFocus()) {
            setKeyboardFocusOverlay(UNKNOWN_OVERLAY_ID);
            setKeyboardFocusEntity(entityItemID);
        } else {
            setKeyboardFocusEntity(UNKNOWN_ENTITY_ID);
        }
    });

    connect(entityScriptingInterface.data(), &EntityScriptingInterface::deletingEntity, [=](const EntityItemID& entityItemID) {
        if (entityItemID == _keyboardFocusedEntity.get()) {
            setKeyboardFocusEntity(UNKNOWN_ENTITY_ID);
        }
    });

    // If the user clicks somewhere where there is NO entity at all, we will release focus
    connect(getEntities().data(), &EntityTreeRenderer::mousePressOffEntity, [=]() {
        setKeyboardFocusEntity(UNKNOWN_ENTITY_ID);
    });

    // Keyboard focus handling for Web overlays.
    auto overlays = &(qApp->getOverlays());

    connect(overlays, &Overlays::mousePressOnOverlay, [=](OverlayID overlayID, const PointerEvent& event) {
        setKeyboardFocusEntity(UNKNOWN_ENTITY_ID);
        setKeyboardFocusOverlay(overlayID);
    });

    connect(overlays, &Overlays::overlayDeleted, [=](OverlayID overlayID) {
        if (overlayID == _keyboardFocusedOverlay.get()) {
            setKeyboardFocusOverlay(UNKNOWN_OVERLAY_ID);
        }
    });

    connect(overlays, &Overlays::mousePressOffOverlay, [=]() {
        setKeyboardFocusOverlay(UNKNOWN_OVERLAY_ID);
    });

    connect(this, &Application::aboutToQuit, [=]() {
        setKeyboardFocusOverlay(UNKNOWN_OVERLAY_ID);
        setKeyboardFocusEntity(UNKNOWN_ENTITY_ID);
    });

    // Add periodic checks to send user activity data
    static int CHECK_NEARBY_AVATARS_INTERVAL_MS = 10000;
    static int NEARBY_AVATAR_RADIUS_METERS = 10;
    
    // setup the stats interval depending on if the 1s faster hearbeat was requested
    static const QString FAST_STATS_ARG = "--fast-heartbeat";
    static int SEND_STATS_INTERVAL_MS = arguments().indexOf(FAST_STATS_ARG) != -1 ? 1000 : 10000;

    static glm::vec3 lastAvatarPosition = myAvatar->getPosition();
    static glm::mat4 lastHMDHeadPose = getHMDSensorPose();
    static controller::Pose lastLeftHandPose = myAvatar->getLeftHandPose();
    static controller::Pose lastRightHandPose = myAvatar->getRightHandPose();

    // Periodically send fps as a user activity event
    QTimer* sendStatsTimer = new QTimer(this);
    sendStatsTimer->setInterval(SEND_STATS_INTERVAL_MS);  // 10s, Qt::CoarseTimer acceptable
    connect(sendStatsTimer, &QTimer::timeout, this, [this]() {

        QJsonObject properties = {};
        MemoryInfo memInfo;
        if (getMemoryInfo(memInfo)) {
            properties["system_memory_total"] = static_cast<qint64>(memInfo.totalMemoryBytes);
            properties["system_memory_used"] = static_cast<qint64>(memInfo.usedMemoryBytes);
            properties["process_memory_used"] = static_cast<qint64>(memInfo.processUsedMemoryBytes);
        }

        // content location and build info - useful for filtering stats
        auto addressManager = DependencyManager::get<AddressManager>();
        auto currentDomain = addressManager->currentShareableAddress(true).toString(); // domain only
        auto currentPath = addressManager->currentPath(true); // with orientation
        properties["current_domain"] = currentDomain;
        properties["current_path"] = currentPath;
        properties["build_version"] = BuildInfo::VERSION;

        auto displayPlugin = qApp->getActiveDisplayPlugin();

        properties["fps"] = _frameCounter.rate();
        properties["target_frame_rate"] = getTargetFrameRate();
        properties["render_rate"] = displayPlugin->renderRate();
        properties["present_rate"] = displayPlugin->presentRate();
        properties["new_frame_present_rate"] = displayPlugin->newFramePresentRate();
        properties["dropped_frame_rate"] = displayPlugin->droppedFrameRate();
        properties["stutter_rate"] = displayPlugin->stutterRate();
        properties["sim_rate"] = getAverageSimsPerSecond();
        properties["avatar_sim_rate"] = getAvatarSimrate();
        properties["has_async_reprojection"] = displayPlugin->hasAsyncReprojection();
        properties["hardware_stats"] = displayPlugin->getHardwareStats();

        auto bandwidthRecorder = DependencyManager::get<BandwidthRecorder>();
        properties["packet_rate_in"] = bandwidthRecorder->getCachedTotalAverageInputPacketsPerSecond();
        properties["packet_rate_out"] = bandwidthRecorder->getCachedTotalAverageOutputPacketsPerSecond();
        properties["kbps_in"] = bandwidthRecorder->getCachedTotalAverageInputKilobitsPerSecond();
        properties["kbps_out"] = bandwidthRecorder->getCachedTotalAverageOutputKilobitsPerSecond();

        auto nodeList = DependencyManager::get<NodeList>();
        SharedNodePointer entityServerNode = nodeList->soloNodeOfType(NodeType::EntityServer);
        SharedNodePointer audioMixerNode = nodeList->soloNodeOfType(NodeType::AudioMixer);
        SharedNodePointer avatarMixerNode = nodeList->soloNodeOfType(NodeType::AvatarMixer);
        SharedNodePointer assetServerNode = nodeList->soloNodeOfType(NodeType::AssetServer);
        SharedNodePointer messagesMixerNode = nodeList->soloNodeOfType(NodeType::MessagesMixer);
        properties["entity_ping"] = entityServerNode ? entityServerNode->getPingMs() : -1;
        properties["audio_ping"] = audioMixerNode ? audioMixerNode->getPingMs() : -1;
        properties["avatar_ping"] = avatarMixerNode ? avatarMixerNode->getPingMs() : -1;
        properties["asset_ping"] = assetServerNode ? assetServerNode->getPingMs() : -1;
        properties["messages_ping"] = messagesMixerNode ? messagesMixerNode->getPingMs() : -1;

        auto loadingRequests = ResourceCache::getLoadingRequests();
        properties["active_downloads"] = loadingRequests.size();
        properties["pending_downloads"] = ResourceCache::getPendingRequestCount();

        properties["throttled"] = _displayPlugin ? _displayPlugin->isThrottled() : false;

        auto myAvatar = getMyAvatar();
        glm::vec3 avatarPosition = myAvatar->getPosition();
        properties["avatar_has_moved"] = lastAvatarPosition != avatarPosition;
        lastAvatarPosition = avatarPosition;

        auto entityScriptingInterface = DependencyManager::get<EntityScriptingInterface>();
        auto entityActivityTracking = entityScriptingInterface->getActivityTracking();
        entityScriptingInterface->resetActivityTracking();
        properties["added_entity_cnt"] = entityActivityTracking.addedEntityCount;
        properties["deleted_entity_cnt"] = entityActivityTracking.deletedEntityCount;
        properties["edited_entity_cnt"] = entityActivityTracking.editedEntityCount;

        properties["active_display_plugin"] = getActiveDisplayPlugin()->getName();
        properties["using_hmd"] = isHMDMode();

        auto glInfo = getGLContextData();
        properties["gl_info"] = glInfo;
        properties["gpu_used_memory"] = (int)BYTES_TO_MB(gpu::Context::getUsedGPUMemory());
        properties["gpu_free_memory"] = (int)BYTES_TO_MB(gpu::Context::getFreeGPUMemory());
        properties["gpu_frame_time"] = (float)(qApp->getGPUContext()->getFrameTimerGPUAverage());
        properties["batch_frame_time"] = (float)(qApp->getGPUContext()->getFrameTimerBatchAverage());
        properties["ideal_thread_count"] = QThread::idealThreadCount();

        auto hmdHeadPose = getHMDSensorPose();
        properties["hmd_head_pose_changed"] = isHMDMode() && (hmdHeadPose != lastHMDHeadPose);
        lastHMDHeadPose = hmdHeadPose;

        auto leftHandPose = myAvatar->getLeftHandPose();
        auto rightHandPose = myAvatar->getRightHandPose();
        // controller::Pose considers two poses to be different if either are invalid. In our case, we actually
        // want to consider the pose to be unchanged if it was invalid and still is invalid, so we check that first.
        properties["hand_pose_changed"] =
            ((leftHandPose.valid || lastLeftHandPose.valid) && (leftHandPose != lastLeftHandPose))
            || ((rightHandPose.valid || lastRightHandPose.valid) && (rightHandPose != lastRightHandPose));
        lastLeftHandPose = leftHandPose;
        lastRightHandPose = rightHandPose;

        UserActivityLogger::getInstance().logAction("stats", properties);
    });
    sendStatsTimer->start();


    // Periodically check for count of nearby avatars
    static int lastCountOfNearbyAvatars = -1;
    QTimer* checkNearbyAvatarsTimer = new QTimer(this);
    checkNearbyAvatarsTimer->setInterval(CHECK_NEARBY_AVATARS_INTERVAL_MS); // 10 seconds, Qt::CoarseTimer ok
    connect(checkNearbyAvatarsTimer, &QTimer::timeout, this, [this]() {
        auto avatarManager = DependencyManager::get<AvatarManager>();
        int nearbyAvatars = avatarManager->numberOfAvatarsInRange(avatarManager->getMyAvatar()->getPosition(),
                                                                  NEARBY_AVATAR_RADIUS_METERS) - 1;
        if (nearbyAvatars != lastCountOfNearbyAvatars) {
            lastCountOfNearbyAvatars = nearbyAvatars;
            UserActivityLogger::getInstance().logAction("nearby_avatars", { { "count", nearbyAvatars } });
        }
    });
    checkNearbyAvatarsTimer->start();

    // Track user activity event when we receive a mute packet
    auto onMutedByMixer = []() {
        UserActivityLogger::getInstance().logAction("received_mute_packet");
    };
    connect(DependencyManager::get<AudioClient>().data(), &AudioClient::mutedByMixer, this, onMutedByMixer);

    // Track when the address bar is opened
    auto onAddressBarToggled = [this]() {
        // Record time
        UserActivityLogger::getInstance().logAction("opened_address_bar", { { "uptime_ms", _sessionRunTimer.elapsed() } });
    };
    connect(DependencyManager::get<DialogsManager>().data(), &DialogsManager::addressBarToggled, this, onAddressBarToggled);

    // Make sure we don't time out during slow operations at startup
    updateHeartbeat();

    OctreeEditPacketSender* packetSender = entityScriptingInterface->getPacketSender();
    EntityEditPacketSender* entityPacketSender = static_cast<EntityEditPacketSender*>(packetSender);
    entityPacketSender->setMyAvatar(myAvatar.get());

    connect(this, &Application::applicationStateChanged, this, &Application::activeChanged);
    qCDebug(interfaceapp, "Startup time: %4.2f seconds.", (double)startupTimer.elapsed() / 1000.0);

    auto textureCache = DependencyManager::get<TextureCache>();

    QString skyboxUrl { PathUtils::resourcesPath() + "images/Default-Sky-9-cubemap.jpg" };
    QString skyboxAmbientUrl { PathUtils::resourcesPath() + "images/Default-Sky-9-ambient.jpg" };

    _defaultSkyboxTexture = textureCache->getImageTexture(skyboxUrl, NetworkTexture::CUBE_TEXTURE, { { "generateIrradiance", false } });
    _defaultSkyboxAmbientTexture = textureCache->getImageTexture(skyboxAmbientUrl, NetworkTexture::CUBE_TEXTURE, { { "generateIrradiance", true } });

    _defaultSkybox->setCubemap(_defaultSkyboxTexture);

    EntityItem::setEntitiesShouldFadeFunction([this]() {
        SharedNodePointer entityServerNode = DependencyManager::get<NodeList>()->soloNodeOfType(NodeType::EntityServer);
        return entityServerNode && !isPhysicsEnabled();
    });

    QVariant testProperty = property(hifi::properties::TEST);
    qDebug() << testProperty;
    if (testProperty.isValid()) {
        auto scriptEngines = DependencyManager::get<ScriptEngines>();
        const auto testScript = property(hifi::properties::TEST).toUrl();
        scriptEngines->loadScript(testScript, false);
    } else {
        // Get sandbox content set version, if available
        auto acDirPath = PathUtils::getRootDataDirectory() + BuildInfo::MODIFIED_ORGANIZATION + "/assignment-client/";
        auto contentVersionPath = acDirPath + "content-version.txt";
        qCDebug(interfaceapp) << "Checking " << contentVersionPath << " for content version";
        auto contentVersion = 0;
        QFile contentVersionFile(contentVersionPath);
        if (contentVersionFile.open(QIODevice::ReadOnly | QIODevice::Text)) {
            QString line = contentVersionFile.readAll();
            // toInt() returns 0 if the conversion fails, so we don't need to specifically check for failure
            contentVersion = line.toInt();
        }
        qCDebug(interfaceapp) << "Server content version: " << contentVersion;

        static const int MIN_VIVE_CONTENT_VERSION = 1;
        static const int MIN_OCULUS_TOUCH_CONTENT_VERSION = 27;

        bool hasSufficientTutorialContent = false;
        bool hasHandControllers = false;

        // Only specific hand controllers are currently supported, so only send users to the tutorial
        // if they have one of those hand controllers.
        if (PluginUtils::isViveControllerAvailable()) {
            hasHandControllers = true;
            hasSufficientTutorialContent = contentVersion >= MIN_VIVE_CONTENT_VERSION;
        } else if (PluginUtils::isOculusTouchControllerAvailable()) {
            hasHandControllers = true;
            hasSufficientTutorialContent = contentVersion >= MIN_OCULUS_TOUCH_CONTENT_VERSION;
        }

        Setting::Handle<bool> firstRun { Settings::firstRun, true };

        bool hasHMDAndHandControllers = PluginUtils::isHMDAvailable() && hasHandControllers;
        Setting::Handle<bool> tutorialComplete { "tutorialComplete", false };

        bool shouldGoToTutorial = hasHMDAndHandControllers && hasSufficientTutorialContent && !tutorialComplete.get();

        qCDebug(interfaceapp) << "Has HMD + Hand Controllers: " << hasHMDAndHandControllers << ", current plugin: " << _displayPlugin->getName();
        qCDebug(interfaceapp) << "Has sufficient tutorial content (" << contentVersion << ") : " << hasSufficientTutorialContent;
        qCDebug(interfaceapp) << "Tutorial complete: " << tutorialComplete.get();
        qCDebug(interfaceapp) << "Should go to tutorial: " << shouldGoToTutorial;

        // when --url in command line, teleport to location
        const QString HIFI_URL_COMMAND_LINE_KEY = "--url";
        int urlIndex = arguments().indexOf(HIFI_URL_COMMAND_LINE_KEY);
        QString addressLookupString;
        if (urlIndex != -1) {
            addressLookupString = arguments().value(urlIndex + 1);
        }

        const QString TUTORIAL_PATH = "/tutorial_begin";

        if (shouldGoToTutorial) {
            if (sandboxIsRunning) {
                qCDebug(interfaceapp) << "Home sandbox appears to be running, going to Home.";
                DependencyManager::get<AddressManager>()->goToLocalSandbox(TUTORIAL_PATH);
            } else {
                qCDebug(interfaceapp) << "Home sandbox does not appear to be running, going to Entry.";
                if (firstRun.get()) {
                    showHelp();
                }
                if (addressLookupString.isEmpty()) {
                    DependencyManager::get<AddressManager>()->goToEntry();
                } else {
                    DependencyManager::get<AddressManager>()->loadSettings(addressLookupString);
                }
            }
        } else {

            bool isFirstRun = firstRun.get();

            if (isFirstRun) {
                showHelp();
            }

            // If this is a first run we short-circuit the address passed in
            if (isFirstRun) {
                if (hasHMDAndHandControllers) {
                    if (sandboxIsRunning) {
                        qCDebug(interfaceapp) << "Home sandbox appears to be running, going to Home.";
                        DependencyManager::get<AddressManager>()->goToLocalSandbox();
                    } else {
                        qCDebug(interfaceapp) << "Home sandbox does not appear to be running, going to Entry.";
                        DependencyManager::get<AddressManager>()->goToEntry();
                    }
                } else {
                    DependencyManager::get<AddressManager>()->goToEntry();
                }
            } else {
                qCDebug(interfaceapp) << "Not first run... going to" << qPrintable(addressLookupString.isEmpty() ? QString("previous location") : addressLookupString);
                DependencyManager::get<AddressManager>()->loadSettings(addressLookupString);
            }
        }

        _connectionMonitor.init();

        // After all of the constructor is completed, then set firstRun to false.
        firstRun.set(false);
    }

    // Monitor model assets (e.g., from Clara.io) added to the world that may need resizing.
    static const int ADD_ASSET_TO_WORLD_TIMER_INTERVAL_MS = 1000;
    _addAssetToWorldResizeTimer.setInterval(ADD_ASSET_TO_WORLD_TIMER_INTERVAL_MS); // 1s, Qt::CoarseTimer acceptable
    connect(&_addAssetToWorldResizeTimer, &QTimer::timeout, this, &Application::addAssetToWorldCheckModelSize);

    // Auto-update and close adding asset to world info message box.
    static const int ADD_ASSET_TO_WORLD_INFO_TIMEOUT_MS = 5000;
    _addAssetToWorldInfoTimer.setInterval(ADD_ASSET_TO_WORLD_INFO_TIMEOUT_MS); // 5s, Qt::CoarseTimer acceptable
    _addAssetToWorldInfoTimer.setSingleShot(true);
    connect(&_addAssetToWorldInfoTimer, &QTimer::timeout, this, &Application::addAssetToWorldInfoTimeout);
    static const int ADD_ASSET_TO_WORLD_ERROR_TIMEOUT_MS = 8000;
    _addAssetToWorldErrorTimer.setInterval(ADD_ASSET_TO_WORLD_ERROR_TIMEOUT_MS); // 8s, Qt::CoarseTimer acceptable
    _addAssetToWorldErrorTimer.setSingleShot(true);
    connect(&_addAssetToWorldErrorTimer, &QTimer::timeout, this, &Application::addAssetToWorldErrorTimeout);

    connect(this, &QCoreApplication::aboutToQuit, this, &Application::addAssetToWorldMessageClose);
    connect(&domainHandler, &DomainHandler::hostnameChanged, this, &Application::addAssetToWorldMessageClose);

    updateSystemTabletMode();
}

void Application::domainConnectionRefused(const QString& reasonMessage, int reasonCodeInt, const QString& extraInfo) {
    DomainHandler::ConnectionRefusedReason reasonCode = static_cast<DomainHandler::ConnectionRefusedReason>(reasonCodeInt);

    if (reasonCode == DomainHandler::ConnectionRefusedReason::TooManyUsers && !extraInfo.isEmpty()) {
        DependencyManager::get<AddressManager>()->handleLookupString(extraInfo);
        return;
    }

    switch (reasonCode) {
        case DomainHandler::ConnectionRefusedReason::ProtocolMismatch:
        case DomainHandler::ConnectionRefusedReason::TooManyUsers:
        case DomainHandler::ConnectionRefusedReason::Unknown: {
            QString message = "Unable to connect to the location you are visiting.\n";
            message += reasonMessage;
            OffscreenUi::warning("", message);
            break;
        }
        default:
            // nothing to do.
            break;
    }
}

QString Application::getUserAgent() {
    if (QThread::currentThread() != thread()) {
        QString userAgent;

        QMetaObject::invokeMethod(this, "getUserAgent", Qt::BlockingQueuedConnection, Q_RETURN_ARG(QString, userAgent));

        return userAgent;
    }

    QString userAgent = "Mozilla/5.0 (HighFidelityInterface/" + BuildInfo::VERSION + "; "
        + QSysInfo::productType() + " " + QSysInfo::productVersion() + ")";

    auto formatPluginName = [](QString name) -> QString { return name.trimmed().replace(" ", "-");  };

    // For each plugin, add to userAgent
    auto displayPlugins = PluginManager::getInstance()->getDisplayPlugins();
    for (auto& dp : displayPlugins) {
        if (dp->isActive() && dp->isHmd()) {
            userAgent += " " + formatPluginName(dp->getName());
        }
    }
    auto inputPlugins= PluginManager::getInstance()->getInputPlugins();
    for (auto& ip : inputPlugins) {
        if (ip->isActive()) {
            userAgent += " " + formatPluginName(ip->getName());
        }
    }
    // for codecs, we include all of them, even if not active
    auto codecPlugins = PluginManager::getInstance()->getCodecPlugins();
    for (auto& cp : codecPlugins) {
        userAgent += " " + formatPluginName(cp->getName());
    }

    return userAgent;
}

void Application::toggleTabletUI() const {
    auto tabletScriptingInterface = DependencyManager::get<TabletScriptingInterface>();
    TabletProxy* tablet = dynamic_cast<TabletProxy*>(tabletScriptingInterface->getTablet("com.highfidelity.interface.tablet.system"));
    bool messageOpen = tablet->isMessageDialogOpen();
    if (!messageOpen) {
        auto HMD = DependencyManager::get<HMDScriptingInterface>();
        HMD->toggleShouldShowTablet();
    }
}

void Application::checkChangeCursor() {
    QMutexLocker locker(&_changeCursorLock);
    if (_cursorNeedsChanging) {
#ifdef Q_OS_MAC
        auto cursorTarget = _window; // OSX doesn't seem to provide for hiding the cursor only on the GL widget
#else
        // On windows and linux, hiding the top level cursor also means it's invisible when hovering over the
        // window menu, which is a pain, so only hide it for the GL surface
        auto cursorTarget = _glWidget;
#endif
        cursorTarget->setCursor(_desiredCursor);

        _cursorNeedsChanging = false;
    }
}

void Application::showCursor(const QCursor& cursor) {
    QMutexLocker locker(&_changeCursorLock);
    _desiredCursor = cursor;
    _cursorNeedsChanging = true;
}

void Application::updateHeartbeat() const {
    static_cast<DeadlockWatchdogThread*>(_deadlockWatchdogThread)->updateHeartbeat();
}

void Application::aboutToQuit() {
    emit beforeAboutToQuit();
    DependencyManager::get<AudioClient>()->beforeAboutToQuit();

    foreach(auto inputPlugin, PluginManager::getInstance()->getInputPlugins()) {
        if (inputPlugin->isActive()) {
            inputPlugin->deactivate();
        }
    }

    getActiveDisplayPlugin()->deactivate();

    // Hide Running Scripts dialog so that it gets destroyed in an orderly manner; prevents warnings at shutdown.
    DependencyManager::get<OffscreenUi>()->hide("RunningScripts");

    _aboutToQuit = true;

    cleanupBeforeQuit();
}

void Application::cleanupBeforeQuit() {
    // add a logline indicating if QTWEBENGINE_REMOTE_DEBUGGING is set or not
    QString webengineRemoteDebugging = QProcessEnvironment::systemEnvironment().value("QTWEBENGINE_REMOTE_DEBUGGING", "false");
    qCDebug(interfaceapp) << "QTWEBENGINE_REMOTE_DEBUGGING =" << webengineRemoteDebugging;

    if (tracing::enabled()) {
        auto tracer = DependencyManager::get<tracing::Tracer>();
        tracer->stopTracing();
        auto outputFile = property(hifi::properties::TRACING).toString();
        tracer->serialize(outputFile);
    }

    // Stop third party processes so that they're not left running in the event of a subsequent shutdown crash.
#ifdef HAVE_DDE
    DependencyManager::get<DdeFaceTracker>()->setEnabled(false);
#endif
#ifdef HAVE_IVIEWHMD
    DependencyManager::get<EyeTracker>()->setEnabled(false, true);
#endif
    AnimDebugDraw::getInstance().shutdown();

    // FIXME: once we move to shared pointer for the INputDevice we shoud remove this naked delete:
    _applicationStateDevice.reset();

    {
        if (_keyboardFocusHighlightID != UNKNOWN_OVERLAY_ID) {
            getOverlays().deleteOverlay(_keyboardFocusHighlightID);
            _keyboardFocusHighlightID = UNKNOWN_OVERLAY_ID;
        }
        _keyboardFocusHighlight = nullptr;
    }

    auto nodeList = DependencyManager::get<NodeList>();

    // send the domain a disconnect packet, force stoppage of domain-server check-ins
    nodeList->getDomainHandler().disconnect();
    nodeList->setIsShuttingDown(true);

    // tell the packet receiver we're shutting down, so it can drop packets
    nodeList->getPacketReceiver().setShouldDropPackets(true);

    getEntities()->shutdown(); // tell the entities system we're shutting down, so it will stop running scripts

    // Clear any queued processing (I/O, FBX/OBJ/Texture parsing)
    QThreadPool::globalInstance()->clear();

    DependencyManager::get<ScriptEngines>()->saveScripts();
    DependencyManager::get<ScriptEngines>()->shutdownScripting(); // stop all currently running global scripts
    DependencyManager::destroy<ScriptEngines>();

    _displayPlugin.reset();
    PluginManager::getInstance()->shutdown();

    // Cleanup all overlays after the scripts, as scripts might add more
    _overlays.cleanupAllOverlays();

    // first stop all timers directly or by invokeMethod
    // depending on what thread they run in
    locationUpdateTimer.stop();
    identityPacketTimer.stop();
    pingTimer.stop();
    QMetaObject::invokeMethod(&_settingsTimer, "stop", Qt::BlockingQueuedConnection);

    // save state
    _settingsThread.quit();
    saveSettings();
    _window->saveGeometry();

    // Destroy third party processes after scripts have finished using them.
#ifdef HAVE_DDE
    DependencyManager::destroy<DdeFaceTracker>();
#endif
#ifdef HAVE_IVIEWHMD
    DependencyManager::destroy<EyeTracker>();
#endif

    // stop QML
    DependencyManager::destroy<OffscreenUi>();

    // stop audio after QML, as there are unexplained audio crashes originating in qtwebengine

    // stop the AudioClient, synchronously
    QMetaObject::invokeMethod(DependencyManager::get<AudioClient>().data(),
                              "stop", Qt::BlockingQueuedConnection);

    // destroy Audio so it and its threads have a chance to go down safely
    DependencyManager::destroy<AudioClient>();
    DependencyManager::destroy<AudioInjectorManager>();

    // shutdown render engine
    _main3DScene = nullptr;
    _renderEngine = nullptr;

    qCDebug(interfaceapp) << "Application::cleanupBeforeQuit() complete";
}

Application::~Application() {
    DependencyManager::destroy<Preferences>();

    _entityClipboard->eraseAllOctreeElements();
    _entityClipboard.reset();

    EntityTreePointer tree = getEntities()->getTree();
    tree->setSimulation(nullptr);

    _octreeProcessor.terminate();
    _entityEditSender.terminate();

    _physicsEngine->setCharacterController(nullptr);

    // remove avatars from physics engine
    DependencyManager::get<AvatarManager>()->clearAllAvatars();
    VectorOfMotionStates motionStates;
    DependencyManager::get<AvatarManager>()->getObjectsToRemoveFromPhysics(motionStates);
    _physicsEngine->removeObjects(motionStates);

    DependencyManager::destroy<AvatarManager>();
    DependencyManager::destroy<AnimationCache>();
    DependencyManager::destroy<FramebufferCache>();
    DependencyManager::destroy<TextureCache>();
    DependencyManager::destroy<ModelCache>();
    DependencyManager::destroy<GeometryCache>();
    DependencyManager::destroy<ScriptCache>();
    DependencyManager::destroy<SoundCache>();
    DependencyManager::destroy<OctreeStatsProvider>();

    ResourceManager::cleanup();

    QThread* nodeThread = DependencyManager::get<NodeList>()->thread();

    // remove the NodeList from the DependencyManager
    DependencyManager::destroy<NodeList>();

    // ask the node thread to quit and wait until it is done
    nodeThread->quit();
    nodeThread->wait();

    Leapmotion::destroy();

    if (auto steamClient = PluginManager::getInstance()->getSteamClientPlugin()) {
        steamClient->shutdown();
    }

#if 0
    ConnexionClient::getInstance().destroy();
#endif
    // The window takes ownership of the menu, so this has the side effect of destroying it.
    _window->setMenuBar(nullptr);

    _window->deleteLater();

    // Can't log to file passed this point, FileLogger about to be deleted
    qInstallMessageHandler(LogHandler::verboseMessageHandler);
}

void Application::initializeGL() {
    qCDebug(interfaceapp) << "Created Display Window.";

    // initialize glut for shape drawing; Qt apparently initializes it on OS X
    if (_isGLInitialized) {
        return;
    } else {
        _isGLInitialized = true;
    }

    _glWidget->makeCurrent();
    _chromiumShareContext = new OffscreenGLCanvas();
    _chromiumShareContext->setObjectName("ChromiumShareContext");
    _chromiumShareContext->create(_glWidget->qglContext());
    _chromiumShareContext->makeCurrent();
    qt_gl_set_global_share_context(_chromiumShareContext->getContext());

    _glWidget->makeCurrent();
    gpu::Context::init<gpu::gl::GLBackend>();
    qApp->setProperty(hifi::properties::gl::MAKE_PROGRAM_CALLBACK,
        QVariant::fromValue((void*)(&gpu::gl::GLBackend::makeProgram)));
    _gpuContext = std::make_shared<gpu::Context>();
    // The gpu context can make child contexts for transfers, so
    // we need to restore primary rendering context
    _glWidget->makeCurrent();

    initDisplay();
    qCDebug(interfaceapp, "Initialized Display.");

    // Set up the render engine
    render::CullFunctor cullFunctor = LODManager::shouldRender;
    _renderEngine->addJob<RenderShadowTask>("RenderShadowTask", cullFunctor);
    const auto items = _renderEngine->addJob<RenderFetchCullSortTask>("FetchCullSort", cullFunctor);
    assert(items.canCast<RenderFetchCullSortTask::Output>());
    static const QString RENDER_FORWARD = "HIFI_RENDER_FORWARD";
    if (QProcessEnvironment::systemEnvironment().contains(RENDER_FORWARD)) {
        _renderEngine->addJob<RenderForwardTask>("Forward", items.get<RenderFetchCullSortTask::Output>());
    } else {
        _renderEngine->addJob<RenderDeferredTask>("RenderDeferredTask", items.get<RenderFetchCullSortTask::Output>());
    }
    _renderEngine->load();
    _renderEngine->registerScene(_main3DScene);

    // The UI can't be created until the primary OpenGL
    // context is created, because it needs to share
    // texture resources
    // Needs to happen AFTER the render engine initialization to access its configuration
    initializeUi();
    qCDebug(interfaceapp, "Initialized Offscreen UI.");
    _glWidget->makeCurrent();


    // call Menu getInstance static method to set up the menu
    // Needs to happen AFTER the QML UI initialization
    _window->setMenuBar(Menu::getInstance());

    init();
    qCDebug(interfaceapp, "init() complete.");

    // create thread for parsing of octree data independent of the main network and rendering threads
    _octreeProcessor.initialize(_enableProcessOctreeThread);
    connect(&_octreeProcessor, &OctreePacketProcessor::packetVersionMismatch, this, &Application::notifyPacketVersionMismatch);
    _entityEditSender.initialize(_enableProcessOctreeThread);

    _idleLoopStdev.reset();

    _offscreenContext = new OffscreenGLCanvas();
    _offscreenContext->setObjectName("MainThreadContext");
    _offscreenContext->create(_glWidget->qglContext());
    _offscreenContext->makeCurrent();

    // update before the first render
    update(0);

}

FrameTimingsScriptingInterface _frameTimingsScriptingInterface;

extern void setupPreferences();

void Application::initializeUi() {
    AddressBarDialog::registerType();
    ErrorDialog::registerType();
    LoginDialog::registerType();
    Tooltip::registerType();
    UpdateDialog::registerType();
    qmlRegisterType<Preference>("Hifi", 1, 0, "Preference");

    qmlRegisterType<HFWebEngineProfile>("HFWebEngineProfile", 1, 0, "HFWebEngineProfile");

    auto offscreenUi = DependencyManager::get<OffscreenUi>();
    offscreenUi->create(_glWidget->qglContext());

    auto rootContext = offscreenUi->getRootContext();

    offscreenUi->setProxyWindow(_window->windowHandle());
    offscreenUi->setBaseUrl(QUrl::fromLocalFile(PathUtils::resourcesPath() + "/qml/"));
    // OffscreenUi is a subclass of OffscreenQmlSurface specifically designed to
    // support the window management and scripting proxies for VR use
    offscreenUi->createDesktop(QString("hifi/Desktop.qml"));

    // FIXME either expose so that dialogs can set this themselves or
    // do better detection in the offscreen UI of what has focus
    offscreenUi->setNavigationFocused(false);

    auto engine = rootContext->engine();
    connect(engine, &QQmlEngine::quit, [] {
        qApp->quit();
    });

    setupPreferences();

    // For some reason there is already an "Application" object in the QML context,
    // though I can't find it. Hence, "ApplicationInterface"
    rootContext->setContextProperty("ApplicationInterface", this);
    rootContext->setContextProperty("Audio", &AudioScriptingInterface::getInstance());
    rootContext->setContextProperty("AudioStats", DependencyManager::get<AudioClient>()->getStats().data());
    rootContext->setContextProperty("Controller", DependencyManager::get<controller::ScriptingInterface>().data());
    rootContext->setContextProperty("Entities", DependencyManager::get<EntityScriptingInterface>().data());
    _fileDownload = new FileScriptingInterface(engine);
    rootContext->setContextProperty("File", _fileDownload);
    connect(_fileDownload, &FileScriptingInterface::unzipResult, this, &Application::handleUnzip);
    rootContext->setContextProperty("MyAvatar", getMyAvatar().get());
    rootContext->setContextProperty("Messages", DependencyManager::get<MessagesClient>().data());
    rootContext->setContextProperty("Recording", DependencyManager::get<RecordingScriptingInterface>().data());
    rootContext->setContextProperty("Preferences", DependencyManager::get<Preferences>().data());
    rootContext->setContextProperty("AddressManager", DependencyManager::get<AddressManager>().data());
    rootContext->setContextProperty("FrameTimings", &_frameTimingsScriptingInterface);
    rootContext->setContextProperty("Rates", new RatesScriptingInterface(this));
    rootContext->setContextProperty("pathToFonts", "../../");

    rootContext->setContextProperty("TREE_SCALE", TREE_SCALE);
    rootContext->setContextProperty("Quat", new Quat());
    rootContext->setContextProperty("Vec3", new Vec3());
    rootContext->setContextProperty("Uuid", new ScriptUUID());
    rootContext->setContextProperty("Assets", DependencyManager::get<AssetMappingsScriptingInterface>().data());

    rootContext->setContextProperty("AvatarList", DependencyManager::get<AvatarManager>().data());
    rootContext->setContextProperty("Users", DependencyManager::get<UsersScriptingInterface>().data());

    rootContext->setContextProperty("UserActivityLogger", DependencyManager::get<UserActivityLoggerScriptingInterface>().data());

    rootContext->setContextProperty("Camera", &_myCamera);

#if defined(Q_OS_MAC) || defined(Q_OS_WIN)
    rootContext->setContextProperty("SpeechRecognizer", DependencyManager::get<SpeechRecognizer>().data());
#endif

    rootContext->setContextProperty("Overlays", &_overlays);
    rootContext->setContextProperty("Window", DependencyManager::get<WindowScriptingInterface>().data());
    rootContext->setContextProperty("MenuInterface", MenuScriptingInterface::getInstance());
    rootContext->setContextProperty("Stats", Stats::getInstance());
    rootContext->setContextProperty("Settings", SettingsScriptingInterface::getInstance());
    rootContext->setContextProperty("ScriptDiscoveryService", DependencyManager::get<ScriptEngines>().data());
    rootContext->setContextProperty("AudioDevice", AudioDeviceScriptingInterface::getInstance());

    // Caches
    rootContext->setContextProperty("AnimationCache", DependencyManager::get<AnimationCache>().data());
    rootContext->setContextProperty("TextureCache", DependencyManager::get<TextureCache>().data());
    rootContext->setContextProperty("ModelCache", DependencyManager::get<ModelCache>().data());
    rootContext->setContextProperty("SoundCache", DependencyManager::get<SoundCache>().data());

    rootContext->setContextProperty("Account", AccountScriptingInterface::getInstance());
    rootContext->setContextProperty("DialogsManager", _dialogsManagerScriptingInterface);
    rootContext->setContextProperty("GlobalServices", GlobalServicesScriptingInterface::getInstance());
    rootContext->setContextProperty("FaceTracker", DependencyManager::get<DdeFaceTracker>().data());
    rootContext->setContextProperty("AvatarManager", DependencyManager::get<AvatarManager>().data());
    rootContext->setContextProperty("UndoStack", &_undoStackScriptingInterface);
    rootContext->setContextProperty("LODManager", DependencyManager::get<LODManager>().data());
    rootContext->setContextProperty("Paths", DependencyManager::get<PathUtils>().data());
    rootContext->setContextProperty("HMD", DependencyManager::get<HMDScriptingInterface>().data());
    rootContext->setContextProperty("Scene", DependencyManager::get<SceneScriptingInterface>().data());
    rootContext->setContextProperty("Render", _renderEngine->getConfiguration().get());
    rootContext->setContextProperty("Reticle", getApplicationCompositor().getReticleInterface());

    rootContext->setContextProperty("ApplicationCompositor", &getApplicationCompositor());

    if (auto steamClient = PluginManager::getInstance()->getSteamClientPlugin()) {
        rootContext->setContextProperty("Steam", new SteamScriptingInterface(engine, steamClient.get()));
    }


    _glWidget->installEventFilter(offscreenUi.data());
    offscreenUi->setMouseTranslator([=](const QPointF& pt) {
        QPointF result = pt;
        auto displayPlugin = getActiveDisplayPlugin();
        if (displayPlugin->isHmd()) {
            getApplicationCompositor().handleRealMouseMoveEvent(false);
            auto resultVec = getApplicationCompositor().getReticlePosition();
            result = QPointF(resultVec.x, resultVec.y);
        }
        return result.toPoint();
    });
    offscreenUi->resume();
    connect(_window, &MainWindow::windowGeometryChanged, [this](const QRect& r){
        resizeGL();
    });

    // This will set up the input plugins UI
    _activeInputPlugins.clear();
    foreach(auto inputPlugin, PluginManager::getInstance()->getInputPlugins()) {
        if (KeyboardMouseDevice::NAME == inputPlugin->getName()) {
            _keyboardMouseDevice = std::dynamic_pointer_cast<KeyboardMouseDevice>(inputPlugin);
        }
        if (TouchscreenDevice::NAME == inputPlugin->getName()) {
            _touchscreenDevice = std::dynamic_pointer_cast<TouchscreenDevice>(inputPlugin);
        }
    }
    _window->setMenuBar(new Menu());

    auto compositorHelper = DependencyManager::get<CompositorHelper>();
    connect(compositorHelper.data(), &CompositorHelper::allowMouseCaptureChanged, [=] {
        if (isHMDMode()) {
            showCursor(compositorHelper->getAllowMouseCapture() ? Qt::BlankCursor : Qt::ArrowCursor);
        }
    });

    // Pre-create a couple of Web3D overlays to speed up tablet UI
    auto offscreenSurfaceCache = DependencyManager::get<OffscreenQmlSurfaceCache>();
    offscreenSurfaceCache->reserve(Web3DOverlay::QML, 2);
}

void Application::paintGL() {
    // Some plugins process message events, allowing paintGL to be called reentrantly.
    if (_inPaint || _aboutToQuit) {
        return;
    }

    _inPaint = true;
    Finally clearFlag([this] { _inPaint = false; });

    _frameCount++;

    auto lastPaintBegin = usecTimestampNow();
    PROFILE_RANGE_EX(render, __FUNCTION__, 0xff0000ff, (uint64_t)_frameCount);
    PerformanceTimer perfTimer("paintGL");

    if (nullptr == _displayPlugin) {
        return;
    }

    auto displayPlugin = getActiveDisplayPlugin();
    // FIXME not needed anymore?
    _offscreenContext->makeCurrent();

    // If a display plugin loses it's underlying support, it
    // needs to be able to signal us to not use it
    if (!displayPlugin->beginFrameRender(_frameCount)) {
        _inPaint = false;
        updateDisplayMode();
        return;
    }

    // update the avatar with a fresh HMD pose
    getMyAvatar()->updateFromHMDSensorMatrix(getHMDSensorPose());

    auto lodManager = DependencyManager::get<LODManager>();

    {
        QMutexLocker viewLocker(&_viewMutex);
        _viewFrustum.calculate();
    }
    RenderArgs renderArgs(_gpuContext, getEntities(), lodManager->getOctreeSizeScale(),
                          lodManager->getBoundaryLevelAdjust(), RenderArgs::DEFAULT_RENDER_MODE,
                          RenderArgs::MONO, RenderArgs::RENDER_DEBUG_NONE);
    {
        QMutexLocker viewLocker(&_viewMutex);
        renderArgs.setViewFrustum(_viewFrustum);
    }

    PerformanceWarning::setSuppressShortTimings(Menu::getInstance()->isOptionChecked(MenuOption::SuppressShortTimings));
    bool showWarnings = Menu::getInstance()->isOptionChecked(MenuOption::PipelineWarnings);
    PerformanceWarning warn(showWarnings, "Application::paintGL()");
    resizeGL();

    _gpuContext->beginFrame(getHMDSensorPose());
    // Reset the gpu::Context Stages
    // Back to the default framebuffer;
    gpu::doInBatch(_gpuContext, [&](gpu::Batch& batch) {
        batch.resetStages();
    });

    auto inputs = AvatarInputs::getInstance();
    if (inputs->mirrorVisible()) {
        PerformanceTimer perfTimer("Mirror");

        renderArgs._renderMode = RenderArgs::MIRROR_RENDER_MODE;
        renderArgs._blitFramebuffer = DependencyManager::get<FramebufferCache>()->getSelfieFramebuffer();

        _mirrorViewRect.moveTo(inputs->x(), inputs->y());

        renderRearViewMirror(&renderArgs, _mirrorViewRect, inputs->mirrorZoomed());

        renderArgs._blitFramebuffer.reset();
        renderArgs._renderMode = RenderArgs::DEFAULT_RENDER_MODE;
    }

    {
        PerformanceTimer perfTimer("renderOverlay");
        // NOTE: There is no batch associated with this renderArgs
        // the ApplicationOverlay class assumes it's viewport is setup to be the device size
        QSize size = getDeviceSize();
        renderArgs._viewport = glm::ivec4(0, 0, size.width(), size.height());
        _applicationOverlay.renderOverlay(&renderArgs);
    }

    glm::vec3 boomOffset;
    {
        PerformanceTimer perfTimer("CameraUpdates");

        auto myAvatar = getMyAvatar();
        boomOffset = myAvatar->getScale() * myAvatar->getBoomLength() * -IDENTITY_FRONT;

        if (_myCamera.getMode() == CAMERA_MODE_FIRST_PERSON || _myCamera.getMode() == CAMERA_MODE_THIRD_PERSON) {
            Menu::getInstance()->setIsOptionChecked(MenuOption::FirstPerson, myAvatar->getBoomLength() <= MyAvatar::ZOOM_MIN);
            Menu::getInstance()->setIsOptionChecked(MenuOption::ThirdPerson, !(myAvatar->getBoomLength() <= MyAvatar::ZOOM_MIN));
            cameraMenuChanged();
        }

        // The render mode is default or mirror if the camera is in mirror mode, assigned further below
        renderArgs._renderMode = RenderArgs::DEFAULT_RENDER_MODE;

        // Always use the default eye position, not the actual head eye position.
        // Using the latter will cause the camera to wobble with idle animations,
        // or with changes from the face tracker
        if (_myCamera.getMode() == CAMERA_MODE_FIRST_PERSON) {
            if (isHMDMode()) {
                mat4 camMat = myAvatar->getSensorToWorldMatrix() * myAvatar->getHMDSensorMatrix();
                _myCamera.setPosition(extractTranslation(camMat));
                _myCamera.setOrientation(glm::quat_cast(camMat));
            } else {
                _myCamera.setPosition(myAvatar->getDefaultEyePosition());
                _myCamera.setOrientation(myAvatar->getHead()->getCameraOrientation());
            }
        } else if (_myCamera.getMode() == CAMERA_MODE_THIRD_PERSON) {
            if (isHMDMode()) {
                auto hmdWorldMat = myAvatar->getSensorToWorldMatrix() * myAvatar->getHMDSensorMatrix();
                _myCamera.setOrientation(glm::normalize(glm::quat_cast(hmdWorldMat)));
                _myCamera.setPosition(extractTranslation(hmdWorldMat) +
                    myAvatar->getOrientation() * boomOffset);
            } else {
                _myCamera.setOrientation(myAvatar->getHead()->getOrientation());
                if (Menu::getInstance()->isOptionChecked(MenuOption::CenterPlayerInView)) {
                    _myCamera.setPosition(myAvatar->getDefaultEyePosition()
                        + _myCamera.getOrientation() * boomOffset);
                } else {
                    _myCamera.setPosition(myAvatar->getDefaultEyePosition()
                        + myAvatar->getOrientation() * boomOffset);
                }
            }
        } else if (_myCamera.getMode() == CAMERA_MODE_MIRROR) {
            if (isHMDMode()) {
                auto mirrorBodyOrientation = myAvatar->getWorldAlignedOrientation() * glm::quat(glm::vec3(0.0f, PI + _rotateMirror, 0.0f));

                glm::quat hmdRotation = extractRotation(myAvatar->getHMDSensorMatrix());
                // Mirror HMD yaw and roll
                glm::vec3 mirrorHmdEulers = glm::eulerAngles(hmdRotation);
                mirrorHmdEulers.y = -mirrorHmdEulers.y;
                mirrorHmdEulers.z = -mirrorHmdEulers.z;
                glm::quat mirrorHmdRotation = glm::quat(mirrorHmdEulers);

                glm::quat worldMirrorRotation = mirrorBodyOrientation * mirrorHmdRotation;

                _myCamera.setOrientation(worldMirrorRotation);

                glm::vec3 hmdOffset = extractTranslation(myAvatar->getHMDSensorMatrix());
                // Mirror HMD lateral offsets
                hmdOffset.x = -hmdOffset.x;

                _myCamera.setPosition(myAvatar->getDefaultEyePosition()
                    + glm::vec3(0, _raiseMirror * myAvatar->getUniformScale(), 0)
                   + mirrorBodyOrientation * glm::vec3(0.0f, 0.0f, 1.0f) * MIRROR_FULLSCREEN_DISTANCE * _scaleMirror
                   + mirrorBodyOrientation * hmdOffset);
            } else {
                _myCamera.setOrientation(myAvatar->getWorldAlignedOrientation()
                    * glm::quat(glm::vec3(0.0f, PI + _rotateMirror, 0.0f)));
                _myCamera.setPosition(myAvatar->getDefaultEyePosition()
                    + glm::vec3(0, _raiseMirror * myAvatar->getUniformScale(), 0)
                    + (myAvatar->getOrientation() * glm::quat(glm::vec3(0.0f, _rotateMirror, 0.0f))) *
                    glm::vec3(0.0f, 0.0f, -1.0f) * MIRROR_FULLSCREEN_DISTANCE * _scaleMirror);
            }
            renderArgs._renderMode = RenderArgs::MIRROR_RENDER_MODE;
        } else if (_myCamera.getMode() == CAMERA_MODE_ENTITY) {
            EntityItemPointer cameraEntity = _myCamera.getCameraEntityPointer();
            if (cameraEntity != nullptr) {
                if (isHMDMode()) {
                    glm::quat hmdRotation = extractRotation(myAvatar->getHMDSensorMatrix());
                    _myCamera.setOrientation(cameraEntity->getRotation() * hmdRotation);
                    glm::vec3 hmdOffset = extractTranslation(myAvatar->getHMDSensorMatrix());
                    _myCamera.setPosition(cameraEntity->getPosition() + (hmdRotation * hmdOffset));
                } else {
                    _myCamera.setOrientation(cameraEntity->getRotation());
                    _myCamera.setPosition(cameraEntity->getPosition());
                }
            }
        }
        // Update camera position
        if (!isHMDMode()) {
            _myCamera.update(1.0f / _frameCounter.rate());
        }
    }

    getApplicationCompositor().setFrameInfo(_frameCount, _myCamera.getTransform());

    // Primary rendering pass
    auto framebufferCache = DependencyManager::get<FramebufferCache>();
    const QSize size = framebufferCache->getFrameBufferSize();
    // Final framebuffer that will be handled to the display-plugin
    auto finalFramebuffer = framebufferCache->getFramebuffer();

    {
        PROFILE_RANGE(render, "/mainRender");
        PerformanceTimer perfTimer("mainRender");
        renderArgs._boomOffset = boomOffset;
        // Viewport is assigned to the size of the framebuffer
        renderArgs._viewport = ivec4(0, 0, size.width(), size.height());
        if (displayPlugin->isStereo()) {
            // Stereo modes will typically have a larger projection matrix overall,
            // so we ask for the 'mono' projection matrix, which for stereo and HMD
            // plugins will imply the combined projection for both eyes.
            //
            // This is properly implemented for the Oculus plugins, but for OpenVR
            // and Stereo displays I'm not sure how to get / calculate it, so we're
            // just relying on the left FOV in each case and hoping that the
            // overall culling margin of error doesn't cause popping in the
            // right eye.  There are FIXMEs in the relevant plugins
            _myCamera.setProjection(displayPlugin->getCullingProjection(_myCamera.getProjection()));
            renderArgs._context->enableStereo(true);
            mat4 eyeOffsets[2];
            mat4 eyeProjections[2];
            auto baseProjection = renderArgs.getViewFrustum().getProjection();
            auto hmdInterface = DependencyManager::get<HMDScriptingInterface>();
            float IPDScale = hmdInterface->getIPDScale();

            // FIXME we probably don't need to set the projection matrix every frame,
            // only when the display plugin changes (or in non-HMD modes when the user
            // changes the FOV manually, which right now I don't think they can.
            for_each_eye([&](Eye eye) {
                // For providing the stereo eye views, the HMD head pose has already been
                // applied to the avatar, so we need to get the difference between the head
                // pose applied to the avatar and the per eye pose, and use THAT as
                // the per-eye stereo matrix adjustment.
                mat4 eyeToHead = displayPlugin->getEyeToHeadTransform(eye);
                // Grab the translation
                vec3 eyeOffset = glm::vec3(eyeToHead[3]);
                // Apply IPD scaling
                mat4 eyeOffsetTransform = glm::translate(mat4(), eyeOffset * -1.0f * IPDScale);
                eyeOffsets[eye] = eyeOffsetTransform;
                eyeProjections[eye] = displayPlugin->getEyeProjection(eye, baseProjection);
            });
            renderArgs._context->setStereoProjections(eyeProjections);
            renderArgs._context->setStereoViews(eyeOffsets);
        }
        renderArgs._blitFramebuffer = finalFramebuffer;
        displaySide(&renderArgs, _myCamera);
    }

    auto frame = _gpuContext->endFrame();
    frame->frameIndex = _frameCount;
    frame->framebuffer = finalFramebuffer;
    frame->framebufferRecycler = [](const gpu::FramebufferPointer& framebuffer){
        DependencyManager::get<FramebufferCache>()->releaseFramebuffer(framebuffer);
    };
    frame->overlay = _applicationOverlay.getOverlayTexture();
    // deliver final scene rendering commands to the display plugin
    {
        PROFILE_RANGE(render, "/pluginOutput");
        PerformanceTimer perfTimer("pluginOutput");
        _frameCounter.increment();
        displayPlugin->submitFrame(frame);
    }

    // Reset the framebuffer and stereo state
    renderArgs._blitFramebuffer.reset();
    renderArgs._context->enableStereo(false);

    {
        Stats::getInstance()->setRenderDetails(renderArgs._details);
    }

    uint64_t lastPaintDuration = usecTimestampNow() - lastPaintBegin;
    _frameTimingsScriptingInterface.addValue(lastPaintDuration);
}

void Application::runTests() {
    runTimingTests();
    runUnitTests();
}

void Application::audioMuteToggled() const {
    QAction* muteAction = Menu::getInstance()->getActionForOption(MenuOption::MuteAudio);
    Q_CHECK_PTR(muteAction);
    muteAction->setChecked(DependencyManager::get<AudioClient>()->isMuted());
}

void Application::faceTrackerMuteToggled() {

    QAction* muteAction = Menu::getInstance()->getActionForOption(MenuOption::MuteFaceTracking);
    Q_CHECK_PTR(muteAction);
    bool isMuted = getSelectedFaceTracker()->isMuted();
    muteAction->setChecked(isMuted);
    getSelectedFaceTracker()->setEnabled(!isMuted);
    Menu::getInstance()->getActionForOption(MenuOption::CalibrateCamera)->setEnabled(!isMuted);
}

void Application::setFieldOfView(float fov) {
    if (fov != _fieldOfView.get()) {
        _fieldOfView.set(fov);
        resizeGL();
    }
}

void Application::setHMDTabletScale(float hmdTabletScale) {
    _hmdTabletScale.set(hmdTabletScale);
}

void Application::setDesktopTabletScale(float desktopTabletScale) {
    _desktopTabletScale.set(desktopTabletScale);
}

void Application::setDesktopTabletBecomesToolbarSetting(bool value) {
    _desktopTabletBecomesToolbarSetting.set(value);
    updateSystemTabletMode();
}

void Application::setHmdTabletBecomesToolbarSetting(bool value) {
    _hmdTabletBecomesToolbarSetting.set(value);
    updateSystemTabletMode();
}

void Application::setTabletVisibleToOthersSetting(bool value) {
    _tabletVisibleToOthersSetting.set(value);
    updateSystemTabletMode();
}

void Application::setPreferAvatarFingerOverStylus(bool value) {
    _preferAvatarFingerOverStylusSetting.set(value);
}

void Application::setSettingConstrainToolbarPosition(bool setting) {
    _constrainToolbarPosition.set(setting);
    DependencyManager::get<OffscreenUi>()->setConstrainToolbarToCenterX(setting);
}

void Application::aboutApp() {
    InfoView::show(INFO_WELCOME_PATH);
}

void Application::showHelp() {
    static const QString HAND_CONTROLLER_NAME_VIVE = "vive";
    static const QString HAND_CONTROLLER_NAME_OCULUS_TOUCH = "oculus";

    static const QString TAB_KEYBOARD_MOUSE = "kbm";
    static const QString TAB_GAMEPAD = "gamepad";
    static const QString TAB_HAND_CONTROLLERS = "handControllers";

    QString handControllerName = HAND_CONTROLLER_NAME_VIVE;
    QString defaultTab = TAB_KEYBOARD_MOUSE;

    if (PluginUtils::isViveControllerAvailable()) {
        defaultTab = TAB_HAND_CONTROLLERS;
        handControllerName = HAND_CONTROLLER_NAME_VIVE;
    } else if (PluginUtils::isOculusTouchControllerAvailable()) {
        defaultTab = TAB_HAND_CONTROLLERS;
        handControllerName = HAND_CONTROLLER_NAME_OCULUS_TOUCH;
    } else if (PluginUtils::isXboxControllerAvailable()) {
        defaultTab = TAB_GAMEPAD;
    }

    QUrlQuery queryString;
    queryString.addQueryItem("handControllerName", handControllerName);
    queryString.addQueryItem("defaultTab", defaultTab);

    InfoView::show(INFO_HELP_PATH, false, queryString.toString());
}

void Application::resizeEvent(QResizeEvent* event) {
    resizeGL();
}

void Application::resizeGL() {
    PROFILE_RANGE(render, __FUNCTION__);
    if (nullptr == _displayPlugin) {
        return;
    }

    auto displayPlugin = getActiveDisplayPlugin();
    // Set the desired FBO texture size. If it hasn't changed, this does nothing.
    // Otherwise, it must rebuild the FBOs
    uvec2 framebufferSize = displayPlugin->getRecommendedRenderSize();
    uvec2 renderSize = uvec2(vec2(framebufferSize) * getRenderResolutionScale());
    if (_renderResolution != renderSize) {
        _renderResolution = renderSize;
        DependencyManager::get<FramebufferCache>()->setFrameBufferSize(fromGlm(renderSize));
    }

    // FIXME the aspect ratio for stereo displays is incorrect based on this.
    float aspectRatio = displayPlugin->getRecommendedAspectRatio();
    _myCamera.setProjection(glm::perspective(glm::radians(_fieldOfView.get()), aspectRatio,
                                             DEFAULT_NEAR_CLIP, DEFAULT_FAR_CLIP));
    // Possible change in aspect ratio
    {
        QMutexLocker viewLocker(&_viewMutex);
        loadViewFrustum(_myCamera, _viewFrustum);
    }

    auto offscreenUi = DependencyManager::get<OffscreenUi>();
    auto uiSize = displayPlugin->getRecommendedUiSize();
    // Bit of a hack since there's no device pixel ratio change event I can find.
    if (offscreenUi->size() != fromGlm(uiSize)) {
        qCDebug(interfaceapp) << "Device pixel ratio changed, triggering resize to " << uiSize;
        offscreenUi->resize(fromGlm(uiSize), true);
        _offscreenContext->makeCurrent();
    }
}

bool Application::importJSONFromURL(const QString& urlString) {
    // we only load files that terminate in just .json (not .svo.json and not .ava.json)
    // if they come from the High Fidelity Marketplace Assets CDN

    QUrl jsonURL { urlString };

    if (jsonURL.host().endsWith(MARKETPLACE_CDN_HOSTNAME)) {
        emit svoImportRequested(urlString);
        return true;
    } else {
        return false;
    }
}

bool Application::importSVOFromURL(const QString& urlString) {
    emit svoImportRequested(urlString);
    return true;
}

bool Application::event(QEvent* event) {
    if (!Menu::getInstance()) {
        return false;
    }

    // Presentation/painting logic
    // TODO: Decouple presentation and painting loops
    static bool isPaintingThrottled = false;
    if ((int)event->type() == (int)Present) {
        if (isPaintingThrottled) {
            // If painting (triggered by presentation) is hogging the main thread,
            // repost as low priority to avoid hanging the GUI.
            // This has the effect of allowing presentation to exceed the paint budget by X times and
            // only dropping every (1/X) frames, instead of every ceil(X) frames
            // (e.g. at a 60FPS target, painting for 17us would fall to 58.82FPS instead of 30FPS).
            removePostedEvents(this, Present);
            postEvent(this, new QEvent(static_cast<QEvent::Type>(Present)), Qt::LowEventPriority);
            isPaintingThrottled = false;
            return true;
        }

        float nsecsElapsed = (float)_lastTimeUpdated.nsecsElapsed();
        if (shouldPaint(nsecsElapsed)) {
            _lastTimeUpdated.start();
            idle(nsecsElapsed);
            postEvent(this, new QEvent(static_cast<QEvent::Type>(Paint)), Qt::HighEventPriority);
        }
        isPaintingThrottled = true;

        return true;
    } else if ((int)event->type() == (int)Paint) {
        // NOTE: This must be updated as close to painting as possible,
        //       or AvatarInputs will mysteriously move to the bottom-right
        AvatarInputs::getInstance()->update();

        paintGL();

        isPaintingThrottled = false;

        return true;
    }

    if ((int)event->type() == (int)Lambda) {
        static_cast<LambdaEvent*>(event)->call();
        return true;
    }

    {
        if (!_keyboardFocusedEntity.get().isInvalidID()) {
            switch (event->type()) {
                case QEvent::KeyPress:
                case QEvent::KeyRelease: {
                    //auto entityScriptingInterface = DependencyManager::get<EntityScriptingInterface>();
                    auto entity = getEntities()->getTree()->findEntityByID(_keyboardFocusedEntity.get());
                    if (entity && entity->getEventHandler()) {
                        event->setAccepted(false);
                        QCoreApplication::sendEvent(entity->getEventHandler(), event);
                        if (event->isAccepted()) {
                            _lastAcceptedKeyPress = usecTimestampNow();
                            return true;
                        }
                    }
                    break;
                }
                default:
                    break;
                }
        }
    }

    {
        if (_keyboardFocusedOverlay.get() != UNKNOWN_OVERLAY_ID) {
            switch (event->type()) {
                case QEvent::KeyPress:
                case QEvent::KeyRelease: {
                    // Only Web overlays can have focus.
                    auto overlay =
                        std::dynamic_pointer_cast<Web3DOverlay>(getOverlays().getOverlay(_keyboardFocusedOverlay.get()));
                    if (overlay && overlay->getEventHandler()) {
                        event->setAccepted(false);
                        QCoreApplication::sendEvent(overlay->getEventHandler(), event);
                        if (event->isAccepted()) {
                            _lastAcceptedKeyPress = usecTimestampNow();
                            return true;
                        }
                    }
                    break;
                }
                default:
                    break;
                }
        }
    }

    switch (event->type()) {
        case QEvent::MouseMove:
            mouseMoveEvent(static_cast<QMouseEvent*>(event));
            return true;
        case QEvent::MouseButtonPress:
            mousePressEvent(static_cast<QMouseEvent*>(event));
            return true;
        case QEvent::MouseButtonDblClick:
            mouseDoublePressEvent(static_cast<QMouseEvent*>(event));
            return true;
        case QEvent::MouseButtonRelease:
            mouseReleaseEvent(static_cast<QMouseEvent*>(event));
            return true;
        case QEvent::KeyPress:
            keyPressEvent(static_cast<QKeyEvent*>(event));
            return true;
        case QEvent::KeyRelease:
            keyReleaseEvent(static_cast<QKeyEvent*>(event));
            return true;
        case QEvent::FocusOut:
            focusOutEvent(static_cast<QFocusEvent*>(event));
            return true;
        case QEvent::TouchBegin:
            touchBeginEvent(static_cast<QTouchEvent*>(event));
            event->accept();
            return true;
        case QEvent::TouchEnd:
            touchEndEvent(static_cast<QTouchEvent*>(event));
            return true;
        case QEvent::TouchUpdate:
            touchUpdateEvent(static_cast<QTouchEvent*>(event));
            return true;
        case QEvent::Gesture:
            touchGestureEvent((QGestureEvent*)event);
            return true;
        case QEvent::Wheel:
            wheelEvent(static_cast<QWheelEvent*>(event));
            return true;
        case QEvent::Drop:
            dropEvent(static_cast<QDropEvent*>(event));
            return true;
        default:
            break;
    }

    // handle custom URL
    if (event->type() == QEvent::FileOpen) {

        QFileOpenEvent* fileEvent = static_cast<QFileOpenEvent*>(event);

        QUrl url = fileEvent->url();

        if (!url.isEmpty()) {
            QString urlString = url.toString();

            if (canAcceptURL(urlString)) {

                return acceptURL(urlString);
            }
        }
        return false;
    }

    if (HFActionEvent::types().contains(event->type())) {
        _controllerScriptingInterface->handleMetaEvent(static_cast<HFMetaEvent*>(event));
    }

    return QApplication::event(event);
}

bool Application::eventFilter(QObject* object, QEvent* event) {

    if (event->type() == QEvent::Leave) {
        getApplicationCompositor().handleLeaveEvent();
    }

    if (event->type() == QEvent::ShortcutOverride) {
        if (DependencyManager::get<OffscreenUi>()->shouldSwallowShortcut(event)) {
            event->accept();
            return true;
        }

        // Filter out captured keys before they're used for shortcut actions.
        if (_controllerScriptingInterface->isKeyCaptured(static_cast<QKeyEvent*>(event))) {
            event->accept();
            return true;
        }
    }

    return false;
}

static bool _altPressed{ false };

void Application::keyPressEvent(QKeyEvent* event) {
    _altPressed = event->key() == Qt::Key_Alt;
    _keysPressed.insert(event->key());

    _controllerScriptingInterface->emitKeyPressEvent(event); // send events to any registered scripts

    // if one of our scripts have asked to capture this event, then stop processing it
    if (_controllerScriptingInterface->isKeyCaptured(event)) {
        return;
    }

    if (hasFocus()) {
        if (_keyboardMouseDevice->isActive()) {
            _keyboardMouseDevice->keyPressEvent(event);
        }

        bool isShifted = event->modifiers().testFlag(Qt::ShiftModifier);
        bool isMeta = event->modifiers().testFlag(Qt::ControlModifier);
        bool isOption = event->modifiers().testFlag(Qt::AltModifier);
        switch (event->key()) {
            case Qt::Key_Enter:
            case Qt::Key_Return:
                if (isOption) {
                    if (_window->isFullScreen()) {
                        unsetFullscreen();
                    } else {
                        setFullscreen(nullptr);
                    }
                } else {
                    Menu::getInstance()->triggerOption(MenuOption::AddressBar);
                }
                break;

            case Qt::Key_1:
            case Qt::Key_2:
            case Qt::Key_3:
            case Qt::Key_4:
            case Qt::Key_5:
            case Qt::Key_6:
            case Qt::Key_7:
                if (isMeta || isOption) {
                    unsigned int index = static_cast<unsigned int>(event->key() - Qt::Key_1);
                    auto displayPlugins = PluginManager::getInstance()->getDisplayPlugins();
                    if (index < displayPlugins.size()) {
                        auto targetPlugin = displayPlugins.at(index);
                        QString targetName = targetPlugin->getName();
                        auto menu = Menu::getInstance();
                        QAction* action = menu->getActionForOption(targetName);
                        if (action && !action->isChecked()) {
                            action->trigger();
                        }
                    }
                }
                break;

            case Qt::Key_X:
                if (isShifted && isMeta) {
                    auto offscreenUi = DependencyManager::get<OffscreenUi>();
                    offscreenUi->togglePinned();
                    //offscreenUi->getRootContext()->engine()->clearComponentCache();
                    //OffscreenUi::information("Debugging", "Component cache cleared");
                    // placeholder for dialogs being converted to QML.
                }
                break;

            case Qt::Key_Y:
                if (isShifted && isMeta) {
                    getActiveDisplayPlugin()->cycleDebugOutput();
                }
                break;

            case Qt::Key_B:
                if (isMeta) {
                    auto offscreenUi = DependencyManager::get<OffscreenUi>();
                    offscreenUi->load("Browser.qml");
                }
                break;

            case Qt::Key_L:
                if (isShifted && isMeta) {
                    Menu::getInstance()->triggerOption(MenuOption::Log);
                } else if (isMeta) {
                    Menu::getInstance()->triggerOption(MenuOption::AddressBar);
                } else if (isShifted) {
                    Menu::getInstance()->triggerOption(MenuOption::LodTools);
                }
                break;

            case Qt::Key_F: {
                _physicsEngine->dumpNextStats();
                break;
            }

            case Qt::Key_Asterisk:
                Menu::getInstance()->triggerOption(MenuOption::DefaultSkybox);
                break;

            case Qt::Key_N:
                if (!isOption && !isShifted && isMeta) {
                    DependencyManager::get<NodeList>()->toggleIgnoreRadius();
                }
                break;

            case Qt::Key_S:
                if (isShifted && isMeta && !isOption) {
                    Menu::getInstance()->triggerOption(MenuOption::SuppressShortTimings);
                } else if (isOption && !isShifted && !isMeta) {
                    Menu::getInstance()->triggerOption(MenuOption::ScriptEditor);
                } else if (!isOption && !isShifted && isMeta) {
                    takeSnapshot(true);
                }
                break;

            case Qt::Key_Apostrophe: {
                if (isMeta) {
                    auto cursor = Cursor::Manager::instance().getCursor();
                    auto curIcon = cursor->getIcon();
                    if (curIcon == Cursor::Icon::DEFAULT) {
                        cursor->setIcon(Cursor::Icon::LINK);
                    } else {
                        cursor->setIcon(Cursor::Icon::DEFAULT);
                    }
                } else {
                    resetSensors(true);
                }
                break;
            }

            case Qt::Key_Backslash:
                Menu::getInstance()->triggerOption(MenuOption::Chat);
                break;

            case Qt::Key_Up:
                if (_myCamera.getMode() == CAMERA_MODE_MIRROR) {
                    if (!isShifted) {
                        _scaleMirror *= 0.95f;
                    } else {
                        _raiseMirror += 0.05f;
                    }
                }
                break;

            case Qt::Key_Down:
                if (_myCamera.getMode() == CAMERA_MODE_MIRROR) {
                    if (!isShifted) {
                        _scaleMirror *= 1.05f;
                    } else {
                        _raiseMirror -= 0.05f;
                    }
                }
                break;

            case Qt::Key_Left:
                if (_myCamera.getMode() == CAMERA_MODE_MIRROR) {
                    _rotateMirror += PI / 20.0f;
                }
                break;

            case Qt::Key_Right:
                if (_myCamera.getMode() == CAMERA_MODE_MIRROR) {
                    _rotateMirror -= PI / 20.0f;
                }
                break;

#if 0
            case Qt::Key_I:
                if (isShifted) {
                    _myCamera.setEyeOffsetOrientation(glm::normalize(
                                                                     glm::quat(glm::vec3(0.002f, 0, 0)) * _myCamera.getEyeOffsetOrientation()));
                } else {
                    _myCamera.setEyeOffsetPosition(_myCamera.getEyeOffsetPosition() + glm::vec3(0, 0.001, 0));
                }
                updateProjectionMatrix();
                break;

            case Qt::Key_K:
                if (isShifted) {
                    _myCamera.setEyeOffsetOrientation(glm::normalize(
                                                                     glm::quat(glm::vec3(-0.002f, 0, 0)) * _myCamera.getEyeOffsetOrientation()));
                } else {
                    _myCamera.setEyeOffsetPosition(_myCamera.getEyeOffsetPosition() + glm::vec3(0, -0.001, 0));
                }
                updateProjectionMatrix();
                break;

            case Qt::Key_J:
                if (isShifted) {
                    QMutexLocker viewLocker(&_viewMutex);
                    _viewFrustum.setFocalLength(_viewFrustum.getFocalLength() - 0.1f);
                } else {
                    _myCamera.setEyeOffsetPosition(_myCamera.getEyeOffsetPosition() + glm::vec3(-0.001, 0, 0));
                }
                updateProjectionMatrix();
                break;

            case Qt::Key_M:
                if (isShifted) {
                    QMutexLocker viewLocker(&_viewMutex);
                    _viewFrustum.setFocalLength(_viewFrustum.getFocalLength() + 0.1f);
                } else {
                    _myCamera.setEyeOffsetPosition(_myCamera.getEyeOffsetPosition() + glm::vec3(0.001, 0, 0));
                }
                updateProjectionMatrix();
                break;

            case Qt::Key_U:
                if (isShifted) {
                    _myCamera.setEyeOffsetOrientation(glm::normalize(
                                                                     glm::quat(glm::vec3(0, 0, -0.002f)) * _myCamera.getEyeOffsetOrientation()));
                } else {
                    _myCamera.setEyeOffsetPosition(_myCamera.getEyeOffsetPosition() + glm::vec3(0, 0, -0.001));
                }
                updateProjectionMatrix();
                break;

            case Qt::Key_Y:
                if (isShifted) {
                    _myCamera.setEyeOffsetOrientation(glm::normalize(
                                                                     glm::quat(glm::vec3(0, 0, 0.002f)) * _myCamera.getEyeOffsetOrientation()));
                } else {
                    _myCamera.setEyeOffsetPosition(_myCamera.getEyeOffsetPosition() + glm::vec3(0, 0, 0.001));
                }
                updateProjectionMatrix();
                break;
#endif

            case Qt::Key_H:
                if (isShifted) {
                    Menu::getInstance()->triggerOption(MenuOption::MiniMirror);
                } else {
                    // whenever switching to/from full screen mirror from the keyboard, remember
                    // the state you were in before full screen mirror, and return to that.
                    auto previousMode = _myCamera.getMode();
                    if (previousMode != CAMERA_MODE_MIRROR) {
                        switch (previousMode) {
                            case CAMERA_MODE_FIRST_PERSON:
                                _returnFromFullScreenMirrorTo = MenuOption::FirstPerson;
                                break;
                            case CAMERA_MODE_THIRD_PERSON:
                                _returnFromFullScreenMirrorTo = MenuOption::ThirdPerson;
                                break;

                            // FIXME - it's not clear that these modes make sense to return to...
                            case CAMERA_MODE_INDEPENDENT:
                                _returnFromFullScreenMirrorTo = MenuOption::IndependentMode;
                                break;
                            case CAMERA_MODE_ENTITY:
                                _returnFromFullScreenMirrorTo = MenuOption::CameraEntityMode;
                                break;

                            default:
                                _returnFromFullScreenMirrorTo = MenuOption::ThirdPerson;
                                break;
                        }
                    }

                    bool isMirrorChecked = Menu::getInstance()->isOptionChecked(MenuOption::FullscreenMirror);
                    Menu::getInstance()->setIsOptionChecked(MenuOption::FullscreenMirror, !isMirrorChecked);
                    if (isMirrorChecked) {

                        // if we got here without coming in from a non-Full Screen mirror case, then our
                        // _returnFromFullScreenMirrorTo is unknown. In that case we'll go to the old
                        // behavior of returning to ThirdPerson
                        if (_returnFromFullScreenMirrorTo.isEmpty()) {
                            _returnFromFullScreenMirrorTo = MenuOption::ThirdPerson;
                        }
                        Menu::getInstance()->setIsOptionChecked(_returnFromFullScreenMirrorTo, true);
                    }
                    cameraMenuChanged();
                }
                break;
            case Qt::Key_P: {
                if (!(isShifted || isMeta || isOption)) {
                    bool isFirstPersonChecked = Menu::getInstance()->isOptionChecked(MenuOption::FirstPerson);
                    Menu::getInstance()->setIsOptionChecked(MenuOption::FirstPerson, !isFirstPersonChecked);
                    Menu::getInstance()->setIsOptionChecked(MenuOption::ThirdPerson, isFirstPersonChecked);
                    cameraMenuChanged();
                }
                break;
            }

            case Qt::Key_Slash:
                Menu::getInstance()->triggerOption(MenuOption::Stats);
                break;

            case Qt::Key_Plus: {
                if (isMeta && event->modifiers().testFlag(Qt::KeypadModifier)) {
                    auto& cursorManager = Cursor::Manager::instance();
                    cursorManager.setScale(cursorManager.getScale() * 1.1f);
                } else {
                    getMyAvatar()->increaseSize();
                }
                break;
            }

            case Qt::Key_Minus: {
                if (isMeta && event->modifiers().testFlag(Qt::KeypadModifier)) {
                    auto& cursorManager = Cursor::Manager::instance();
                    cursorManager.setScale(cursorManager.getScale() / 1.1f);
                } else {
                    getMyAvatar()->decreaseSize();
                }
                break;
            }

            case Qt::Key_Equal:
                getMyAvatar()->resetSize();
                break;
            case Qt::Key_Space: {
                if (!event->isAutoRepeat()) {
                    // FIXME -- I don't think we've tested the HFActionEvent in a while... this looks possibly dubious
                    // this starts an HFActionEvent
                    HFActionEvent startActionEvent(HFActionEvent::startType(),
                                                   computePickRay(getMouse().x, getMouse().y));
                    sendEvent(this, &startActionEvent);
                }

                break;
            }
            case Qt::Key_Escape: {
                getActiveDisplayPlugin()->abandonCalibration();
                if (!event->isAutoRepeat()) {
                    // this starts the HFCancelEvent
                    HFBackEvent startBackEvent(HFBackEvent::startType());
                    sendEvent(this, &startBackEvent);
                }

                break;
            }

            default:
                event->ignore();
                break;
        }
    }
}



void Application::keyReleaseEvent(QKeyEvent* event) {
    _keysPressed.remove(event->key());

    _controllerScriptingInterface->emitKeyReleaseEvent(event); // send events to any registered scripts

    // if one of our scripts have asked to capture this event, then stop processing it
    if (_controllerScriptingInterface->isKeyCaptured(event)) {
        return;
    }

    if (_keyboardMouseDevice->isActive()) {
        _keyboardMouseDevice->keyReleaseEvent(event);
    }

    switch (event->key()) {
        case Qt::Key_Space: {
            if (!event->isAutoRepeat()) {
                // FIXME -- I don't think we've tested the HFActionEvent in a while... this looks possibly dubious
                // this ends the HFActionEvent
                HFActionEvent endActionEvent(HFActionEvent::endType(),
                                             computePickRay(getMouse().x, getMouse().y));
                sendEvent(this, &endActionEvent);
            }
            break;
        }
        case Qt::Key_Escape: {
            if (!event->isAutoRepeat()) {
                // this ends the HFCancelEvent
                HFBackEvent endBackEvent(HFBackEvent::endType());
                sendEvent(this, &endBackEvent);
            }
            break;
        }
        default:
            event->ignore();
            break;
    }
}

void Application::focusOutEvent(QFocusEvent* event) {
    auto inputPlugins = PluginManager::getInstance()->getInputPlugins();
    foreach(auto inputPlugin, inputPlugins) {
        if (inputPlugin->isActive()) {
            inputPlugin->pluginFocusOutEvent();
        }
    }

// FIXME spacemouse code still needs cleanup
#if 0
    //SpacemouseDevice::getInstance().focusOutEvent();
    //SpacemouseManager::getInstance().getDevice()->focusOutEvent();
    SpacemouseManager::getInstance().ManagerFocusOutEvent();
#endif

    // synthesize events for keys currently pressed, since we may not get their release events
    foreach (int key, _keysPressed) {
        QKeyEvent keyEvent(QEvent::KeyRelease, key, Qt::NoModifier);
        keyReleaseEvent(&keyEvent);
    }
    _keysPressed.clear();
}

void Application::maybeToggleMenuVisible(QMouseEvent* event) const {
#ifndef Q_OS_MAC
    // If in full screen, and our main windows menu bar is hidden, and we're close to the top of the QMainWindow
    // then show the menubar.
    if (_window->isFullScreen()) {
        QMenuBar* menuBar = _window->menuBar();
        if (menuBar) {
            static const int MENU_TOGGLE_AREA = 10;
            if (!menuBar->isVisible()) {
                if (event->pos().y() <= MENU_TOGGLE_AREA) {
                    menuBar->setVisible(true);
                }
            }  else {
                if (event->pos().y() > MENU_TOGGLE_AREA) {
                    menuBar->setVisible(false);
                }
            }
        }
    }
#endif
}

void Application::mouseMoveEvent(QMouseEvent* event) {
    PROFILE_RANGE(app_input_mouse, __FUNCTION__);

    if (_aboutToQuit) {
        return;
    }

    maybeToggleMenuVisible(event);

    auto& compositor = getApplicationCompositor();
    // if this is a real mouse event, and we're in HMD mode, then we should use it to move the
    // compositor reticle
    // handleRealMouseMoveEvent() will return true, if we shouldn't process the event further
    if (!compositor.fakeEventActive() && compositor.handleRealMouseMoveEvent()) {
        return; // bail
    }

    auto offscreenUi = DependencyManager::get<OffscreenUi>();
    auto eventPosition = compositor.getMouseEventPosition(event);
    QPointF transformedPos = offscreenUi->mapToVirtualScreen(eventPosition, _glWidget);
    auto button = event->button();
    auto buttons = event->buttons();
    // Determine if the ReticleClick Action is 1 and if so, fake include the LeftMouseButton
    if (_reticleClickPressed) {
        if (button == Qt::NoButton) {
            button = Qt::LeftButton;
        }
        buttons |= Qt::LeftButton;
    }

    QMouseEvent mappedEvent(event->type(),
        transformedPos,
        event->screenPos(), button,
        buttons, event->modifiers());

    if (compositor.getReticleVisible() || !isHMDMode() || !compositor.getReticleOverDesktop() ||
        getOverlays().getOverlayAtPoint(glm::vec2(transformedPos.x(), transformedPos.y())) != UNKNOWN_OVERLAY_ID) {
        getOverlays().mouseMoveEvent(&mappedEvent);
        getEntities()->mouseMoveEvent(&mappedEvent);
    }

    _controllerScriptingInterface->emitMouseMoveEvent(&mappedEvent); // send events to any registered scripts

    // if one of our scripts have asked to capture this event, then stop processing it
    if (_controllerScriptingInterface->isMouseCaptured()) {
        return;
    }

    if (_keyboardMouseDevice->isActive()) {
        _keyboardMouseDevice->mouseMoveEvent(event);
    }
}

void Application::mousePressEvent(QMouseEvent* event) {
    // Inhibit the menu if the user is using alt-mouse dragging
    _altPressed = false;

    auto offscreenUi = DependencyManager::get<OffscreenUi>();
    // If we get a mouse press event it means it wasn't consumed by the offscreen UI,
    // hence, we should defocus all of the offscreen UI windows, in order to allow
    // keyboard shortcuts not to be swallowed by them.  In particular, WebEngineViews
    // will consume all keyboard events.
    offscreenUi->unfocusWindows();

    auto eventPosition = getApplicationCompositor().getMouseEventPosition(event);
    QPointF transformedPos = offscreenUi->mapToVirtualScreen(eventPosition, _glWidget);
    QMouseEvent mappedEvent(event->type(),
        transformedPos,
        event->screenPos(), event->button(),
        event->buttons(), event->modifiers());

    if (!_aboutToQuit) {
        getOverlays().mousePressEvent(&mappedEvent);
        if (!_controllerScriptingInterface->areEntityClicksCaptured()) {
            getEntities()->mousePressEvent(&mappedEvent);
        }
    }

    _controllerScriptingInterface->emitMousePressEvent(&mappedEvent); // send events to any registered scripts

    // if one of our scripts have asked to capture this event, then stop processing it
    if (_controllerScriptingInterface->isMouseCaptured()) {
        return;
    }

    if (hasFocus()) {
        if (_keyboardMouseDevice->isActive()) {
            _keyboardMouseDevice->mousePressEvent(event);
        }

        if (event->button() == Qt::LeftButton) {
            // nobody handled this - make it an action event on the _window object
            HFActionEvent actionEvent(HFActionEvent::startType(),
                computePickRay(mappedEvent.x(), mappedEvent.y()));
            sendEvent(this, &actionEvent);
        }
    }
}

void Application::mouseDoublePressEvent(QMouseEvent* event) const {
    // if one of our scripts have asked to capture this event, then stop processing it
    if (_controllerScriptingInterface->isMouseCaptured()) {
        return;
    }

    _controllerScriptingInterface->emitMouseDoublePressEvent(event);
}

void Application::mouseReleaseEvent(QMouseEvent* event) {

    auto offscreenUi = DependencyManager::get<OffscreenUi>();
    auto eventPosition = getApplicationCompositor().getMouseEventPosition(event);
    QPointF transformedPos = offscreenUi->mapToVirtualScreen(eventPosition, _glWidget);
    QMouseEvent mappedEvent(event->type(),
        transformedPos,
        event->screenPos(), event->button(),
        event->buttons(), event->modifiers());

    if (!_aboutToQuit) {
        getOverlays().mouseReleaseEvent(&mappedEvent);
        getEntities()->mouseReleaseEvent(&mappedEvent);
    }

    _controllerScriptingInterface->emitMouseReleaseEvent(&mappedEvent); // send events to any registered scripts

    // if one of our scripts have asked to capture this event, then stop processing it
    if (_controllerScriptingInterface->isMouseCaptured()) {
        return;
    }

    if (hasFocus()) {
        if (_keyboardMouseDevice->isActive()) {
            _keyboardMouseDevice->mouseReleaseEvent(event);
        }

        if (event->button() == Qt::LeftButton) {
            // fire an action end event
            HFActionEvent actionEvent(HFActionEvent::endType(),
                computePickRay(mappedEvent.x(), mappedEvent.y()));
            sendEvent(this, &actionEvent);
        }
    }
}

void Application::touchUpdateEvent(QTouchEvent* event) {
    _altPressed = false;

    if (event->type() == QEvent::TouchUpdate) {
        TouchEvent thisEvent(*event, _lastTouchEvent);
        _controllerScriptingInterface->emitTouchUpdateEvent(thisEvent); // send events to any registered scripts
        _lastTouchEvent = thisEvent;
    }

    // if one of our scripts have asked to capture this event, then stop processing it
    if (_controllerScriptingInterface->isTouchCaptured()) {
        return;
    }

    if (_keyboardMouseDevice->isActive()) {
        _keyboardMouseDevice->touchUpdateEvent(event);
    }
    if (_touchscreenDevice && _touchscreenDevice->isActive()) {
        _touchscreenDevice->touchUpdateEvent(event);
    }
}

void Application::touchBeginEvent(QTouchEvent* event) {
    _altPressed = false;
    TouchEvent thisEvent(*event); // on touch begin, we don't compare to last event
    _controllerScriptingInterface->emitTouchBeginEvent(thisEvent); // send events to any registered scripts

    _lastTouchEvent = thisEvent; // and we reset our last event to this event before we call our update
    touchUpdateEvent(event);

    // if one of our scripts have asked to capture this event, then stop processing it
    if (_controllerScriptingInterface->isTouchCaptured()) {
        return;
    }

    if (_keyboardMouseDevice->isActive()) {
        _keyboardMouseDevice->touchBeginEvent(event);
    }
    if (_touchscreenDevice && _touchscreenDevice->isActive()) {
        _touchscreenDevice->touchBeginEvent(event);
    }

}

void Application::touchEndEvent(QTouchEvent* event) {
    _altPressed = false;
    TouchEvent thisEvent(*event, _lastTouchEvent);
    _controllerScriptingInterface->emitTouchEndEvent(thisEvent); // send events to any registered scripts
    _lastTouchEvent = thisEvent;

    // if one of our scripts have asked to capture this event, then stop processing it
    if (_controllerScriptingInterface->isTouchCaptured()) {
        return;
    }

    if (_keyboardMouseDevice->isActive()) {
        _keyboardMouseDevice->touchEndEvent(event);
    }
    if (_touchscreenDevice && _touchscreenDevice->isActive()) {
        _touchscreenDevice->touchEndEvent(event);
    }

    // put any application specific touch behavior below here..
}

void Application::touchGestureEvent(QGestureEvent* event) {
    if (_touchscreenDevice && _touchscreenDevice->isActive()) {
        _touchscreenDevice->touchGestureEvent(event);
    }
}

void Application::wheelEvent(QWheelEvent* event) const {
    _altPressed = false;
    _controllerScriptingInterface->emitWheelEvent(event); // send events to any registered scripts

    // if one of our scripts have asked to capture this event, then stop processing it
    if (_controllerScriptingInterface->isWheelCaptured()) {
        return;
    }

    if (_keyboardMouseDevice->isActive()) {
        _keyboardMouseDevice->wheelEvent(event);
    }
}

void Application::dropEvent(QDropEvent *event) {
    const QMimeData* mimeData = event->mimeData();
    for (auto& url : mimeData->urls()) {
        QString urlString = url.toString();
        if (acceptURL(urlString, true)) {
            event->acceptProposedAction();
        }
    }
}

void Application::dragEnterEvent(QDragEnterEvent* event) {
    event->acceptProposedAction();
}

// This is currently not used, but could be invoked if the user wants to go to the place embedded in an
// Interface-taken snapshot. (It was developed for drag and drop, before we had asset-server loading or in-world browsers.)
bool Application::acceptSnapshot(const QString& urlString) {
    QUrl url(urlString);
    QString snapshotPath = url.toLocalFile();

    SnapshotMetaData* snapshotData = Snapshot::parseSnapshotData(snapshotPath);
    if (snapshotData) {
        if (!snapshotData->getURL().toString().isEmpty()) {
            DependencyManager::get<AddressManager>()->handleLookupString(snapshotData->getURL().toString());
        }
    } else {
        OffscreenUi::warning("", "No location details were found in the file\n" +
                             snapshotPath + "\nTry dragging in an authentic Hifi snapshot.");
    }
    return true;
}

static uint32_t _renderedFrameIndex { INVALID_FRAME };

bool Application::shouldPaint(float nsecsElapsed) {
    if (_aboutToQuit) {
        return false;
    }

    auto displayPlugin = getActiveDisplayPlugin();

#ifdef DEBUG_PAINT_DELAY
    static uint64_t paintDelaySamples{ 0 };
    static uint64_t paintDelayUsecs{ 0 };

    paintDelayUsecs += displayPlugin->getPaintDelayUsecs();

    static const int PAINT_DELAY_THROTTLE = 1000;
    if (++paintDelaySamples % PAINT_DELAY_THROTTLE == 0) {
        qCDebug(interfaceapp).nospace() <<
            "Paint delay (" << paintDelaySamples << " samples): " <<
            (float)paintDelaySamples / paintDelayUsecs << "us";
    }
#endif

    float msecondsSinceLastUpdate = nsecsElapsed / NSECS_PER_USEC / USECS_PER_MSEC;

    // Throttle if requested
    if (displayPlugin->isThrottled() && (msecondsSinceLastUpdate < THROTTLED_SIM_FRAME_PERIOD_MS)) {
        return false;
    }

    // Sync up the _renderedFrameIndex
    _renderedFrameIndex = displayPlugin->presentCount();

    return true;
}

#ifdef Q_OS_WIN
#include <Windows.h>
#include <TCHAR.h>
#include <pdh.h>
#pragma comment(lib, "pdh.lib")

static ULARGE_INTEGER lastCPU, lastSysCPU, lastUserCPU;
static int numProcessors;
static HANDLE self;
static PDH_HQUERY cpuQuery;
static PDH_HCOUNTER cpuTotal;

void initCpuUsage() {
    SYSTEM_INFO sysInfo;
    FILETIME ftime, fsys, fuser;

    GetSystemInfo(&sysInfo);
    numProcessors = sysInfo.dwNumberOfProcessors;

    GetSystemTimeAsFileTime(&ftime);
    memcpy(&lastCPU, &ftime, sizeof(FILETIME));

    self = GetCurrentProcess();
    GetProcessTimes(self, &ftime, &ftime, &fsys, &fuser);
    memcpy(&lastSysCPU, &fsys, sizeof(FILETIME));
    memcpy(&lastUserCPU, &fuser, sizeof(FILETIME));

    PdhOpenQuery(NULL, NULL, &cpuQuery);
    PdhAddCounter(cpuQuery, "\\Processor(_Total)\\% Processor Time", NULL, &cpuTotal);
    PdhCollectQueryData(cpuQuery);
}

void getCpuUsage(vec3& systemAndUser) {
    FILETIME ftime, fsys, fuser;
    ULARGE_INTEGER now, sys, user;

    GetSystemTimeAsFileTime(&ftime);
    memcpy(&now, &ftime, sizeof(FILETIME));

    GetProcessTimes(self, &ftime, &ftime, &fsys, &fuser);
    memcpy(&sys, &fsys, sizeof(FILETIME));
    memcpy(&user, &fuser, sizeof(FILETIME));
    systemAndUser.x = (sys.QuadPart - lastSysCPU.QuadPart);
    systemAndUser.y = (user.QuadPart - lastUserCPU.QuadPart);
    systemAndUser /= (float)(now.QuadPart - lastCPU.QuadPart);
    systemAndUser /= (float)numProcessors;
    systemAndUser *= 100.0f;
    lastCPU = now;
    lastUserCPU = user;
    lastSysCPU = sys;

    PDH_FMT_COUNTERVALUE counterVal;
    PdhCollectQueryData(cpuQuery);
    PdhGetFormattedCounterValue(cpuTotal, PDH_FMT_DOUBLE, NULL, &counterVal);
    systemAndUser.z = (float)counterVal.doubleValue;
}

#endif


void Application::idle(float nsecsElapsed) {
    PerformanceTimer perfTimer("idle");

    // Update the deadlock watchdog
    updateHeartbeat();

    auto offscreenUi = DependencyManager::get<OffscreenUi>();

    // These tasks need to be done on our first idle, because we don't want the showing of
    // overlay subwindows to do a showDesktop() until after the first time through
    static bool firstIdle = true;
    if (firstIdle) {
        firstIdle = false;
        connect(offscreenUi.data(), &OffscreenUi::showDesktop, this, &Application::showDesktop);
    }

#ifdef Q_OS_WIN
    static std::once_flag once;
    std::call_once(once, [] {
        initCpuUsage();
    });

    vec3 kernelUserAndSystem;
    getCpuUsage(kernelUserAndSystem);
    PROFILE_COUNTER(app, "cpuProcess", { { "system", kernelUserAndSystem.x }, { "user", kernelUserAndSystem.y } });
    PROFILE_COUNTER(app, "cpuSystem", { { "system", kernelUserAndSystem.z } });
#endif



    auto displayPlugin = getActiveDisplayPlugin();
    if (displayPlugin) {
        PROFILE_COUNTER_IF_CHANGED(app, "present", float, displayPlugin->presentRate());
    }
    PROFILE_COUNTER_IF_CHANGED(app, "fps", float, _frameCounter.rate());
    PROFILE_COUNTER_IF_CHANGED(app, "currentDownloads", int, ResourceCache::getLoadingRequests().length());
    PROFILE_COUNTER_IF_CHANGED(app, "pendingDownloads", int, ResourceCache::getPendingRequestCount());
    PROFILE_COUNTER_IF_CHANGED(app, "currentProcessing", int, DependencyManager::get<StatTracker>()->getStat("Processing").toInt());
    PROFILE_COUNTER_IF_CHANGED(app, "pendingProcessing", int, DependencyManager::get<StatTracker>()->getStat("PendingProcessing").toInt());
    auto renderConfig = _renderEngine->getConfiguration();
    PROFILE_COUNTER_IF_CHANGED(render, "gpuTime", float, (float)_gpuContext->getFrameTimerGPUAverage());
    PROFILE_COUNTER(render_detail, "gpuTimes", {
        { "OpaqueRangeTimer", renderConfig->getConfig("OpaqueRangeTimer")->property("gpuRunTime") },
        { "LinearDepth", renderConfig->getConfig("LinearDepth")->property("gpuRunTime") },
        { "SurfaceGeometry", renderConfig->getConfig("SurfaceGeometry")->property("gpuRunTime") },
        { "RenderDeferred", renderConfig->getConfig("RenderDeferred")->property("gpuRunTime") },
        { "ToneAndPostRangeTimer", renderConfig->getConfig("ToneAndPostRangeTimer")->property("gpuRunTime") }
    });

    PROFILE_RANGE(app, __FUNCTION__);

    if (auto steamClient = PluginManager::getInstance()->getSteamClientPlugin()) {
        steamClient->runCallbacks();
    }

    float secondsSinceLastUpdate = nsecsElapsed / NSECS_PER_MSEC / MSECS_PER_SECOND;

    // If the offscreen Ui has something active that is NOT the root, then assume it has keyboard focus.
    if (_keyboardDeviceHasFocus && offscreenUi && offscreenUi->getWindow()->activeFocusItem() != offscreenUi->getRootItem()) {
        _keyboardMouseDevice->pluginFocusOutEvent();
        _keyboardDeviceHasFocus = false;
    } else if (offscreenUi && offscreenUi->getWindow()->activeFocusItem() == offscreenUi->getRootItem()) {
        _keyboardDeviceHasFocus = true;
    }

    checkChangeCursor();

    Stats::getInstance()->updateStats();

    _simCounter.increment();

    // Normally we check PipelineWarnings, but since idle will often take more than 10ms we only show these idle timing
    // details if we're in ExtraDebugging mode. However, the ::update() and its subcomponents will show their timing
    // details normally.
    bool showWarnings = getLogger()->extraDebugging();
    PerformanceWarning warn(showWarnings, "idle()");

    {
        PerformanceTimer perfTimer("update");
        PerformanceWarning warn(showWarnings, "Application::idle()... update()");
        static const float BIGGEST_DELTA_TIME_SECS = 0.25f;
        update(glm::clamp(secondsSinceLastUpdate, 0.0f, BIGGEST_DELTA_TIME_SECS));
    }


    // Update focus highlight for entity or overlay.
    {
        if (!_keyboardFocusedEntity.get().isInvalidID() || _keyboardFocusedOverlay.get() != UNKNOWN_OVERLAY_ID) {
            const quint64 LOSE_FOCUS_AFTER_ELAPSED_TIME = 30 * USECS_PER_SECOND; // if idle for 30 seconds, drop focus
            quint64 elapsedSinceAcceptedKeyPress = usecTimestampNow() - _lastAcceptedKeyPress;
            if (elapsedSinceAcceptedKeyPress > LOSE_FOCUS_AFTER_ELAPSED_TIME) {
                setKeyboardFocusEntity(UNKNOWN_ENTITY_ID);
                setKeyboardFocusOverlay(UNKNOWN_OVERLAY_ID);
            } else {
                // update position of highlight overlay
                if (!_keyboardFocusedEntity.get().isInvalidID()) {
                    auto entity = getEntities()->getTree()->findEntityByID(_keyboardFocusedEntity.get());
                    if (entity && _keyboardFocusHighlight) {
                        _keyboardFocusHighlight->setRotation(entity->getRotation());
                        _keyboardFocusHighlight->setPosition(entity->getPosition());
                    }
                } else {
                    // Only Web overlays can have focus.
                    auto overlay =
                        std::dynamic_pointer_cast<Web3DOverlay>(getOverlays().getOverlay(_keyboardFocusedOverlay.get()));
                    if (overlay && _keyboardFocusHighlight) {
                        _keyboardFocusHighlight->setRotation(overlay->getRotation());
                        _keyboardFocusHighlight->setPosition(overlay->getPosition());
                    }
                }
            }
        }
    }

    {
        PerformanceTimer perfTimer("pluginIdle");
        PerformanceWarning warn(showWarnings, "Application::idle()... pluginIdle()");
        getActiveDisplayPlugin()->idle();
        auto inputPlugins = PluginManager::getInstance()->getInputPlugins();
        foreach(auto inputPlugin, inputPlugins) {
            if (inputPlugin->isActive()) {
                inputPlugin->idle();
            }
        }
    }
    {
        PerformanceTimer perfTimer("rest");
        PerformanceWarning warn(showWarnings, "Application::idle()... rest of it");
        _idleLoopStdev.addValue(secondsSinceLastUpdate);

        //  Record standard deviation and reset counter if needed
        const int STDEV_SAMPLES = 500;
        if (_idleLoopStdev.getSamples() > STDEV_SAMPLES) {
            _idleLoopMeasuredJitter = _idleLoopStdev.getStDev();
            _idleLoopStdev.reset();
        }
    }

    _overlayConductor.update(secondsSinceLastUpdate);
}

void Application::setLowVelocityFilter(bool lowVelocityFilter) {
    controller::InputDevice::setLowVelocityFilter(lowVelocityFilter);
}

ivec2 Application::getMouse() const {
    return getApplicationCompositor().getReticlePosition();
}

FaceTracker* Application::getActiveFaceTracker() {
    auto faceshift = DependencyManager::get<Faceshift>();
    auto dde = DependencyManager::get<DdeFaceTracker>();

    return (dde->isActive() ? static_cast<FaceTracker*>(dde.data()) :
            (faceshift->isActive() ? static_cast<FaceTracker*>(faceshift.data()) : nullptr));
}

FaceTracker* Application::getSelectedFaceTracker() {
    FaceTracker* faceTracker = nullptr;
#ifdef HAVE_FACESHIFT
    if (Menu::getInstance()->isOptionChecked(MenuOption::Faceshift)) {
        faceTracker = DependencyManager::get<Faceshift>().data();
    }
#endif
#ifdef HAVE_DDE
    if (Menu::getInstance()->isOptionChecked(MenuOption::UseCamera)) {
        faceTracker = DependencyManager::get<DdeFaceTracker>().data();
    }
#endif
    return faceTracker;
}

void Application::setActiveFaceTracker() const {
#if defined(HAVE_FACESHIFT) || defined(HAVE_DDE)
    bool isMuted = Menu::getInstance()->isOptionChecked(MenuOption::MuteFaceTracking);
#endif
#ifdef HAVE_FACESHIFT
    auto faceshiftTracker = DependencyManager::get<Faceshift>();
    faceshiftTracker->setIsMuted(isMuted);
    faceshiftTracker->setEnabled(Menu::getInstance()->isOptionChecked(MenuOption::Faceshift) && !isMuted);
#endif
#ifdef HAVE_DDE
    bool isUsingDDE = Menu::getInstance()->isOptionChecked(MenuOption::UseCamera);
    Menu::getInstance()->getActionForOption(MenuOption::BinaryEyelidControl)->setVisible(isUsingDDE);
    Menu::getInstance()->getActionForOption(MenuOption::CoupleEyelids)->setVisible(isUsingDDE);
    Menu::getInstance()->getActionForOption(MenuOption::UseAudioForMouth)->setVisible(isUsingDDE);
    Menu::getInstance()->getActionForOption(MenuOption::VelocityFilter)->setVisible(isUsingDDE);
    Menu::getInstance()->getActionForOption(MenuOption::CalibrateCamera)->setVisible(isUsingDDE);
    auto ddeTracker = DependencyManager::get<DdeFaceTracker>();
    ddeTracker->setIsMuted(isMuted);
    ddeTracker->setEnabled(isUsingDDE && !isMuted);
#endif
}

#ifdef HAVE_IVIEWHMD
void Application::setActiveEyeTracker() {
    auto eyeTracker = DependencyManager::get<EyeTracker>();
    if (!eyeTracker->isInitialized()) {
        return;
    }

    bool isEyeTracking = Menu::getInstance()->isOptionChecked(MenuOption::SMIEyeTracking);
    bool isSimulating = Menu::getInstance()->isOptionChecked(MenuOption::SimulateEyeTracking);
    eyeTracker->setEnabled(isEyeTracking, isSimulating);

    Menu::getInstance()->getActionForOption(MenuOption::OnePointCalibration)->setEnabled(isEyeTracking && !isSimulating);
    Menu::getInstance()->getActionForOption(MenuOption::ThreePointCalibration)->setEnabled(isEyeTracking && !isSimulating);
    Menu::getInstance()->getActionForOption(MenuOption::FivePointCalibration)->setEnabled(isEyeTracking && !isSimulating);
}

void Application::calibrateEyeTracker1Point() {
    DependencyManager::get<EyeTracker>()->calibrate(1);
}

void Application::calibrateEyeTracker3Points() {
    DependencyManager::get<EyeTracker>()->calibrate(3);
}

void Application::calibrateEyeTracker5Points() {
    DependencyManager::get<EyeTracker>()->calibrate(5);
}
#endif

bool Application::exportEntities(const QString& filename, const QVector<EntityItemID>& entityIDs, const glm::vec3* givenOffset) {
    QHash<EntityItemID, EntityItemPointer> entities;

    auto entityTree = getEntities()->getTree();
    auto exportTree = std::make_shared<EntityTree>();
    exportTree->createRootElement();
    glm::vec3 root(TREE_SCALE, TREE_SCALE, TREE_SCALE);
    bool success = true;
    entityTree->withReadLock([&] {
        for (auto entityID : entityIDs) { // Gather entities and properties.
            auto entityItem = entityTree->findEntityByEntityItemID(entityID);
            if (!entityItem) {
                qCWarning(interfaceapp) << "Skipping export of" << entityID << "that is not in scene.";
                continue;
            }

            if (!givenOffset) {
                EntityItemID parentID = entityItem->getParentID();
                if (parentID.isInvalidID() || !entityIDs.contains(parentID) || !entityTree->findEntityByEntityItemID(parentID)) {
                    auto position = entityItem->getPosition(); // If parent wasn't selected, we want absolute position, which isn't in properties.
                    root.x = glm::min(root.x, position.x);
                    root.y = glm::min(root.y, position.y);
                    root.z = glm::min(root.z, position.z);
                }
            }
            entities[entityID] = entityItem;
        }

        if (entities.size() == 0) {
            success = false;
            return;
        }

        if (givenOffset) {
            root = *givenOffset;
        }
        for (EntityItemPointer& entityDatum : entities) {
            auto properties = entityDatum->getProperties();
            EntityItemID parentID = properties.getParentID();
            if (parentID.isInvalidID()) {
                properties.setPosition(properties.getPosition() - root);
            }
            else if (!entities.contains(parentID)) {
                entityDatum->globalizeProperties(properties, "Parent %3 of %2 %1 is not selected for export.", -root);
            } // else valid parent -- don't offset
            exportTree->addEntity(entityDatum->getEntityItemID(), properties);
        }
    });
    if (success) {
        success = exportTree->writeToJSONFile(filename.toLocal8Bit().constData());

        // restore the main window's active state
        _window->activateWindow();
    }
    return success;
}

bool Application::exportEntities(const QString& filename, float x, float y, float z, float scale) {
    glm::vec3 center(x, y, z);
    glm::vec3 minCorner = center - vec3(scale);
    float cubeSize = scale * 2;
    AACube boundingCube(minCorner, cubeSize);
    QVector<EntityItemPointer> entities;
    QVector<EntityItemID> ids;
    auto entityTree = getEntities()->getTree();
    entityTree->withReadLock([&] {
        entityTree->findEntities(boundingCube, entities);
        foreach(EntityItemPointer entity, entities) {
            ids << entity->getEntityItemID();
        }
    });
    return exportEntities(filename, ids, &center);
}

void Application::loadSettings() {

    sessionRunTime.set(0); // Just clean living. We're about to saveSettings, which will update value.
    DependencyManager::get<AudioClient>()->loadSettings();
    DependencyManager::get<LODManager>()->loadSettings();

    // DONT CHECK IN
    //DependencyManager::get<LODManager>()->setAutomaticLODAdjust(false);

    Menu::getInstance()->loadSettings();
    // If there is a preferred plugin, we probably messed it up with the menu settings, so fix it.
    auto pluginManager = PluginManager::getInstance();
    auto plugins = pluginManager->getPreferredDisplayPlugins();
    auto menu = Menu::getInstance();
    if (plugins.size() > 0) {
        for (auto plugin : plugins) {
            if (auto action = menu->getActionForOption(plugin->getName())) {
                action->setChecked(true);
                action->trigger();
                // Find and activated highest priority plugin, bail for the rest
                break;
            }
        }
    } else {
        // If this is our first run, and no preferred devices were set, default to
        // an HMD device if available.
        Setting::Handle<bool> firstRun { Settings::firstRun, true };
        if (firstRun.get()) {
            auto displayPlugins = pluginManager->getDisplayPlugins();
            for (auto& plugin : displayPlugins) {
                if (plugin->isHmd()) {
                    if (auto action = menu->getActionForOption(plugin->getName())) {
                        action->setChecked(true);
                        action->trigger();
                        break;
                    }
                }
            }
        }
    }

    auto inputs = pluginManager->getInputPlugins();
    for (auto plugin : inputs) {
        if (!plugin->isActive()) {
            plugin->activate();
        }
    }

    getMyAvatar()->loadData();

    _settingsLoaded = true;
}

void Application::saveSettings() const {
    sessionRunTime.set(_sessionRunTimer.elapsed() / MSECS_PER_SECOND);
    DependencyManager::get<AudioClient>()->saveSettings();
    DependencyManager::get<LODManager>()->saveSettings();

    Menu::getInstance()->saveSettings();
    getMyAvatar()->saveData();
    PluginManager::getInstance()->saveSettings();
}

bool Application::importEntities(const QString& urlOrFilename) {
    bool success = false;
    _entityClipboard->withWriteLock([&] {
        _entityClipboard->eraseAllOctreeElements();

        success = _entityClipboard->readFromURL(urlOrFilename);
        if (success) {
            _entityClipboard->reaverageOctreeElements();
        }
    });
    return success;
}

QVector<EntityItemID> Application::pasteEntities(float x, float y, float z) {
    return _entityClipboard->sendEntities(&_entityEditSender, getEntities()->getTree(), x, y, z);
}

void Application::initDisplay() {
}

void Application::init() {
    // Make sure Login state is up to date
    DependencyManager::get<DialogsManager>()->toggleLoginDialog();

    DependencyManager::get<DeferredLightingEffect>()->init();

    DependencyManager::get<AvatarManager>()->init();
    _myCamera.setMode(CAMERA_MODE_FIRST_PERSON);

    _mirrorCamera.setMode(CAMERA_MODE_MIRROR);

    _timerStart.start();
    _lastTimeUpdated.start();


    if (auto steamClient = PluginManager::getInstance()->getSteamClientPlugin()) {
        // when +connect_lobby in command line, join steam lobby
        const QString STEAM_LOBBY_COMMAND_LINE_KEY = "+connect_lobby";
        int lobbyIndex = arguments().indexOf(STEAM_LOBBY_COMMAND_LINE_KEY);
        if (lobbyIndex != -1) {
            QString lobbyId = arguments().value(lobbyIndex + 1);
            steamClient->joinLobby(lobbyId);
        }
    }


    qCDebug(interfaceapp) << "Loaded settings";

    Leapmotion::init();

    // fire off an immediate domain-server check in now that settings are loaded
    DependencyManager::get<NodeList>()->sendDomainServerCheckIn();

    getEntities()->init();
    {
        QMutexLocker viewLocker(&_viewMutex);
        getEntities()->setViewFrustum(_viewFrustum);
    }

    getEntities()->setEntityLoadingPriorityFunction([this](const EntityItem& item) {
        auto dims = item.getDimensions();
        auto maxSize = glm::compMax(dims);

        if (maxSize <= 0.0f) {
            return 0.0f;
        }

        auto distance = glm::distance(getMyAvatar()->getPosition(), item.getPosition());
        return atan2(maxSize, distance);
    });

    ObjectMotionState::setShapeManager(&_shapeManager);
    _physicsEngine->init();

    EntityTreePointer tree = getEntities()->getTree();
    _entitySimulation->init(tree, _physicsEngine, &_entityEditSender);
    tree->setSimulation(_entitySimulation);

    auto entityScriptingInterface = DependencyManager::get<EntityScriptingInterface>();

    // connect the _entityCollisionSystem to our EntityTreeRenderer since that's what handles running entity scripts
    connect(_entitySimulation.get(), &EntitySimulation::entityCollisionWithEntity,
            getEntities().data(), &EntityTreeRenderer::entityCollisionWithEntity);

    // connect the _entities (EntityTreeRenderer) to our script engine's EntityScriptingInterface for firing
    // of events related clicking, hovering over, and entering entities
    getEntities()->connectSignalsToSlots(entityScriptingInterface.data());

    _entityClipboardRenderer.init();
    {
        QMutexLocker viewLocker(&_viewMutex);
        _entityClipboardRenderer.setViewFrustum(_viewFrustum);
    }
    _entityClipboardRenderer.setTree(_entityClipboard);

    // Make sure any new sounds are loaded as soon as know about them.
    connect(tree.get(), &EntityTree::newCollisionSoundURL, this, [this](QUrl newURL, EntityItemID id) {
        EntityTreePointer tree = getEntities()->getTree();
        if (auto entity = tree->findEntityByEntityItemID(id)) {
            auto sound = DependencyManager::get<SoundCache>()->getSound(newURL);
            entity->setCollisionSound(sound);
        }
    }, Qt::QueuedConnection);
    connect(getMyAvatar().get(), &MyAvatar::newCollisionSoundURL, this, [this](QUrl newURL) {
        if (auto avatar = getMyAvatar()) {
            auto sound = DependencyManager::get<SoundCache>()->getSound(newURL);
            avatar->setCollisionSound(sound);
        }
    }, Qt::QueuedConnection);
}

void Application::updateLOD() const {
    PerformanceTimer perfTimer("LOD");
    // adjust it unless we were asked to disable this feature, or if we're currently in throttleRendering mode
    if (!isThrottleRendering()) {
        DependencyManager::get<LODManager>()->autoAdjustLOD(_frameCounter.rate());
    } else {
        DependencyManager::get<LODManager>()->resetLODAdjust();
    }
}

void Application::pushPostUpdateLambda(void* key, std::function<void()> func) {
    std::unique_lock<std::mutex> guard(_postUpdateLambdasLock);
    _postUpdateLambdas[key] = func;
}

// Called during Application::update immediately before AvatarManager::updateMyAvatar, updating my data that is then sent to everyone.
// (Maybe this code should be moved there?)
// The principal result is to call updateLookAtTargetAvatar() and then setLookAtPosition().
// Note that it is called BEFORE we update position or joints based on sensors, etc.
void Application::updateMyAvatarLookAtPosition() {
    PerformanceTimer perfTimer("lookAt");
    bool showWarnings = Menu::getInstance()->isOptionChecked(MenuOption::PipelineWarnings);
    PerformanceWarning warn(showWarnings, "Application::updateMyAvatarLookAtPosition()");

    auto myAvatar = getMyAvatar();
    myAvatar->updateLookAtTargetAvatar();
    FaceTracker* faceTracker = getActiveFaceTracker();
    auto eyeTracker = DependencyManager::get<EyeTracker>();

    bool isLookingAtSomeone = false;
    bool isHMD = qApp->isHMDMode();
    glm::vec3 lookAtSpot;
    if (eyeTracker->isTracking() && (isHMD || eyeTracker->isSimulating())) {
        //  Look at the point that the user is looking at.
        glm::vec3 lookAtPosition = eyeTracker->getLookAtPosition();
        if (_myCamera.getMode() == CAMERA_MODE_MIRROR) {
            lookAtPosition.x = -lookAtPosition.x;
        }
        if (isHMD) {
            glm::mat4 headPose = getActiveDisplayPlugin()->getHeadPose();
            glm::quat hmdRotation = glm::quat_cast(headPose);
            lookAtSpot = _myCamera.getPosition() + myAvatar->getOrientation() * (hmdRotation * lookAtPosition);
        } else {
            lookAtSpot = myAvatar->getHead()->getEyePosition()
                + (myAvatar->getHead()->getFinalOrientationInWorldFrame() * lookAtPosition);
        }
    } else {
        AvatarSharedPointer lookingAt = myAvatar->getLookAtTargetAvatar().lock();
        if (lookingAt && myAvatar.get() != lookingAt.get()) {
            //  If I am looking at someone else, look directly at one of their eyes
            isLookingAtSomeone = true;
            auto lookingAtHead = static_pointer_cast<Avatar>(lookingAt)->getHead();

            const float MAXIMUM_FACE_ANGLE = 65.0f * RADIANS_PER_DEGREE;
            glm::vec3 lookingAtFaceOrientation = lookingAtHead->getFinalOrientationInWorldFrame() * IDENTITY_FRONT;
            glm::vec3 fromLookingAtToMe = glm::normalize(myAvatar->getHead()->getEyePosition()
                - lookingAtHead->getEyePosition());
            float faceAngle = glm::angle(lookingAtFaceOrientation, fromLookingAtToMe);

            if (faceAngle < MAXIMUM_FACE_ANGLE) {
                // Randomly look back and forth between look targets
                eyeContactTarget target = Menu::getInstance()->isOptionChecked(MenuOption::FixGaze) ?
                LEFT_EYE : myAvatar->getEyeContactTarget();
                switch (target) {
                    case LEFT_EYE:
                        lookAtSpot = lookingAtHead->getLeftEyePosition();
                        break;
                    case RIGHT_EYE:
                        lookAtSpot = lookingAtHead->getRightEyePosition();
                        break;
                    case MOUTH:
                        lookAtSpot = lookingAtHead->getMouthPosition();
                        break;
                }
            } else {
                // Just look at their head (mid point between eyes)
                lookAtSpot = lookingAtHead->getEyePosition();
            }
        } else {
            //  I am not looking at anyone else, so just look forward
            if (isHMD) {
                glm::mat4 worldHMDMat = myAvatar->getSensorToWorldMatrix() * myAvatar->getHMDSensorMatrix();
                lookAtSpot = transformPoint(worldHMDMat, glm::vec3(0.0f, 0.0f, -TREE_SCALE));
            } else {
                lookAtSpot = myAvatar->getHead()->getEyePosition() +
                    (myAvatar->getHead()->getFinalOrientationInWorldFrame() * glm::vec3(0.0f, 0.0f, -TREE_SCALE));
            }
        }

        // Deflect the eyes a bit to match the detected gaze from the face tracker if active.
        if (faceTracker && !faceTracker->isMuted()) {
            float eyePitch = faceTracker->getEstimatedEyePitch();
            float eyeYaw = faceTracker->getEstimatedEyeYaw();
            const float GAZE_DEFLECTION_REDUCTION_DURING_EYE_CONTACT = 0.1f;
            glm::vec3 origin = myAvatar->getHead()->getEyePosition();
            float deflection = faceTracker->getEyeDeflection();
            if (isLookingAtSomeone) {
                deflection *= GAZE_DEFLECTION_REDUCTION_DURING_EYE_CONTACT;
            }
            lookAtSpot = origin + _myCamera.getOrientation() * glm::quat(glm::radians(glm::vec3(
                eyePitch * deflection, eyeYaw * deflection, 0.0f))) *
                glm::inverse(_myCamera.getOrientation()) * (lookAtSpot - origin);
        }
    }

    myAvatar->getHead()->setLookAtPosition(lookAtSpot);
}

void Application::updateThreads(float deltaTime) {
    PerformanceTimer perfTimer("updateThreads");
    bool showWarnings = Menu::getInstance()->isOptionChecked(MenuOption::PipelineWarnings);
    PerformanceWarning warn(showWarnings, "Application::updateThreads()");

    // parse voxel packets
    if (!_enableProcessOctreeThread) {
        _octreeProcessor.threadRoutine();
        _entityEditSender.threadRoutine();
    }
}

void Application::toggleOverlays() {
    auto menu = Menu::getInstance();
    menu->setIsOptionChecked(MenuOption::Overlays, menu->isOptionChecked(MenuOption::Overlays));
}

void Application::setOverlaysVisible(bool visible) {
    auto menu = Menu::getInstance();
    menu->setIsOptionChecked(MenuOption::Overlays, true);
}

void Application::centerUI() {
    _overlayConductor.centerUI();
}

void Application::cycleCamera() {
    auto menu = Menu::getInstance();
    if (menu->isOptionChecked(MenuOption::FullscreenMirror)) {

        menu->setIsOptionChecked(MenuOption::FullscreenMirror, false);
        menu->setIsOptionChecked(MenuOption::FirstPerson, true);

    } else if (menu->isOptionChecked(MenuOption::FirstPerson)) {

        menu->setIsOptionChecked(MenuOption::FirstPerson, false);
        menu->setIsOptionChecked(MenuOption::ThirdPerson, true);

    } else if (menu->isOptionChecked(MenuOption::ThirdPerson)) {

        menu->setIsOptionChecked(MenuOption::ThirdPerson, false);
        menu->setIsOptionChecked(MenuOption::FullscreenMirror, true);

    } else if (menu->isOptionChecked(MenuOption::IndependentMode) || menu->isOptionChecked(MenuOption::CameraEntityMode)) {
        // do nothing if in independent or camera entity modes
        return;
    }
    cameraMenuChanged(); // handle the menu change
}

void Application::cameraMenuChanged() {
    if (Menu::getInstance()->isOptionChecked(MenuOption::FullscreenMirror)) {
        if (_myCamera.getMode() != CAMERA_MODE_MIRROR) {
            _myCamera.setMode(CAMERA_MODE_MIRROR);
        }
    } else if (Menu::getInstance()->isOptionChecked(MenuOption::FirstPerson)) {
        if (_myCamera.getMode() != CAMERA_MODE_FIRST_PERSON) {
            _myCamera.setMode(CAMERA_MODE_FIRST_PERSON);
            getMyAvatar()->setBoomLength(MyAvatar::ZOOM_MIN);
        }
    } else if (Menu::getInstance()->isOptionChecked(MenuOption::ThirdPerson)) {
        if (_myCamera.getMode() != CAMERA_MODE_THIRD_PERSON) {
            _myCamera.setMode(CAMERA_MODE_THIRD_PERSON);
            if (getMyAvatar()->getBoomLength() == MyAvatar::ZOOM_MIN) {
                getMyAvatar()->setBoomLength(MyAvatar::ZOOM_DEFAULT);
            }
        }
    } else if (Menu::getInstance()->isOptionChecked(MenuOption::IndependentMode)) {
        if (_myCamera.getMode() != CAMERA_MODE_INDEPENDENT) {
            _myCamera.setMode(CAMERA_MODE_INDEPENDENT);
        }
    } else if (Menu::getInstance()->isOptionChecked(MenuOption::CameraEntityMode)) {
        if (_myCamera.getMode() != CAMERA_MODE_ENTITY) {
            _myCamera.setMode(CAMERA_MODE_ENTITY);
        }
    }
}

void Application::resetPhysicsReadyInformation() {
    // we've changed domains or cleared out caches or something.  we no longer know enough about the
    // collision information of nearby entities to make running bullet be safe.
    _fullSceneReceivedCounter = 0;
    _fullSceneCounterAtLastPhysicsCheck = 0;
    _nearbyEntitiesCountAtLastPhysicsCheck = 0;
    _nearbyEntitiesStabilityCount = 0;
    _physicsEnabled = false;
}


void Application::reloadResourceCaches() {
    resetPhysicsReadyInformation();
    {
        QMutexLocker viewLocker(&_viewMutex);
        _viewFrustum.setPosition(glm::vec3(0.0f, 0.0f, TREE_SCALE));
        _viewFrustum.setOrientation(glm::quat());
    }
    // Clear entities out of view frustum
    queryOctree(NodeType::EntityServer, PacketType::EntityQuery, _entityServerJurisdictions);

    DependencyManager::get<AssetClient>()->clearCache();

    DependencyManager::get<AnimationCache>()->refreshAll();
    DependencyManager::get<ModelCache>()->refreshAll();
    DependencyManager::get<SoundCache>()->refreshAll();
    DependencyManager::get<TextureCache>()->refreshAll();

    DependencyManager::get<NodeList>()->reset();  // Force redownload of .fst models

    getMyAvatar()->resetFullAvatarURL();
}

void Application::rotationModeChanged() const {
    if (!Menu::getInstance()->isOptionChecked(MenuOption::CenterPlayerInView)) {
        getMyAvatar()->setHeadPitch(0);
    }
}

void Application::setKeyboardFocusHighlight(const glm::vec3& position, const glm::quat& rotation, const glm::vec3& dimensions) {
    // Create focus
    if (_keyboardFocusHighlightID == UNKNOWN_OVERLAY_ID || !getOverlays().isAddedOverlay(_keyboardFocusHighlightID)) {
        _keyboardFocusHighlight = std::make_shared<Cube3DOverlay>();
        _keyboardFocusHighlight->setAlpha(1.0f);
        _keyboardFocusHighlight->setBorderSize(1.0f);
        _keyboardFocusHighlight->setColor({ 0xFF, 0xEF, 0x00 });
        _keyboardFocusHighlight->setIsSolid(false);
        _keyboardFocusHighlight->setPulseMin(0.5);
        _keyboardFocusHighlight->setPulseMax(1.0);
        _keyboardFocusHighlight->setColorPulse(1.0);
        _keyboardFocusHighlight->setIgnoreRayIntersection(true);
        _keyboardFocusHighlight->setDrawInFront(false);
        _keyboardFocusHighlightID = getOverlays().addOverlay(_keyboardFocusHighlight);
    }

    // Position focus
    _keyboardFocusHighlight->setRotation(rotation);
    _keyboardFocusHighlight->setPosition(position);
    _keyboardFocusHighlight->setDimensions(dimensions);
    _keyboardFocusHighlight->setVisible(true);
}

QUuid Application::getKeyboardFocusEntity() const {
    return _keyboardFocusedEntity.get();
}

void Application::setKeyboardFocusEntity(QUuid id) {
    EntityItemID entityItemID(id);
    setKeyboardFocusEntity(entityItemID);
}

static const float FOCUS_HIGHLIGHT_EXPANSION_FACTOR = 1.05f;

void Application::setKeyboardFocusEntity(EntityItemID entityItemID) {
    if (_keyboardFocusedEntity.get() != entityItemID) {
        _keyboardFocusedEntity.set(entityItemID);

        if (_keyboardFocusHighlight && _keyboardFocusedOverlay.get() == UNKNOWN_OVERLAY_ID) {
            _keyboardFocusHighlight->setVisible(false);
        }

        if (entityItemID == UNKNOWN_ENTITY_ID) {
            return;
        }

        auto entityScriptingInterface = DependencyManager::get<EntityScriptingInterface>();
        auto properties = entityScriptingInterface->getEntityProperties(entityItemID);
        if (!properties.getLocked() && properties.getVisible()) {
            auto entity = getEntities()->getTree()->findEntityByID(entityItemID);
            if (entity && entity->wantsKeyboardFocus()) {
                entity->setProxyWindow(_window->windowHandle());
                if (_keyboardMouseDevice->isActive()) {
                    _keyboardMouseDevice->pluginFocusOutEvent();
                }
                _lastAcceptedKeyPress = usecTimestampNow();

                setKeyboardFocusHighlight(entity->getPosition(), entity->getRotation(),
                    entity->getDimensions() * FOCUS_HIGHLIGHT_EXPANSION_FACTOR);
            }
        }
    }
}

OverlayID Application::getKeyboardFocusOverlay() {
    return _keyboardFocusedOverlay.get();
}

void Application::setKeyboardFocusOverlay(OverlayID overlayID) {
    if (overlayID != _keyboardFocusedOverlay.get()) {
        _keyboardFocusedOverlay.set(overlayID);

        if (_keyboardFocusHighlight && _keyboardFocusedEntity.get() == UNKNOWN_ENTITY_ID) {
            _keyboardFocusHighlight->setVisible(false);
        }

        if (overlayID == UNKNOWN_OVERLAY_ID) {
            return;
        }

        auto overlayType = getOverlays().getOverlayType(overlayID);
        auto isVisible = getOverlays().getProperty(overlayID, "visible").value.toBool();
        if (overlayType == Web3DOverlay::TYPE && isVisible) {
            auto overlay = std::dynamic_pointer_cast<Web3DOverlay>(getOverlays().getOverlay(overlayID));
            overlay->setProxyWindow(_window->windowHandle());

            if (_keyboardMouseDevice->isActive()) {
                _keyboardMouseDevice->pluginFocusOutEvent();
            }
            _lastAcceptedKeyPress = usecTimestampNow();

            if (overlay->getProperty("showKeyboardFocusHighlight").toBool()) {
                auto size = overlay->getSize() * FOCUS_HIGHLIGHT_EXPANSION_FACTOR;
                const float OVERLAY_DEPTH = 0.0105f;
                setKeyboardFocusHighlight(overlay->getPosition(), overlay->getRotation(), glm::vec3(size.x, size.y, OVERLAY_DEPTH));
            } else if (_keyboardFocusHighlight) {
                _keyboardFocusHighlight->setVisible(false);
            }
        }
    }
}

void Application::updateDialogs(float deltaTime) const {
    PerformanceTimer perfTimer("updateDialogs");
    bool showWarnings = Menu::getInstance()->isOptionChecked(MenuOption::PipelineWarnings);
    PerformanceWarning warn(showWarnings, "Application::updateDialogs()");
    auto dialogsManager = DependencyManager::get<DialogsManager>();

    QPointer<OctreeStatsDialog> octreeStatsDialog = dialogsManager->getOctreeStatsDialog();
    if (octreeStatsDialog) {
        octreeStatsDialog->update();
    }
}

static bool domainLoadingInProgress = false;

void Application::update(float deltaTime) {

    PROFILE_RANGE_EX(app, __FUNCTION__, 0xffff0000, (uint64_t)_frameCount + 1);

    bool showWarnings = Menu::getInstance()->isOptionChecked(MenuOption::PipelineWarnings);
    PerformanceWarning warn(showWarnings, "Application::update()");

    updateLOD();

    if (!_physicsEnabled) {
        if (!domainLoadingInProgress) {
            PROFILE_ASYNC_BEGIN(app, "Scene Loading", "");
            domainLoadingInProgress = true;
        }

        // we haven't yet enabled physics.  we wait until we think we have all the collision information
        // for nearby entities before starting bullet up.
        quint64 now = usecTimestampNow();
        bool timeout = false;
        const int PHYSICS_CHECK_TIMEOUT = 2 * USECS_PER_SECOND;
        if (_lastPhysicsCheckTime > 0 && now - _lastPhysicsCheckTime > PHYSICS_CHECK_TIMEOUT) {
            timeout = true;
        }

        if (timeout || _fullSceneReceivedCounter > _fullSceneCounterAtLastPhysicsCheck) {
            // we've received a new full-scene octree stats packet, or it's been long enough to try again anyway
            _lastPhysicsCheckTime = now;
            _fullSceneCounterAtLastPhysicsCheck = _fullSceneReceivedCounter;

            // process octree stats packets are sent in between full sends of a scene (this isn't currently true).
            // We keep physics disabled until we've received a full scene and everything near the avatar in that
            // scene is ready to compute its collision shape.
            if (nearbyEntitiesAreReadyForPhysics()) {
                _physicsEnabled = true;
                getMyAvatar()->updateMotionBehaviorFromMenu();
            } else {
                auto characterController = getMyAvatar()->getCharacterController();
                if (characterController) {
                    // if we have a character controller, disable it here so the avatar doesn't get stuck due to
                    // a non-loading collision hull.
                    characterController->setEnabled(false);
                }
            }
        }
    } else if (domainLoadingInProgress) {
        domainLoadingInProgress = false;
        PROFILE_ASYNC_END(app, "Scene Loading", "");
    }

    {
        PerformanceTimer perfTimer("devices");
        DeviceTracker::updateAll();

        FaceTracker* tracker = getSelectedFaceTracker();
        if (tracker && Menu::getInstance()->isOptionChecked(MenuOption::MuteFaceTracking) != tracker->isMuted()) {
            tracker->toggleMute();
        }

        tracker = getActiveFaceTracker();
        if (tracker && !tracker->isMuted()) {
            tracker->update(deltaTime);

            // Auto-mute microphone after losing face tracking?
            if (tracker->isTracking()) {
                _lastFaceTrackerUpdate = usecTimestampNow();
            } else {
                const quint64 MUTE_MICROPHONE_AFTER_USECS = 5000000;  //5 secs
                Menu* menu = Menu::getInstance();
                if (menu->isOptionChecked(MenuOption::AutoMuteAudio) && !menu->isOptionChecked(MenuOption::MuteAudio)) {
                    if (_lastFaceTrackerUpdate > 0
                        && ((usecTimestampNow() - _lastFaceTrackerUpdate) > MUTE_MICROPHONE_AFTER_USECS)) {
                        menu->triggerOption(MenuOption::MuteAudio);
                        _lastFaceTrackerUpdate = 0;
                    }
                } else {
                    _lastFaceTrackerUpdate = 0;
                }
            }
        } else {
            _lastFaceTrackerUpdate = 0;
        }

    }

    auto myAvatar = getMyAvatar();
    auto userInputMapper = DependencyManager::get<UserInputMapper>();

    controller::InputCalibrationData calibrationData = {
        myAvatar->getSensorToWorldMatrix(),
        createMatFromQuatAndPos(myAvatar->getOrientation(), myAvatar->getPosition()),
        myAvatar->getHMDSensorMatrix()
    };

    InputPluginPointer keyboardMousePlugin;
    for (auto inputPlugin : PluginManager::getInstance()->getInputPlugins()) {
        if (inputPlugin->getName() == KeyboardMouseDevice::NAME) {
            keyboardMousePlugin = inputPlugin;
        } else if (inputPlugin->isActive()) {
            inputPlugin->pluginUpdate(deltaTime, calibrationData);
        }
    }

    userInputMapper->update(deltaTime);

    if (keyboardMousePlugin && keyboardMousePlugin->isActive()) {
        keyboardMousePlugin->pluginUpdate(deltaTime, calibrationData);
    }

    _controllerScriptingInterface->updateInputControllers();

    // Transfer the user inputs to the driveKeys
    // FIXME can we drop drive keys and just have the avatar read the action states directly?
    myAvatar->clearDriveKeys();
    if (_myCamera.getMode() != CAMERA_MODE_INDEPENDENT) {
        if (!_controllerScriptingInterface->areActionsCaptured()) {
            myAvatar->setDriveKeys(TRANSLATE_Z, -1.0f * userInputMapper->getActionState(controller::Action::TRANSLATE_Z));
            myAvatar->setDriveKeys(TRANSLATE_Y, userInputMapper->getActionState(controller::Action::TRANSLATE_Y));
            myAvatar->setDriveKeys(TRANSLATE_X, userInputMapper->getActionState(controller::Action::TRANSLATE_X));
            if (deltaTime > FLT_EPSILON) {
                myAvatar->setDriveKeys(PITCH, -1.0f * userInputMapper->getActionState(controller::Action::PITCH));
                myAvatar->setDriveKeys(YAW, -1.0f * userInputMapper->getActionState(controller::Action::YAW));
                myAvatar->setDriveKeys(STEP_YAW, -1.0f * userInputMapper->getActionState(controller::Action::STEP_YAW));
            }
        }
        myAvatar->setDriveKeys(ZOOM, userInputMapper->getActionState(controller::Action::TRANSLATE_CAMERA_Z));
    }

    controller::Pose leftHandPose = userInputMapper->getPoseState(controller::Action::LEFT_HAND);
    controller::Pose rightHandPose = userInputMapper->getPoseState(controller::Action::RIGHT_HAND);
    auto myAvatarMatrix = createMatFromQuatAndPos(myAvatar->getOrientation(), myAvatar->getPosition());
    auto worldToSensorMatrix = glm::inverse(myAvatar->getSensorToWorldMatrix());
    auto avatarToSensorMatrix = worldToSensorMatrix * myAvatarMatrix;
    myAvatar->setHandControllerPosesInSensorFrame(leftHandPose.transform(avatarToSensorMatrix), rightHandPose.transform(avatarToSensorMatrix));

    updateThreads(deltaTime); // If running non-threaded, then give the threads some time to process...
    updateDialogs(deltaTime); // update various stats dialogs if present

    QSharedPointer<AvatarManager> avatarManager = DependencyManager::get<AvatarManager>();

    if (_physicsEnabled) {
        PROFILE_RANGE_EX(simulation_physics, "Physics", 0xffff0000, (uint64_t)getActiveDisplayPlugin()->presentCount());

        PerformanceTimer perfTimer("physics");

        {
            PROFILE_RANGE_EX(simulation_physics, "UpdateStats", 0xffffff00, (uint64_t)getActiveDisplayPlugin()->presentCount());

            PerformanceTimer perfTimer("updateStates)");
            static VectorOfMotionStates motionStates;
            _entitySimulation->getObjectsToRemoveFromPhysics(motionStates);
            _physicsEngine->removeObjects(motionStates);
            _entitySimulation->deleteObjectsRemovedFromPhysics();

            getEntities()->getTree()->withReadLock([&] {
                _entitySimulation->getObjectsToAddToPhysics(motionStates);
                _physicsEngine->addObjects(motionStates);

            });
            getEntities()->getTree()->withReadLock([&] {
                _entitySimulation->getObjectsToChange(motionStates);
                VectorOfMotionStates stillNeedChange = _physicsEngine->changeObjects(motionStates);
                _entitySimulation->setObjectsToChange(stillNeedChange);
            });

            _entitySimulation->applyActionChanges();

             avatarManager->getObjectsToRemoveFromPhysics(motionStates);
            _physicsEngine->removeObjects(motionStates);
            avatarManager->getObjectsToAddToPhysics(motionStates);
            _physicsEngine->addObjects(motionStates);
            avatarManager->getObjectsToChange(motionStates);
            _physicsEngine->changeObjects(motionStates);

            myAvatar->prepareForPhysicsSimulation();
            _physicsEngine->forEachAction([&](EntityActionPointer action) {
                action->prepareForPhysicsSimulation();
            });
        }
        {
            PROFILE_RANGE_EX(simulation_physics, "StepSimulation", 0xffff8000, (uint64_t)getActiveDisplayPlugin()->presentCount());
            PerformanceTimer perfTimer("stepSimulation");
            getEntities()->getTree()->withWriteLock([&] {
                _physicsEngine->stepSimulation();
            });
        }
        {
            PROFILE_RANGE_EX(simulation_physics, "HarvestChanges", 0xffffff00, (uint64_t)getActiveDisplayPlugin()->presentCount());
            PerformanceTimer perfTimer("harvestChanges");
            if (_physicsEngine->hasOutgoingChanges()) {
                // grab the collision events BEFORE handleOutgoingChanges() because at this point
                // we have a better idea of which objects we own or should own.
                auto& collisionEvents = _physicsEngine->getCollisionEvents();

                getEntities()->getTree()->withWriteLock([&] {
                    PerformanceTimer perfTimer("handleOutgoingChanges");
                    const VectorOfMotionStates& outgoingChanges = _physicsEngine->getOutgoingChanges();
                    _entitySimulation->handleOutgoingChanges(outgoingChanges);
                    avatarManager->handleOutgoingChanges(outgoingChanges);
                });

                if (!_aboutToQuit) {
                    // handleCollisionEvents() AFTER handleOutgoinChanges()
                    PerformanceTimer perfTimer("entities");
                    avatarManager->handleCollisionEvents(collisionEvents);
                    // Collision events (and their scripts) must not be handled when we're locked, above. (That would risk
                    // deadlock.)
                    _entitySimulation->handleCollisionEvents(collisionEvents);

                    // NOTE: the getEntities()->update() call below will wait for lock
                    // and will simulate entity motion (the EntityTree has been given an EntitySimulation).
                    getEntities()->update(); // update the models...
                }

                myAvatar->harvestResultsFromPhysicsSimulation(deltaTime);

                if (Menu::getInstance()->isOptionChecked(MenuOption::DisplayDebugTimingDetails) &&
                        Menu::getInstance()->isOptionChecked(MenuOption::ExpandPhysicsSimulationTiming)) {
                    _physicsEngine->harvestPerformanceStats();
                }
                // NOTE: the PhysicsEngine stats are written to stdout NOT to Qt log framework
                _physicsEngine->dumpStatsIfNecessary();
            }
        }
    }

    // AvatarManager update
    {
        PerformanceTimer perfTimer("AvatarManager");
        _avatarSimCounter.increment();

        {
            PROFILE_RANGE_EX(simulation, "OtherAvatars", 0xffff00ff, (uint64_t)getActiveDisplayPlugin()->presentCount());
            avatarManager->updateOtherAvatars(deltaTime);
        }

        qApp->updateMyAvatarLookAtPosition();

        {
            PROFILE_RANGE_EX(simulation, "MyAvatar", 0xffff00ff, (uint64_t)getActiveDisplayPlugin()->presentCount());
            avatarManager->updateMyAvatar(deltaTime);
        }
    }

    {
        PROFILE_RANGE_EX(app, "Overlays", 0xffff0000, (uint64_t)getActiveDisplayPlugin()->presentCount());
        PerformanceTimer perfTimer("overlays");
        _overlays.update(deltaTime);
    }

    // Update _viewFrustum with latest camera and view frustum data...
    // NOTE: we get this from the view frustum, to make it simpler, since the
    // loadViewFrumstum() method will get the correct details from the camera
    // We could optimize this to not actually load the viewFrustum, since we don't
    // actually need to calculate the view frustum planes to send these details
    // to the server.
    {
        QMutexLocker viewLocker(&_viewMutex);
        loadViewFrustum(_myCamera, _viewFrustum);
    }

    quint64 now = usecTimestampNow();

    // Update my voxel servers with my current voxel query...
    {
        PROFILE_RANGE_EX(app, "QueryOctree", 0xffff0000, (uint64_t)getActiveDisplayPlugin()->presentCount());
        QMutexLocker viewLocker(&_viewMutex);
        PerformanceTimer perfTimer("queryOctree");
        quint64 sinceLastQuery = now - _lastQueriedTime;
        const quint64 TOO_LONG_SINCE_LAST_QUERY = 3 * USECS_PER_SECOND;
        bool queryIsDue = sinceLastQuery > TOO_LONG_SINCE_LAST_QUERY;
        bool viewIsDifferentEnough = !_lastQueriedViewFrustum.isVerySimilar(_viewFrustum);
        // if it's been a while since our last query or the view has significantly changed then send a query, otherwise suppress it
        if (queryIsDue || viewIsDifferentEnough) {
            _lastQueriedTime = now;
            if (DependencyManager::get<SceneScriptingInterface>()->shouldRenderEntities()) {
                queryOctree(NodeType::EntityServer, PacketType::EntityQuery, _entityServerJurisdictions);
            }
            sendAvatarViewFrustum();
            _lastQueriedViewFrustum = _viewFrustum;
        }
    }

    // sent nack packets containing missing sequence numbers of received packets from nodes
    {
        quint64 sinceLastNack = now - _lastNackTime;
        const quint64 TOO_LONG_SINCE_LAST_NACK = 1 * USECS_PER_SECOND;
        if (sinceLastNack > TOO_LONG_SINCE_LAST_NACK) {
            _lastNackTime = now;
            sendNackPackets();
        }
    }

    // send packet containing downstream audio stats to the AudioMixer
    {
        quint64 sinceLastNack = now - _lastSendDownstreamAudioStats;
        if (sinceLastNack > TOO_LONG_SINCE_LAST_SEND_DOWNSTREAM_AUDIO_STATS) {
            _lastSendDownstreamAudioStats = now;

            QMetaObject::invokeMethod(DependencyManager::get<AudioClient>().data(), "sendDownstreamAudioStatsPacket", Qt::QueuedConnection);
        }
    }

    avatarManager->postUpdate(deltaTime);

    {
        PROFILE_RANGE_EX(app, "PreRenderLambdas", 0xffff0000, (uint64_t)0);

        std::unique_lock<std::mutex> guard(_postUpdateLambdasLock);
        for (auto& iter : _postUpdateLambdas) {
            iter.second();
        }
        _postUpdateLambdas.clear();
    }

    AnimDebugDraw::getInstance().update();
}

void Application::sendAvatarViewFrustum() {
    QByteArray viewFrustumByteArray = _viewFrustum.toByteArray();
    auto avatarPacket = NLPacket::create(PacketType::ViewFrustum, viewFrustumByteArray.size());
    avatarPacket->write(viewFrustumByteArray);

    DependencyManager::get<NodeList>()->broadcastToNodes(std::move(avatarPacket), NodeSet() << NodeType::AvatarMixer);
}


int Application::sendNackPackets() {

    // iterates through all nodes in NodeList
    auto nodeList = DependencyManager::get<NodeList>();

    int packetsSent = 0;

    nodeList->eachNode([&](const SharedNodePointer& node){

        if (node->getActiveSocket() && node->getType() == NodeType::EntityServer) {

            auto nackPacketList = NLPacketList::create(PacketType::OctreeDataNack);

            QUuid nodeUUID = node->getUUID();

            // if there are octree packets from this node that are waiting to be processed,
            // don't send a NACK since the missing packets may be among those waiting packets.
            if (_octreeProcessor.hasPacketsToProcessFrom(nodeUUID)) {
                return;
            }

            QSet<OCTREE_PACKET_SEQUENCE> missingSequenceNumbers;
            _octreeServerSceneStats.withReadLock([&] {
                // retrieve octree scene stats of this node
                if (_octreeServerSceneStats.find(nodeUUID) == _octreeServerSceneStats.end()) {
                    return;
                }
                // get sequence number stats of node, prune its missing set, and make a copy of the missing set
                SequenceNumberStats& sequenceNumberStats = _octreeServerSceneStats[nodeUUID].getIncomingOctreeSequenceNumberStats();
                sequenceNumberStats.pruneMissingSet();
                missingSequenceNumbers = sequenceNumberStats.getMissingSet();
            });

            // construct nack packet(s) for this node
            foreach(const OCTREE_PACKET_SEQUENCE& missingNumber, missingSequenceNumbers) {
                nackPacketList->writePrimitive(missingNumber);
            }

            if (nackPacketList->getNumPackets()) {
                packetsSent += (int)nackPacketList->getNumPackets();

                // send the packet list
                nodeList->sendPacketList(std::move(nackPacketList), *node);
            }
        }
    });


    return packetsSent;
}

void Application::queryOctree(NodeType_t serverType, PacketType packetType, NodeToJurisdictionMap& jurisdictions, bool forceResend) {

    if (!_settingsLoaded) {
        return; // bail early if settings are not loaded
    }

    //qCDebug(interfaceapp) << ">>> inside... queryOctree()... _viewFrustum.getFieldOfView()=" << _viewFrustum.getFieldOfView();
    bool wantExtraDebugging = getLogger()->extraDebugging();

    ViewFrustum viewFrustum;
    copyViewFrustum(viewFrustum);
    _octreeQuery.setCameraPosition(viewFrustum.getPosition());
    _octreeQuery.setCameraOrientation(viewFrustum.getOrientation());
    _octreeQuery.setCameraFov(viewFrustum.getFieldOfView());
    _octreeQuery.setCameraAspectRatio(viewFrustum.getAspectRatio());
    _octreeQuery.setCameraNearClip(viewFrustum.getNearClip());
    _octreeQuery.setCameraFarClip(viewFrustum.getFarClip());
    _octreeQuery.setCameraEyeOffsetPosition(glm::vec3());
    _octreeQuery.setCameraCenterRadius(viewFrustum.getCenterRadius());
    auto lodManager = DependencyManager::get<LODManager>();
    _octreeQuery.setOctreeSizeScale(lodManager->getOctreeSizeScale());
    _octreeQuery.setBoundaryLevelAdjust(lodManager->getBoundaryLevelAdjust());

    // Iterate all of the nodes, and get a count of how many octree servers we have...
    int totalServers = 0;
    int inViewServers = 0;
    int unknownJurisdictionServers = 0;

    auto nodeList = DependencyManager::get<NodeList>();

    nodeList->eachNode([&](const SharedNodePointer& node) {
        // only send to the NodeTypes that are serverType
        if (node->getActiveSocket() && node->getType() == serverType) {
            totalServers++;

            // get the server bounds for this server
            QUuid nodeUUID = node->getUUID();

            // if we haven't heard from this voxel server, go ahead and send it a query, so we
            // can get the jurisdiction...
            if (jurisdictions.find(nodeUUID) == jurisdictions.end()) {
                unknownJurisdictionServers++;
            } else {
                const JurisdictionMap& map = (jurisdictions)[nodeUUID];

                auto rootCode = map.getRootOctalCode();

                if (rootCode) {
                    VoxelPositionSize rootDetails;
                    voxelDetailsForCode(rootCode.get(), rootDetails);
                    AACube serverBounds(glm::vec3(rootDetails.x * TREE_SCALE,
                                                  rootDetails.y * TREE_SCALE,
                                                  rootDetails.z * TREE_SCALE) - glm::vec3(HALF_TREE_SCALE),
                                        rootDetails.s * TREE_SCALE);
                    if (viewFrustum.cubeIntersectsKeyhole(serverBounds)) {
                        inViewServers++;
                    }
                }
            }
        }
    });

    if (wantExtraDebugging) {
        qCDebug(interfaceapp, "Servers: total %d, in view %d, unknown jurisdiction %d",
            totalServers, inViewServers, unknownJurisdictionServers);
    }

    int perServerPPS = 0;
    const int SMALL_BUDGET = 10;
    int perUnknownServer = SMALL_BUDGET;
    int totalPPS = getMaxOctreePacketsPerSecond();

    // determine PPS based on number of servers
    if (inViewServers >= 1) {
        // set our preferred PPS to be exactly evenly divided among all of the voxel servers... and allocate 1 PPS
        // for each unknown jurisdiction server
        perServerPPS = (totalPPS / inViewServers) - (unknownJurisdictionServers * perUnknownServer);
    } else {
        if (unknownJurisdictionServers > 0) {
            perUnknownServer = (totalPPS / unknownJurisdictionServers);
        }
    }

    if (wantExtraDebugging) {
        qCDebug(interfaceapp, "perServerPPS: %d perUnknownServer: %d", perServerPPS, perUnknownServer);
    }

    auto queryPacket = NLPacket::create(packetType);

    nodeList->eachNode([&](const SharedNodePointer& node) {
        // only send to the NodeTypes that are serverType
        if (node->getActiveSocket() && node->getType() == serverType) {

            // get the server bounds for this server
            QUuid nodeUUID = node->getUUID();

            bool inView = false;
            bool unknownView = false;

            // if we haven't heard from this voxel server, go ahead and send it a query, so we
            // can get the jurisdiction...
            if (jurisdictions.find(nodeUUID) == jurisdictions.end()) {
                unknownView = true; // assume it's in view
                if (wantExtraDebugging) {
                    qCDebug(interfaceapp) << "no known jurisdiction for node " << *node << ", assume it's visible.";
                }
            } else {
                const JurisdictionMap& map = (jurisdictions)[nodeUUID];

                auto rootCode = map.getRootOctalCode();

                if (rootCode) {
                    VoxelPositionSize rootDetails;
                    voxelDetailsForCode(rootCode.get(), rootDetails);
                    AACube serverBounds(glm::vec3(rootDetails.x * TREE_SCALE,
                                                  rootDetails.y * TREE_SCALE,
                                                  rootDetails.z * TREE_SCALE) - glm::vec3(HALF_TREE_SCALE),
                                        rootDetails.s * TREE_SCALE);


                    inView = viewFrustum.cubeIntersectsKeyhole(serverBounds);
                } else if (wantExtraDebugging) {
                    qCDebug(interfaceapp) << "Jurisdiction without RootCode for node " << *node << ". That's unusual!";
                }
            }

            if (inView) {
                _octreeQuery.setMaxQueryPacketsPerSecond(perServerPPS);
            } else if (unknownView) {
                if (wantExtraDebugging) {
                    qCDebug(interfaceapp) << "no known jurisdiction for node " << *node << ", give it budget of "
                                            << perUnknownServer << " to send us jurisdiction.";
                }

                // set the query's position/orientation to be degenerate in a manner that will get the scene quickly
                // If there's only one server, then don't do this, and just let the normal voxel query pass through
                // as expected... this way, we will actually get a valid scene if there is one to be seen
                if (totalServers > 1) {
                    _octreeQuery.setCameraPosition(glm::vec3(-0.1,-0.1,-0.1));
                    const glm::quat OFF_IN_NEGATIVE_SPACE = glm::quat(-0.5, 0, -0.5, 1.0);
                    _octreeQuery.setCameraOrientation(OFF_IN_NEGATIVE_SPACE);
                    _octreeQuery.setCameraNearClip(0.1f);
                    _octreeQuery.setCameraFarClip(0.1f);
                    if (wantExtraDebugging) {
                        qCDebug(interfaceapp) << "Using 'minimal' camera position for node" << *node;
                    }
                } else {
                    if (wantExtraDebugging) {
                        qCDebug(interfaceapp) << "Using regular camera position for node" << *node;
                    }
                }
                _octreeQuery.setMaxQueryPacketsPerSecond(perUnknownServer);
            } else {
                _octreeQuery.setMaxQueryPacketsPerSecond(0);
            }

            // if asked to forceResend, then set the query's position/orientation to be degenerate in a manner
            // that will cause our next query to be guarenteed to be different and the server will resend to us
            if (forceResend) {
                _octreeQuery.setCameraPosition(glm::vec3(-0.1, -0.1, -0.1));
                const glm::quat OFF_IN_NEGATIVE_SPACE = glm::quat(-0.5, 0, -0.5, 1.0);
                _octreeQuery.setCameraOrientation(OFF_IN_NEGATIVE_SPACE);
                _octreeQuery.setCameraNearClip(0.1f);
                _octreeQuery.setCameraFarClip(0.1f);
            }

            // encode the query data
            int packetSize = _octreeQuery.getBroadcastData(reinterpret_cast<unsigned char*>(queryPacket->getPayload()));
            queryPacket->setPayloadSize(packetSize);

            // make sure we still have an active socket
            nodeList->sendUnreliablePacket(*queryPacket, *node);
        }
    });
}


bool Application::isHMDMode() const {
    return getActiveDisplayPlugin()->isHmd();
}

float Application::getTargetFrameRate() const { return getActiveDisplayPlugin()->getTargetFrameRate(); }

QRect Application::getDesirableApplicationGeometry() const {
    QRect applicationGeometry = getWindow()->geometry();

    // If our parent window is on the HMD, then don't use its geometry, instead use
    // the "main screen" geometry.
    HMDToolsDialog* hmdTools = DependencyManager::get<DialogsManager>()->getHMDToolsDialog();
    if (hmdTools && hmdTools->hasHMDScreen()) {
        QScreen* hmdScreen = hmdTools->getHMDScreen();
        QWindow* appWindow = getWindow()->windowHandle();
        QScreen* appScreen = appWindow->screen();

        // if our app's screen is the hmd screen, we don't want to place the
        // running scripts widget on it. So we need to pick a better screen.
        // we will use the screen for the HMDTools since it's a guaranteed
        // better screen.
        if (appScreen == hmdScreen) {
            QScreen* betterScreen = hmdTools->windowHandle()->screen();
            applicationGeometry = betterScreen->geometry();
        }
    }
    return applicationGeometry;
}

/////////////////////////////////////////////////////////////////////////////////////
// loadViewFrustum()
//
// Description: this will load the view frustum bounds for EITHER the head
//                 or the "myCamera".
//
void Application::loadViewFrustum(Camera& camera, ViewFrustum& viewFrustum) {
    // We will use these below, from either the camera or head vectors calculated above
    viewFrustum.setProjection(camera.getProjection());

    // Set the viewFrustum up with the correct position and orientation of the camera
    viewFrustum.setPosition(camera.getPosition());
    viewFrustum.setOrientation(camera.getOrientation());

    // Ask the ViewFrustum class to calculate our corners
    viewFrustum.calculate();
}

glm::vec3 Application::getSunDirection() const {
    // Sun direction is in fact just the location of the sun relative to the origin
    auto skyStage = DependencyManager::get<SceneScriptingInterface>()->getSkyStage();
    return skyStage->getSunLight()->getDirection();
}

// FIXME, preprocessor guard this check to occur only in DEBUG builds
static QThread * activeRenderingThread = nullptr;

PickRay Application::computePickRay(float x, float y) const {
    vec2 pickPoint { x, y };
    PickRay result;
    if (isHMDMode()) {
        getApplicationCompositor().computeHmdPickRay(pickPoint, result.origin, result.direction);
    } else {
        pickPoint /= getCanvasSize();
        QMutexLocker viewLocker(&_viewMutex);
        _viewFrustum.computePickRay(pickPoint.x, pickPoint.y, result.origin, result.direction);
    }
    return result;
}

std::shared_ptr<MyAvatar> Application::getMyAvatar() const {
    return DependencyManager::get<AvatarManager>()->getMyAvatar();
}

glm::vec3 Application::getAvatarPosition() const {
    return getMyAvatar()->getPosition();
}

void Application::copyViewFrustum(ViewFrustum& viewOut) const {
    QMutexLocker viewLocker(&_viewMutex);
    viewOut = _viewFrustum;
}

void Application::copyDisplayViewFrustum(ViewFrustum& viewOut) const {
    QMutexLocker viewLocker(&_viewMutex);
    viewOut = _displayViewFrustum;
}

void Application::copyShadowViewFrustum(ViewFrustum& viewOut) const {
    QMutexLocker viewLocker(&_viewMutex);
    viewOut = _shadowViewFrustum;
}

// WorldBox Render Data & rendering functions

class WorldBoxRenderData {
public:
    typedef render::Payload<WorldBoxRenderData> Payload;
    typedef Payload::DataPointer Pointer;

    int _val = 0;
    static render::ItemID _item; // unique WorldBoxRenderData
};

render::ItemID WorldBoxRenderData::_item { render::Item::INVALID_ITEM_ID };

namespace render {
    template <> const ItemKey payloadGetKey(const WorldBoxRenderData::Pointer& stuff) { return ItemKey::Builder::opaqueShape(); }
    template <> const Item::Bound payloadGetBound(const WorldBoxRenderData::Pointer& stuff) { return Item::Bound(); }
    template <> void payloadRender(const WorldBoxRenderData::Pointer& stuff, RenderArgs* args) {
        if (args->_renderMode != RenderArgs::MIRROR_RENDER_MODE && Menu::getInstance()->isOptionChecked(MenuOption::WorldAxes)) {
            PerformanceTimer perfTimer("worldBox");

            auto& batch = *args->_batch;
            DependencyManager::get<GeometryCache>()->bindSimpleProgram(batch);
            renderWorldBox(batch);
        }
    }
}

// Background Render Data & rendering functions
class BackgroundRenderData {
public:
    typedef render::Payload<BackgroundRenderData> Payload;
    typedef Payload::DataPointer Pointer;

    static render::ItemID _item; // unique WorldBoxRenderData
};

render::ItemID BackgroundRenderData::_item = 0;

namespace render {
    template <> const ItemKey payloadGetKey(const BackgroundRenderData::Pointer& stuff) {
        return ItemKey::Builder::background();
    }

    template <> const Item::Bound payloadGetBound(const BackgroundRenderData::Pointer& stuff) {
        return Item::Bound();
    }

    template <> void payloadRender(const BackgroundRenderData::Pointer& background, RenderArgs* args) {
        Q_ASSERT(args->_batch);
        gpu::Batch& batch = *args->_batch;

        // Background rendering decision
        auto skyStage = DependencyManager::get<SceneScriptingInterface>()->getSkyStage();
        auto backgroundMode = skyStage->getBackgroundMode();

        switch (backgroundMode) {
            case model::SunSkyStage::SKY_DEFAULT: {
                auto scene = DependencyManager::get<SceneScriptingInterface>()->getStage();
                auto sceneKeyLight = scene->getKeyLight();

                scene->setSunModelEnable(false);
                sceneKeyLight->setColor(ColorUtils::toVec3(KeyLightPropertyGroup::DEFAULT_KEYLIGHT_COLOR));
                sceneKeyLight->setIntensity(KeyLightPropertyGroup::DEFAULT_KEYLIGHT_INTENSITY);
                sceneKeyLight->setAmbientIntensity(KeyLightPropertyGroup::DEFAULT_KEYLIGHT_AMBIENT_INTENSITY);
                sceneKeyLight->setDirection(KeyLightPropertyGroup::DEFAULT_KEYLIGHT_DIRECTION);
                // fall through: render a skybox (if available), or the defaults (if requested)
           }

            case model::SunSkyStage::SKY_BOX: {
                auto skybox = skyStage->getSkybox();
                if (!skybox->empty()) {
                    PerformanceTimer perfTimer("skybox");
                    skybox->render(batch, args->getViewFrustum());
                    break;
                }
                // fall through: render defaults (if requested)
            }

            case model::SunSkyStage::SKY_DEFAULT_AMBIENT_TEXTURE: {
                if (Menu::getInstance()->isOptionChecked(MenuOption::DefaultSkybox)) {
                    auto scene = DependencyManager::get<SceneScriptingInterface>()->getStage();
                    auto sceneKeyLight = scene->getKeyLight();
                    auto defaultSkyboxAmbientTexture = qApp->getDefaultSkyboxAmbientTexture();
                    if (defaultSkyboxAmbientTexture) {
                        sceneKeyLight->setAmbientSphere(defaultSkyboxAmbientTexture->getIrradiance());
                        sceneKeyLight->setAmbientMap(defaultSkyboxAmbientTexture);
                    } else {
                        static QString repeatedMessage = LogHandler::getInstance().addRepeatedMessageRegex(
                            "Failed to get a valid Default Skybox Ambient Texture ? probably because it couldn't be find during initialization step");
                    }
                    // fall through: render defaults skybox
                } else {
                    break;
                }
            }

            case model::SunSkyStage::SKY_DEFAULT_TEXTURE:
                if (Menu::getInstance()->isOptionChecked(MenuOption::DefaultSkybox)) {
                    qApp->getDefaultSkybox()->render(batch, args->getViewFrustum());
                }
                break;

            // Any other cases require no extra rendering
            case model::SunSkyStage::NO_BACKGROUND:
            default:
                break;
        }
    }
}


void Application::displaySide(RenderArgs* renderArgs, Camera& theCamera, bool selfAvatarOnly) {

    // FIXME: This preDisplayRender call is temporary until we create a separate render::scene for the mirror rendering.
    // Then we can move this logic into the Avatar::simulate call.
    auto myAvatar = getMyAvatar();
    myAvatar->preDisplaySide(renderArgs);

    activeRenderingThread = QThread::currentThread();
    PROFILE_RANGE(render, __FUNCTION__);
    PerformanceTimer perfTimer("display");
    PerformanceWarning warn(Menu::getInstance()->isOptionChecked(MenuOption::PipelineWarnings), "Application::displaySide()");

    // load the view frustum
    {
        QMutexLocker viewLocker(&_viewMutex);
        loadViewFrustum(theCamera, _displayViewFrustum);
    }

    // TODO fix shadows and make them use the GPU library

    // The pending changes collecting the changes here
    render::PendingChanges pendingChanges;

    // FIXME: Move this out of here!, Background / skybox should be driven by the enityt content just like the other entities
    // Background rendering decision
    if (!render::Item::isValidID(BackgroundRenderData::_item)) {
        auto backgroundRenderData = make_shared<BackgroundRenderData>();
        auto backgroundRenderPayload = make_shared<BackgroundRenderData::Payload>(backgroundRenderData);
        BackgroundRenderData::_item = _main3DScene->allocateID();
        pendingChanges.resetItem(BackgroundRenderData::_item, backgroundRenderPayload);
    }

    // Assuming nothing get's rendered through that
    if (!selfAvatarOnly) {
        if (DependencyManager::get<SceneScriptingInterface>()->shouldRenderEntities()) {
            // render models...
            PerformanceTimer perfTimer("entities");
            PerformanceWarning warn(Menu::getInstance()->isOptionChecked(MenuOption::PipelineWarnings),
                "Application::displaySide() ... entities...");

            RenderArgs::DebugFlags renderDebugFlags = RenderArgs::RENDER_DEBUG_NONE;

            if (Menu::getInstance()->isOptionChecked(MenuOption::PhysicsShowHulls)) {
                renderDebugFlags = static_cast<RenderArgs::DebugFlags>(renderDebugFlags |
                    static_cast<int>(RenderArgs::RENDER_DEBUG_HULLS));
            }
            renderArgs->_debugFlags = renderDebugFlags;
            //ViveControllerManager::getInstance().updateRendering(renderArgs, _main3DScene, pendingChanges);
        }
    }

    // FIXME: Move this out of here!, WorldBox should be driven by the entity content just like the other entities
    // Make sure the WorldBox is in the scene
    if (!render::Item::isValidID(WorldBoxRenderData::_item)) {
        auto worldBoxRenderData = make_shared<WorldBoxRenderData>();
        auto worldBoxRenderPayload = make_shared<WorldBoxRenderData::Payload>(worldBoxRenderData);

        WorldBoxRenderData::_item = _main3DScene->allocateID();

        pendingChanges.resetItem(WorldBoxRenderData::_item, worldBoxRenderPayload);
    } else {
        pendingChanges.updateItem<WorldBoxRenderData>(WorldBoxRenderData::_item,
            [](WorldBoxRenderData& payload) {
            payload._val++;
        });
    }

    // Setup the current Zone Entity lighting
    {
        auto stage = DependencyManager::get<SceneScriptingInterface>()->getSkyStage();
        DependencyManager::get<DeferredLightingEffect>()->setGlobalLight(stage->getSunLight());
    }

    {
        PerformanceTimer perfTimer("SceneProcessPendingChanges");
        _main3DScene->enqueuePendingChanges(pendingChanges);

        _main3DScene->processPendingChangesQueue();
    }

    // For now every frame pass the renderContext
    {
        PerformanceTimer perfTimer("EngineRun");

        {
            QMutexLocker viewLocker(&_viewMutex);
            renderArgs->setViewFrustum(_displayViewFrustum);
        }
        _renderEngine->getRenderContext()->args = renderArgs;

        // Before the deferred pass, let's try to use the render engine
        _renderEngine->run();
    }

    activeRenderingThread = nullptr;
}

void Application::renderRearViewMirror(RenderArgs* renderArgs, const QRect& region, bool isZoomed) {
    auto originalViewport = renderArgs->_viewport;
    // Grab current viewport to reset it at the end

    float aspect = (float)region.width() / region.height();
    float fov = MIRROR_FIELD_OF_VIEW;

    auto myAvatar = getMyAvatar();

    // bool eyeRelativeCamera = false;
    if (!isZoomed) {
        _mirrorCamera.setPosition(myAvatar->getChestPosition() +
                                  myAvatar->getOrientation() * glm::vec3(0.0f, 0.0f, -1.0f) * MIRROR_REARVIEW_BODY_DISTANCE * myAvatar->getScale());

    } else { // HEAD zoom level
        // FIXME note that the positioning of the camera relative to the avatar can suffer limited
        // precision as the user's position moves further away from the origin.  Thus at
        // /1e7,1e7,1e7 (well outside the buildable volume) the mirror camera veers and sways
        // wildly as you rotate your avatar because the floating point values are becoming
        // larger, squeezing out the available digits of precision you have available at the
        // human scale for camera positioning.

        // Previously there was a hack to correct this using the mechanism of repositioning
        // the avatar at the origin of the world for the purposes of rendering the mirror,
        // but it resulted in failing to render the avatar's head model in the mirror view
        // when in first person mode.  Presumably this was because of some missed culling logic
        // that was not accounted for in the hack.

        // This was removed in commit 71e59cfa88c6563749594e25494102fe01db38e9 but could be further
        // investigated in order to adapt the technique while fixing the head rendering issue,
        // but the complexity of the hack suggests that a better approach
        _mirrorCamera.setPosition(myAvatar->getDefaultEyePosition() +
                                    myAvatar->getOrientation() * glm::vec3(0.0f, 0.0f, -1.0f) * MIRROR_REARVIEW_DISTANCE * myAvatar->getScale());
    }
    _mirrorCamera.setProjection(glm::perspective(glm::radians(fov), aspect, DEFAULT_NEAR_CLIP, DEFAULT_FAR_CLIP));
    _mirrorCamera.setOrientation(myAvatar->getWorldAlignedOrientation() * glm::quat(glm::vec3(0.0f, PI, 0.0f)));


    // set the bounds of rear mirror view
    // the region is in device independent coordinates; must convert to device
    float ratio = (float)QApplication::desktop()->windowHandle()->devicePixelRatio() * getRenderResolutionScale();
    int width = region.width() * ratio;
    int height = region.height() * ratio;
    gpu::Vec4i viewport = gpu::Vec4i(0, 0, width, height);
    renderArgs->_viewport = viewport;

    // render rear mirror view
    displaySide(renderArgs, _mirrorCamera, true);

    renderArgs->_viewport =  originalViewport;
}

void Application::resetSensors(bool andReload) {
    DependencyManager::get<Faceshift>()->reset();
    DependencyManager::get<DdeFaceTracker>()->reset();
    DependencyManager::get<EyeTracker>()->reset();
    getActiveDisplayPlugin()->resetSensors();
    _overlayConductor.centerUI();
    getMyAvatar()->reset(true, andReload);
    QMetaObject::invokeMethod(DependencyManager::get<AudioClient>().data(), "reset", Qt::QueuedConnection);
}

void Application::updateWindowTitle() const {

    auto nodeList = DependencyManager::get<NodeList>();
    auto accountManager = DependencyManager::get<AccountManager>();

    QString buildVersion = " (build " + applicationVersion() + ")";

    QString loginStatus = accountManager->isLoggedIn() ? "" : " (NOT LOGGED IN)";

    QString connectionStatus = nodeList->getDomainHandler().isConnected() ? "" : " (NOT CONNECTED)";
    QString username = accountManager->getAccountInfo().getUsername();
    QString currentPlaceName = DependencyManager::get<AddressManager>()->getHost();

    if (currentPlaceName.isEmpty()) {
        currentPlaceName = nodeList->getDomainHandler().getHostname();
    }

    QString title = QString() + (!username.isEmpty() ? username + " @ " : QString())
        + currentPlaceName + connectionStatus + loginStatus + buildVersion;

#ifndef WIN32
    // crashes with vs2013/win32
    qCDebug(interfaceapp, "Application title set to: %s", title.toStdString().c_str());
#endif
    _window->setWindowTitle(title);
}

void Application::clearDomainOctreeDetails() {

    // if we're about to quit, we really don't need to do any of these things...
    if (_aboutToQuit) {
        return;
    }

    qCDebug(interfaceapp) << "Clearing domain octree details...";

    resetPhysicsReadyInformation();
    getMyAvatar()->setAvatarEntityDataChanged(true); // to recreate worn entities

    // reset our node to stats and node to jurisdiction maps... since these must be changing...
    _entityServerJurisdictions.withWriteLock([&] {
        _entityServerJurisdictions.clear();
    });

    _octreeServerSceneStats.withWriteLock([&] {
        _octreeServerSceneStats.clear();
    });

    // reset the model renderer
    getEntities()->clear();

    auto skyStage = DependencyManager::get<SceneScriptingInterface>()->getSkyStage();

    skyStage->setBackgroundMode(model::SunSkyStage::SKY_DEFAULT);

    _recentlyClearedDomain = true;

    DependencyManager::get<AvatarManager>()->clearOtherAvatars();
    DependencyManager::get<AnimationCache>()->clearUnusedResources();
    DependencyManager::get<ModelCache>()->clearUnusedResources();
    DependencyManager::get<SoundCache>()->clearUnusedResources();
    DependencyManager::get<TextureCache>()->clearUnusedResources();
}

void Application::domainChanged(const QString& domainHostname) {
    updateWindowTitle();
    // disable physics until we have enough information about our new location to not cause craziness.
    resetPhysicsReadyInformation();
}


void Application::resettingDomain() {
    _notifiedPacketVersionMismatchThisDomain = false;
}

void Application::nodeAdded(SharedNodePointer node) const {
    if (node->getType() == NodeType::AvatarMixer) {
        // new avatar mixer, send off our identity packet right away
        getMyAvatar()->sendIdentityPacket();
        getMyAvatar()->resetLastSent();
    }
}

void Application::nodeActivated(SharedNodePointer node) {
    if (node->getType() == NodeType::AssetServer) {
        // asset server just connected - check if we have the asset browser showing

        auto offscreenUi = DependencyManager::get<OffscreenUi>();
        auto assetDialog = offscreenUi->getRootItem()->findChild<QQuickItem*>("AssetServer");

        if (assetDialog) {
            auto nodeList = DependencyManager::get<NodeList>();

            if (nodeList->getThisNodeCanWriteAssets()) {
                // call reload on the shown asset browser dialog to get the mappings (if permissions allow)
                QMetaObject::invokeMethod(assetDialog, "reload");
            } else {
                // we switched to an Asset Server that we can't modify, hide the Asset Browser
                assetDialog->setVisible(false);
            }
        }
    }

    // If we get a new EntityServer activated, do a "forceRedraw" query. This will send a degenerate
    // query so that the server will think our next non-degenerate query is "different enough" to send
    // us a full scene
    if (_recentlyClearedDomain && node->getType() == NodeType::EntityServer) {
        _recentlyClearedDomain = false;
        if (DependencyManager::get<SceneScriptingInterface>()->shouldRenderEntities()) {
            queryOctree(NodeType::EntityServer, PacketType::EntityQuery, _entityServerJurisdictions, true);
        }
    }

    if (node->getType() == NodeType::AudioMixer) {
        DependencyManager::get<AudioClient>()->negotiateAudioFormat();
    }
}

void Application::nodeKilled(SharedNodePointer node) {
    // These are here because connecting NodeList::nodeKilled to OctreePacketProcessor::nodeKilled doesn't work:
    // OctreePacketProcessor::nodeKilled is not being called when NodeList::nodeKilled is emitted.
    // This may have to do with GenericThread::threadRoutine() blocking the QThread event loop

    _octreeProcessor.nodeKilled(node);

    _entityEditSender.nodeKilled(node);

    if (node->getType() == NodeType::AudioMixer) {
        QMetaObject::invokeMethod(DependencyManager::get<AudioClient>().data(), "audioMixerKilled");
    } else if (node->getType() == NodeType::EntityServer) {
        QUuid nodeUUID = node->getUUID();
        // see if this is the first we've heard of this node...
        _entityServerJurisdictions.withReadLock([&] {
            if (_entityServerJurisdictions.find(nodeUUID) == _entityServerJurisdictions.end()) {
                return;
            }

            auto rootCode = _entityServerJurisdictions[nodeUUID].getRootOctalCode();
            VoxelPositionSize rootDetails;
            voxelDetailsForCode(rootCode.get(), rootDetails);

            qCDebug(interfaceapp, "model server going away...... v[%f, %f, %f, %f]",
                (double)rootDetails.x, (double)rootDetails.y, (double)rootDetails.z, (double)rootDetails.s);

        });

        // If the model server is going away, remove it from our jurisdiction map so we don't send voxels to a dead server
        _entityServerJurisdictions.withWriteLock([&] {
            _entityServerJurisdictions.erase(_entityServerJurisdictions.find(nodeUUID));
        });

        // also clean up scene stats for that server
        _octreeServerSceneStats.withWriteLock([&] {
            if (_octreeServerSceneStats.find(nodeUUID) != _octreeServerSceneStats.end()) {
                _octreeServerSceneStats.erase(nodeUUID);
            }
        });
    } else if (node->getType() == NodeType::AvatarMixer) {
        // our avatar mixer has gone away - clear the hash of avatars
        DependencyManager::get<AvatarManager>()->clearOtherAvatars();
    } else if (node->getType() == NodeType::AssetServer) {
        // asset server going away - check if we have the asset browser showing

        auto offscreenUi = DependencyManager::get<OffscreenUi>();
        auto assetDialog = offscreenUi->getRootItem()->findChild<QQuickItem*>("AssetServer");

        if (assetDialog) {
            // call reload on the shown asset browser dialog
            QMetaObject::invokeMethod(assetDialog, "clear");
        }
    }
}

void Application::trackIncomingOctreePacket(ReceivedMessage& message, SharedNodePointer sendingNode, bool wasStatsPacket) {
    // Attempt to identify the sender from its address.
    if (sendingNode) {
        const QUuid& nodeUUID = sendingNode->getUUID();

        // now that we know the node ID, let's add these stats to the stats for that node...
        _octreeServerSceneStats.withWriteLock([&] {
            if (_octreeServerSceneStats.find(nodeUUID) != _octreeServerSceneStats.end()) {
                OctreeSceneStats& stats = _octreeServerSceneStats[nodeUUID];
                stats.trackIncomingOctreePacket(message, wasStatsPacket, sendingNode->getClockSkewUsec());
            }
        });
    }
}

bool Application::nearbyEntitiesAreReadyForPhysics() {
    // this is used to avoid the following scenario:
    // A table has some items sitting on top of it.  The items are at rest, meaning they aren't active in bullet.
    // Someone logs in close to the table.  They receive information about the items on the table before they
    // receive information about the table.  The items are very close to the avatar's capsule, so they become
    // activated in bullet.  This causes them to fall to the floor, because the table's shape isn't yet in bullet.
    EntityTreePointer entityTree = getEntities()->getTree();
    if (!entityTree) {
        return false;
    }

    QVector<EntityItemPointer> entities;
    entityTree->withReadLock([&] {
        AABox box(getMyAvatar()->getPosition() - glm::vec3(PHYSICS_READY_RANGE), glm::vec3(2 * PHYSICS_READY_RANGE));
        entityTree->findEntities(box, entities);
    });

    // For reasons I haven't found, we don't necessarily have the full scene when we receive a stats packet.  Apply
    // a heuristic to try to decide when we actually know about all of the nearby entities.
    uint32_t nearbyCount = entities.size();
    if (nearbyCount == _nearbyEntitiesCountAtLastPhysicsCheck) {
        _nearbyEntitiesStabilityCount++;
    } else {
        _nearbyEntitiesStabilityCount = 0;
    }
    _nearbyEntitiesCountAtLastPhysicsCheck = nearbyCount;

    const uint32_t MINIMUM_NEARBY_ENTITIES_STABILITY_COUNT = 3;
    if (_nearbyEntitiesStabilityCount >= MINIMUM_NEARBY_ENTITIES_STABILITY_COUNT) {
        // We've seen the same number of nearby entities for several stats packets in a row.  assume we've got all
        // the local entities.
        bool result = true;
        foreach (EntityItemPointer entity, entities) {
            if (entity->shouldBePhysical() && !entity->isReadyToComputeShape()) {
                static QString repeatedMessage =
                    LogHandler::getInstance().addRepeatedMessageRegex("Physics disabled until entity loads: .*");
                qCDebug(interfaceapp) << "Physics disabled until entity loads: " << entity->getID() << entity->getName();
                // don't break here because we want all the relevant entities to start their downloads
                result = false;
            }
        }
        return result;
    }
    return false;
}

int Application::processOctreeStats(ReceivedMessage& message, SharedNodePointer sendingNode) {
    // But, also identify the sender, and keep track of the contained jurisdiction root for this server

    // parse the incoming stats datas stick it in a temporary object for now, while we
    // determine which server it belongs to
    int statsMessageLength = 0;

    const QUuid& nodeUUID = sendingNode->getUUID();

    // now that we know the node ID, let's add these stats to the stats for that node...
    _octreeServerSceneStats.withWriteLock([&] {
        OctreeSceneStats& octreeStats = _octreeServerSceneStats[nodeUUID];
        statsMessageLength = octreeStats.unpackFromPacket(message);

        if (octreeStats.isFullScene()) {
            _fullSceneReceivedCounter++;
        }

        // see if this is the first we've heard of this node...
        NodeToJurisdictionMap* jurisdiction = nullptr;
        QString serverType;
        if (sendingNode->getType() == NodeType::EntityServer) {
            jurisdiction = &_entityServerJurisdictions;
            serverType = "Entity";
        }

        bool found = false;

        jurisdiction->withReadLock([&] {
            if (jurisdiction->find(nodeUUID) != jurisdiction->end()) {
                found = true;
                return;
            }

            VoxelPositionSize rootDetails;
            voxelDetailsForCode(octreeStats.getJurisdictionRoot().get(), rootDetails);

            qCDebug(interfaceapp, "stats from new %s server... [%f, %f, %f, %f]",
                qPrintable(serverType),
                (double)rootDetails.x, (double)rootDetails.y, (double)rootDetails.z, (double)rootDetails.s);
        });

        if (!found) {
            // store jurisdiction details for later use
            // This is bit of fiddling is because JurisdictionMap assumes it is the owner of the values used to construct it
            // but OctreeSceneStats thinks it's just returning a reference to its contents. So we need to make a copy of the
            // details from the OctreeSceneStats to construct the JurisdictionMap
            JurisdictionMap jurisdictionMap;
            jurisdictionMap.copyContents(octreeStats.getJurisdictionRoot(), octreeStats.getJurisdictionEndNodes());
            jurisdiction->withWriteLock([&] {
                (*jurisdiction)[nodeUUID] = jurisdictionMap;
            });
        }
    });

    return statsMessageLength;
}

void Application::packetSent(quint64 length) {
}

void Application::registerScriptEngineWithApplicationServices(ScriptEngine* scriptEngine) {

    scriptEngine->setEmitScriptUpdatesFunction([this]() {
        SharedNodePointer entityServerNode = DependencyManager::get<NodeList>()->soloNodeOfType(NodeType::EntityServer);
        return !entityServerNode || isPhysicsEnabled();
    });

    // setup the packet senders and jurisdiction listeners of the script engine's scripting interfaces so
    // we can use the same ones from the application.
    auto entityScriptingInterface = DependencyManager::get<EntityScriptingInterface>();
    entityScriptingInterface->setPacketSender(&_entityEditSender);
    entityScriptingInterface->setEntityTree(getEntities()->getTree());

    // AvatarManager has some custom types
    AvatarManager::registerMetaTypes(scriptEngine);

    if (property(hifi::properties::TEST).isValid()) {
        scriptEngine->registerGlobalObject("Test", TestScriptingInterface::getInstance());
    }

    scriptEngine->registerGlobalObject("Overlays", &_overlays);
    scriptEngine->registerGlobalObject("Rates", new RatesScriptingInterface(this));

    // hook our avatar and avatar hash map object into this script engine
    scriptEngine->registerGlobalObject("MyAvatar", getMyAvatar().get());
    qScriptRegisterMetaType(scriptEngine, audioListenModeToScriptValue, audioListenModeFromScriptValue);

    scriptEngine->registerGlobalObject("AvatarList", DependencyManager::get<AvatarManager>().data());

    scriptEngine->registerGlobalObject("Camera", &_myCamera);

#if defined(Q_OS_MAC) || defined(Q_OS_WIN)
    scriptEngine->registerGlobalObject("SpeechRecognizer", DependencyManager::get<SpeechRecognizer>().data());
#endif

    ClipboardScriptingInterface* clipboardScriptable = new ClipboardScriptingInterface();
    scriptEngine->registerGlobalObject("Clipboard", clipboardScriptable);
    connect(scriptEngine, &ScriptEngine::finished, clipboardScriptable, &ClipboardScriptingInterface::deleteLater);

    scriptEngine->registerGlobalObject("Overlays", &_overlays);
    qScriptRegisterMetaType(scriptEngine, OverlayPropertyResultToScriptValue, OverlayPropertyResultFromScriptValue);
    qScriptRegisterMetaType(scriptEngine, RayToOverlayIntersectionResultToScriptValue,
                            RayToOverlayIntersectionResultFromScriptValue);

    scriptEngine->registerGlobalObject("OffscreenFlags", DependencyManager::get<OffscreenUi>()->getFlags());
    scriptEngine->registerGlobalObject("Desktop", DependencyManager::get<DesktopScriptingInterface>().data());
    scriptEngine->registerGlobalObject("Toolbars", DependencyManager::get<ToolbarScriptingInterface>().data());

    DependencyManager::get<TabletScriptingInterface>().data()->setToolbarScriptingInterface(DependencyManager::get<ToolbarScriptingInterface>().data());

    scriptEngine->registerGlobalObject("Window", DependencyManager::get<WindowScriptingInterface>().data());
    qScriptRegisterMetaType(scriptEngine, CustomPromptResultToScriptValue, CustomPromptResultFromScriptValue);
    scriptEngine->registerGetterSetter("location", LocationScriptingInterface::locationGetter,
                        LocationScriptingInterface::locationSetter, "Window");
    // register `location` on the global object.
    scriptEngine->registerGetterSetter("location", LocationScriptingInterface::locationGetter,
                                       LocationScriptingInterface::locationSetter);

    scriptEngine->registerFunction("OverlayWebWindow", QmlWebWindowClass::constructor);
    scriptEngine->registerFunction("OverlayWindow", QmlWindowClass::constructor);

    scriptEngine->registerGlobalObject("Menu", MenuScriptingInterface::getInstance());
    scriptEngine->registerGlobalObject("Stats", Stats::getInstance());
    scriptEngine->registerGlobalObject("Settings", SettingsScriptingInterface::getInstance());
    scriptEngine->registerGlobalObject("AudioDevice", AudioDeviceScriptingInterface::getInstance());
    scriptEngine->registerGlobalObject("AudioStats", DependencyManager::get<AudioClient>()->getStats().data());

    // Caches
    scriptEngine->registerGlobalObject("AnimationCache", DependencyManager::get<AnimationCache>().data());
    scriptEngine->registerGlobalObject("TextureCache", DependencyManager::get<TextureCache>().data());
    scriptEngine->registerGlobalObject("ModelCache", DependencyManager::get<ModelCache>().data());
    scriptEngine->registerGlobalObject("SoundCache", DependencyManager::get<SoundCache>().data());

    scriptEngine->registerGlobalObject("Account", AccountScriptingInterface::getInstance());
    scriptEngine->registerGlobalObject("DialogsManager", _dialogsManagerScriptingInterface);

    scriptEngine->registerGlobalObject("GlobalServices", GlobalServicesScriptingInterface::getInstance());
    qScriptRegisterMetaType(scriptEngine, DownloadInfoResultToScriptValue, DownloadInfoResultFromScriptValue);

    scriptEngine->registerGlobalObject("FaceTracker", DependencyManager::get<DdeFaceTracker>().data());

    scriptEngine->registerGlobalObject("AvatarManager", DependencyManager::get<AvatarManager>().data());

    scriptEngine->registerGlobalObject("UndoStack", &_undoStackScriptingInterface);

    scriptEngine->registerGlobalObject("LODManager", DependencyManager::get<LODManager>().data());

    scriptEngine->registerGlobalObject("Paths", DependencyManager::get<PathUtils>().data());

    scriptEngine->registerGlobalObject("HMD", DependencyManager::get<HMDScriptingInterface>().data());
    scriptEngine->registerFunction("HMD", "getHUDLookAtPosition2D", HMDScriptingInterface::getHUDLookAtPosition2D, 0);
    scriptEngine->registerFunction("HMD", "getHUDLookAtPosition3D", HMDScriptingInterface::getHUDLookAtPosition3D, 0);

    scriptEngine->registerGlobalObject("Scene", DependencyManager::get<SceneScriptingInterface>().data());
    scriptEngine->registerGlobalObject("Render", _renderEngine->getConfiguration().get());

    scriptEngine->registerGlobalObject("ScriptDiscoveryService", DependencyManager::get<ScriptEngines>().data());
    scriptEngine->registerGlobalObject("Reticle", getApplicationCompositor().getReticleInterface());

    scriptEngine->registerGlobalObject("UserActivityLogger", DependencyManager::get<UserActivityLoggerScriptingInterface>().data());
    scriptEngine->registerGlobalObject("Users", DependencyManager::get<UsersScriptingInterface>().data());

    if (auto steamClient = PluginManager::getInstance()->getSteamClientPlugin()) {
        scriptEngine->registerGlobalObject("Steam", new SteamScriptingInterface(scriptEngine, steamClient.get()));
    }
    auto scriptingInterface = DependencyManager::get<controller::ScriptingInterface>();
    scriptEngine->registerGlobalObject("Controller", scriptingInterface.data());
    UserInputMapper::registerControllerTypes(scriptEngine);

    auto recordingInterface = DependencyManager::get<RecordingScriptingInterface>();
    scriptEngine->registerGlobalObject("Recording", recordingInterface.data());

    auto entityScriptServerLog = DependencyManager::get<EntityScriptServerLogClient>();
    scriptEngine->registerGlobalObject("EntityScriptServerLog", entityScriptServerLog.data());

    qScriptRegisterMetaType(scriptEngine, OverlayIDtoScriptValue, OverlayIDfromScriptValue);

    // connect this script engines printedMessage signal to the global ScriptEngines these various messages
    connect(scriptEngine, &ScriptEngine::printedMessage, DependencyManager::get<ScriptEngines>().data(), &ScriptEngines::onPrintedMessage);
    connect(scriptEngine, &ScriptEngine::errorMessage, DependencyManager::get<ScriptEngines>().data(), &ScriptEngines::onErrorMessage);
    connect(scriptEngine, &ScriptEngine::warningMessage, DependencyManager::get<ScriptEngines>().data(), &ScriptEngines::onWarningMessage);
    connect(scriptEngine, &ScriptEngine::infoMessage, DependencyManager::get<ScriptEngines>().data(), &ScriptEngines::onInfoMessage);
}

bool Application::canAcceptURL(const QString& urlString) const {
    QUrl url(urlString);
    if (urlString.startsWith(HIFI_URL_SCHEME)) {
        return true;
    }
    QHashIterator<QString, AcceptURLMethod> i(_acceptedExtensions);
    QString lowerPath = url.path().toLower();
    while (i.hasNext()) {
        i.next();
        if (lowerPath.endsWith(i.key(), Qt::CaseInsensitive)) {
            return true;
        }
    }
    return false;
}

bool Application::acceptURL(const QString& urlString, bool defaultUpload) {
    if (urlString.startsWith(HIFI_URL_SCHEME)) {
        // this is a hifi URL - have the AddressManager handle it
        emit receivedHifiSchemeURL(urlString);
        QMetaObject::invokeMethod(DependencyManager::get<AddressManager>().data(), "handleLookupString",
                                  Qt::AutoConnection, Q_ARG(const QString&, urlString));
        return true;
    }

    QUrl url(urlString);
    QHashIterator<QString, AcceptURLMethod> i(_acceptedExtensions);
    QString lowerPath = url.path().toLower();
    while (i.hasNext()) {
        i.next();
        if (lowerPath.endsWith(i.key(), Qt::CaseInsensitive)) {
            AcceptURLMethod method = i.value();
            return (this->*method)(urlString);
        }
    }

    if (defaultUpload) {
        showAssetServerWidget(urlString);
    }
    return defaultUpload;
}

void Application::setSessionUUID(const QUuid& sessionUUID) const {
    Physics::setSessionUUID(sessionUUID);
}

bool Application::askToSetAvatarUrl(const QString& url) {
    QUrl realUrl(url);
    if (realUrl.isLocalFile()) {
        OffscreenUi::warning("", "You can not use local files for avatar components.");
        return false;
    }

    // Download the FST file, to attempt to determine its model type
    QVariantHash fstMapping = FSTReader::downloadMapping(url);

    FSTReader::ModelType modelType = FSTReader::predictModelType(fstMapping);

    QString modelName = fstMapping["name"].toString();
    QString modelLicense = fstMapping["license"].toString();

    bool agreeToLicence = true; // assume true
    if (!modelLicense.isEmpty()) {
        // word wrap the licence text to fit in a reasonable shaped message box.
        const int MAX_CHARACTERS_PER_LINE = 90;
        modelLicense = simpleWordWrap(modelLicense, MAX_CHARACTERS_PER_LINE);

        agreeToLicence = QMessageBox::Yes == OffscreenUi::question("Avatar Usage License",
            modelLicense + "\nDo you agree to these terms?",
            QMessageBox::Yes | QMessageBox::No, QMessageBox::Yes);
    }

    bool ok = false;

    if (!agreeToLicence) {
        qCDebug(interfaceapp) << "Declined to agree to avatar license: " << url;
    } else {
        switch (modelType) {

            case FSTReader::HEAD_AND_BODY_MODEL:
                 ok = QMessageBox::Ok == OffscreenUi::question("Set Avatar",
                                   "Would you like to use '" + modelName + "' for your avatar?",
                                   QMessageBox::Ok | QMessageBox::Cancel, QMessageBox::Ok);
            break;

            default:
                OffscreenUi::warning("", modelName + "Does not support a head and body as required.");
            break;
        }
    }

    if (ok) {
        getMyAvatar()->useFullAvatarURL(url, modelName);
        emit fullAvatarURLChanged(url, modelName);
    } else {
        qCDebug(interfaceapp) << "Declined to use the avatar: " << url;
    }

    return true;
}


bool Application::askToLoadScript(const QString& scriptFilenameOrURL) {
    QMessageBox::StandardButton reply;

    QString shortName = scriptFilenameOrURL;

    QUrl scriptURL { scriptFilenameOrURL };

    if (scriptURL.host().endsWith(MARKETPLACE_CDN_HOSTNAME)) {
        shortName = shortName.mid(shortName.lastIndexOf('/') + 1);
    }

    QString message = "Would you like to run this script:\n" + shortName;

    reply = OffscreenUi::question(getWindow(), "Run Script", message, QMessageBox::Yes | QMessageBox::No);

    if (reply == QMessageBox::Yes) {
        qCDebug(interfaceapp) << "Chose to run the script: " << scriptFilenameOrURL;
        DependencyManager::get<ScriptEngines>()->loadScript(scriptFilenameOrURL);
    } else {
        qCDebug(interfaceapp) << "Declined to run the script: " << scriptFilenameOrURL;
    }
    return true;
}

bool Application::askToWearAvatarAttachmentUrl(const QString& url) {
    QNetworkAccessManager& networkAccessManager = NetworkAccessManager::getInstance();
    QNetworkRequest networkRequest = QNetworkRequest(url);
    networkRequest.setAttribute(QNetworkRequest::FollowRedirectsAttribute, true);
    networkRequest.setHeader(QNetworkRequest::UserAgentHeader, HIGH_FIDELITY_USER_AGENT);
    QNetworkReply* reply = networkAccessManager.get(networkRequest);
    int requestNumber = ++_avatarAttachmentRequest;
    connect(reply, &QNetworkReply::finished, [this, reply, url, requestNumber]() {

        if (requestNumber != _avatarAttachmentRequest) {
            // this request has been superseded by another more recent request
            reply->deleteLater();
            return;
        }

        QNetworkReply::NetworkError networkError = reply->error();
        if (networkError == QNetworkReply::NoError) {
            // download success
            QByteArray contents = reply->readAll();

            QJsonParseError jsonError;
            auto doc = QJsonDocument::fromJson(contents, &jsonError);
            if (jsonError.error == QJsonParseError::NoError) {

                auto jsonObject = doc.object();

                // retrieve optional name field from JSON
                QString name = tr("Unnamed Attachment");
                auto nameValue = jsonObject.value("name");
                if (nameValue.isString()) {
                    name = nameValue.toString();
                }

                // display confirmation dialog
                if (displayAvatarAttachmentConfirmationDialog(name)) {

                    // add attachment to avatar
                    auto myAvatar = getMyAvatar();
                    assert(myAvatar);
                    auto attachmentDataVec = myAvatar->getAttachmentData();
                    AttachmentData attachmentData;
                    attachmentData.fromJson(jsonObject);
                    attachmentDataVec.push_back(attachmentData);
                    myAvatar->setAttachmentData(attachmentDataVec);

                } else {
                    qCDebug(interfaceapp) << "User declined to wear the avatar attachment: " << url;
                }

            } else {
                // json parse error
                auto avatarAttachmentParseErrorString = tr("Error parsing attachment JSON from url: \"%1\"");
                displayAvatarAttachmentWarning(avatarAttachmentParseErrorString.arg(url));
            }
        } else {
            // download failure
            auto avatarAttachmentDownloadErrorString = tr("Error downloading attachment JSON from url: \"%1\"");
            displayAvatarAttachmentWarning(avatarAttachmentDownloadErrorString.arg(url));
        }
        reply->deleteLater();
    });
    return true;
}

void Application::displayAvatarAttachmentWarning(const QString& message) const {
    auto avatarAttachmentWarningTitle = tr("Avatar Attachment Failure");
    OffscreenUi::warning(avatarAttachmentWarningTitle, message);
}

bool Application::displayAvatarAttachmentConfirmationDialog(const QString& name) const {
    auto avatarAttachmentConfirmationTitle = tr("Avatar Attachment Confirmation");
    auto avatarAttachmentConfirmationMessage = tr("Would you like to wear '%1' on your avatar?").arg(name);
    auto reply = OffscreenUi::question(avatarAttachmentConfirmationTitle,
                                       avatarAttachmentConfirmationMessage,
                                       QMessageBox::Ok | QMessageBox::Cancel);
    if (QMessageBox::Ok == reply) {
        return true;
    } else {
        return false;
    }
}

void Application::toggleRunningScriptsWidget() const {
    
    auto tabletScriptingInterface = DependencyManager::get<TabletScriptingInterface>();
    auto tablet = dynamic_cast<TabletProxy*>(tabletScriptingInterface->getTablet("com.highfidelity.interface.tablet.system"));
    auto hmd = DependencyManager::get<HMDScriptingInterface>();
    if (tablet->getToolbarMode()) {
        static const QUrl url("hifi/dialogs/RunningScripts.qml");
        DependencyManager::get<OffscreenUi>()->show(url, "RunningScripts");
    } else {
        if (!hmd->getShouldShowTablet() && !isHMDMode()) {
            static const QUrl url("hifi/dialogs/RunningScripts.qml");
            DependencyManager::get<OffscreenUi>()->show(url, "RunningScripts");
        } else {
            static const QUrl url("../../hifi/dialogs/TabletRunningScripts.qml");
            tablet->pushOntoStack(url);
        }
    }
    //DependencyManager::get<OffscreenUi>()->show(url, "RunningScripts");
    //if (_runningScriptsWidget->isVisible()) {
    //    if (_runningScriptsWidget->hasFocus()) {
    //        _runningScriptsWidget->hide();
    //    } else {
    //        _runningScriptsWidget->raise();
    //        setActiveWindow(_runningScriptsWidget);
    //        _runningScriptsWidget->setFocus();
    //    }
    //} else {
    //    _runningScriptsWidget->show();
    //    _runningScriptsWidget->setFocus();
    //}
}


void Application::showAssetServerWidget(QString filePath) {
    if (!DependencyManager::get<NodeList>()->getThisNodeCanWriteAssets()) {
        return;
    }
    static const QUrl url { "AssetServer.qml" };

    auto startUpload = [=](QQmlContext* context, QObject* newObject){
        if (!filePath.isEmpty()) {
            emit uploadRequest(filePath);
        }
    };
    auto tabletScriptingInterface = DependencyManager::get<TabletScriptingInterface>();
    auto tablet = dynamic_cast<TabletProxy*>(tabletScriptingInterface->getTablet("com.highfidelity.interface.tablet.system"));
    auto hmd = DependencyManager::get<HMDScriptingInterface>();
    if (tablet->getToolbarMode()) {
        DependencyManager::get<OffscreenUi>()->show(url, "AssetServer", startUpload);
    } else {
        if (!hmd->getShouldShowTablet() && !isHMDMode()) {
            DependencyManager::get<OffscreenUi>()->show(url, "AssetServer", startUpload);
        } else {
            static const QUrl url("../../hifi/dialogs/TabletAssetServer.qml");
            tablet->pushOntoStack(url);
        }
    }

    startUpload(nullptr, nullptr);
}

void Application::addAssetToWorldFromURL(QString url) {
    qInfo(interfaceapp) << "Download model and add to world from" << url;

    QString filename = url.section("filename=", 1, 1);  // Filename is in "?filename=" parameter at end of URL.

    if (!DependencyManager::get<NodeList>()->getThisNodeCanWriteAssets()) {
        QString errorInfo = "You do not have permissions to write to the Asset Server.";
        qWarning(interfaceapp) << "Error downloading model: " + errorInfo;
        addAssetToWorldError(filename, errorInfo);
        return;
    }

    addAssetToWorldInfo(filename, "Downloading model file " + filename + ".");

    auto request = ResourceManager::createResourceRequest(nullptr, QUrl(url));
    connect(request, &ResourceRequest::finished, this, &Application::addAssetToWorldFromURLRequestFinished);
    request->send();
}

void Application::showDialog(const QString& desktopURL, const QString& tabletURL, const QString& name) const {
    auto tabletScriptingInterface = DependencyManager::get<TabletScriptingInterface>();
    auto tablet = dynamic_cast<TabletProxy*>(tabletScriptingInterface->getTablet("com.highfidelity.interface.tablet.system"));
    auto hmd = DependencyManager::get<HMDScriptingInterface>();
    if (tablet->getToolbarMode() || (!hmd->getShouldShowTablet() && !isHMDMode())) {
        DependencyManager::get<OffscreenUi>()->show(desktopURL, name);
    } else {
        tablet->pushOntoStack(tabletURL);
    }
}

void Application::addAssetToWorldFromURLRequestFinished() {
    auto request = qobject_cast<ResourceRequest*>(sender());
    auto url = request->getUrl().toString();
    auto result = request->getResult();

    QString filename = url.section("filename=", 1, 1);  // Filename from trailing "?filename=" URL parameter.

    if (result == ResourceRequest::Success) {
        qInfo(interfaceapp) << "Downloaded model from" << url;
        QTemporaryDir temporaryDir;
        temporaryDir.setAutoRemove(false);
        if (temporaryDir.isValid()) {
            QString temporaryDirPath = temporaryDir.path();
            QString downloadPath = temporaryDirPath + "/" + filename;
            qInfo(interfaceapp) << "Download path:" << downloadPath;

            QFile tempFile(downloadPath);
            if (tempFile.open(QIODevice::WriteOnly)) {
                tempFile.write(request->getData());
                addAssetToWorldInfoClear(filename);  // Remove message from list; next one added will have a different key.
                qApp->getFileDownloadInterface()->runUnzip(downloadPath, url, true);
            } else {
                QString errorInfo = "Couldn't open temporary file for download";
                qWarning(interfaceapp) << errorInfo;
                addAssetToWorldError(filename, errorInfo);
            }
        } else {
            QString errorInfo = "Couldn't create temporary directory for download";
            qWarning(interfaceapp) << errorInfo;
            addAssetToWorldError(filename, errorInfo);
        }
    } else {
        qWarning(interfaceapp) << "Error downloading" << url << ":" << request->getResultString();
        addAssetToWorldError(filename, "Error downloading " + filename + " : " + request->getResultString());
    }

    request->deleteLater();
}


QString filenameFromPath(QString filePath) {
    return filePath.right(filePath.length() - filePath.lastIndexOf("/") - 1);
}

void Application::addAssetToWorldUnzipFailure(QString filePath) {
    QString filename = filenameFromPath(QUrl(filePath).toLocalFile());
    qWarning(interfaceapp) << "Couldn't unzip file" << filePath;
    addAssetToWorldError(filename, "Couldn't unzip file " + filename + ".");
}

void Application::addAssetToWorld(QString filePath) {
    // Automatically upload and add asset to world as an alternative manual process initiated by showAssetServerWidget().

    QString path = QUrl(filePath).toLocalFile();
    QString filename = filenameFromPath(path);
    QString mapping = "/" + filename;

    // Test repeated because possibly different code paths.
    if (!DependencyManager::get<NodeList>()->getThisNodeCanWriteAssets()) {
        QString errorInfo = "You do not have permissions to write to the Asset Server.";
        qWarning(interfaceapp) << "Error downloading model: " + errorInfo;
        addAssetToWorldError(filename, errorInfo);
        return;
    }

    addAssetToWorldInfo(filename, "Adding " + mapping.mid(1) + " to the Asset Server.");

    addAssetToWorldWithNewMapping(path, mapping, 0);
}

void Application::addAssetToWorldWithNewMapping(QString filePath, QString mapping, int copy) {
    auto request = DependencyManager::get<AssetClient>()->createGetMappingRequest(mapping);

    QObject::connect(request, &GetMappingRequest::finished, this, [=](GetMappingRequest* request) mutable {
        const int MAX_COPY_COUNT = 100;  // Limit number of duplicate assets; recursion guard.
        auto result = request->getError();
        if (result == GetMappingRequest::NotFound) {
            addAssetToWorldUpload(filePath, mapping);
        } else if (result != GetMappingRequest::NoError) {
            QString errorInfo = "Could not map asset name: "
                + mapping.left(mapping.length() - QString::number(copy).length() - 1);
            qWarning(interfaceapp) << "Error downloading model: " + errorInfo;
            addAssetToWorldError(filenameFromPath(filePath), errorInfo);
        } else if (copy < MAX_COPY_COUNT - 1) {
            if (copy > 0) {
                mapping = mapping.remove(mapping.lastIndexOf("-"), QString::number(copy).length() + 1);
            }
            copy++;
            mapping = mapping.insert(mapping.lastIndexOf("."), "-" + QString::number(copy));
            addAssetToWorldWithNewMapping(filePath, mapping, copy);
        } else {
            QString errorInfo = "Too many copies of asset name: "
                + mapping.left(mapping.length() - QString::number(copy).length() - 1);
            qWarning(interfaceapp) << "Error downloading model: " + errorInfo;
            addAssetToWorldError(filenameFromPath(filePath), errorInfo);
        }
        request->deleteLater();
    });

    request->start();
}

void Application::addAssetToWorldUpload(QString filePath, QString mapping) {
    qInfo(interfaceapp) << "Uploading" << filePath << "to Asset Server as" << mapping;
    auto upload = DependencyManager::get<AssetClient>()->createUpload(filePath);
    QObject::connect(upload, &AssetUpload::finished, this, [=](AssetUpload* upload, const QString& hash) mutable {
        if (upload->getError() != AssetUpload::NoError) {
            QString errorInfo = "Could not upload model to the Asset Server.";
            qWarning(interfaceapp) << "Error downloading model: " + errorInfo;
            addAssetToWorldError(filenameFromPath(filePath), errorInfo);
        } else {
            addAssetToWorldSetMapping(filePath, mapping, hash);
        }

        // Remove temporary directory created by Clara.io market place download.
        int index = filePath.lastIndexOf("/model_repo/");
        if (index > 0) {
            QString tempDir = filePath.left(index);
            qCDebug(interfaceapp) << "Removing temporary directory at: " + tempDir;
            QDir(tempDir).removeRecursively();
        }

        upload->deleteLater();
    });

    upload->start();
}

void Application::addAssetToWorldSetMapping(QString filePath, QString mapping, QString hash) {
    auto request = DependencyManager::get<AssetClient>()->createSetMappingRequest(mapping, hash);
    connect(request, &SetMappingRequest::finished, this, [=](SetMappingRequest* request) mutable {
        if (request->getError() != SetMappingRequest::NoError) {
            QString errorInfo = "Could not set asset mapping.";
            qWarning(interfaceapp) << "Error downloading model: " + errorInfo;
            addAssetToWorldError(filenameFromPath(filePath), errorInfo);
        } else {
            addAssetToWorldAddEntity(filePath, mapping);
        }
        request->deleteLater();
    });

    request->start();
}

void Application::addAssetToWorldAddEntity(QString filePath, QString mapping) {
    EntityItemProperties properties;
    properties.setType(EntityTypes::Model);
    properties.setName(mapping.right(mapping.length() - 1));
    properties.setModelURL("atp:" + mapping);
    properties.setShapeType(SHAPE_TYPE_SIMPLE_COMPOUND);
    properties.setCollisionless(true);  // Temporarily set so that doesn't collide with avatar.
    properties.setVisible(false);  // Temporarily set so that don't see at large unresized dimensions.
    properties.setPosition(getMyAvatar()->getPosition() + getMyAvatar()->getOrientation() * glm::vec3(0.0f, 0.0f, -2.0f));
    properties.setGravity(glm::vec3(0.0f, 0.0f, 0.0f));
    auto entityID = DependencyManager::get<EntityScriptingInterface>()->addEntity(properties);

    // Note: Model dimensions are not available here; model is scaled per FBX mesh in RenderableModelEntityItem::update() later
    // on. But FBX dimensions may be in cm, so we monitor for the dimension change and rescale again if warranted.

    if (entityID == QUuid()) {
        QString errorInfo = "Could not add model " + mapping + " to world.";
        qWarning(interfaceapp) << "Could not add model to world: " + errorInfo;
        addAssetToWorldError(filenameFromPath(filePath), errorInfo);
    } else {
        // Monitor when asset is rendered in world so that can resize if necessary.
        _addAssetToWorldResizeList.insert(entityID, 0);  // List value is count of checks performed.
        if (!_addAssetToWorldResizeTimer.isActive()) {
            _addAssetToWorldResizeTimer.start();
        }

        // Close progress message box.
        addAssetToWorldInfoDone(filenameFromPath(filePath));
    }
}

void Application::addAssetToWorldCheckModelSize() {
    if (_addAssetToWorldResizeList.size() == 0) {
        return;
    }

    auto item = _addAssetToWorldResizeList.begin();
    while (item != _addAssetToWorldResizeList.end()) {
        auto entityID = item.key();

        EntityPropertyFlags propertyFlags;
        propertyFlags += PROP_NAME;
        propertyFlags += PROP_DIMENSIONS;
        auto entityScriptingInterface = DependencyManager::get<EntityScriptingInterface>();
        auto properties = entityScriptingInterface->getEntityProperties(entityID, propertyFlags);
        auto name = properties.getName();
        auto dimensions = properties.getDimensions();

        const QString GRABBABLE_USER_DATA = "{\"grabbableKey\":{\"grabbable\":true}}";
        bool doResize = false;

        const glm::vec3 DEFAULT_DIMENSIONS = glm::vec3(0.1f, 0.1f, 0.1f);
        if (dimensions != DEFAULT_DIMENSIONS) {

            // Scale model so that its maximum is exactly specific size.
            const float MAXIMUM_DIMENSION = 1.0f;
            auto previousDimensions = dimensions;
            auto scale = std::min(MAXIMUM_DIMENSION / dimensions.x, std::min(MAXIMUM_DIMENSION / dimensions.y,
                MAXIMUM_DIMENSION / dimensions.z));
            dimensions *= scale;
            qInfo(interfaceapp) << "Model" << name << "auto-resized from" << previousDimensions << " to " << dimensions;
            doResize = true;

            item = _addAssetToWorldResizeList.erase(item);  // Finished with this entity; advance to next.
        } else {
            // Increment count of checks done.
            _addAssetToWorldResizeList[entityID]++;

            const int CHECK_MODEL_SIZE_MAX_CHECKS = 300;
            if (_addAssetToWorldResizeList[entityID] > CHECK_MODEL_SIZE_MAX_CHECKS) {
                // Have done enough checks; model was either the default size or something's gone wrong.

                // Rescale all dimensions.
                const glm::vec3 UNIT_DIMENSIONS = glm::vec3(1.0f, 1.0f, 1.0f);
                dimensions = UNIT_DIMENSIONS;
                qInfo(interfaceapp) << "Model" << name << "auto-resize timed out; resized to " << dimensions;
                doResize = true;

                item = _addAssetToWorldResizeList.erase(item);  // Finished with this entity; advance to next.
            } else {
                // No action on this entity; advance to next.
                ++item;
            }
        }

        if (doResize) {
            EntityItemProperties properties;
            properties.setDimensions(dimensions);
            properties.setVisible(true);
            properties.setCollisionless(false);
            properties.setUserData(GRABBABLE_USER_DATA);
            properties.setLastEdited(usecTimestampNow());
            entityScriptingInterface->editEntity(entityID, properties);
        }
    }

    // Stop timer if nothing in list to check.
    if (_addAssetToWorldResizeList.size() == 0) {
        _addAssetToWorldResizeTimer.stop();
    }
}


void Application::addAssetToWorldInfo(QString modelName, QString infoText) {
    // Displays the most recent info message, subject to being overridden by error messages.

    if (_aboutToQuit) {
        return;
    }

    /*
    Cancel info timer if running.
    If list has an entry for modelName, delete it (just one).
    Append modelName, infoText to list.
    Display infoText in message box unless an error is being displayed (i.e., error timer is running).
    Show message box if not already visible.
    */

    _addAssetToWorldInfoTimer.stop();

    addAssetToWorldInfoClear(modelName);

    _addAssetToWorldInfoKeys.append(modelName);
    _addAssetToWorldInfoMessages.append(infoText);

    if (!_addAssetToWorldErrorTimer.isActive()) {
        if (!_addAssetToWorldMessageBox) {
            _addAssetToWorldMessageBox = DependencyManager::get<OffscreenUi>()->createMessageBox(OffscreenUi::ICON_INFORMATION,
                "Downloading Model", "", QMessageBox::NoButton, QMessageBox::NoButton);
            connect(_addAssetToWorldMessageBox, SIGNAL(destroyed()), this, SLOT(onAssetToWorldMessageBoxClosed()));
        }

        _addAssetToWorldMessageBox->setProperty("text", "\n" + infoText);
        _addAssetToWorldMessageBox->setVisible(true);
    }
}

void Application::addAssetToWorldInfoClear(QString modelName) {
    // Clears modelName entry from message list without affecting message currently displayed.

    if (_aboutToQuit) {
        return;
    }

    /*
    Delete entry for modelName from list.
    */

    auto index = _addAssetToWorldInfoKeys.indexOf(modelName);
    if (index > -1) {
        _addAssetToWorldInfoKeys.removeAt(index);
        _addAssetToWorldInfoMessages.removeAt(index);
    }
}

void Application::addAssetToWorldInfoDone(QString modelName) {
    // Continues to display this message if the latest for a few seconds, then deletes it and displays the next latest.

    if (_aboutToQuit) {
        return;
    }

    /*
    Delete entry for modelName from list.
    (Re)start the info timer to update message box. ... onAddAssetToWorldInfoTimeout()
    */

    addAssetToWorldInfoClear(modelName);
    _addAssetToWorldInfoTimer.start();
}

void Application::addAssetToWorldInfoTimeout() {
    if (_aboutToQuit) {
        return;
    }

    /*
    If list not empty, display last message in list (may already be displayed ) unless an error is being displayed.
    If list empty, close the message box unless an error is being displayed.
    */

    if (!_addAssetToWorldErrorTimer.isActive() && _addAssetToWorldMessageBox) {
        if (_addAssetToWorldInfoKeys.length() > 0) {
            _addAssetToWorldMessageBox->setProperty("text", "\n" + _addAssetToWorldInfoMessages.last());
        } else {
            disconnect(_addAssetToWorldMessageBox);
            _addAssetToWorldMessageBox->setVisible(false);
            _addAssetToWorldMessageBox->deleteLater();
            _addAssetToWorldMessageBox = nullptr;
        }
    }
}

void Application::addAssetToWorldError(QString modelName, QString errorText) {
    // Displays the most recent error message for a few seconds.

    if (_aboutToQuit) {
        return;
    }

    /*
    If list has an entry for modelName, delete it.
    Display errorText in message box.
    Show message box if not already visible.
    (Re)start error timer. ... onAddAssetToWorldErrorTimeout()
    */

    addAssetToWorldInfoClear(modelName);

    if (!_addAssetToWorldMessageBox) {
        _addAssetToWorldMessageBox = DependencyManager::get<OffscreenUi>()->createMessageBox(OffscreenUi::ICON_INFORMATION,
            "Downloading Model", "", QMessageBox::NoButton, QMessageBox::NoButton);
        connect(_addAssetToWorldMessageBox, SIGNAL(destroyed()), this, SLOT(onAssetToWorldMessageBoxClosed()));
    }

    _addAssetToWorldMessageBox->setProperty("text", "\n" + errorText);
    _addAssetToWorldMessageBox->setVisible(true);

    _addAssetToWorldErrorTimer.start();
}

void Application::addAssetToWorldErrorTimeout() {
    if (_aboutToQuit) {
        return;
    }

    /*
    If list is not empty, display message from last entry.
    If list is empty, close the message box.
    */

    if (_addAssetToWorldMessageBox) {
        if (_addAssetToWorldInfoKeys.length() > 0) {
            _addAssetToWorldMessageBox->setProperty("text", "\n" + _addAssetToWorldInfoMessages.last());
        } else {
            disconnect(_addAssetToWorldMessageBox);
            _addAssetToWorldMessageBox->setVisible(false);
            _addAssetToWorldMessageBox->deleteLater();
            _addAssetToWorldMessageBox = nullptr;
        }
    }
}


void Application::addAssetToWorldMessageClose() {
    // Clear messages, e.g., if Interface is being closed or domain changes.

    /*
    Call if user manually closes message box.
    Call if domain changes.
    Call if application is shutting down.

    Stop timers.
    Close the message box if open.
    Clear lists.
    */

    _addAssetToWorldInfoTimer.stop();
    _addAssetToWorldErrorTimer.stop();

    if (_addAssetToWorldMessageBox) {
        disconnect(_addAssetToWorldMessageBox);
        _addAssetToWorldMessageBox->setVisible(false);
        _addAssetToWorldMessageBox->deleteLater();
        _addAssetToWorldMessageBox = nullptr;
    }

    _addAssetToWorldInfoKeys.clear();
    _addAssetToWorldInfoMessages.clear();
}

void Application::onAssetToWorldMessageBoxClosed() {
    if (_addAssetToWorldMessageBox) {
        // User manually closed message box; perhaps because it has become stuck, so reset all messages.
        qInfo(interfaceapp) << "User manually closed download status message box";
        disconnect(_addAssetToWorldMessageBox);
        _addAssetToWorldMessageBox = nullptr;
        addAssetToWorldMessageClose();
    }
}


void Application::handleUnzip(QString zipFile, QString unzipFile, bool autoAdd) {
    if (autoAdd) {
        if (!unzipFile.isEmpty()) {
            addAssetToWorld(unzipFile);
        } else {
            addAssetToWorldUnzipFailure(zipFile);
        }
    } else {
        showAssetServerWidget(unzipFile);
    }
}

void Application::packageModel() {
    ModelPackager::package();
}

void Application::openUrl(const QUrl& url) const {
    if (!url.isEmpty()) {
        if (url.scheme() == HIFI_URL_SCHEME) {
            DependencyManager::get<AddressManager>()->handleLookupString(url.toString());
        } else {
            // address manager did not handle - ask QDesktopServices to handle
            QDesktopServices::openUrl(url);
        }
    }
}

void Application::loadDialog() {
    auto scriptEngines = DependencyManager::get<ScriptEngines>();
    QString fileNameString = OffscreenUi::getOpenFileName(
        _glWidget, tr("Open Script"), getPreviousScriptLocation(), tr("JavaScript Files (*.js)"));
    if (!fileNameString.isEmpty() && QFile(fileNameString).exists()) {
        setPreviousScriptLocation(QFileInfo(fileNameString).absolutePath());
        DependencyManager::get<ScriptEngines>()->loadScript(fileNameString, true, false, false, true);  // Don't load from cache
    }
}

QString Application::getPreviousScriptLocation() {
    QString result = _previousScriptLocation.get();
    return result;
}

void Application::setPreviousScriptLocation(const QString& location) {
    _previousScriptLocation.set(location);
}

void Application::loadScriptURLDialog() const {
    auto newScript = OffscreenUi::getText(OffscreenUi::ICON_NONE, "Open and Run Script", "Script URL");
    if (QUrl(newScript).scheme() == "atp") {
        OffscreenUi::warning("Error Loading Script", "Cannot load client script over ATP");
    } else if (!newScript.isEmpty()) {
        DependencyManager::get<ScriptEngines>()->loadScript(newScript);
    }
}

<<<<<<< HEAD

void Application::loadEntityStatisticsDialog() {
=======
void Application::loadLODToolsDialog() {
>>>>>>> 4f71a5b2
    auto tabletScriptingInterface = DependencyManager::get<TabletScriptingInterface>();
    auto tablet = dynamic_cast<TabletProxy*>(tabletScriptingInterface->getTablet("com.highfidelity.interface.tablet.system"));
    if (tablet->getToolbarMode() || (!tablet->getTabletRoot() && !isHMDMode())) {
        auto dialogsManager = DependencyManager::get<DialogsManager>();
<<<<<<< HEAD
        dialogsManager->octreeStatsDetails();
    } else {
        tablet->pushOntoStack("../../hifi/dialogs/TabletEntityStatistics.qml");
    }

}
=======
        dialogsManager->lodTools();
    } else {
        tablet->pushOntoStack("../../hifi/dialogs/TabletLODTools.qml");
    }

}

>>>>>>> 4f71a5b2
void Application::toggleLogDialog() {
    if (! _logDialog) {
        _logDialog = new LogDialog(nullptr, getLogger());
    }

    if (_logDialog->isVisible()) {
        _logDialog->hide();
    } else {
        _logDialog->show();
    }
}

void Application::toggleEntityScriptServerLogDialog() {
    if (! _entityScriptServerLogDialog) {
        _entityScriptServerLogDialog = new EntityScriptServerLogDialog(nullptr);
    }

    if (_entityScriptServerLogDialog->isVisible()) {
        _entityScriptServerLogDialog->hide();
    } else {
        _entityScriptServerLogDialog->show();
    }
}

void Application::takeSnapshot(bool notify, bool includeAnimated, float aspectRatio) {
    postLambdaEvent([notify, includeAnimated, aspectRatio, this] {
        QMediaPlayer* player = new QMediaPlayer();
        QFileInfo inf = QFileInfo(PathUtils::resourcesPath() + "sounds/snap.wav");
        player->setMedia(QUrl::fromLocalFile(inf.absoluteFilePath()));
        player->play();

        // Get a screenshot and save it
        QString path = Snapshot::saveSnapshot(getActiveDisplayPlugin()->getScreenshot(aspectRatio));

        // If we're not doing an animated snapshot as well...
        if (!includeAnimated || !(SnapshotAnimated::alsoTakeAnimatedSnapshot.get())) {
            // Tell the dependency manager that the capture of the still snapshot has taken place.
            emit DependencyManager::get<WindowScriptingInterface>()->snapshotTaken(path, "", notify);
        } else {
            // Get an animated GIF snapshot and save it
            SnapshotAnimated::saveSnapshotAnimated(path, aspectRatio, qApp, DependencyManager::get<WindowScriptingInterface>());
        }
    });
}
void Application::shareSnapshot(const QString& path, const QUrl& href) {
    postLambdaEvent([path, href] {
        // not much to do here, everything is done in snapshot code...
        Snapshot::uploadSnapshot(path, href);
    });
}

float Application::getRenderResolutionScale() const {
    if (Menu::getInstance()->isOptionChecked(MenuOption::RenderResolutionOne)) {
        return 1.0f;
    } else if (Menu::getInstance()->isOptionChecked(MenuOption::RenderResolutionTwoThird)) {
        return 0.666f;
    } else if (Menu::getInstance()->isOptionChecked(MenuOption::RenderResolutionHalf)) {
        return 0.5f;
    } else if (Menu::getInstance()->isOptionChecked(MenuOption::RenderResolutionThird)) {
        return 0.333f;
    } else if (Menu::getInstance()->isOptionChecked(MenuOption::RenderResolutionQuarter)) {
        return 0.25f;
    } else {
        return 1.0f;
    }
}

void Application::notifyPacketVersionMismatch() {
    if (!_notifiedPacketVersionMismatchThisDomain) {
        _notifiedPacketVersionMismatchThisDomain = true;

        QString message = "The location you are visiting is running an incompatible server version.\n";
        message += "Content may not display properly.";

        OffscreenUi::warning("", message);
    }
}

void Application::checkSkeleton() const {
    if (getMyAvatar()->getSkeletonModel()->isActive() && !getMyAvatar()->getSkeletonModel()->hasSkeleton()) {
        qCDebug(interfaceapp) << "MyAvatar model has no skeleton";

        QString message = "Your selected avatar body has no skeleton.\n\nThe default body will be loaded...";
        OffscreenUi::warning("", message);

        getMyAvatar()->useFullAvatarURL(AvatarData::defaultFullAvatarModelUrl(), DEFAULT_FULL_AVATAR_MODEL_NAME);
    } else {
        _physicsEngine->setCharacterController(getMyAvatar()->getCharacterController());
    }
}

void Application::activeChanged(Qt::ApplicationState state) {
    switch (state) {
        case Qt::ApplicationActive:
            _isForeground = true;
            break;

        case Qt::ApplicationSuspended:
        case Qt::ApplicationHidden:
        case Qt::ApplicationInactive:
        default:
            _isForeground = false;
            break;
    }
}

void Application::postLambdaEvent(std::function<void()> f) {
    if (this->thread() == QThread::currentThread()) {
        f();
    } else {
        QCoreApplication::postEvent(this, new LambdaEvent(f));
    }
}

void Application::initPlugins(const QStringList& arguments) {
    QCommandLineOption display("display", "Preferred displays", "displays");
    QCommandLineOption disableDisplays("disable-displays", "Displays to disable", "displays");
    QCommandLineOption disableInputs("disable-inputs", "Inputs to disable", "inputs");

    QCommandLineParser parser;
    parser.addOption(display);
    parser.addOption(disableDisplays);
    parser.addOption(disableInputs);
    parser.parse(arguments);

    if (parser.isSet(display)) {
        auto preferredDisplays = parser.value(display).split(',', QString::SkipEmptyParts);
        qInfo() << "Setting prefered display plugins:" << preferredDisplays;
        PluginManager::getInstance()->setPreferredDisplayPlugins(preferredDisplays);
    }

    if (parser.isSet(disableDisplays)) {
        auto disabledDisplays = parser.value(disableDisplays).split(',', QString::SkipEmptyParts);
        qInfo() << "Disabling following display plugins:"  << disabledDisplays;
        PluginManager::getInstance()->disableDisplays(disabledDisplays);
    }

    if (parser.isSet(disableInputs)) {
        auto disabledInputs = parser.value(disableInputs).split(',', QString::SkipEmptyParts);
        qInfo() << "Disabling following input plugins:" << disabledInputs;
        PluginManager::getInstance()->disableInputs(disabledInputs);
    }
}

void Application::shutdownPlugins() {
}

glm::uvec2 Application::getCanvasSize() const {
    return glm::uvec2(_glWidget->width(), _glWidget->height());
}

QRect Application::getRenderingGeometry() const {
    auto geometry = _glWidget->geometry();
    auto topLeft = geometry.topLeft();
    auto topLeftScreen = _glWidget->mapToGlobal(topLeft);
    geometry.moveTopLeft(topLeftScreen);
    return geometry;
}

glm::uvec2 Application::getUiSize() const {
    static const uint MIN_SIZE = 1;
    glm::uvec2 result(MIN_SIZE);
    if (_displayPlugin) {
        result = getActiveDisplayPlugin()->getRecommendedUiSize();
    }
    return result;
}

QRect Application::getRecommendedOverlayRect() const {
    auto uiSize = getUiSize();
    QRect result(0, 0, uiSize.x, uiSize.y);
    if (_displayPlugin) {
        result = getActiveDisplayPlugin()->getRecommendedOverlayRect();
    }
    return result;
}

QSize Application::getDeviceSize() const {
    static const int MIN_SIZE = 1;
    QSize result(MIN_SIZE, MIN_SIZE);
    if (_displayPlugin) {
        result = fromGlm(getActiveDisplayPlugin()->getRecommendedRenderSize());
    }
    return result;
}

bool Application::isThrottleRendering() const {
    if (_displayPlugin) {
        return getActiveDisplayPlugin()->isThrottled();
    }
    return false;
}

bool Application::hasFocus() const {
    if (_displayPlugin) {
        return getActiveDisplayPlugin()->hasFocus();
    }
    return (QApplication::activeWindow() != nullptr);
}

glm::vec2 Application::getViewportDimensions() const {
    return toGlm(getDeviceSize());
}

void Application::setMaxOctreePacketsPerSecond(int maxOctreePPS) {
    if (maxOctreePPS != _maxOctreePPS) {
        _maxOctreePPS = maxOctreePPS;
        maxOctreePacketsPerSecond.set(_maxOctreePPS);
    }
}

int Application::getMaxOctreePacketsPerSecond() const {
    return _maxOctreePPS;
}

qreal Application::getDevicePixelRatio() {
    return (_window && _window->windowHandle()) ? _window->windowHandle()->devicePixelRatio() : 1.0;
}

DisplayPluginPointer Application::getActiveDisplayPlugin() const {
    if (QThread::currentThread() != thread()) {
        std::unique_lock<std::mutex> lock(_displayPluginLock);
        return _displayPlugin;
    }

    if (!_displayPlugin) {
        const_cast<Application*>(this)->updateDisplayMode();
        Q_ASSERT(_displayPlugin);
    }
    return _displayPlugin;
}


static void addDisplayPluginToMenu(DisplayPluginPointer displayPlugin, bool active = false) {
    auto menu = Menu::getInstance();
    QString name = displayPlugin->getName();
    auto grouping = displayPlugin->getGrouping();
    QString groupingMenu { "" };
    Q_ASSERT(!menu->menuItemExists(MenuOption::OutputMenu, name));

    // assign the meny grouping based on plugin grouping
    switch (grouping) {
        case Plugin::ADVANCED:
            groupingMenu = "Advanced";
            break;
        case Plugin::DEVELOPER:
            groupingMenu = "Developer";
            break;
        default:
            groupingMenu = "Standard";
            break;
    }

    static QActionGroup* displayPluginGroup = nullptr;
    if (!displayPluginGroup) {
        displayPluginGroup = new QActionGroup(menu);
        displayPluginGroup->setExclusive(true);
    }
    auto parent = menu->getMenu(MenuOption::OutputMenu);
    auto action = menu->addActionToQMenuAndActionHash(parent,
        name, 0, qApp,
        SLOT(updateDisplayMode()),
        QAction::NoRole, Menu::UNSPECIFIED_POSITION, groupingMenu);

    action->setCheckable(true);
    action->setChecked(active);
    displayPluginGroup->addAction(action);
    Q_ASSERT(menu->menuItemExists(MenuOption::OutputMenu, name));
}

void Application::updateDisplayMode() {
    // Unsafe to call this method from anything but the main thread
    if (QThread::currentThread() != thread()) {
        qFatal("Attempted to switch display plugins from a non-main thread");
    }

    // Some plugins *cough* Oculus *cough* process message events from inside their
    // display function, and we don't want to change the display plugin underneath
    // the paintGL call, so we need to guard against that
    // The current oculus runtime doesn't do this anymore
    if (_inPaint) {
        qFatal("Attempted to switch display plugins while in painting");
    }

    auto menu = Menu::getInstance();
    auto displayPlugins = PluginManager::getInstance()->getDisplayPlugins();

    static std::once_flag once;
    std::call_once(once, [&] {
        bool first = true;

        // first sort the plugins into groupings: standard, advanced, developer
        DisplayPluginList standard;
        DisplayPluginList advanced;
        DisplayPluginList developer;
        foreach(auto displayPlugin, displayPlugins) {
            displayPlugin->setContext(_gpuContext);
            auto grouping = displayPlugin->getGrouping();
            switch (grouping) {
                case Plugin::ADVANCED:
                    advanced.push_back(displayPlugin);
                    break;
                case Plugin::DEVELOPER:
                    developer.push_back(displayPlugin);
                    break;
                default:
                    standard.push_back(displayPlugin);
                    break;
            }
        }

        // concatenate the groupings into a single list in the order: standard, advanced, developer
        standard.insert(std::end(standard), std::begin(advanced), std::end(advanced));
        standard.insert(std::end(standard), std::begin(developer), std::end(developer));

        foreach(auto displayPlugin, standard) {
            addDisplayPluginToMenu(displayPlugin, first);
            auto displayPluginName = displayPlugin->getName();
            QObject::connect(displayPlugin.get(), &DisplayPlugin::recommendedFramebufferSizeChanged, [this](const QSize & size) {
                resizeGL();
            });
            QObject::connect(displayPlugin.get(), &DisplayPlugin::resetSensorsRequested, this, &Application::requestReset);
            first = false;
        }

        // after all plugins have been added to the menu, add a separator to the menu
        auto menu = Menu::getInstance();
        auto parent = menu->getMenu(MenuOption::OutputMenu);
        parent->addSeparator();
    });


    // Default to the first item on the list, in case none of the menu items match
    DisplayPluginPointer newDisplayPlugin = displayPlugins.at(0);
    foreach(DisplayPluginPointer displayPlugin, PluginManager::getInstance()->getDisplayPlugins()) {
        QString name = displayPlugin->getName();
        QAction* action = menu->getActionForOption(name);
        // Menu might have been removed if the display plugin lost
        if (!action) {
            continue;
        }
        if (action->isChecked()) {
            newDisplayPlugin = displayPlugin;
            break;
        }
    }

    if (newDisplayPlugin == _displayPlugin) {
        return;
    }

    UserActivityLogger::getInstance().logAction("changed_display_mode", {
        { "previous_display_mode", _displayPlugin ? _displayPlugin->getName() : "" },
        { "display_mode", newDisplayPlugin ? newDisplayPlugin->getName() : "" }
    });

    auto offscreenUi = DependencyManager::get<OffscreenUi>();

    // Make the switch atomic from the perspective of other threads
    {
        std::unique_lock<std::mutex> lock(_displayPluginLock);
        // Tell the desktop to no reposition (which requires plugin info), until we have set the new plugin, below.
        bool wasRepositionLocked = offscreenUi->getDesktop()->property("repositionLocked").toBool();
        offscreenUi->getDesktop()->setProperty("repositionLocked", true);

        auto oldDisplayPlugin = _displayPlugin;
        if (_displayPlugin) {
            _displayPlugin->deactivate();
        }

        bool active = newDisplayPlugin->activate();

        if (!active) {
            // If the new plugin fails to activate, fallback to last display
            qWarning() << "Failed to activate display: " << newDisplayPlugin->getName();
            newDisplayPlugin = oldDisplayPlugin;

            if (newDisplayPlugin) {
                qWarning() << "Falling back to last display: " << newDisplayPlugin->getName();
                active = newDisplayPlugin->activate();
            }

            // If there is no last display, or
            // If the last display fails to activate, fallback to desktop
            if (!active) {
                newDisplayPlugin = displayPlugins.at(0);
                qWarning() << "Falling back to display: " << newDisplayPlugin->getName();
                active = newDisplayPlugin->activate();
            }

            if (!active) {
                qFatal("Failed to activate fallback plugin");
            }
        }

        _offscreenContext->makeCurrent();
        offscreenUi->resize(fromGlm(newDisplayPlugin->getRecommendedUiSize()));
        _offscreenContext->makeCurrent();
        getApplicationCompositor().setDisplayPlugin(newDisplayPlugin);
        _displayPlugin = newDisplayPlugin;
        offscreenUi->getDesktop()->setProperty("repositionLocked", wasRepositionLocked);
    }

    emit activeDisplayPluginChanged();
    
    if (_displayPlugin->isHmd()) {
        qCDebug(interfaceapp) << "Entering into HMD Mode";
    } else {
        qCDebug(interfaceapp) << "Entering into Desktop Mode";
    }

    // reset the avatar, to set head and hand palms back to a reasonable default pose.
    getMyAvatar()->reset(false);

    Q_ASSERT_X(_displayPlugin, "Application::updateDisplayMode", "could not find an activated display plugin");
}

mat4 Application::getEyeProjection(int eye) const {
    QMutexLocker viewLocker(&_viewMutex);
    if (isHMDMode()) {
        return getActiveDisplayPlugin()->getEyeProjection((Eye)eye, _viewFrustum.getProjection());
    }
    return _viewFrustum.getProjection();
}

mat4 Application::getEyeOffset(int eye) const {
    // FIXME invert?
    return getActiveDisplayPlugin()->getEyeToHeadTransform((Eye)eye);
}

mat4 Application::getHMDSensorPose() const {
    if (isHMDMode()) {
        return getActiveDisplayPlugin()->getHeadPose();
    }
    return mat4();
}

void Application::deadlockApplication() {
    qCDebug(interfaceapp) << "Intentionally deadlocked Interface";
    // Using a loop that will *technically* eventually exit (in ~600 billion years)
    // to avoid compiler warnings about a loop that will never exit
    for (uint64_t i = 1; i != 0; ++i) {
        QThread::sleep(1);
    }
}

void Application::setActiveDisplayPlugin(const QString& pluginName) {
    auto menu = Menu::getInstance();
    foreach(DisplayPluginPointer displayPlugin, PluginManager::getInstance()->getDisplayPlugins()) {
        QString name = displayPlugin->getName();
        QAction* action = menu->getActionForOption(name);
        if (pluginName == name) {
            action->setChecked(true);
        }
    }
    updateDisplayMode();
}

void Application::handleLocalServerConnection() const {
    auto server = qobject_cast<QLocalServer*>(sender());

    qCDebug(interfaceapp) << "Got connection on local server from additional instance - waiting for parameters";

    auto socket = server->nextPendingConnection();

    connect(socket, &QLocalSocket::readyRead, this, &Application::readArgumentsFromLocalSocket);

    qApp->getWindow()->raise();
    qApp->getWindow()->activateWindow();
}

void Application::readArgumentsFromLocalSocket() const {
    auto socket = qobject_cast<QLocalSocket*>(sender());

    auto message = socket->readAll();
    socket->deleteLater();

    qCDebug(interfaceapp) << "Read from connection: " << message;

    // If we received a message, try to open it as a URL
    if (message.length() > 0) {
        qApp->openUrl(QString::fromUtf8(message));
    }
}

void Application::showDesktop() {
    Menu::getInstance()->setIsOptionChecked(MenuOption::Overlays, true);
}

CompositorHelper& Application::getApplicationCompositor() const {
    return *DependencyManager::get<CompositorHelper>();
}


// virtual functions required for PluginContainer
ui::Menu* Application::getPrimaryMenu() {
    auto appMenu = _window->menuBar();
    auto uiMenu = dynamic_cast<ui::Menu*>(appMenu);
    return uiMenu;
}

void Application::showDisplayPluginsTools(bool show) {
    DependencyManager::get<DialogsManager>()->hmdTools(show);
}

GLWidget* Application::getPrimaryWidget() {
    return _glWidget;
}

MainWindow* Application::getPrimaryWindow() {
    return getWindow();
}

QOpenGLContext* Application::getPrimaryContext() {
    return _glWidget->qglContext();
}

bool Application::makeRenderingContextCurrent() {
    return _offscreenContext->makeCurrent();
}

bool Application::isForeground() const {
    return _isForeground && !_window->isMinimized();
}

void Application::sendMousePressOnEntity(QUuid id, PointerEvent event) {
    EntityItemID entityItemID(id);
    emit getEntities()->mousePressOnEntity(entityItemID, event);
}

void Application::sendMouseMoveOnEntity(QUuid id, PointerEvent event) {
    EntityItemID entityItemID(id);
    emit getEntities()->mouseMoveOnEntity(entityItemID, event);
}

void Application::sendMouseReleaseOnEntity(QUuid id, PointerEvent event) {
    EntityItemID entityItemID(id);
    emit getEntities()->mouseReleaseOnEntity(entityItemID, event);
}

void Application::sendClickDownOnEntity(QUuid id, PointerEvent event) {
    EntityItemID entityItemID(id);
    emit getEntities()->clickDownOnEntity(entityItemID, event);
}

void Application::sendHoldingClickOnEntity(QUuid id, PointerEvent event) {
    EntityItemID entityItemID(id);
    emit getEntities()->holdingClickOnEntity(entityItemID, event);
}

void Application::sendClickReleaseOnEntity(QUuid id, PointerEvent event) {
    EntityItemID entityItemID(id);
    emit getEntities()->clickReleaseOnEntity(entityItemID, event);
}

void Application::sendHoverEnterEntity(QUuid id, PointerEvent event) {
    EntityItemID entityItemID(id);
    emit getEntities()->hoverEnterEntity(entityItemID, event);
}

void Application::sendHoverOverEntity(QUuid id, PointerEvent event) {
    EntityItemID entityItemID(id);
    emit getEntities()->hoverOverEntity(entityItemID, event);
}

void Application::sendHoverLeaveEntity(QUuid id, PointerEvent event) {
    EntityItemID entityItemID(id);
    emit getEntities()->hoverLeaveEntity(entityItemID, event);
}

// FIXME?  perhaps two, one for the main thread and one for the offscreen UI rendering thread?
static const int UI_RESERVED_THREADS = 1;
// Windows won't let you have all the cores
static const int OS_RESERVED_THREADS = 1;

void Application::updateThreadPoolCount() const {
    auto reservedThreads = UI_RESERVED_THREADS + OS_RESERVED_THREADS + _displayPlugin->getRequiredThreadCount();
    auto availableThreads = QThread::idealThreadCount() - reservedThreads;
    auto threadPoolSize = std::max(MIN_PROCESSING_THREAD_POOL_SIZE, availableThreads);
    qCDebug(interfaceapp) << "Ideal Thread Count " << QThread::idealThreadCount();
    qCDebug(interfaceapp) << "Reserved threads " << reservedThreads;
    qCDebug(interfaceapp) << "Setting thread pool size to " << threadPoolSize;
    QThreadPool::globalInstance()->setMaxThreadCount(threadPoolSize);
}

void Application::updateSystemTabletMode() {
    qApp->setProperty(hifi::properties::HMD, isHMDMode());
    if (isHMDMode()) {
        DependencyManager::get<TabletScriptingInterface>()->setToolbarMode(getHmdTabletBecomesToolbarSetting());
    } else {
        DependencyManager::get<TabletScriptingInterface>()->setToolbarMode(getDesktopTabletBecomesToolbarSetting());
    }
}

void Application::toggleMuteAudio() {
    auto menu = Menu::getInstance();
    menu->setIsOptionChecked(MenuOption::MuteAudio, !menu->isOptionChecked(MenuOption::MuteAudio));
}

OverlayID Application::getTabletScreenID() const {
    auto HMD = DependencyManager::get<HMDScriptingInterface>();
    return HMD->getCurrentTabletScreenID();
}

OverlayID Application::getTabletHomeButtonID() const {
    auto HMD = DependencyManager::get<HMDScriptingInterface>();
    return HMD->getCurrentHomeButtonID();
}

QUuid Application::getTabletFrameID() const {
    auto HMD = DependencyManager::get<HMDScriptingInterface>();
    return HMD->getCurrentTabletFrameID();
}<|MERGE_RESOLUTION|>--- conflicted
+++ resolved
@@ -6366,32 +6366,30 @@
     }
 }
 
-<<<<<<< HEAD
-
-void Application::loadEntityStatisticsDialog() {
-=======
 void Application::loadLODToolsDialog() {
->>>>>>> 4f71a5b2
     auto tabletScriptingInterface = DependencyManager::get<TabletScriptingInterface>();
     auto tablet = dynamic_cast<TabletProxy*>(tabletScriptingInterface->getTablet("com.highfidelity.interface.tablet.system"));
     if (tablet->getToolbarMode() || (!tablet->getTabletRoot() && !isHMDMode())) {
         auto dialogsManager = DependencyManager::get<DialogsManager>();
-<<<<<<< HEAD
+        dialogsManager->lodTools();
+    } else {
+        tablet->pushOntoStack("../../hifi/dialogs/TabletLODTools.qml");
+    }
+
+}
+
+
+void Application::loadEntityStatisticsDialog() {
+    auto tabletScriptingInterface = DependencyManager::get<TabletScriptingInterface>();
+    auto tablet = dynamic_cast<TabletProxy*>(tabletScriptingInterface->getTablet("com.highfidelity.interface.tablet.system"));
+    if (tablet->getToolbarMode() || (!tablet->getTabletRoot() && !isHMDMode())) {
+        auto dialogsManager = DependencyManager::get<DialogsManager>();
         dialogsManager->octreeStatsDetails();
     } else {
         tablet->pushOntoStack("../../hifi/dialogs/TabletEntityStatistics.qml");
     }
 
 }
-=======
-        dialogsManager->lodTools();
-    } else {
-        tablet->pushOntoStack("../../hifi/dialogs/TabletLODTools.qml");
-    }
-
-}
-
->>>>>>> 4f71a5b2
 void Application::toggleLogDialog() {
     if (! _logDialog) {
         _logDialog = new LogDialog(nullptr, getLogger());
