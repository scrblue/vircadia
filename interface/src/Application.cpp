//
//  Application.cpp
//  interface/src
//
//  Created by Andrzej Kapolka on 5/10/13.
//  Copyright 2013 High Fidelity, Inc.
//
//  Distributed under the Apache License, Version 2.0.
//  See the accompanying file LICENSE or http://www.apache.org/licenses/LICENSE-2.0.html
//

#include "Application.h"

#include <chrono>
#include <thread>

#include <glm/glm.hpp>
#include <glm/gtx/component_wise.hpp>
#include <glm/gtx/quaternion.hpp>
#include <glm/gtx/vector_angle.hpp>
#include <glm/gtc/type_ptr.hpp>

#include <gl/Config.h>

#include <QtCore/QResource>
#include <QtCore/QAbstractNativeEventFilter>
#include <QtCore/QCommandLineParser>
#include <QtCore/QMimeData>
#include <QtCore/QThreadPool>
#include <QtCore/QFileSelector>
#include <QtConcurrent/QtConcurrentRun>

#include <QtGui/QScreen>
#include <QtGui/QWindow>
#include <QtGui/QDesktopServices>

#include <QtNetwork/QLocalSocket>
#include <QtNetwork/QLocalServer>

#include <QtQml/QQmlContext>
#include <QtQml/QQmlEngine>
#include <QtQuick/QQuickWindow>

#include <QtWidgets/QDesktopWidget>
#include <QtWidgets/QMessageBox>

#include <QtMultimedia/QMediaPlayer>

#include <QFontDatabase>
#include <QProcessEnvironment>
#include <QTemporaryDir>

#include <gl/QOpenGLContextWrapper.h>

#include <shared/FileUtils.h>
#include <shared/QtHelpers.h>
#include <shared/GlobalAppProperties.h>
#include <StatTracker.h>
#include <Trace.h>
#include <ResourceScriptingInterface.h>
#include <AccountManager.h>
#include <AddressManager.h>
#include <AnimDebugDraw.h>
#include <BuildInfo.h>
#include <AssetClient.h>
#include <AssetUpload.h>
#include <AutoUpdater.h>
#include <Midi.h>
#include <AudioInjectorManager.h>
#include <AvatarBookmarks.h>
#include <CursorManager.h>
#include <VirtualPadManager.h>
#include <DebugDraw.h>
#include <DeferredLightingEffect.h>
#include <EntityScriptClient.h>
#include <EntityScriptServerLogClient.h>
#include <EntityScriptingInterface.h>
#include "ui/overlays/ContextOverlayInterface.h"
#include <ErrorDialog.h>
#include <FileScriptingInterface.h>
#include <Finally.h>
#include <FingerprintUtils.h>
#include <FramebufferCache.h>
#include <gpu/Batch.h>
#include <gpu/Context.h>
#include <gpu/gl/GLBackend.h>
#include <InfoView.h>
#include <input-plugins/InputPlugin.h>
#include <controllers/UserInputMapper.h>
#include <controllers/InputRecorder.h>
#include <controllers/ScriptingInterface.h>
#include <controllers/StateController.h>
#include <UserActivityLoggerScriptingInterface.h>
#include <LogHandler.h>
#include "LocationBookmarks.h"
#include <LocationScriptingInterface.h>
#include <MainWindow.h>
#include <MappingRequest.h>
#include <MessagesClient.h>
#include <ModelEntityItem.h>
#include <NetworkAccessManager.h>
#include <NetworkingConstants.h>
#include <ObjectMotionState.h>
#include <OctalCode.h>
#include <OctreeSceneStats.h>
#include <OffscreenUi.h>
#include <gl/OffscreenGLCanvas.h>
#include <ui/OffscreenQmlSurfaceCache.h>
#include <PathUtils.h>
#include <PerfStat.h>
#include <PhysicsEngine.h>
#include <PhysicsHelpers.h>
#include <plugins/CodecPlugin.h>
#include <plugins/PluginManager.h>
#include <plugins/PluginUtils.h>
#include <plugins/SteamClientPlugin.h>
#include <plugins/InputConfiguration.h>
#include <RecordingScriptingInterface.h>
#include <UpdateSceneTask.h>
#include <RenderViewTask.h>
#include <SecondaryCamera.h>
#include <ResourceCache.h>
#include <ResourceRequest.h>
#include <SandboxUtils.h>
#include <SceneScriptingInterface.h>
#include <ScriptEngines.h>
#include <ScriptCache.h>
#include <ShapeEntityItem.h>
#include <SoundCache.h>
#include <ui/TabletScriptingInterface.h>
#include <ui/ToolbarScriptingInterface.h>
#include <Tooltip.h>
#include <udt/PacketHeaders.h>
#include <UserActivityLogger.h>
#include <UsersScriptingInterface.h>
#include <recording/ClipCache.h>
#include <recording/Deck.h>
#include <recording/Recorder.h>
#include <shared/StringHelpers.h>
#include <QmlWebWindowClass.h>
#include <QmlFragmentClass.h>
#include <Preferences.h>
#include <display-plugins/CompositorHelper.h>
#include <trackers/EyeTracker.h>
#include <avatars-renderer/ScriptAvatar.h>
#include <RenderableEntityItem.h>

#include "AudioClient.h"
#include "audio/AudioScope.h"
#include "avatar/AvatarManager.h"
#include "avatar/MyHead.h"
#include "CrashHandler.h"
#include "Crashpad.h"
#include "devices/DdeFaceTracker.h"
#include "DiscoverabilityManager.h"
#include "GLCanvas.h"
#include "InterfaceDynamicFactory.h"
#include "InterfaceLogging.h"
#include "LODManager.h"
#include "ModelPackager.h"
#include "scripting/Audio.h"
#include "networking/CloseEventSender.h"
#include "scripting/TestScriptingInterface.h"
#include "scripting/AssetMappingsScriptingInterface.h"
#include "scripting/ClipboardScriptingInterface.h"
#include "scripting/DesktopScriptingInterface.h"
#include "scripting/AccountServicesScriptingInterface.h"
#include "scripting/HMDScriptingInterface.h"
#include "scripting/MenuScriptingInterface.h"
#include "graphics-scripting/GraphicsScriptingInterface.h"
#include "scripting/SettingsScriptingInterface.h"
#include "scripting/WindowScriptingInterface.h"
#include "scripting/ControllerScriptingInterface.h"
#include "scripting/RatesScriptingInterface.h"
#include "scripting/SelectionScriptingInterface.h"
#include "scripting/WalletScriptingInterface.h"
#if defined(Q_OS_MAC) || defined(Q_OS_WIN)
#include "SpeechRecognizer.h"
#endif
#include "ui/ResourceImageItem.h"
#include "ui/AddressBarDialog.h"
#include "ui/AvatarInputs.h"
#include "ui/DialogsManager.h"
#include "ui/LoginDialog.h"
#include "ui/overlays/Cube3DOverlay.h"
#include "ui/overlays/Web3DOverlay.h"
#include "ui/Snapshot.h"
#include "ui/SnapshotAnimated.h"
#include "ui/StandAloneJSConsole.h"
#include "ui/Stats.h"
#include "ui/UpdateDialog.h"
#include "ui/overlays/Overlays.h"
#include "ui/DomainConnectionModel.h"
#include "Util.h"
#include "InterfaceParentFinder.h"
#include "ui/OctreeStatsProvider.h"

#include <GPUIdent.h>
#include <gl/GLHelpers.h>
#include <src/scripting/LimitlessVoiceRecognitionScriptingInterface.h>
#include <src/scripting/GooglePolyScriptingInterface.h>
#include <EntityScriptClient.h>
#include <ModelScriptingInterface.h>

#include <PickManager.h>
#include <PointerManager.h>
#include <raypick/RayPickScriptingInterface.h>
#include <raypick/LaserPointerScriptingInterface.h>
#include <raypick/PickScriptingInterface.h>
#include <raypick/PointerScriptingInterface.h>
#include <raypick/MouseRayPick.h>

#include <FadeEffect.h>

#include "commerce/Ledger.h"
#include "commerce/Wallet.h"
#include "commerce/QmlCommerce.h"

#include "webbrowser/WebBrowserSuggestionsEngine.h"
#include <DesktopPreviewProvider.h>

#if defined(Q_OS_WIN)
#include <VersionHelpers.h>

#ifdef DEBUG_EVENT_QUEUE
// This is a HACK that uses private headers included with the qt source distrubution.
// To use this feature you need to add these directores to your include path:
// E:/Qt/5.9.1/Src/qtbase/include/QtCore/5.9.1/QtCore
// E:/Qt/5.9.1/Src/qtbase/include/QtCore/5.9.1
#define QT_BOOTSTRAPPED
#include <private/qthread_p.h>
#include <private/qobject_p.h>
#undef QT_BOOTSTRAPPED
#endif

// On Windows PC, NVidia Optimus laptop, we want to enable NVIDIA GPU
// FIXME seems to be broken.
extern "C" {
 _declspec(dllexport) DWORD NvOptimusEnablement = 0x00000001;
}
#endif

#if defined(Q_OS_ANDROID)
#include <android/log.h>
#endif

enum ApplicationEvent {
    // Execute a lambda function
    Lambda = QEvent::User + 1,
    // Trigger the next render
    Render,
    // Trigger the next idle
    Idle,
};

class RenderEventHandler : public QObject {
    using Parent = QObject;
    Q_OBJECT
public:
    RenderEventHandler(QOpenGLContext* context) {
        _renderContext = new OffscreenGLCanvas();
        _renderContext->setObjectName("RenderContext");
        _renderContext->create(context);
        if (!_renderContext->makeCurrent()) {
            qFatal("Unable to make rendering context current");
        }
        _renderContext->doneCurrent();

        // Deleting the object with automatically shutdown the thread
        connect(qApp, &QCoreApplication::aboutToQuit, this, &QObject::deleteLater);

        // Transfer to a new thread
        moveToNewNamedThread(this, "RenderThread", [this](QThread* renderThread) {
            hifi::qt::addBlockingForbiddenThread("Render", renderThread);
            _renderContext->moveToThreadWithContext(renderThread);
            qApp->_lastTimeRendered.start();
        }, std::bind(&RenderEventHandler::initialize, this), QThread::HighestPriority);
    }

private:
    void initialize() {
        PROFILE_SET_THREAD_NAME("Render");
        if (!_renderContext->makeCurrent()) {
            qFatal("Unable to make rendering context current on render thread");
        }
    }

    void render() {
        if (qApp->shouldPaint()) {
            qApp->paintGL();
        }
    }

    bool event(QEvent* event) override {
        switch ((int)event->type()) {
            case ApplicationEvent::Render:
                render();
                qApp->_pendingRenderEvent.store(false);
                return true;

            default:
                break;
        }
        return Parent::event(event);
    }

    OffscreenGLCanvas* _renderContext { nullptr };
};


Q_LOGGING_CATEGORY(trace_app_input_mouse, "trace.app.input.mouse")

using namespace std;

static QTimer locationUpdateTimer;
static QTimer identityPacketTimer;
static QTimer pingTimer;

#if defined(Q_OS_ANDROID)
static bool DISABLE_WATCHDOG = true;
#else
static const QString DISABLE_WATCHDOG_FLAG{ "HIFI_DISABLE_WATCHDOG" };
static bool DISABLE_WATCHDOG = nsightActive() || QProcessEnvironment::systemEnvironment().contains(DISABLE_WATCHDOG_FLAG);
#endif

#if defined(USE_GLES)
static bool DISABLE_DEFERRED = true;
#else
static const QString RENDER_FORWARD{ "HIFI_RENDER_FORWARD" };
static bool DISABLE_DEFERRED = QProcessEnvironment::systemEnvironment().contains(RENDER_FORWARD);
#endif

static const int MAX_CONCURRENT_RESOURCE_DOWNLOADS = 16;

// For processing on QThreadPool, we target a number of threads after reserving some
// based on how many are being consumed by the application and the display plugin.  However,
// we will never drop below the 'min' value
static const int MIN_PROCESSING_THREAD_POOL_SIZE = 1;

static const QString SNAPSHOT_EXTENSION = ".jpg";
static const QString JPG_EXTENSION = ".jpg";
static const QString PNG_EXTENSION = ".png";
static const QString SVO_EXTENSION = ".svo";
static const QString SVO_JSON_EXTENSION = ".svo.json";
static const QString JSON_GZ_EXTENSION = ".json.gz";
static const QString JSON_EXTENSION = ".json";
static const QString JS_EXTENSION = ".js";
static const QString FST_EXTENSION = ".fst";
static const QString FBX_EXTENSION = ".fbx";
static const QString OBJ_EXTENSION = ".obj";
static const QString AVA_JSON_EXTENSION = ".ava.json";
static const QString WEB_VIEW_TAG = "noDownload=true";
static const QString ZIP_EXTENSION = ".zip";
static const QString CONTENT_ZIP_EXTENSION = ".content.zip";

static const float MIRROR_FULLSCREEN_DISTANCE = 0.389f;

static const quint64 TOO_LONG_SINCE_LAST_SEND_DOWNSTREAM_AUDIO_STATS = 1 * USECS_PER_SECOND;

static const QString INFO_EDIT_ENTITIES_PATH = "html/edit-commands.html";
static const QString INFO_HELP_PATH = "html/tabletHelp.html";

static const unsigned int THROTTLED_SIM_FRAMERATE = 15;
static const int THROTTLED_SIM_FRAME_PERIOD_MS = MSECS_PER_SECOND / THROTTLED_SIM_FRAMERATE;

static const uint32_t INVALID_FRAME = UINT32_MAX;

static const float PHYSICS_READY_RANGE = 3.0f; // how far from avatar to check for entities that aren't ready for simulation

static const QString DESKTOP_LOCATION = QStandardPaths::writableLocation(QStandardPaths::DesktopLocation);

Setting::Handle<int> maxOctreePacketsPerSecond("maxOctreePPS", DEFAULT_MAX_OCTREE_PPS);

static const QString MARKETPLACE_CDN_HOSTNAME = "mpassets.highfidelity.com";
static const int INTERVAL_TO_CHECK_HMD_WORN_STATUS = 500; // milliseconds
static const QString DESKTOP_DISPLAY_PLUGIN_NAME = "Desktop";

static const QString SYSTEM_TABLET = "com.highfidelity.interface.tablet.system";

<<<<<<< HEAD
const QHash<QString, Application::AcceptURLMethod> Application::_acceptedExtensions {
=======
static const QString DOMAIN_SPAWNING_POINT = "/0, -10, 0";

const std::vector<std::pair<QString, Application::AcceptURLMethod>> Application::_acceptedExtensions {
>>>>>>> cd887b5f
    { SVO_EXTENSION, &Application::importSVOFromURL },
    { SVO_JSON_EXTENSION, &Application::importSVOFromURL },
    { AVA_JSON_EXTENSION, &Application::askToWearAvatarAttachmentUrl },
    { JSON_EXTENSION, &Application::importJSONFromURL },
    { JS_EXTENSION, &Application::askToLoadScript },
    { FST_EXTENSION, &Application::askToSetAvatarUrl },
    { JSON_GZ_EXTENSION, &Application::askToReplaceDomainContent },
    { CONTENT_ZIP_EXTENSION, &Application::askToReplaceDomainContent },
    { ZIP_EXTENSION, &Application::importFromZIP },
    { JPG_EXTENSION, &Application::importImage },
    { PNG_EXTENSION, &Application::importImage }
};

class DeadlockWatchdogThread : public QThread {
public:
    static const unsigned long HEARTBEAT_UPDATE_INTERVAL_SECS = 1;
    static const unsigned long MAX_HEARTBEAT_AGE_USECS = 120 * USECS_PER_SECOND; // 2 mins with no checkin probably a deadlock
    static const int WARNING_ELAPSED_HEARTBEAT = 500 * USECS_PER_MSEC; // warn if elapsed heartbeat average is large
    static const int HEARTBEAT_SAMPLES = 100000; // ~5 seconds worth of samples

    // Set the heartbeat on launch
    DeadlockWatchdogThread() {
        setObjectName("Deadlock Watchdog");
        // Give the heartbeat an initial value
        _heartbeat = usecTimestampNow();
        _paused = false;
        connect(qApp, &QCoreApplication::aboutToQuit, [this] {
            _quit = true;
        });
    }

    static void updateHeartbeat() {
        auto now = usecTimestampNow();
        auto elapsed = now - _heartbeat;
        _movingAverage.addSample(elapsed);
        _heartbeat = now;
    }

    static void deadlockDetectionCrash() {
        uint32_t* crashTrigger = nullptr;
        *crashTrigger = 0xDEAD10CC;
    }

    static void withPause(const std::function<void()>& lambda) {
        pause();
        lambda();
        resume();
    }
    static void pause() {
        _paused = true;
    }

    static void resume() {
        // Update the heartbeat BEFORE resuming the checks
        updateHeartbeat();
        _paused = false;
    }

    void run() override {
        while (!_quit) {
            QThread::sleep(HEARTBEAT_UPDATE_INTERVAL_SECS);
            // Don't do heartbeat detection under nsight
            if (_paused) {
                continue;
            }
            uint64_t lastHeartbeat = _heartbeat; // sample atomic _heartbeat, because we could context switch away and have it updated on us
            uint64_t now = usecTimestampNow();
            auto lastHeartbeatAge = (now > lastHeartbeat) ? now - lastHeartbeat : 0;
            auto elapsedMovingAverage = _movingAverage.getAverage();

            if (elapsedMovingAverage > _maxElapsedAverage) {
                qCDebug(interfaceapp_deadlock) << "DEADLOCK WATCHDOG WARNING:"
                    << "lastHeartbeatAge:" << lastHeartbeatAge
                    << "elapsedMovingAverage:" << elapsedMovingAverage
                    << "maxElapsed:" << _maxElapsed
                    << "PREVIOUS maxElapsedAverage:" << _maxElapsedAverage
                    << "NEW maxElapsedAverage:" << elapsedMovingAverage << "** NEW MAX ELAPSED AVERAGE **"
                    << "samples:" << _movingAverage.getSamples();
                _maxElapsedAverage = elapsedMovingAverage;
            }
            if (lastHeartbeatAge > _maxElapsed) {
                qCDebug(interfaceapp_deadlock) << "DEADLOCK WATCHDOG WARNING:"
                    << "lastHeartbeatAge:" << lastHeartbeatAge
                    << "elapsedMovingAverage:" << elapsedMovingAverage
                    << "PREVIOUS maxElapsed:" << _maxElapsed
                    << "NEW maxElapsed:" << lastHeartbeatAge << "** NEW MAX ELAPSED **"
                    << "maxElapsedAverage:" << _maxElapsedAverage
                    << "samples:" << _movingAverage.getSamples();
                _maxElapsed = lastHeartbeatAge;
            }
            if (elapsedMovingAverage > WARNING_ELAPSED_HEARTBEAT) {
                qCDebug(interfaceapp_deadlock) << "DEADLOCK WATCHDOG WARNING:"
                    << "lastHeartbeatAge:" << lastHeartbeatAge
                    << "elapsedMovingAverage:" << elapsedMovingAverage << "** OVER EXPECTED VALUE **"
                    << "maxElapsed:" << _maxElapsed
                    << "maxElapsedAverage:" << _maxElapsedAverage
                    << "samples:" << _movingAverage.getSamples();
            }

            if (lastHeartbeatAge > MAX_HEARTBEAT_AGE_USECS) {
                qCDebug(interfaceapp_deadlock) << "DEADLOCK DETECTED -- "
                         << "lastHeartbeatAge:" << lastHeartbeatAge
                         << "[ lastHeartbeat :" << lastHeartbeat
                         << "now:" << now << " ]"
                         << "elapsedMovingAverage:" << elapsedMovingAverage
                         << "maxElapsed:" << _maxElapsed
                         << "maxElapsedAverage:" << _maxElapsedAverage
                         << "samples:" << _movingAverage.getSamples();

                // Don't actually crash in debug builds, in case this apparent deadlock is simply from
                // the developer actively debugging code
                #ifdef NDEBUG
                    deadlockDetectionCrash();
                #endif
            }
        }
    }

    static std::atomic<bool> _paused;
    static std::atomic<uint64_t> _heartbeat;
    static std::atomic<uint64_t> _maxElapsed;
    static std::atomic<int> _maxElapsedAverage;
    static ThreadSafeMovingAverage<int, HEARTBEAT_SAMPLES> _movingAverage;

    bool _quit { false };
};

std::atomic<bool> DeadlockWatchdogThread::_paused;
std::atomic<uint64_t> DeadlockWatchdogThread::_heartbeat;
std::atomic<uint64_t> DeadlockWatchdogThread::_maxElapsed;
std::atomic<int> DeadlockWatchdogThread::_maxElapsedAverage;
ThreadSafeMovingAverage<int, DeadlockWatchdogThread::HEARTBEAT_SAMPLES> DeadlockWatchdogThread::_movingAverage;

bool isDomainURL(QUrl url) {
    if (!url.isValid()) {
        return false;
    }
    if (url.scheme() == URL_SCHEME_HIFI) {
        return true;
    }
    if (url.scheme() != URL_SCHEME_FILE
        // TODO -- once Octree::readFromURL no-longer takes over the main event-loop, serverless-domain urls can
        // be loaded over http(s)
        // && url.scheme() != URL_SCHEME_HTTP &&
        // url.scheme() != URL_SCHEME_HTTPS
        ) {
        return false;
    }
    if (url.path().endsWith(".json", Qt::CaseInsensitive) ||
        url.path().endsWith(".json.gz", Qt::CaseInsensitive)) {
        return true;
    }
    return false;
}

#ifdef Q_OS_WIN
class MyNativeEventFilter : public QAbstractNativeEventFilter {
public:
    static MyNativeEventFilter& getInstance() {
        static MyNativeEventFilter staticInstance;
        return staticInstance;
    }

    bool nativeEventFilter(const QByteArray &eventType, void* msg, long* result) Q_DECL_OVERRIDE {
        if (eventType == "windows_generic_MSG") {
            MSG* message = (MSG*)msg;

            if (message->message == UWM_IDENTIFY_INSTANCES) {
                *result = UWM_IDENTIFY_INSTANCES;
                return true;
            }

            if (message->message == UWM_SHOW_APPLICATION) {
                MainWindow* applicationWindow = qApp->getWindow();
                if (applicationWindow->isMinimized()) {
                    applicationWindow->showNormal();  // Restores to windowed or maximized state appropriately.
                }
                qApp->setActiveWindow(applicationWindow);  // Flashes the taskbar icon if not focus.
                return true;
            }

            if (message->message == WM_COPYDATA) {
                COPYDATASTRUCT* pcds = (COPYDATASTRUCT*)(message->lParam);
                QUrl url = QUrl((const char*)(pcds->lpData));
                if (isDomainURL(url)) {
                    DependencyManager::get<AddressManager>()->handleLookupString(url.toString());
                    return true;
                }
            }

            if (message->message == WM_DEVICECHANGE) {
                const float MIN_DELTA_SECONDS = 2.0f; // de-bounce signal
                static float lastTriggerTime = 0.0f;
                const float deltaSeconds = secTimestampNow() - lastTriggerTime;
                lastTriggerTime = secTimestampNow();
                if (deltaSeconds > MIN_DELTA_SECONDS) {
                    Midi::USBchanged();                // re-scan the MIDI bus
                }
            }
        }
        return false;
    }
};
#endif

class LambdaEvent : public QEvent {
    std::function<void()> _fun;
public:
    LambdaEvent(const std::function<void()> & fun) :
    QEvent(static_cast<QEvent::Type>(ApplicationEvent::Lambda)), _fun(fun) {
    }
    LambdaEvent(std::function<void()> && fun) :
    QEvent(static_cast<QEvent::Type>(ApplicationEvent::Lambda)), _fun(fun) {
    }
    void call() const { _fun(); }
};

void messageHandler(QtMsgType type, const QMessageLogContext& context, const QString& message) {
    QString logMessage = LogHandler::getInstance().printMessage((LogMsgType) type, context, message);

    if (!logMessage.isEmpty()) {
#ifdef Q_OS_ANDROID
        const char * local=logMessage.toStdString().c_str();
        switch (type) {
            case QtDebugMsg:
                __android_log_write(ANDROID_LOG_DEBUG,"Interface",local);
                break;
            case QtInfoMsg:
                __android_log_write(ANDROID_LOG_INFO,"Interface",local);
                break;
            case QtWarningMsg:
                __android_log_write(ANDROID_LOG_WARN,"Interface",local);
                break;
            case QtCriticalMsg:
                __android_log_write(ANDROID_LOG_ERROR,"Interface",local);
                break;
            case QtFatalMsg:
            default:
                __android_log_write(ANDROID_LOG_FATAL,"Interface",local);
                abort();
        }
#endif
        qApp->getLogger()->addMessage(qPrintable(logMessage));
    }
}


class ApplicationMeshProvider : public scriptable::ModelProviderFactory  {
public:
    virtual scriptable::ModelProviderPointer lookupModelProvider(const QUuid& uuid) override {
        bool success;
        if (auto nestable = DependencyManager::get<SpatialParentFinder>()->find(uuid, success).lock()) {
            auto type = nestable->getNestableType();
#ifdef SCRIPTABLE_MESH_DEBUG
            qCDebug(interfaceapp) << "ApplicationMeshProvider::lookupModelProvider" << uuid << SpatiallyNestable::nestableTypeToString(type);
#endif
            switch (type) {
            case NestableType::Entity:
                return getEntityModelProvider(static_cast<EntityItemID>(uuid));
            case NestableType::Overlay:
                return getOverlayModelProvider(static_cast<OverlayID>(uuid));
            case NestableType::Avatar:
                return getAvatarModelProvider(uuid);
            }
        }
        return nullptr;
    }

private:
    scriptable::ModelProviderPointer getEntityModelProvider(EntityItemID entityID) {
        scriptable::ModelProviderPointer provider;
        auto entityTreeRenderer = qApp->getEntities();
        auto entityTree = entityTreeRenderer->getTree();
        if (auto entity = entityTree->findEntityByID(entityID)) {
            if (auto renderer = entityTreeRenderer->renderableForEntityId(entityID)) {
                provider = std::dynamic_pointer_cast<scriptable::ModelProvider>(renderer);
                provider->modelProviderType = NestableType::Entity;
            } else {
                qCWarning(interfaceapp) << "no renderer for entity ID" << entityID.toString();
            }
        }
        return provider;
    }

    scriptable::ModelProviderPointer getOverlayModelProvider(OverlayID overlayID) {
        scriptable::ModelProviderPointer provider;
        auto &overlays = qApp->getOverlays();
        if (auto overlay = overlays.getOverlay(overlayID)) {
            if (auto base3d = std::dynamic_pointer_cast<Base3DOverlay>(overlay)) {
                provider = std::dynamic_pointer_cast<scriptable::ModelProvider>(base3d);
                provider->modelProviderType = NestableType::Overlay;
            } else {
                qCWarning(interfaceapp) << "no renderer for overlay ID" << overlayID.toString();
            }
        } else {
            qCWarning(interfaceapp) << "overlay not found" << overlayID.toString();
        }
        return provider;
    }

    scriptable::ModelProviderPointer getAvatarModelProvider(QUuid sessionUUID) {
        scriptable::ModelProviderPointer provider;
        auto avatarManager = DependencyManager::get<AvatarManager>();
        if (auto avatar = avatarManager->getAvatarBySessionID(sessionUUID)) {
            provider = std::dynamic_pointer_cast<scriptable::ModelProvider>(avatar);
            provider->modelProviderType = NestableType::Avatar;
        }
        return provider;
    }
};

static const QString STATE_IN_HMD = "InHMD";
static const QString STATE_CAMERA_FULL_SCREEN_MIRROR = "CameraFSM";
static const QString STATE_CAMERA_FIRST_PERSON = "CameraFirstPerson";
static const QString STATE_CAMERA_THIRD_PERSON = "CameraThirdPerson";
static const QString STATE_CAMERA_ENTITY = "CameraEntity";
static const QString STATE_CAMERA_INDEPENDENT = "CameraIndependent";
static const QString STATE_SNAP_TURN = "SnapTurn";
static const QString STATE_ADVANCED_MOVEMENT_CONTROLS = "AdvancedMovement";
static const QString STATE_GROUNDED = "Grounded";
static const QString STATE_NAV_FOCUSED = "NavigationFocused";

// Statically provided display and input plugins
extern DisplayPluginList getDisplayPlugins();
extern InputPluginList getInputPlugins();
extern void saveInputPluginSettings(const InputPluginList& plugins);

bool setupEssentials(int& argc, char** argv, bool runningMarkerExisted) {
    const char** constArgv = const_cast<const char**>(argv);

    // HRS: I could not figure out how to move these any earlier in startup, so when using this option, be sure to also supply
    // --allowMultipleInstances
    auto reportAndQuit = [&](const char* commandSwitch, std::function<void(FILE* fp)> report) {
        const char* reportfile = getCmdOption(argc, constArgv, commandSwitch);
        // Reports to the specified file, because stdout is set up to be captured for logging.
        if (reportfile) {
            FILE* fp = fopen(reportfile, "w");
            if (fp) {
                report(fp);
                fclose(fp);
                if (!runningMarkerExisted) { // don't leave ours around
                    RunningMarker runingMarker(RUNNING_MARKER_FILENAME);
                    runingMarker.deleteRunningMarkerFile(); // happens in deleter, but making the side-effect explicit.
                }
                _exit(0);
            }
        }
    };
    reportAndQuit("--protocolVersion", [&](FILE* fp) {
        auto version = protocolVersionsSignatureBase64();
        fputs(version.toLatin1().data(), fp);
    });
    reportAndQuit("--version", [&](FILE* fp) {
        fputs(BuildInfo::VERSION.toLatin1().data(), fp);
    });

    const char* portStr = getCmdOption(argc, constArgv, "--listenPort");
    const int listenPort = portStr ? atoi(portStr) : INVALID_PORT;

    static const auto SUPPRESS_SETTINGS_RESET = "--suppress-settings-reset";
    bool suppressPrompt = cmdOptionExists(argc, const_cast<const char**>(argv), SUPPRESS_SETTINGS_RESET);
    bool previousSessionCrashed = CrashHandler::checkForResetSettings(runningMarkerExisted, suppressPrompt);
    // get dir to use for cache
    static const auto CACHE_SWITCH = "--cache";
    QString cacheDir = getCmdOption(argc, const_cast<const char**>(argv), CACHE_SWITCH);
    if (!cacheDir.isEmpty()) {
        qApp->setProperty(hifi::properties::APP_LOCAL_DATA_PATH, cacheDir);
    }

    // FIXME fix the OSX installer to install the resources.rcc binary instead of resource files and remove
    // this conditional exclusion
#if !defined(Q_OS_OSX)
    {
#if defined(Q_OS_ANDROID)
        const QString resourcesBinaryFile = QStandardPaths::writableLocation(QStandardPaths::CacheLocation) + "/resources.rcc";
#else
        const QString resourcesBinaryFile = QCoreApplication::applicationDirPath() + "/resources.rcc";
#endif
        if (!QFile::exists(resourcesBinaryFile)) {
            throw std::runtime_error("Unable to find primary resources");
        }
        if (!QResource::registerResource(resourcesBinaryFile)) {
            throw std::runtime_error("Unable to load primary resources");
        }
    }
#endif

    // Tell the plugin manager about our statically linked plugins
    auto pluginManager = PluginManager::getInstance();
    pluginManager->setInputPluginProvider([] { return getInputPlugins(); });
    pluginManager->setDisplayPluginProvider([] { return getDisplayPlugins(); });
    pluginManager->setInputPluginSettingsPersister([](const InputPluginList& plugins) { saveInputPluginSettings(plugins); });
    if (auto steamClient = pluginManager->getSteamClientPlugin()) {
        steamClient->init();
    }

    DependencyManager::set<tracing::Tracer>();
    PROFILE_SET_THREAD_NAME("Main Thread");

#if defined(Q_OS_WIN)
    // Select appropriate audio DLL
    QString audioDLLPath = QCoreApplication::applicationDirPath();
    if (IsWindows8OrGreater()) {
        audioDLLPath += "/audioWin8";
    } else {
        audioDLLPath += "/audioWin7";
    }
    QCoreApplication::addLibraryPath(audioDLLPath);
#endif

    DependencyManager::registerInheritance<LimitedNodeList, NodeList>();
    DependencyManager::registerInheritance<AvatarHashMap, AvatarManager>();
    DependencyManager::registerInheritance<EntityDynamicFactoryInterface, InterfaceDynamicFactory>();
    DependencyManager::registerInheritance<SpatialParentFinder, InterfaceParentFinder>();

    // Set dependencies
    DependencyManager::set<PickManager>();
    DependencyManager::set<PointerManager>();
    DependencyManager::set<LaserPointerScriptingInterface>();
    DependencyManager::set<RayPickScriptingInterface>();
    DependencyManager::set<PointerScriptingInterface>();
    DependencyManager::set<PickScriptingInterface>();
    DependencyManager::set<Cursor::Manager>();
    DependencyManager::set<VirtualPad::Manager>();
    DependencyManager::set<DesktopPreviewProvider>();
    DependencyManager::set<AccountManager>(std::bind(&Application::getUserAgent, qApp));
    DependencyManager::set<StatTracker>();
    DependencyManager::set<ScriptEngines>(ScriptEngine::CLIENT_SCRIPT);
    DependencyManager::set<ScriptInitializerMixin, NativeScriptInitializers>();
    DependencyManager::set<Preferences>();
    DependencyManager::set<recording::Deck>();
    DependencyManager::set<recording::Recorder>();
    DependencyManager::set<AddressManager>();
    DependencyManager::set<NodeList>(NodeType::Agent, listenPort);
    DependencyManager::set<recording::ClipCache>();
    DependencyManager::set<GeometryCache>();
    DependencyManager::set<ModelCache>();
    DependencyManager::set<ScriptCache>();
    DependencyManager::set<SoundCache>();
    DependencyManager::set<DdeFaceTracker>();
    DependencyManager::set<EyeTracker>();
    DependencyManager::set<AudioClient>();
    DependencyManager::set<AudioScope>();
    DependencyManager::set<DeferredLightingEffect>();
    DependencyManager::set<TextureCache>();
    DependencyManager::set<FramebufferCache>();
    DependencyManager::set<AnimationCache>();
    DependencyManager::set<ModelBlender>();
    DependencyManager::set<UsersScriptingInterface>();
    DependencyManager::set<AvatarManager>();
    DependencyManager::set<LODManager>();
    DependencyManager::set<StandAloneJSConsole>();
    DependencyManager::set<DialogsManager>();
    DependencyManager::set<BandwidthRecorder>();
    DependencyManager::set<ResourceCacheSharedItems>();
    DependencyManager::set<DesktopScriptingInterface>();
    DependencyManager::set<EntityScriptingInterface>(true);
    DependencyManager::set<GraphicsScriptingInterface>();
    DependencyManager::registerInheritance<scriptable::ModelProviderFactory, ApplicationMeshProvider>();
    DependencyManager::set<ApplicationMeshProvider>();
    DependencyManager::set<RecordingScriptingInterface>();
    DependencyManager::set<WindowScriptingInterface>();
    DependencyManager::set<HMDScriptingInterface>();
    DependencyManager::set<ResourceScriptingInterface>();
    DependencyManager::set<TabletScriptingInterface>();
    DependencyManager::set<InputConfiguration>();
    DependencyManager::set<ToolbarScriptingInterface>();
    DependencyManager::set<UserActivityLoggerScriptingInterface>();
    DependencyManager::set<AssetMappingsScriptingInterface>();
    DependencyManager::set<DomainConnectionModel>();

#if defined(Q_OS_MAC) || defined(Q_OS_WIN)
    DependencyManager::set<SpeechRecognizer>();
#endif
    DependencyManager::set<DiscoverabilityManager>();
    DependencyManager::set<SceneScriptingInterface>();
    DependencyManager::set<OffscreenUi>();
    DependencyManager::set<AutoUpdater>();
    DependencyManager::set<Midi>();
    DependencyManager::set<PathUtils>();
    DependencyManager::set<InterfaceDynamicFactory>();
    DependencyManager::set<AudioInjectorManager>();
    DependencyManager::set<MessagesClient>();
    controller::StateController::setStateVariables({ { STATE_IN_HMD, STATE_CAMERA_FULL_SCREEN_MIRROR,
                    STATE_CAMERA_FIRST_PERSON, STATE_CAMERA_THIRD_PERSON, STATE_CAMERA_ENTITY, STATE_CAMERA_INDEPENDENT,
                    STATE_SNAP_TURN, STATE_ADVANCED_MOVEMENT_CONTROLS, STATE_GROUNDED, STATE_NAV_FOCUSED } });
    DependencyManager::set<UserInputMapper>();
    DependencyManager::set<controller::ScriptingInterface, ControllerScriptingInterface>();
    DependencyManager::set<InterfaceParentFinder>();
    DependencyManager::set<EntityTreeRenderer>(true, qApp, qApp);
    DependencyManager::set<CompositorHelper>();
    DependencyManager::set<OffscreenQmlSurfaceCache>();
    DependencyManager::set<EntityScriptClient>();
    DependencyManager::set<EntityScriptServerLogClient>();
    DependencyManager::set<LimitlessVoiceRecognitionScriptingInterface>();
    DependencyManager::set<GooglePolyScriptingInterface>();
    DependencyManager::set<OctreeStatsProvider>(nullptr, qApp->getOcteeSceneStats());
    DependencyManager::set<AvatarBookmarks>();
    DependencyManager::set<LocationBookmarks>();
    DependencyManager::set<Snapshot>();
    DependencyManager::set<CloseEventSender>();
    DependencyManager::set<ResourceManager>();
    DependencyManager::set<SelectionScriptingInterface>();
    DependencyManager::set<Ledger>();
    DependencyManager::set<Wallet>();
    DependencyManager::set<WalletScriptingInterface>();

    DependencyManager::set<FadeEffect>();

    return previousSessionCrashed;
}

// FIXME move to header, or better yet, design some kind of UI manager
// to take care of highlighting keyboard focused items, rather than
// continuing to overburden Application.cpp
std::shared_ptr<Cube3DOverlay> _keyboardFocusHighlight{ nullptr };
OverlayID _keyboardFocusHighlightID{ UNKNOWN_OVERLAY_ID };


OffscreenGLCanvas* _qmlShareContext { nullptr };

// FIXME hack access to the internal share context for the Chromium helper
// Normally we'd want to use QWebEngine::initialize(), but we can't because
// our primary context is a QGLWidget, which can't easily be initialized to share
// from a QOpenGLContext.
//
// So instead we create a new offscreen context to share with the QGLWidget,
// and manually set THAT to be the shared context for the Chromium helper
#if !defined(DISABLE_QML)
OffscreenGLCanvas* _chromiumShareContext { nullptr };
Q_GUI_EXPORT void qt_gl_set_global_share_context(QOpenGLContext *context);
#endif

Setting::Handle<int> sessionRunTime{ "sessionRunTime", 0 };

const float DEFAULT_HMD_TABLET_SCALE_PERCENT = 70.0f;
const float DEFAULT_DESKTOP_TABLET_SCALE_PERCENT = 75.0f;
const bool DEFAULT_DESKTOP_TABLET_BECOMES_TOOLBAR = true;
const bool DEFAULT_HMD_TABLET_BECOMES_TOOLBAR = false;
const bool DEFAULT_PREFER_STYLUS_OVER_LASER = false;
const bool DEFAULT_PREFER_AVATAR_FINGER_OVER_STYLUS = false;
const QString DEFAULT_CURSOR_NAME = "DEFAULT";

Application::Application(int& argc, char** argv, QElapsedTimer& startupTimer, bool runningMarkerExisted) :
    QApplication(argc, argv),
    _window(new MainWindow(desktop())),
    _sessionRunTimer(startupTimer),
    _previousSessionCrashed(setupEssentials(argc, argv, runningMarkerExisted)),
    _undoStackScriptingInterface(&_undoStack),
    _entitySimulation(new PhysicalEntitySimulation()),
    _physicsEngine(new PhysicsEngine(Vectors::ZERO)),
    _entityClipboard(new EntityTree()),
    _lastQueriedTime(usecTimestampNow()),
    _previousScriptLocation("LastScriptLocation", DESKTOP_LOCATION),
    _fieldOfView("fieldOfView", DEFAULT_FIELD_OF_VIEW_DEGREES),
    _hmdTabletScale("hmdTabletScale", DEFAULT_HMD_TABLET_SCALE_PERCENT),
    _desktopTabletScale("desktopTabletScale", DEFAULT_DESKTOP_TABLET_SCALE_PERCENT),
    _desktopTabletBecomesToolbarSetting("desktopTabletBecomesToolbar", DEFAULT_DESKTOP_TABLET_BECOMES_TOOLBAR),
    _hmdTabletBecomesToolbarSetting("hmdTabletBecomesToolbar", DEFAULT_HMD_TABLET_BECOMES_TOOLBAR),
    _preferStylusOverLaserSetting("preferStylusOverLaser", DEFAULT_PREFER_STYLUS_OVER_LASER),
    _preferAvatarFingerOverStylusSetting("preferAvatarFingerOverStylus", DEFAULT_PREFER_AVATAR_FINGER_OVER_STYLUS),
    _constrainToolbarPosition("toolbar/constrainToolbarToCenterX", true),
    _preferredCursor("preferredCursor", DEFAULT_CURSOR_NAME),
    _scaleMirror(1.0f),
    _rotateMirror(0.0f),
    _raiseMirror(0.0f),
    _enableProcessOctreeThread(true),
    _lastNackTime(usecTimestampNow()),
    _lastSendDownstreamAudioStats(usecTimestampNow()),
    _aboutToQuit(false),
    _notifiedPacketVersionMismatchThisDomain(false),
    _maxOctreePPS(maxOctreePacketsPerSecond.get()),
    _lastFaceTrackerUpdate(0),
    _snapshotSound(nullptr),
    _sampleSound(nullptr)

{

    auto steamClient = PluginManager::getInstance()->getSteamClientPlugin();
    setProperty(hifi::properties::STEAM, (steamClient && steamClient->isRunning()));
    setProperty(hifi::properties::CRASHED, _previousSessionCrashed);

    _entityClipboard->setIsServerlessMode(true);

    {
        const QString TEST_SCRIPT = "--testScript";
        const QString TRACE_FILE = "--traceFile";
        const QStringList args = arguments();
        for (int i = 0; i < args.size() - 1; ++i) {
            if (args.at(i) == TEST_SCRIPT) {
                QString testScriptPath = args.at(i + 1);
                if (QFileInfo(testScriptPath).exists()) {
                    setProperty(hifi::properties::TEST, QUrl::fromLocalFile(testScriptPath));
                }
            } else if (args.at(i) == TRACE_FILE) {
                QString traceFilePath = args.at(i + 1);
                setProperty(hifi::properties::TRACING, traceFilePath);
                DependencyManager::get<tracing::Tracer>()->startTracing();
            }
        }
    }

    // make sure the debug draw singleton is initialized on the main thread.
    DebugDraw::getInstance().removeMarker("");

    PluginContainer* pluginContainer = dynamic_cast<PluginContainer*>(this); // set the container for any plugins that care
    PluginManager::getInstance()->setContainer(pluginContainer);

    QThreadPool::globalInstance()->setMaxThreadCount(MIN_PROCESSING_THREAD_POOL_SIZE);
    thread()->setPriority(QThread::HighPriority);
    thread()->setObjectName("Main Thread");

    setInstance(this);

    auto controllerScriptingInterface = DependencyManager::get<controller::ScriptingInterface>().data();
    _controllerScriptingInterface = dynamic_cast<ControllerScriptingInterface*>(controllerScriptingInterface);

    _entityClipboard->createRootElement();

#ifdef Q_OS_WIN
    installNativeEventFilter(&MyNativeEventFilter::getInstance());
#endif

    _logger = new FileLogger(this);
    qInstallMessageHandler(messageHandler);

    QFontDatabase::addApplicationFont(PathUtils::resourcesPath() + "styles/Inconsolata.otf");
    QFontDatabase::addApplicationFont(PathUtils::resourcesPath() + "fonts/fontawesome-webfont.ttf");
    QFontDatabase::addApplicationFont(PathUtils::resourcesPath() + "fonts/hifi-glyphs.ttf");
    QFontDatabase::addApplicationFont(PathUtils::resourcesPath() + "fonts/AnonymousPro-Regular.ttf");
    QFontDatabase::addApplicationFont(PathUtils::resourcesPath() + "fonts/FiraSans-Regular.ttf");
    QFontDatabase::addApplicationFont(PathUtils::resourcesPath() + "fonts/FiraSans-SemiBold.ttf");
    QFontDatabase::addApplicationFont(PathUtils::resourcesPath() + "fonts/Raleway-Light.ttf");
    QFontDatabase::addApplicationFont(PathUtils::resourcesPath() + "fonts/Raleway-Regular.ttf");
    QFontDatabase::addApplicationFont(PathUtils::resourcesPath() + "fonts/Raleway-Bold.ttf");
    QFontDatabase::addApplicationFont(PathUtils::resourcesPath() + "fonts/Raleway-SemiBold.ttf");
    _window->setWindowTitle("High Fidelity Interface");

    Model::setAbstractViewStateInterface(this); // The model class will sometimes need to know view state details from us

    auto nodeList = DependencyManager::get<NodeList>();
    nodeList->startThread();

    // Set up a watchdog thread to intentionally crash the application on deadlocks
    if (!DISABLE_WATCHDOG) {
        (new DeadlockWatchdogThread())->start();
    }

    // Set File Logger Session UUID
    auto avatarManager = DependencyManager::get<AvatarManager>();
    auto myAvatar = avatarManager ? avatarManager->getMyAvatar() : nullptr;
    auto accountManager = DependencyManager::get<AccountManager>();

    _logger->setSessionID(accountManager->getSessionID());

    setCrashAnnotation("metaverse_session_id", accountManager->getSessionID().toString().toStdString());

    if (steamClient) {
        qCDebug(interfaceapp) << "[VERSION] SteamVR buildID:" << steamClient->getSteamVRBuildID();
    }
    qCDebug(interfaceapp) << "[VERSION] Build sequence:" << qPrintable(applicationVersion());
    qCDebug(interfaceapp) << "[VERSION] MODIFIED_ORGANIZATION:" << BuildInfo::MODIFIED_ORGANIZATION;
    qCDebug(interfaceapp) << "[VERSION] VERSION:" << BuildInfo::VERSION;
    qCDebug(interfaceapp) << "[VERSION] BUILD_BRANCH:" << BuildInfo::BUILD_BRANCH;
    qCDebug(interfaceapp) << "[VERSION] BUILD_GLOBAL_SERVICES:" << BuildInfo::BUILD_GLOBAL_SERVICES;
#if USE_STABLE_GLOBAL_SERVICES
    qCDebug(interfaceapp) << "[VERSION] We will use STABLE global services.";
#else
    qCDebug(interfaceapp) << "[VERSION] We will use DEVELOPMENT global services.";
#endif

    // set the OCULUS_STORE property so the oculus plugin can know if we ran from the Oculus Store
    static const QString OCULUS_STORE_ARG = "--oculus-store";
    setProperty(hifi::properties::OCULUS_STORE, arguments().indexOf(OCULUS_STORE_ARG) != -1);

    updateHeartbeat();

    // setup a timer for domain-server check ins
    QTimer* domainCheckInTimer = new QTimer(this);
    connect(domainCheckInTimer, &QTimer::timeout, [this, nodeList] {
        if (!isServerlessMode()) {
            nodeList->sendDomainServerCheckIn();
        }
    });
    domainCheckInTimer->start(DOMAIN_SERVER_CHECK_IN_MSECS);
    connect(this, &QCoreApplication::aboutToQuit, [domainCheckInTimer] {
        domainCheckInTimer->stop();
        domainCheckInTimer->deleteLater();
    });


    auto audioIO = DependencyManager::get<AudioClient>();
    audioIO->setPositionGetter([]{
        auto avatarManager = DependencyManager::get<AvatarManager>();
        auto myAvatar = avatarManager ? avatarManager->getMyAvatar() : nullptr;

        return myAvatar ? myAvatar->getPositionForAudio() : Vectors::ZERO;
    });
    audioIO->setOrientationGetter([]{
        auto avatarManager = DependencyManager::get<AvatarManager>();
        auto myAvatar = avatarManager ? avatarManager->getMyAvatar() : nullptr;

        return myAvatar ? myAvatar->getOrientationForAudio() : Quaternions::IDENTITY;
    });

    recording::Frame::registerFrameHandler(AudioConstants::getAudioFrameName(), [=](recording::Frame::ConstPointer frame) {
        audioIO->handleRecordedAudioInput(frame->data);
    });

    connect(audioIO.data(), &AudioClient::inputReceived, [](const QByteArray& audio){
        static auto recorder = DependencyManager::get<recording::Recorder>();
        if (recorder->isRecording()) {
            static const recording::FrameType AUDIO_FRAME_TYPE = recording::Frame::registerFrameType(AudioConstants::getAudioFrameName());
            recorder->recordFrame(AUDIO_FRAME_TYPE, audio);
        }
    });
    audioIO->startThread();

    auto audioScriptingInterface = DependencyManager::set<AudioScriptingInterface, scripting::Audio>();
    connect(audioIO.data(), &AudioClient::mutedByMixer, audioScriptingInterface.data(), &AudioScriptingInterface::mutedByMixer);
    connect(audioIO.data(), &AudioClient::receivedFirstPacket, audioScriptingInterface.data(), &AudioScriptingInterface::receivedFirstPacket);
    connect(audioIO.data(), &AudioClient::disconnected, audioScriptingInterface.data(), &AudioScriptingInterface::disconnected);
    connect(audioIO.data(), &AudioClient::muteEnvironmentRequested, [](glm::vec3 position, float radius) {
        auto audioClient = DependencyManager::get<AudioClient>();
        auto audioScriptingInterface = DependencyManager::get<AudioScriptingInterface>();
        auto myAvatarPosition = DependencyManager::get<AvatarManager>()->getMyAvatar()->getWorldPosition();
        float distance = glm::distance(myAvatarPosition, position);
        bool shouldMute = !audioClient->isMuted() && (distance < radius);

        if (shouldMute) {
            audioClient->toggleMute();
            audioScriptingInterface->environmentMuted();
        }
    });
    connect(this, &Application::activeDisplayPluginChanged,
        reinterpret_cast<scripting::Audio*>(audioScriptingInterface.data()), &scripting::Audio::onContextChanged);

    // Make sure we don't time out during slow operations at startup
    updateHeartbeat();

    // Setup MessagesClient
    DependencyManager::get<MessagesClient>()->startThread();

    const DomainHandler& domainHandler = nodeList->getDomainHandler();

    connect(&domainHandler, SIGNAL(domainURLChanged(QUrl)), SLOT(domainURLChanged(QUrl)));
    connect(&domainHandler, SIGNAL(resetting()), SLOT(resettingDomain()));
    connect(&domainHandler, SIGNAL(connectedToDomain(QUrl)), SLOT(updateWindowTitle()));
    connect(&domainHandler, SIGNAL(disconnectedFromDomain()), SLOT(updateWindowTitle()));
    connect(&domainHandler, &DomainHandler::disconnectedFromDomain, this, &Application::clearDomainAvatars);
    connect(&domainHandler, &DomainHandler::disconnectedFromDomain, this, [this]() {
        getOverlays().deleteOverlay(getTabletScreenID());
        getOverlays().deleteOverlay(getTabletHomeButtonID());
        getOverlays().deleteOverlay(getTabletFrameID());
    });
    connect(&domainHandler, &DomainHandler::domainConnectionRefused, this, &Application::domainConnectionRefused);

    // We could clear ATP assets only when changing domains, but it's possible that the domain you are connected
    // to has gone down and switched to a new content set, so when you reconnect the cached ATP assets will no longer be valid.
    connect(&domainHandler, &DomainHandler::disconnectedFromDomain, DependencyManager::get<ScriptCache>().data(), &ScriptCache::clearATPScriptsFromCache);

    // update our location every 5 seconds in the metaverse server, assuming that we are authenticated with one
    const qint64 DATA_SERVER_LOCATION_CHANGE_UPDATE_MSECS = 5 * MSECS_PER_SECOND;

    auto discoverabilityManager = DependencyManager::get<DiscoverabilityManager>();
    connect(&locationUpdateTimer, &QTimer::timeout, discoverabilityManager.data(), &DiscoverabilityManager::updateLocation);
    connect(&locationUpdateTimer, &QTimer::timeout,
        DependencyManager::get<AddressManager>().data(), &AddressManager::storeCurrentAddress);
    locationUpdateTimer.start(DATA_SERVER_LOCATION_CHANGE_UPDATE_MSECS);

    // if we get a domain change, immediately attempt update location in metaverse server
    connect(&nodeList->getDomainHandler(), &DomainHandler::connectedToDomain,
        discoverabilityManager.data(), &DiscoverabilityManager::updateLocation);

    // send a location update immediately
    discoverabilityManager->updateLocation();

    connect(nodeList.data(), &NodeList::nodeAdded, this, &Application::nodeAdded);
    connect(nodeList.data(), &NodeList::nodeKilled, this, &Application::nodeKilled);
    connect(nodeList.data(), &NodeList::nodeActivated, this, &Application::nodeActivated);
    connect(nodeList.data(), &NodeList::uuidChanged, myAvatar.get(), &MyAvatar::setSessionUUID);
    connect(nodeList.data(), &NodeList::uuidChanged, this, &Application::setSessionUUID);
    connect(nodeList.data(), &NodeList::packetVersionMismatch, this, &Application::notifyPacketVersionMismatch);

    // you might think we could just do this in NodeList but we only want this connection for Interface
    connect(&nodeList->getDomainHandler(), SIGNAL(limitOfSilentDomainCheckInsReached()),
            nodeList.data(), SLOT(reset()));

    auto dialogsManager = DependencyManager::get<DialogsManager>();
    connect(accountManager.data(), &AccountManager::authRequired, dialogsManager.data(), &DialogsManager::showLoginDialog);
    connect(accountManager.data(), &AccountManager::usernameChanged, this, &Application::updateWindowTitle);

    // set the account manager's root URL and trigger a login request if we don't have the access token
    accountManager->setIsAgent(true);
    accountManager->setAuthURL(NetworkingConstants::METAVERSE_SERVER_URL());

    auto addressManager = DependencyManager::get<AddressManager>();

    // use our MyAvatar position and quat for address manager path
    addressManager->setPositionGetter([this]{ return getMyAvatar()->getWorldPosition(); });
    addressManager->setOrientationGetter([this]{ return getMyAvatar()->getWorldOrientation(); });

    connect(addressManager.data(), &AddressManager::hostChanged, this, &Application::updateWindowTitle);
    connect(this, &QCoreApplication::aboutToQuit, addressManager.data(), &AddressManager::storeCurrentAddress);

    connect(addressManager.data(), &AddressManager::urlHandled, this, &Application::setIsServerlessDomain);

    connect(this, &Application::activeDisplayPluginChanged, this, &Application::updateThreadPoolCount);
    connect(this, &Application::activeDisplayPluginChanged, this, [](){
        qApp->setProperty(hifi::properties::HMD, qApp->isHMDMode());
    });
    connect(this, &Application::activeDisplayPluginChanged, this, &Application::updateSystemTabletMode);

    // Save avatar location immediately after a teleport.
    connect(myAvatar.get(), &MyAvatar::positionGoneTo,
        DependencyManager::get<AddressManager>().data(), &AddressManager::storeCurrentAddress);

    // Inititalize sample before registering
    _sampleSound = DependencyManager::get<SoundCache>()->getSound(PathUtils::resourcesUrl("sounds/sample.wav"));

    auto scriptEngines = DependencyManager::get<ScriptEngines>().data();
    scriptEngines->registerScriptInitializer([this](ScriptEnginePointer engine){
        registerScriptEngineWithApplicationServices(engine);
    });

    connect(scriptEngines, &ScriptEngines::scriptCountChanged, scriptEngines, [this] {
        auto scriptEngines = DependencyManager::get<ScriptEngines>();
        if (scriptEngines->getRunningScripts().isEmpty()) {
            getMyAvatar()->clearScriptableSettings();
        }
    }, Qt::QueuedConnection);

    connect(scriptEngines, &ScriptEngines::scriptsReloading, scriptEngines, [this] {
        getEntities()->reloadEntityScripts();
    }, Qt::QueuedConnection);

    connect(scriptEngines, &ScriptEngines::scriptLoadError,
        scriptEngines, [](const QString& filename, const QString& error){
        OffscreenUi::asyncWarning(nullptr, "Error Loading Script", filename + " failed to load.");
    }, Qt::QueuedConnection);

#ifdef _WIN32
    WSADATA WsaData;
    int wsaresult = WSAStartup(MAKEWORD(2, 2), &WsaData);
#endif

    // tell the NodeList instance who to tell the domain server we care about
    nodeList->addSetOfNodeTypesToNodeInterestSet(NodeSet() << NodeType::AudioMixer << NodeType::AvatarMixer
        << NodeType::EntityServer << NodeType::AssetServer << NodeType::MessagesMixer << NodeType::EntityScriptServer);

    // connect to the packet sent signal of the _entityEditSender
    connect(&_entityEditSender, &EntityEditPacketSender::packetSent, this, &Application::packetSent);
    connect(&_entityEditSender, &EntityEditPacketSender::addingEntityWithCertificate, this, &Application::addingEntityWithCertificate);

    const char** constArgv = const_cast<const char**>(argv);
    QString concurrentDownloadsStr = getCmdOption(argc, constArgv, "--concurrent-downloads");
    bool success;
    int concurrentDownloads = concurrentDownloadsStr.toInt(&success);
    if (!success) {
        concurrentDownloads = MAX_CONCURRENT_RESOURCE_DOWNLOADS;
    }
    ResourceCache::setRequestLimit(concurrentDownloads);

    // perhaps override the avatar url.  Since we will test later for validity
    // we don't need to do so here.
    QString avatarURL = getCmdOption(argc, constArgv, "--avatarURL");
    _avatarOverrideUrl = QUrl::fromUserInput(avatarURL);

    // If someone specifies both --avatarURL and --replaceAvatarURL,
    // the replaceAvatarURL wins.  So only set the _overrideUrl if this
    // does have a non-empty string.
    QString replaceURL = getCmdOption(argc, constArgv, "--replaceAvatarURL");
    if (!replaceURL.isEmpty()) {
        _avatarOverrideUrl = QUrl::fromUserInput(replaceURL);
        _saveAvatarOverrideUrl = true;
    }

    _glWidget = new GLCanvas();
    getApplicationCompositor().setRenderingWidget(_glWidget);
    _window->setCentralWidget(_glWidget);

    _window->restoreGeometry();
    _window->setVisible(true);

    _glWidget->setFocusPolicy(Qt::StrongFocus);
    _glWidget->setFocus();

    if (cmdOptionExists(argc, constArgv, "--system-cursor")) {
        _preferredCursor.set(Cursor::Manager::getIconName(Cursor::Icon::SYSTEM));
    }
    showCursor(Cursor::Manager::lookupIcon(_preferredCursor.get()));

    // enable mouse tracking; otherwise, we only get drag events
    _glWidget->setMouseTracking(true);
    // Make sure the window is set to the correct size by processing the pending events
    QCoreApplication::processEvents();
    _glWidget->createContext();
    _glWidget->makeCurrent();

    initializeGL();
    // Make sure we don't time out during slow operations at startup
    updateHeartbeat();

    // sessionRunTime will be reset soon by loadSettings. Grab it now to get previous session value.
    // The value will be 0 if the user blew away settings this session, which is both a feature and a bug.
    static const QString TESTER = "HIFI_TESTER";
    auto gpuIdent = GPUIdent::getInstance();
    auto glContextData = getGLContextData();
    QJsonObject properties = {
        { "version", applicationVersion() },
        { "tester", QProcessEnvironment::systemEnvironment().contains(TESTER) },
        { "previousSessionCrashed", _previousSessionCrashed },
        { "previousSessionRuntime", sessionRunTime.get() },
        { "cpu_architecture", QSysInfo::currentCpuArchitecture() },
        { "kernel_type", QSysInfo::kernelType() },
        { "kernel_version", QSysInfo::kernelVersion() },
        { "os_type", QSysInfo::productType() },
        { "os_version", QSysInfo::productVersion() },
        { "gpu_name", gpuIdent->getName() },
        { "gpu_driver", gpuIdent->getDriver() },
        { "gpu_memory", static_cast<qint64>(gpuIdent->getMemory()) },
        { "gl_version_int", glVersionToInteger(glContextData.value("version").toString()) },
        { "gl_version", glContextData["version"] },
        { "gl_vender", glContextData["vendor"] },
        { "gl_sl_version", glContextData["sl_version"] },
        { "gl_renderer", glContextData["renderer"] },
        { "ideal_thread_count", QThread::idealThreadCount() }
    };
    auto macVersion = QSysInfo::macVersion();
    if (macVersion != QSysInfo::MV_None) {
        properties["os_osx_version"] = QSysInfo::macVersion();
    }
    auto windowsVersion = QSysInfo::windowsVersion();
    if (windowsVersion != QSysInfo::WV_None) {
        properties["os_win_version"] = QSysInfo::windowsVersion();
    }

    ProcessorInfo procInfo;
    if (getProcessorInfo(procInfo)) {
        properties["processor_core_count"] = procInfo.numProcessorCores;
        properties["logical_processor_count"] = procInfo.numLogicalProcessors;
        properties["processor_l1_cache_count"] = procInfo.numProcessorCachesL1;
        properties["processor_l2_cache_count"] = procInfo.numProcessorCachesL2;
        properties["processor_l3_cache_count"] = procInfo.numProcessorCachesL3;
    }

    // add firstRun flag from settings to launch event
    Setting::Handle<bool> firstRun { Settings::firstRun, true };

    // once the settings have been loaded, check if we need to flip the default for UserActivityLogger
    auto& userActivityLogger = UserActivityLogger::getInstance();
    if (!userActivityLogger.isDisabledSettingSet()) {
        // the user activity logger is opt-out for Interface
        // but it's defaulted to disabled for other targets
        // so we need to enable it here if it has never been disabled by the user
        userActivityLogger.disable(false);
    }

    if (userActivityLogger.isEnabled()) {
        // sessionRunTime will be reset soon by loadSettings. Grab it now to get previous session value.
        // The value will be 0 if the user blew away settings this session, which is both a feature and a bug.
        static const QString TESTER = "HIFI_TESTER";
        auto gpuIdent = GPUIdent::getInstance();
        auto glContextData = getGLContextData();
        QJsonObject properties = {
            { "version", applicationVersion() },
            { "tester", QProcessEnvironment::systemEnvironment().contains(TESTER) },
            { "previousSessionCrashed", _previousSessionCrashed },
            { "previousSessionRuntime", sessionRunTime.get() },
            { "cpu_architecture", QSysInfo::currentCpuArchitecture() },
            { "kernel_type", QSysInfo::kernelType() },
            { "kernel_version", QSysInfo::kernelVersion() },
            { "os_type", QSysInfo::productType() },
            { "os_version", QSysInfo::productVersion() },
            { "gpu_name", gpuIdent->getName() },
            { "gpu_driver", gpuIdent->getDriver() },
            { "gpu_memory", static_cast<qint64>(gpuIdent->getMemory()) },
            { "gl_version_int", glVersionToInteger(glContextData.value("version").toString()) },
            { "gl_version", glContextData["version"] },
            { "gl_vender", glContextData["vendor"] },
            { "gl_sl_version", glContextData["sl_version"] },
            { "gl_renderer", glContextData["renderer"] },
            { "ideal_thread_count", QThread::idealThreadCount() }
        };
        auto macVersion = QSysInfo::macVersion();
        if (macVersion != QSysInfo::MV_None) {
            properties["os_osx_version"] = QSysInfo::macVersion();
        }
        auto windowsVersion = QSysInfo::windowsVersion();
        if (windowsVersion != QSysInfo::WV_None) {
            properties["os_win_version"] = QSysInfo::windowsVersion();
        }

        ProcessorInfo procInfo;
        if (getProcessorInfo(procInfo)) {
            properties["processor_core_count"] = procInfo.numProcessorCores;
            properties["logical_processor_count"] = procInfo.numLogicalProcessors;
            properties["processor_l1_cache_count"] = procInfo.numProcessorCachesL1;
            properties["processor_l2_cache_count"] = procInfo.numProcessorCachesL2;
            properties["processor_l3_cache_count"] = procInfo.numProcessorCachesL3;
        }

        properties["first_run"] = firstRun.get();

        // add the user's machine ID to the launch event
        properties["machine_fingerprint"] = uuidStringWithoutCurlyBraces(FingerprintUtils::getMachineFingerprint());

        userActivityLogger.logAction("launch", properties);
    }

    _entityEditSender.setMyAvatar(myAvatar.get());

    // The entity octree will have to know about MyAvatar for the parentJointName import
    getEntities()->getTree()->setMyAvatar(myAvatar);
    _entityClipboard->setMyAvatar(myAvatar);

    // For now we're going to set the PPS for outbound packets to be super high, this is
    // probably not the right long term solution. But for now, we're going to do this to
    // allow you to move an entity around in your hand
    _entityEditSender.setPacketsPerSecond(3000); // super high!!

    // Overlays need to exist before we set the ContextOverlayInterface dependency
    _overlays.init(); // do this before scripts load
    DependencyManager::set<ContextOverlayInterface>();

    // Make sure we don't time out during slow operations at startup
    updateHeartbeat();

    connect(this, SIGNAL(aboutToQuit()), this, SLOT(onAboutToQuit()));

    // hook up bandwidth estimator
    QSharedPointer<BandwidthRecorder> bandwidthRecorder = DependencyManager::get<BandwidthRecorder>();
    connect(nodeList.data(), &LimitedNodeList::dataSent,
        bandwidthRecorder.data(), &BandwidthRecorder::updateOutboundData);
    connect(nodeList.data(), &LimitedNodeList::dataReceived,
        bandwidthRecorder.data(), &BandwidthRecorder::updateInboundData);

    // FIXME -- I'm a little concerned about this.
    connect(myAvatar->getSkeletonModel().get(), &SkeletonModel::skeletonLoaded,
        this, &Application::checkSkeleton, Qt::QueuedConnection);

    // Setup the userInputMapper with the actions
    auto userInputMapper = DependencyManager::get<UserInputMapper>();
    connect(userInputMapper.data(), &UserInputMapper::actionEvent, [this](int action, float state) {
        using namespace controller;
        auto offscreenUi = DependencyManager::get<OffscreenUi>();
        auto tabletScriptingInterface = DependencyManager::get<TabletScriptingInterface>();
        {
            auto actionEnum = static_cast<Action>(action);
            int key = Qt::Key_unknown;
            static int lastKey = Qt::Key_unknown;
            bool navAxis = false;
            switch (actionEnum) {
                case Action::UI_NAV_VERTICAL:
                    navAxis = true;
                    if (state > 0.0f) {
                        key = Qt::Key_Up;
                    } else if (state < 0.0f) {
                        key = Qt::Key_Down;
                    }
                    break;

                case Action::UI_NAV_LATERAL:
                    navAxis = true;
                    if (state > 0.0f) {
                        key = Qt::Key_Right;
                    } else if (state < 0.0f) {
                        key = Qt::Key_Left;
                    }
                    break;

                case Action::UI_NAV_GROUP:
                    navAxis = true;
                    if (state > 0.0f) {
                        key = Qt::Key_Tab;
                    } else if (state < 0.0f) {
                        key = Qt::Key_Backtab;
                    }
                    break;

                case Action::UI_NAV_BACK:
                    key = Qt::Key_Escape;
                    break;

                case Action::UI_NAV_SELECT:
                    key = Qt::Key_Return;
                    break;
                default:
                    break;
            }

            auto window = tabletScriptingInterface->getTabletWindow();
            if (navAxis && window) {
                if (lastKey != Qt::Key_unknown) {
                    QKeyEvent event(QEvent::KeyRelease, lastKey, Qt::NoModifier);
                    sendEvent(window, &event);
                    lastKey = Qt::Key_unknown;
                }

                if (key != Qt::Key_unknown) {
                    QKeyEvent event(QEvent::KeyPress, key, Qt::NoModifier);
                    sendEvent(window, &event);
                    tabletScriptingInterface->processEvent(&event);
                    lastKey = key;
                }
            } else if (key != Qt::Key_unknown && window) {
                if (state) {
                    QKeyEvent event(QEvent::KeyPress, key, Qt::NoModifier);
                    sendEvent(window, &event);
                    tabletScriptingInterface->processEvent(&event);
                } else {
                    QKeyEvent event(QEvent::KeyRelease, key, Qt::NoModifier);
                    sendEvent(window, &event);
                }
                return;
            }
        }

        if (action == controller::toInt(controller::Action::RETICLE_CLICK)) {
            auto reticlePos = getApplicationCompositor().getReticlePosition();
            QPoint localPos(reticlePos.x, reticlePos.y); // both hmd and desktop already handle this in our coordinates.
            if (state) {
                QMouseEvent mousePress(QEvent::MouseButtonPress, localPos, Qt::LeftButton, Qt::LeftButton, Qt::NoModifier);
                sendEvent(_glWidget, &mousePress);
                _reticleClickPressed = true;
            } else {
                QMouseEvent mouseRelease(QEvent::MouseButtonRelease, localPos, Qt::LeftButton, Qt::NoButton, Qt::NoModifier);
                sendEvent(_glWidget, &mouseRelease);
                _reticleClickPressed = false;
            }
            return; // nothing else to do
        }

        if (state) {
            if (action == controller::toInt(controller::Action::TOGGLE_MUTE)) {
                DependencyManager::get<AudioClient>()->toggleMute();
            } else if (action == controller::toInt(controller::Action::CYCLE_CAMERA)) {
                cycleCamera();
            } else if (action == controller::toInt(controller::Action::CONTEXT_MENU)) {
                toggleTabletUI();
            } else if (action == controller::toInt(controller::Action::RETICLE_X)) {
                auto oldPos = getApplicationCompositor().getReticlePosition();
                getApplicationCompositor().setReticlePosition({ oldPos.x + state, oldPos.y });
            } else if (action == controller::toInt(controller::Action::RETICLE_Y)) {
                auto oldPos = getApplicationCompositor().getReticlePosition();
                getApplicationCompositor().setReticlePosition({ oldPos.x, oldPos.y + state });
            } else if (action == controller::toInt(controller::Action::TOGGLE_OVERLAY)) {
                toggleOverlays();
            }
        }
    });

    _applicationStateDevice = userInputMapper->getStateDevice();

    _applicationStateDevice->setInputVariant(STATE_IN_HMD, []() -> float {
        return qApp->isHMDMode() ? 1 : 0;
    });
    _applicationStateDevice->setInputVariant(STATE_CAMERA_FULL_SCREEN_MIRROR, []() -> float {
        return qApp->getCamera().getMode() == CAMERA_MODE_MIRROR ? 1 : 0;
    });
    _applicationStateDevice->setInputVariant(STATE_CAMERA_FIRST_PERSON, []() -> float {
        return qApp->getCamera().getMode() == CAMERA_MODE_FIRST_PERSON ? 1 : 0;
    });
    _applicationStateDevice->setInputVariant(STATE_CAMERA_THIRD_PERSON, []() -> float {
        return qApp->getCamera().getMode() == CAMERA_MODE_THIRD_PERSON ? 1 : 0;
    });
    _applicationStateDevice->setInputVariant(STATE_CAMERA_ENTITY, []() -> float {
        return qApp->getCamera().getMode() == CAMERA_MODE_ENTITY ? 1 : 0;
    });
    _applicationStateDevice->setInputVariant(STATE_CAMERA_INDEPENDENT, []() -> float {
        return qApp->getCamera().getMode() == CAMERA_MODE_INDEPENDENT ? 1 : 0;
    });
    _applicationStateDevice->setInputVariant(STATE_SNAP_TURN, []() -> float {
        return qApp->getMyAvatar()->getSnapTurn() ? 1 : 0;
    });
    _applicationStateDevice->setInputVariant(STATE_ADVANCED_MOVEMENT_CONTROLS, []() -> float {
        return qApp->getMyAvatar()->useAdvancedMovementControls() ? 1 : 0;
    });

    _applicationStateDevice->setInputVariant(STATE_GROUNDED, []() -> float {
        return qApp->getMyAvatar()->getCharacterController()->onGround() ? 1 : 0;
    });
    _applicationStateDevice->setInputVariant(STATE_NAV_FOCUSED, []() -> float {
        return DependencyManager::get<OffscreenUi>()->navigationFocused() ? 1 : 0;
    });

    // Setup the _keyboardMouseDevice, _touchscreenDevice, _touchscreenVirtualPadDevice and the user input mapper with the default bindings
    userInputMapper->registerDevice(_keyboardMouseDevice->getInputDevice());
    // if the _touchscreenDevice is not supported it will not be registered
    if (_touchscreenDevice) {
        userInputMapper->registerDevice(_touchscreenDevice->getInputDevice());
    }
    if (_touchscreenVirtualPadDevice) {
        userInputMapper->registerDevice(_touchscreenVirtualPadDevice->getInputDevice());
    }

    // this will force the model the look at the correct directory (weird order of operations issue)
    scriptEngines->reloadLocalFiles();

    // do this as late as possible so that all required subsystems are initialized
    // If we've overridden the default scripts location, just load default scripts
    // otherwise, load 'em all

    // we just want to see if --scripts was set, we've already parsed it and done
    // the change in PathUtils.  Rather than pass that in the constructor, lets just
    // look (this could be debated)
    QString scriptsSwitch = QString("--").append(SCRIPTS_SWITCH);
    QDir defaultScriptsLocation(getCmdOption(argc, constArgv, scriptsSwitch.toStdString().c_str()));
    if (!defaultScriptsLocation.exists()) {
        scriptEngines->loadDefaultScripts();
        scriptEngines->defaultScriptsLocationOverridden(true);
    } else {
        scriptEngines->loadScripts();
    }

    // Make sure we don't time out during slow operations at startup
    updateHeartbeat();

    loadSettings();

    // Now that we've loaded the menu and thus switched to the previous display plugin
    // we can unlock the desktop repositioning code, since all the positions will be
    // relative to the desktop size for this plugin
    auto offscreenUi = DependencyManager::get<OffscreenUi>();
    offscreenUi->getDesktop()->setProperty("repositionLocked", false);

    // Make sure we don't time out during slow operations at startup
    updateHeartbeat();

    QTimer* settingsTimer = new QTimer();
    moveToNewNamedThread(settingsTimer, "Settings Thread", [this, settingsTimer]{
        connect(qApp, &Application::beforeAboutToQuit, [this, settingsTimer]{
            // Disconnect the signal from the save settings
            QObject::disconnect(settingsTimer, &QTimer::timeout, this, &Application::saveSettings);
            // Stop the settings timer
            settingsTimer->stop();
            // Delete it (this will trigger the thread destruction
            settingsTimer->deleteLater();
            // Mark the settings thread as finished, so we know we can safely save in the main application
            // shutdown code
            _settingsGuard.trigger();
        });

        int SAVE_SETTINGS_INTERVAL = 10 * MSECS_PER_SECOND; // Let's save every seconds for now
        settingsTimer->setSingleShot(false);
        settingsTimer->setInterval(SAVE_SETTINGS_INTERVAL); // 10s, Qt::CoarseTimer acceptable
        QObject::connect(settingsTimer, &QTimer::timeout, this, &Application::saveSettings);
        settingsTimer->start();
    }, QThread::LowestPriority);

    if (Menu::getInstance()->isOptionChecked(MenuOption::FirstPerson)) {
        getMyAvatar()->setBoomLength(MyAvatar::ZOOM_MIN);  // So that camera doesn't auto-switch to third person.
    } else if (Menu::getInstance()->isOptionChecked(MenuOption::IndependentMode)) {
        Menu::getInstance()->setIsOptionChecked(MenuOption::ThirdPerson, true);
        cameraMenuChanged();
    } else if (Menu::getInstance()->isOptionChecked(MenuOption::CameraEntityMode)) {
        Menu::getInstance()->setIsOptionChecked(MenuOption::ThirdPerson, true);
        cameraMenuChanged();
    }

    // set the local loopback interface for local sounds
    AudioInjector::setLocalAudioInterface(audioIO.data());
    audioScriptingInterface->setLocalAudioInterface(audioIO.data());
    connect(audioIO.data(), &AudioClient::noiseGateOpened, audioScriptingInterface.data(), &AudioScriptingInterface::noiseGateOpened);
    connect(audioIO.data(), &AudioClient::noiseGateClosed, audioScriptingInterface.data(), &AudioScriptingInterface::noiseGateClosed);
    connect(audioIO.data(), &AudioClient::inputReceived, audioScriptingInterface.data(), &AudioScriptingInterface::inputReceived);

    this->installEventFilter(this);

#ifdef HAVE_DDE
    auto ddeTracker = DependencyManager::get<DdeFaceTracker>();
    ddeTracker->init();
    connect(ddeTracker.data(), &FaceTracker::muteToggled, this, &Application::faceTrackerMuteToggled);
#endif

#ifdef HAVE_IVIEWHMD
    auto eyeTracker = DependencyManager::get<EyeTracker>();
    eyeTracker->init();
    setActiveEyeTracker();
#endif

    // If launched from Steam, let it handle updates
    const QString HIFI_NO_UPDATER_COMMAND_LINE_KEY = "--no-updater";
    bool noUpdater = arguments().indexOf(HIFI_NO_UPDATER_COMMAND_LINE_KEY) != -1;
    if (!noUpdater) {
        auto applicationUpdater = DependencyManager::get<AutoUpdater>();
        connect(applicationUpdater.data(), &AutoUpdater::newVersionIsAvailable, dialogsManager.data(), &DialogsManager::showUpdateDialog);
        applicationUpdater->checkForUpdate();
    }

    Menu::getInstance()->setIsOptionChecked(MenuOption::ActionMotorControl, true);

// FIXME spacemouse code still needs cleanup
#if 0
    // the 3Dconnexion device wants to be initialized after a window is displayed.
    SpacemouseManager::getInstance().init();
#endif

    // If the user clicks an an entity, we will check that it's an unlocked web entity, and if so, set the focus to it
    auto entityScriptingInterface = DependencyManager::get<EntityScriptingInterface>();
    connect(entityScriptingInterface.data(), &EntityScriptingInterface::mousePressOnEntity,
            [this](const EntityItemID& entityItemID, const PointerEvent& event) {
        if (event.shouldFocus()) {
            if (getEntities()->wantsKeyboardFocus(entityItemID)) {
                setKeyboardFocusOverlay(UNKNOWN_OVERLAY_ID);
                setKeyboardFocusEntity(entityItemID);
            } else {
                setKeyboardFocusEntity(UNKNOWN_ENTITY_ID);
            }
        }
    });

    connect(entityScriptingInterface.data(), &EntityScriptingInterface::deletingEntity, [=](const EntityItemID& entityItemID) {
        if (entityItemID == _keyboardFocusedEntity.get()) {
            setKeyboardFocusEntity(UNKNOWN_ENTITY_ID);
        }
    });

    connect(getEntities()->getTree().get(), &EntityTree::deletingEntity, [=](const EntityItemID& entityItemID) {
        auto avatarManager = DependencyManager::get<AvatarManager>();
        auto myAvatar = avatarManager ? avatarManager->getMyAvatar() : nullptr;
        if (myAvatar) {
            myAvatar->clearAvatarEntity(entityItemID);
        }
    });

    EntityTree::setAddMaterialToEntityOperator([&](const QUuid& entityID, graphics::MaterialLayer material, const std::string& parentMaterialName) {
        // try to find the renderable
        auto renderable = getEntities()->renderableForEntityId(entityID);
        if (renderable) {
            renderable->addMaterial(material, parentMaterialName);
        }

        // even if we don't find it, try to find the entity
        auto entity = getEntities()->getEntity(entityID);
        if (entity) {
            entity->addMaterial(material, parentMaterialName);
            return true;
        }
        return false;
    });
    EntityTree::setRemoveMaterialFromEntityOperator([&](const QUuid& entityID, graphics::MaterialPointer material, const std::string& parentMaterialName) {
        // try to find the renderable
        auto renderable = getEntities()->renderableForEntityId(entityID);
        if (renderable) {
            renderable->removeMaterial(material, parentMaterialName);
        }

        // even if we don't find it, try to find the entity
        auto entity = getEntities()->getEntity(entityID);
        if (entity) {
            entity->removeMaterial(material, parentMaterialName);
            return true;
        }
        return false;
    });

    EntityTree::setAddMaterialToAvatarOperator([](const QUuid& avatarID, graphics::MaterialLayer material, const std::string& parentMaterialName) {
        auto avatarManager = DependencyManager::get<AvatarManager>();
        auto avatar = avatarManager->getAvatarBySessionID(avatarID);
        if (avatar) {
            avatar->addMaterial(material, parentMaterialName);
            return true;
        }
        return false;
    });
    EntityTree::setRemoveMaterialFromAvatarOperator([](const QUuid& avatarID, graphics::MaterialPointer material, const std::string& parentMaterialName) {
        auto avatarManager = DependencyManager::get<AvatarManager>();
        auto avatar = avatarManager->getAvatarBySessionID(avatarID);
        if (avatar) {
            avatar->removeMaterial(material, parentMaterialName);
            return true;
        }
        return false;
    });

    EntityTree::setAddMaterialToOverlayOperator([&](const QUuid& overlayID, graphics::MaterialLayer material, const std::string& parentMaterialName) {
        auto overlay = _overlays.getOverlay(overlayID);
        if (overlay) {
            overlay->addMaterial(material, parentMaterialName);
            return true;
        }
        return false;
    });
    EntityTree::setRemoveMaterialFromOverlayOperator([&](const QUuid& overlayID, graphics::MaterialPointer material, const std::string& parentMaterialName) {
        auto overlay = _overlays.getOverlay(overlayID);
        if (overlay) {
            overlay->removeMaterial(material, parentMaterialName);
            return true;
        }
        return false;
    });

    // Keyboard focus handling for Web overlays.
    auto overlays = &(qApp->getOverlays());
    connect(overlays, &Overlays::overlayDeleted, [=](const OverlayID& overlayID) {
        if (overlayID == _keyboardFocusedOverlay.get()) {
            setKeyboardFocusOverlay(UNKNOWN_OVERLAY_ID);
        }
    });

    connect(this, &Application::aboutToQuit, [=]() {
        setKeyboardFocusOverlay(UNKNOWN_OVERLAY_ID);
        setKeyboardFocusEntity(UNKNOWN_ENTITY_ID);
    });

    // Add periodic checks to send user activity data
    static int CHECK_NEARBY_AVATARS_INTERVAL_MS = 10000;
    static int NEARBY_AVATAR_RADIUS_METERS = 10;

    // setup the stats interval depending on if the 1s faster hearbeat was requested
    static const QString FAST_STATS_ARG = "--fast-heartbeat";
    static int SEND_STATS_INTERVAL_MS = arguments().indexOf(FAST_STATS_ARG) != -1 ? 1000 : 10000;

    static glm::vec3 lastAvatarPosition = myAvatar->getWorldPosition();
    static glm::mat4 lastHMDHeadPose = getHMDSensorPose();
    static controller::Pose lastLeftHandPose = myAvatar->getLeftHandPose();
    static controller::Pose lastRightHandPose = myAvatar->getRightHandPose();

    // Periodically send fps as a user activity event
    QTimer* sendStatsTimer = new QTimer(this);
    sendStatsTimer->setInterval(SEND_STATS_INTERVAL_MS);  // 10s, Qt::CoarseTimer acceptable
    connect(sendStatsTimer, &QTimer::timeout, this, [this]() {

        QJsonObject properties = {};
        MemoryInfo memInfo;
        if (getMemoryInfo(memInfo)) {
            properties["system_memory_total"] = static_cast<qint64>(memInfo.totalMemoryBytes);
            properties["system_memory_used"] = static_cast<qint64>(memInfo.usedMemoryBytes);
            properties["process_memory_used"] = static_cast<qint64>(memInfo.processUsedMemoryBytes);
        }

        // content location and build info - useful for filtering stats
        auto addressManager = DependencyManager::get<AddressManager>();
        auto currentDomain = addressManager->currentShareableAddress(true).toString(); // domain only
        auto currentPath = addressManager->currentPath(true); // with orientation
        properties["current_domain"] = currentDomain;
        properties["current_path"] = currentPath;
        properties["build_version"] = BuildInfo::VERSION;

        auto displayPlugin = qApp->getActiveDisplayPlugin();

        properties["render_rate"] = _renderLoopCounter.rate();
        properties["target_render_rate"] = getTargetRenderFrameRate();
        properties["present_rate"] = displayPlugin->presentRate();
        properties["new_frame_present_rate"] = displayPlugin->newFramePresentRate();
        properties["dropped_frame_rate"] = displayPlugin->droppedFrameRate();
        properties["stutter_rate"] = displayPlugin->stutterRate();
        properties["game_rate"] = getGameLoopRate();
        properties["has_async_reprojection"] = displayPlugin->hasAsyncReprojection();
        properties["hardware_stats"] = displayPlugin->getHardwareStats();

        // deadlock watchdog related stats
        properties["deadlock_watchdog_maxElapsed"] = (int)DeadlockWatchdogThread::_maxElapsed;
        properties["deadlock_watchdog_maxElapsedAverage"] = (int)DeadlockWatchdogThread::_maxElapsedAverage;

        auto bandwidthRecorder = DependencyManager::get<BandwidthRecorder>();
        properties["packet_rate_in"] = bandwidthRecorder->getCachedTotalAverageInputPacketsPerSecond();
        properties["packet_rate_out"] = bandwidthRecorder->getCachedTotalAverageOutputPacketsPerSecond();
        properties["kbps_in"] = bandwidthRecorder->getCachedTotalAverageInputKilobitsPerSecond();
        properties["kbps_out"] = bandwidthRecorder->getCachedTotalAverageOutputKilobitsPerSecond();

        properties["atp_in_kbps"] = bandwidthRecorder->getAverageInputKilobitsPerSecond(NodeType::AssetServer);

        auto nodeList = DependencyManager::get<NodeList>();
        SharedNodePointer entityServerNode = nodeList->soloNodeOfType(NodeType::EntityServer);
        SharedNodePointer audioMixerNode = nodeList->soloNodeOfType(NodeType::AudioMixer);
        SharedNodePointer avatarMixerNode = nodeList->soloNodeOfType(NodeType::AvatarMixer);
        SharedNodePointer assetServerNode = nodeList->soloNodeOfType(NodeType::AssetServer);
        SharedNodePointer messagesMixerNode = nodeList->soloNodeOfType(NodeType::MessagesMixer);
        properties["entity_ping"] = entityServerNode ? entityServerNode->getPingMs() : -1;
        properties["audio_ping"] = audioMixerNode ? audioMixerNode->getPingMs() : -1;
        properties["avatar_ping"] = avatarMixerNode ? avatarMixerNode->getPingMs() : -1;
        properties["asset_ping"] = assetServerNode ? assetServerNode->getPingMs() : -1;
        properties["messages_ping"] = messagesMixerNode ? messagesMixerNode->getPingMs() : -1;

        auto loadingRequests = ResourceCache::getLoadingRequests();

        QJsonArray loadingRequestsStats;
        for (const auto& request : loadingRequests) {
            QJsonObject requestStats;
            requestStats["filename"] = request->getURL().fileName();
            requestStats["received"] = request->getBytesReceived();
            requestStats["total"] = request->getBytesTotal();
            requestStats["attempts"] = (int)request->getDownloadAttempts();
            loadingRequestsStats.append(requestStats);
        }

        properties["active_downloads"] = loadingRequests.size();
        properties["pending_downloads"] = ResourceCache::getPendingRequestCount();
        properties["active_downloads_details"] = loadingRequestsStats;

        auto statTracker = DependencyManager::get<StatTracker>();

        properties["processing_resources"] = statTracker->getStat("Processing").toInt();
        properties["pending_processing_resources"] = statTracker->getStat("PendingProcessing").toInt();

        QJsonObject startedRequests;
        startedRequests["atp"] = statTracker->getStat(STAT_ATP_REQUEST_STARTED).toInt();
        startedRequests["http"] = statTracker->getStat(STAT_HTTP_REQUEST_STARTED).toInt();
        startedRequests["file"] = statTracker->getStat(STAT_FILE_REQUEST_STARTED).toInt();
        startedRequests["total"] = startedRequests["atp"].toInt() + startedRequests["http"].toInt()
            + startedRequests["file"].toInt();
        properties["started_requests"] = startedRequests;

        QJsonObject successfulRequests;
        successfulRequests["atp"] = statTracker->getStat(STAT_ATP_REQUEST_SUCCESS).toInt();
        successfulRequests["http"] = statTracker->getStat(STAT_HTTP_REQUEST_SUCCESS).toInt();
        successfulRequests["file"] = statTracker->getStat(STAT_FILE_REQUEST_SUCCESS).toInt();
        successfulRequests["total"] = successfulRequests["atp"].toInt() + successfulRequests["http"].toInt()
            + successfulRequests["file"].toInt();
        properties["successful_requests"] = successfulRequests;

        QJsonObject failedRequests;
        failedRequests["atp"] = statTracker->getStat(STAT_ATP_REQUEST_FAILED).toInt();
        failedRequests["http"] = statTracker->getStat(STAT_HTTP_REQUEST_FAILED).toInt();
        failedRequests["file"] = statTracker->getStat(STAT_FILE_REQUEST_FAILED).toInt();
        failedRequests["total"] = failedRequests["atp"].toInt() + failedRequests["http"].toInt()
            + failedRequests["file"].toInt();
        properties["failed_requests"] = failedRequests;

        QJsonObject cacheRequests;
        cacheRequests["atp"] = statTracker->getStat(STAT_ATP_REQUEST_CACHE).toInt();
        cacheRequests["http"] = statTracker->getStat(STAT_HTTP_REQUEST_CACHE).toInt();
        cacheRequests["total"] = cacheRequests["atp"].toInt() + cacheRequests["http"].toInt();
        properties["cache_requests"] = cacheRequests;

        QJsonObject atpMappingRequests;
        atpMappingRequests["started"] = statTracker->getStat(STAT_ATP_MAPPING_REQUEST_STARTED).toInt();
        atpMappingRequests["failed"] = statTracker->getStat(STAT_ATP_MAPPING_REQUEST_FAILED).toInt();
        atpMappingRequests["successful"] = statTracker->getStat(STAT_ATP_MAPPING_REQUEST_SUCCESS).toInt();
        properties["atp_mapping_requests"] = atpMappingRequests;

        properties["throttled"] = _displayPlugin ? _displayPlugin->isThrottled() : false;

        QJsonObject bytesDownloaded;
        auto atpBytes = statTracker->getStat(STAT_ATP_RESOURCE_TOTAL_BYTES).toLongLong();
        auto httpBytes = statTracker->getStat(STAT_HTTP_RESOURCE_TOTAL_BYTES).toLongLong();
        auto fileBytes = statTracker->getStat(STAT_FILE_RESOURCE_TOTAL_BYTES).toLongLong();
        bytesDownloaded["atp"] = atpBytes;
        bytesDownloaded["http"] = httpBytes;
        bytesDownloaded["file"] = fileBytes;
        bytesDownloaded["total"] = atpBytes + httpBytes + fileBytes;
        properties["bytes_downloaded"] = bytesDownloaded;

        auto myAvatar = getMyAvatar();
        glm::vec3 avatarPosition = myAvatar->getWorldPosition();
        properties["avatar_has_moved"] = lastAvatarPosition != avatarPosition;
        lastAvatarPosition = avatarPosition;

        auto entityScriptingInterface = DependencyManager::get<EntityScriptingInterface>();
        auto entityActivityTracking = entityScriptingInterface->getActivityTracking();
        entityScriptingInterface->resetActivityTracking();
        properties["added_entity_cnt"] = entityActivityTracking.addedEntityCount;
        properties["deleted_entity_cnt"] = entityActivityTracking.deletedEntityCount;
        properties["edited_entity_cnt"] = entityActivityTracking.editedEntityCount;

        NodeToOctreeSceneStats* octreeServerSceneStats = getOcteeSceneStats();
        unsigned long totalServerOctreeElements = 0;
        for (NodeToOctreeSceneStatsIterator i = octreeServerSceneStats->begin(); i != octreeServerSceneStats->end(); i++) {
            totalServerOctreeElements += i->second.getTotalElements();
        }

        properties["local_octree_elements"] = (qint64) OctreeElement::getInternalNodeCount();
        properties["server_octree_elements"] = (qint64) totalServerOctreeElements;

        properties["active_display_plugin"] = getActiveDisplayPlugin()->getName();
        properties["using_hmd"] = isHMDMode();

        _autoSwitchDisplayModeSupportedHMDPlugin = nullptr;
        foreach(DisplayPluginPointer displayPlugin, PluginManager::getInstance()->getDisplayPlugins()) {
            if (displayPlugin->isHmd() &&
                displayPlugin->getSupportsAutoSwitch()) {
                _autoSwitchDisplayModeSupportedHMDPlugin = displayPlugin;
                _autoSwitchDisplayModeSupportedHMDPluginName =
                    _autoSwitchDisplayModeSupportedHMDPlugin->getName();
                _previousHMDWornStatus =
                    _autoSwitchDisplayModeSupportedHMDPlugin->isDisplayVisible();
                break;
            }
        }

        if (_autoSwitchDisplayModeSupportedHMDPlugin) {
            if (getActiveDisplayPlugin() != _autoSwitchDisplayModeSupportedHMDPlugin &&
                !_autoSwitchDisplayModeSupportedHMDPlugin->isSessionActive()) {
                    startHMDStandBySession();
            }
            // Poll periodically to check whether the user has worn HMD or not. Switch Display mode accordingly.
            // If the user wears HMD then switch to VR mode. If the user removes HMD then switch to Desktop mode.
            QTimer* autoSwitchDisplayModeTimer = new QTimer(this);
            connect(autoSwitchDisplayModeTimer, SIGNAL(timeout()), this, SLOT(switchDisplayMode()));
            autoSwitchDisplayModeTimer->start(INTERVAL_TO_CHECK_HMD_WORN_STATUS);
        }

        auto glInfo = getGLContextData();
        properties["gl_info"] = glInfo;
        properties["gpu_used_memory"] = (int)BYTES_TO_MB(gpu::Context::getUsedGPUMemSize());
        properties["gpu_free_memory"] = (int)BYTES_TO_MB(gpu::Context::getFreeGPUMemSize());
        properties["gpu_frame_time"] = (float)(qApp->getGPUContext()->getFrameTimerGPUAverage());
        properties["batch_frame_time"] = (float)(qApp->getGPUContext()->getFrameTimerBatchAverage());
        properties["ideal_thread_count"] = QThread::idealThreadCount();

        auto hmdHeadPose = getHMDSensorPose();
        properties["hmd_head_pose_changed"] = isHMDMode() && (hmdHeadPose != lastHMDHeadPose);
        lastHMDHeadPose = hmdHeadPose;

        auto leftHandPose = myAvatar->getLeftHandPose();
        auto rightHandPose = myAvatar->getRightHandPose();
        // controller::Pose considers two poses to be different if either are invalid. In our case, we actually
        // want to consider the pose to be unchanged if it was invalid and still is invalid, so we check that first.
        properties["hand_pose_changed"] =
            ((leftHandPose.valid || lastLeftHandPose.valid) && (leftHandPose != lastLeftHandPose))
            || ((rightHandPose.valid || lastRightHandPose.valid) && (rightHandPose != lastRightHandPose));
        lastLeftHandPose = leftHandPose;
        lastRightHandPose = rightHandPose;

        UserActivityLogger::getInstance().logAction("stats", properties);
    });
    sendStatsTimer->start();

    // Periodically check for count of nearby avatars
    static int lastCountOfNearbyAvatars = -1;
    QTimer* checkNearbyAvatarsTimer = new QTimer(this);
    checkNearbyAvatarsTimer->setInterval(CHECK_NEARBY_AVATARS_INTERVAL_MS); // 10 seconds, Qt::CoarseTimer ok
    connect(checkNearbyAvatarsTimer, &QTimer::timeout, this, []() {
        auto avatarManager = DependencyManager::get<AvatarManager>();
        int nearbyAvatars = avatarManager->numberOfAvatarsInRange(avatarManager->getMyAvatar()->getWorldPosition(),
                                                                  NEARBY_AVATAR_RADIUS_METERS) - 1;
        if (nearbyAvatars != lastCountOfNearbyAvatars) {
            lastCountOfNearbyAvatars = nearbyAvatars;
            UserActivityLogger::getInstance().logAction("nearby_avatars", { { "count", nearbyAvatars } });
        }
    });
    checkNearbyAvatarsTimer->start();

    // Track user activity event when we receive a mute packet
    auto onMutedByMixer = []() {
        UserActivityLogger::getInstance().logAction("received_mute_packet");
    };
    connect(DependencyManager::get<AudioClient>().data(), &AudioClient::mutedByMixer, this, onMutedByMixer);

    // Track when the address bar is opened
    auto onAddressBarShown = [this]() {
        // Record time
        UserActivityLogger::getInstance().logAction("opened_address_bar", { { "uptime_ms", _sessionRunTimer.elapsed() } });
    };
    connect(DependencyManager::get<DialogsManager>().data(), &DialogsManager::addressBarShown, this, onAddressBarShown);

    // Make sure we don't time out during slow operations at startup
    updateHeartbeat();

    OctreeEditPacketSender* packetSender = entityScriptingInterface->getPacketSender();
    EntityEditPacketSender* entityPacketSender = static_cast<EntityEditPacketSender*>(packetSender);
    entityPacketSender->setMyAvatar(myAvatar.get());

    connect(this, &Application::applicationStateChanged, this, &Application::activeChanged);
    connect(_window, SIGNAL(windowMinimizedChanged(bool)), this, SLOT(windowMinimizedChanged(bool)));
    qCDebug(interfaceapp, "Startup time: %4.2f seconds.", (double)startupTimer.elapsed() / 1000.0);

    EntityTreeRenderer::setEntitiesShouldFadeFunction([this]() {
        SharedNodePointer entityServerNode = DependencyManager::get<NodeList>()->soloNodeOfType(NodeType::EntityServer);
        return entityServerNode && !isPhysicsEnabled();
    });

    _snapshotSound = DependencyManager::get<SoundCache>()->getSound(PathUtils::resourcesUrl("sounds/snap.wav"));
    
    QVariant testProperty = property(hifi::properties::TEST);
    qDebug() << testProperty;
    if (testProperty.isValid()) {
        auto scriptEngines = DependencyManager::get<ScriptEngines>();
        const auto testScript = property(hifi::properties::TEST).toUrl();
        scriptEngines->loadScript(testScript, false);
    } else {
        PROFILE_RANGE(render, "GetSandboxStatus");
        auto reply = SandboxUtils::getStatus();
        connect(reply, &QNetworkReply::finished, this, [=] {
            handleSandboxStatus(reply);
        });
    }

    // Monitor model assets (e.g., from Clara.io) added to the world that may need resizing.
    static const int ADD_ASSET_TO_WORLD_TIMER_INTERVAL_MS = 1000;
    _addAssetToWorldResizeTimer.setInterval(ADD_ASSET_TO_WORLD_TIMER_INTERVAL_MS); // 1s, Qt::CoarseTimer acceptable
    connect(&_addAssetToWorldResizeTimer, &QTimer::timeout, this, &Application::addAssetToWorldCheckModelSize);

    // Auto-update and close adding asset to world info message box.
    static const int ADD_ASSET_TO_WORLD_INFO_TIMEOUT_MS = 5000;
    _addAssetToWorldInfoTimer.setInterval(ADD_ASSET_TO_WORLD_INFO_TIMEOUT_MS); // 5s, Qt::CoarseTimer acceptable
    _addAssetToWorldInfoTimer.setSingleShot(true);
    connect(&_addAssetToWorldInfoTimer, &QTimer::timeout, this, &Application::addAssetToWorldInfoTimeout);
    static const int ADD_ASSET_TO_WORLD_ERROR_TIMEOUT_MS = 8000;
    _addAssetToWorldErrorTimer.setInterval(ADD_ASSET_TO_WORLD_ERROR_TIMEOUT_MS); // 8s, Qt::CoarseTimer acceptable
    _addAssetToWorldErrorTimer.setSingleShot(true);
    connect(&_addAssetToWorldErrorTimer, &QTimer::timeout, this, &Application::addAssetToWorldErrorTimeout);

    connect(this, &QCoreApplication::aboutToQuit, this, &Application::addAssetToWorldMessageClose);
    connect(&domainHandler, &DomainHandler::domainURLChanged, this, &Application::addAssetToWorldMessageClose);

    updateSystemTabletMode();

    connect(&_myCamera, &Camera::modeUpdated, this, &Application::cameraModeChanged);

    DependencyManager::get<PickManager>()->setShouldPickHUDOperator([&]() { return DependencyManager::get<HMDScriptingInterface>()->isHMDMode(); });
    DependencyManager::get<PickManager>()->setCalculatePos2DFromHUDOperator([&](const glm::vec3& intersection) {
        const glm::vec2 MARGIN(25.0f);
        glm::vec2 maxPos = _controllerScriptingInterface->getViewportDimensions() - MARGIN;
        glm::vec2 pos2D = DependencyManager::get<HMDScriptingInterface>()->overlayFromWorldPoint(intersection);
        return glm::max(MARGIN, glm::min(pos2D, maxPos));
    });

    // Setup the mouse ray pick and related operators
    DependencyManager::get<EntityTreeRenderer>()->setMouseRayPickID(DependencyManager::get<PickManager>()->addPick(PickQuery::Ray, std::make_shared<MouseRayPick>(
        PickFilter(PickScriptingInterface::PICK_ENTITIES() | PickScriptingInterface::PICK_INCLUDE_NONCOLLIDABLE()), 0.0f, true)));
    DependencyManager::get<EntityTreeRenderer>()->setMouseRayPickResultOperator([&](unsigned int rayPickID) {
        RayToEntityIntersectionResult entityResult;
        entityResult.intersects = false;
        auto pickResult = DependencyManager::get<PickManager>()->getPrevPickResultTyped<RayPickResult>(rayPickID);
        if (pickResult) {
            entityResult.intersects = pickResult->type != IntersectionType::NONE;
            if (entityResult.intersects) {
                entityResult.intersection = pickResult->intersection;
                entityResult.distance = pickResult->distance;
                entityResult.surfaceNormal = pickResult->surfaceNormal;
                entityResult.entityID = pickResult->objectID;
                entityResult.extraInfo = pickResult->extraInfo;
            }
        }
        return entityResult;
    });
    DependencyManager::get<EntityTreeRenderer>()->setSetPrecisionPickingOperator([&](unsigned int rayPickID, bool value) {
        DependencyManager::get<PickManager>()->setPrecisionPicking(rayPickID, value);
    });
    EntityTreeRenderer::setRenderDebugHullsOperator([] {
        return Menu::getInstance()->isOptionChecked(MenuOption::PhysicsShowHulls);
    });

    // Preload Tablet sounds
    DependencyManager::get<TabletScriptingInterface>()->preloadSounds();

    _pendingIdleEvent = false;
    _pendingRenderEvent = false;

    qCDebug(interfaceapp) << "Metaverse session ID is" << uuidStringWithoutCurlyBraces(accountManager->getSessionID());
}

void Application::domainConnectionRefused(const QString& reasonMessage, int reasonCodeInt, const QString& extraInfo) {
    DomainHandler::ConnectionRefusedReason reasonCode = static_cast<DomainHandler::ConnectionRefusedReason>(reasonCodeInt);

    if (reasonCode == DomainHandler::ConnectionRefusedReason::TooManyUsers && !extraInfo.isEmpty()) {
        DependencyManager::get<AddressManager>()->handleLookupString(extraInfo);
        return;
    }

    switch (reasonCode) {
        case DomainHandler::ConnectionRefusedReason::ProtocolMismatch:
        case DomainHandler::ConnectionRefusedReason::TooManyUsers:
        case DomainHandler::ConnectionRefusedReason::Unknown: {
            QString message = "Unable to connect to the location you are visiting.\n";
            message += reasonMessage;
            OffscreenUi::asyncWarning("", message);
            break;
        }
        default:
            // nothing to do.
            break;
    }
}

QString Application::getUserAgent() {
    if (QThread::currentThread() != thread()) {
        QString userAgent;

        BLOCKING_INVOKE_METHOD(this, "getUserAgent", Q_RETURN_ARG(QString, userAgent));

        return userAgent;
    }

    QString userAgent = "Mozilla/5.0 (HighFidelityInterface/" + BuildInfo::VERSION + "; "
        + QSysInfo::productType() + " " + QSysInfo::productVersion() + ")";

    auto formatPluginName = [](QString name) -> QString { return name.trimmed().replace(" ", "-");  };

    // For each plugin, add to userAgent
    auto displayPlugins = PluginManager::getInstance()->getDisplayPlugins();
    for (auto& dp : displayPlugins) {
        if (dp->isActive() && dp->isHmd()) {
            userAgent += " " + formatPluginName(dp->getName());
        }
    }
    auto inputPlugins= PluginManager::getInstance()->getInputPlugins();
    for (auto& ip : inputPlugins) {
        if (ip->isActive()) {
            userAgent += " " + formatPluginName(ip->getName());
        }
    }
    // for codecs, we include all of them, even if not active
    auto codecPlugins = PluginManager::getInstance()->getCodecPlugins();
    for (auto& cp : codecPlugins) {
        userAgent += " " + formatPluginName(cp->getName());
    }

    return userAgent;
}

void Application::toggleTabletUI(bool shouldOpen) const {
    auto tabletScriptingInterface = DependencyManager::get<TabletScriptingInterface>();
    auto hmd = DependencyManager::get<HMDScriptingInterface>();
    if (!(shouldOpen && hmd->getShouldShowTablet())) {
        auto HMD = DependencyManager::get<HMDScriptingInterface>();
        HMD->toggleShouldShowTablet();
    }
}

void Application::checkChangeCursor() {
    QMutexLocker locker(&_changeCursorLock);
    if (_cursorNeedsChanging) {
#ifdef Q_OS_MAC
        auto cursorTarget = _window; // OSX doesn't seem to provide for hiding the cursor only on the GL widget
#else
        // On windows and linux, hiding the top level cursor also means it's invisible when hovering over the
        // window menu, which is a pain, so only hide it for the GL surface
        auto cursorTarget = _glWidget;
#endif
        cursorTarget->setCursor(_desiredCursor);

        _cursorNeedsChanging = false;
    }
}

void Application::showCursor(const Cursor::Icon& cursor) {
    QMutexLocker locker(&_changeCursorLock);

    auto managedCursor = Cursor::Manager::instance().getCursor();
    auto curIcon = managedCursor->getIcon();
    if (curIcon != cursor) {
        managedCursor->setIcon(cursor);
        curIcon = cursor;
    }
    _desiredCursor = cursor == Cursor::Icon::SYSTEM ? Qt::ArrowCursor : Qt::BlankCursor;
    _cursorNeedsChanging = true;
}

void Application::updateHeartbeat() const {
    DeadlockWatchdogThread::updateHeartbeat();
}

void Application::onAboutToQuit() {
    emit beforeAboutToQuit();

    foreach(auto inputPlugin, PluginManager::getInstance()->getInputPlugins()) {
        if (inputPlugin->isActive()) {
            inputPlugin->deactivate();
        }
    }

    getActiveDisplayPlugin()->deactivate();
    if (_autoSwitchDisplayModeSupportedHMDPlugin
        && _autoSwitchDisplayModeSupportedHMDPlugin->isSessionActive()) {
        _autoSwitchDisplayModeSupportedHMDPlugin->endSession();
    }
    // use the CloseEventSender via a QThread to send an event that says the user asked for the app to close
    DependencyManager::get<CloseEventSender>()->startThread();

    // Hide Running Scripts dialog so that it gets destroyed in an orderly manner; prevents warnings at shutdown.
    DependencyManager::get<OffscreenUi>()->hide("RunningScripts");

    _aboutToQuit = true;

    cleanupBeforeQuit();
}

void Application::cleanupBeforeQuit() {
    // add a logline indicating if QTWEBENGINE_REMOTE_DEBUGGING is set or not
    QString webengineRemoteDebugging = QProcessEnvironment::systemEnvironment().value("QTWEBENGINE_REMOTE_DEBUGGING", "false");
    qCDebug(interfaceapp) << "QTWEBENGINE_REMOTE_DEBUGGING =" << webengineRemoteDebugging;

    if (tracing::enabled()) {
        auto tracer = DependencyManager::get<tracing::Tracer>();
        tracer->stopTracing();
        auto outputFile = property(hifi::properties::TRACING).toString();
        tracer->serialize(outputFile);
    }

    // Stop third party processes so that they're not left running in the event of a subsequent shutdown crash.
#ifdef HAVE_DDE
    DependencyManager::get<DdeFaceTracker>()->setEnabled(false);
#endif
#ifdef HAVE_IVIEWHMD
    DependencyManager::get<EyeTracker>()->setEnabled(false, true);
#endif
    AnimDebugDraw::getInstance().shutdown();

    // FIXME: once we move to shared pointer for the INputDevice we shoud remove this naked delete:
    _applicationStateDevice.reset();

    {
        if (_keyboardFocusHighlightID != UNKNOWN_OVERLAY_ID) {
            getOverlays().deleteOverlay(_keyboardFocusHighlightID);
            _keyboardFocusHighlightID = UNKNOWN_OVERLAY_ID;
        }
        _keyboardFocusHighlight = nullptr;
    }

    auto nodeList = DependencyManager::get<NodeList>();

    // send the domain a disconnect packet, force stoppage of domain-server check-ins
    nodeList->getDomainHandler().disconnect();
    nodeList->setIsShuttingDown(true);

    // tell the packet receiver we're shutting down, so it can drop packets
    nodeList->getPacketReceiver().setShouldDropPackets(true);

    getEntities()->shutdown(); // tell the entities system we're shutting down, so it will stop running scripts

    // Clear any queued processing (I/O, FBX/OBJ/Texture parsing)
    QThreadPool::globalInstance()->clear();

    DependencyManager::get<ScriptEngines>()->shutdownScripting(); // stop all currently running global scripts
    DependencyManager::destroy<ScriptEngines>();

    _displayPlugin.reset();
    PluginManager::getInstance()->shutdown();

    // Cleanup all overlays after the scripts, as scripts might add more
    _overlays.cleanupAllOverlays();
    // The cleanup process enqueues the transactions but does not process them.  Calling this here will force the actual
    // removal of the items.
    // See https://highfidelity.fogbugz.com/f/cases/5328
    _main3DScene->enqueueFrame(); // flush all the transactions
    _main3DScene->processTransactionQueue(); // process and apply deletions

    // first stop all timers directly or by invokeMethod
    // depending on what thread they run in
    locationUpdateTimer.stop();
    identityPacketTimer.stop();
    pingTimer.stop();

    // Wait for the settings thread to shut down, and save the settings one last time when it's safe
    if (_settingsGuard.wait()) {
        // save state
        saveSettings();
    }

    _window->saveGeometry();

    // Destroy third party processes after scripts have finished using them.
#ifdef HAVE_DDE
    DependencyManager::destroy<DdeFaceTracker>();
#endif
#ifdef HAVE_IVIEWHMD
    DependencyManager::destroy<EyeTracker>();
#endif

    // stop QML
    DependencyManager::destroy<TabletScriptingInterface>();
    DependencyManager::destroy<ToolbarScriptingInterface>();
    DependencyManager::destroy<OffscreenUi>();

    DependencyManager::destroy<OffscreenQmlSurfaceCache>();

    if (_snapshotSoundInjector != nullptr) {
        _snapshotSoundInjector->stop();
    }

    // FIXME: something else is holding a reference to AudioClient,
    // so it must be explicitly synchronously stopped here
    DependencyManager::get<AudioClient>()->cleanupBeforeQuit();

    // destroy Audio so it and its threads have a chance to go down safely
    // this must happen after QML, as there are unexplained audio crashes originating in qtwebengine
    DependencyManager::destroy<AudioClient>();
    DependencyManager::destroy<AudioInjectorManager>();
    DependencyManager::destroy<AudioScriptingInterface>();

    // The PointerManager must be destroyed before the PickManager because when a Pointer is deleted,
    // it accesses the PickManager to delete its associated Pick
    DependencyManager::destroy<PointerManager>();
    DependencyManager::destroy<PickManager>();

    qCDebug(interfaceapp) << "Application::cleanupBeforeQuit() complete";
}

Application::~Application() {
    // remove avatars from physics engine
    DependencyManager::get<AvatarManager>()->clearOtherAvatars();
    VectorOfMotionStates motionStates;
    DependencyManager::get<AvatarManager>()->getObjectsToRemoveFromPhysics(motionStates);
    _physicsEngine->removeObjects(motionStates);
    DependencyManager::get<AvatarManager>()->deleteAllAvatars();

    _physicsEngine->setCharacterController(nullptr);

    // the _shapeManager should have zero references
    _shapeManager.collectGarbage();
    assert(_shapeManager.getNumShapes() == 0);

    // shutdown render engine
    _main3DScene = nullptr;
    _renderEngine = nullptr;

    DependencyManager::destroy<Preferences>();

    _entityClipboard->eraseAllOctreeElements();
    _entityClipboard.reset();

    EntityTreePointer tree = getEntities()->getTree();
    tree->setSimulation(nullptr);

    _octreeProcessor.terminate();
    _entityEditSender.terminate();

    DependencyManager::destroy<AvatarManager>();
    DependencyManager::destroy<AnimationCache>();
    DependencyManager::destroy<FramebufferCache>();
    DependencyManager::destroy<TextureCache>();
    DependencyManager::destroy<ModelCache>();
    DependencyManager::destroy<GeometryCache>();
    DependencyManager::destroy<ScriptCache>();
    DependencyManager::destroy<SoundCache>();
    DependencyManager::destroy<OctreeStatsProvider>();

    DependencyManager::get<ResourceManager>()->cleanup();

    // remove the NodeList from the DependencyManager
    DependencyManager::destroy<NodeList>();

    if (auto steamClient = PluginManager::getInstance()->getSteamClientPlugin()) {
        steamClient->shutdown();
    }

#if 0
    ConnexionClient::getInstance().destroy();
#endif
    // The window takes ownership of the menu, so this has the side effect of destroying it.
    _window->setMenuBar(nullptr);

    _window->deleteLater();

    // make sure that the quit event has finished sending before we take the application down
    auto closeEventSender = DependencyManager::get<CloseEventSender>();
    while (!closeEventSender->hasFinishedQuitEvent() && !closeEventSender->hasTimedOutQuitEvent()) {
        // sleep a little so we're not spinning at 100%
        std::this_thread::sleep_for(std::chrono::milliseconds(10));
    }
    // quit the thread used by the closure event sender
    closeEventSender->thread()->quit();

    // Can't log to file passed this point, FileLogger about to be deleted
    qInstallMessageHandler(LogHandler::verboseMessageHandler);
}

void Application::initializeGL() {
    qCDebug(interfaceapp) << "Created Display Window.";

    // initialize glut for shape drawing; Qt apparently initializes it on OS X
    if (_isGLInitialized) {
        return;
    } else {
        _isGLInitialized = true;
    }

    // Build a shared canvas / context for the Chromium processes
    _glWidget->makeCurrent();

#if !defined(DISABLE_QML)
    // Chromium rendering uses some GL functions that prevent nSight from capturing
    // frames, so we only create the shared context if nsight is NOT active.
    if (!nsightActive()) {
        _chromiumShareContext = new OffscreenGLCanvas();
        _chromiumShareContext->setObjectName("ChromiumShareContext");
        _chromiumShareContext->create(_glWidget->qglContext());
        _chromiumShareContext->makeCurrent();
        if (!_chromiumShareContext->makeCurrent()) {
            qCWarning(interfaceapp, "Unable to make chromium shared context current");
        }
        qt_gl_set_global_share_context(_chromiumShareContext->getContext());
    } else {
        qCWarning(interfaceapp) << "nSIGHT detected, disabling chrome rendering";
    }
#endif

    // Build a shared canvas / context for the QML rendering
    _glWidget->makeCurrent();
    _qmlShareContext = new OffscreenGLCanvas();
    _qmlShareContext->setObjectName("QmlShareContext");
    _qmlShareContext->create(_glWidget->qglContext());
    if (!_qmlShareContext->makeCurrent()) {
        qCWarning(interfaceapp, "Unable to make QML shared context current");
    }
    OffscreenQmlSurface::setSharedContext(_qmlShareContext->getContext());
    _qmlShareContext->doneCurrent();

    _glWidget->makeCurrent();
    gpu::Context::init<gpu::gl::GLBackend>();
    qApp->setProperty(hifi::properties::gl::MAKE_PROGRAM_CALLBACK,
        QVariant::fromValue((void*)(&gpu::gl::GLBackend::makeProgram)));
    _gpuContext = std::make_shared<gpu::Context>();
    // The gpu context can make child contexts for transfers, so
    // we need to restore primary rendering context
    _glWidget->makeCurrent();

    initDisplay();
    qCDebug(interfaceapp, "Initialized Display.");

    // FIXME: on low end systems os the shaders take up to 1 minute to compile, so we pause the deadlock watchdog thread.
    DeadlockWatchdogThread::withPause([&] {
        // Set up the render engine
        render::CullFunctor cullFunctor = LODManager::shouldRender;
        _renderEngine->addJob<UpdateSceneTask>("UpdateScene");
#ifndef Q_OS_ANDROID
        _renderEngine->addJob<SecondaryCameraRenderTask>("SecondaryCameraJob", cullFunctor, !DISABLE_DEFERRED);
#endif
        _renderEngine->addJob<RenderViewTask>("RenderMainView", cullFunctor, !DISABLE_DEFERRED, render::ItemKey::TAG_BITS_0, render::ItemKey::TAG_BITS_0);
        _renderEngine->load();
        _renderEngine->registerScene(_main3DScene);

        // Now that OpenGL is initialized, we are sure we have a valid context and can create the various pipeline shaders with success.
        DependencyManager::get<GeometryCache>()->initializeShapePipelines();
    });

    _offscreenContext = new OffscreenGLCanvas();
    _offscreenContext->setObjectName("MainThreadContext");
    _offscreenContext->create(_glWidget->qglContext());
    if (!_offscreenContext->makeCurrent()) {
        qFatal("Unable to make offscreen context current");
    }
    _offscreenContext->doneCurrent();
    _offscreenContext->setThreadContext();
    _renderEventHandler = new RenderEventHandler(_glWidget->qglContext());

    // The UI can't be created until the primary OpenGL
    // context is created, because it needs to share
    // texture resources
    // Needs to happen AFTER the render engine initialization to access its configuration
    if (!_offscreenContext->makeCurrent()) {
        qFatal("Unable to make offscreen context current");
    }

    initializeUi();
    qCDebug(interfaceapp, "Initialized Offscreen UI.");

    if (!_offscreenContext->makeCurrent()) {
        qFatal("Unable to make offscreen context current");
    }
    init();
    qCDebug(interfaceapp, "init() complete.");

    // create thread for parsing of octree data independent of the main network and rendering threads
    _octreeProcessor.initialize(_enableProcessOctreeThread);
    connect(&_octreeProcessor, &OctreePacketProcessor::packetVersionMismatch, this, &Application::notifyPacketVersionMismatch);
    _entityEditSender.initialize(_enableProcessOctreeThread);

    _idleLoopStdev.reset();


    // Restore the primary GL content for the main thread
    if (!_offscreenContext->makeCurrent()) {
        qFatal("Unable to make offscreen context current");
    }

    // update before the first render
    update(0);
}

extern void setupPreferences();

void Application::initializeUi() {
    // Make sure all QML surfaces share the main thread GL context
    OffscreenQmlSurface::setSharedContext(_offscreenContext->getContext());
    OffscreenQmlSurface::addWhitelistContextHandler(QUrl{ "OverlayWindowTest.qml" },
        [](QQmlContext* context) {
        qDebug() << "Whitelist OverlayWindow worked";
        context->setContextProperty("OverlayWindowTestString", "TestWorked");
    });
    OffscreenQmlSurface::addWhitelistContextHandler(QUrl{ "hifi/audio/Audio.qml" },
        [](QQmlContext* context) {
        qDebug() << "QQQ" << __FUNCTION__ << "Whitelist Audio worked";
    });


    AddressBarDialog::registerType();
    ErrorDialog::registerType();
    LoginDialog::registerType();
    Tooltip::registerType();
    UpdateDialog::registerType();
    QmlContextCallback callback = [](QQmlContext* context) {
        context->setContextProperty("Commerce", new QmlCommerce());
    };
    OffscreenQmlSurface::addWhitelistContextHandler({
        QUrl{ "hifi/commerce/checkout/Checkout.qml" },
        QUrl{ "hifi/commerce/common/CommerceLightbox.qml" },
        QUrl{ "hifi/commerce/common/EmulatedMarketplaceHeader.qml" },
        QUrl{ "hifi/commerce/common/FirstUseTutorial.qml" },
        QUrl{ "hifi/commerce/common/SortableListModel.qml" },
        QUrl{ "hifi/commerce/inspectionCertificate/InspectionCertificate.qml" },
        QUrl{ "hifi/commerce/purchases/PurchasedItem.qml" },
        QUrl{ "hifi/commerce/purchases/Purchases.qml" },
        QUrl{ "hifi/commerce/wallet/Help.qml" },
        QUrl{ "hifi/commerce/wallet/NeedsLogIn.qml" },
        QUrl{ "hifi/commerce/wallet/PassphraseChange.qml" },
        QUrl{ "hifi/commerce/wallet/PassphraseModal.qml" },
        QUrl{ "hifi/commerce/wallet/PassphraseSelection.qml" },
        QUrl{ "hifi/commerce/wallet/Security.qml" },
        QUrl{ "hifi/commerce/wallet/SecurityImageChange.qml" },
        QUrl{ "hifi/commerce/wallet/SecurityImageModel.qml" },
        QUrl{ "hifi/commerce/wallet/SecurityImageSelection.qml" },
        QUrl{ "hifi/commerce/wallet/sendMoney/SendMoney.qml" },
        QUrl{ "hifi/commerce/wallet/Wallet.qml" },
        QUrl{ "hifi/commerce/wallet/WalletHome.qml" },
        QUrl{ "hifi/commerce/wallet/WalletSetup.qml" },
    }, callback);
    qmlRegisterType<ResourceImageItem>("Hifi", 1, 0, "ResourceImageItem");
    qmlRegisterType<Preference>("Hifi", 1, 0, "Preference");
    qmlRegisterType<WebBrowserSuggestionsEngine>("HifiWeb", 1, 0, "WebBrowserSuggestionsEngine");

    {
        auto tabletScriptingInterface = DependencyManager::get<TabletScriptingInterface>();
        tabletScriptingInterface->getTablet(SYSTEM_TABLET);
    }

    auto offscreenUi = DependencyManager::get<OffscreenUi>();
    connect(offscreenUi.data(), &hifi::qml::OffscreenSurface::rootContextCreated,
        this, &Application::onDesktopRootContextCreated);
    connect(offscreenUi.data(), &hifi::qml::OffscreenSurface::rootItemCreated,
        this, &Application::onDesktopRootItemCreated);

    offscreenUi->setProxyWindow(_window->windowHandle());
    // OffscreenUi is a subclass of OffscreenQmlSurface specifically designed to
    // support the window management and scripting proxies for VR use
    DeadlockWatchdogThread::withPause([&] {
        offscreenUi->createDesktop(PathUtils::qmlUrl("hifi/Desktop.qml"));
    });
    // FIXME either expose so that dialogs can set this themselves or
    // do better detection in the offscreen UI of what has focus
    offscreenUi->setNavigationFocused(false);

    setupPreferences();

    _glWidget->installEventFilter(offscreenUi.data());
    offscreenUi->setMouseTranslator([=](const QPointF& pt) {
        QPointF result = pt;
        auto displayPlugin = getActiveDisplayPlugin();
        if (displayPlugin->isHmd()) {
            getApplicationCompositor().handleRealMouseMoveEvent(false);
            auto resultVec = getApplicationCompositor().getReticlePosition();
            result = QPointF(resultVec.x, resultVec.y);
        }
        return result.toPoint();
    });
    offscreenUi->resume();
    connect(_window, &MainWindow::windowGeometryChanged, [this](const QRect& r){
        resizeGL();
    });

    // This will set up the input plugins UI
    _activeInputPlugins.clear();
    foreach(auto inputPlugin, PluginManager::getInstance()->getInputPlugins()) {
        if (KeyboardMouseDevice::NAME == inputPlugin->getName()) {
            _keyboardMouseDevice = std::dynamic_pointer_cast<KeyboardMouseDevice>(inputPlugin);
        }
        if (TouchscreenDevice::NAME == inputPlugin->getName()) {
            _touchscreenDevice = std::dynamic_pointer_cast<TouchscreenDevice>(inputPlugin);
        }
        if (TouchscreenVirtualPadDevice::NAME == inputPlugin->getName()) {
            _touchscreenVirtualPadDevice = std::dynamic_pointer_cast<TouchscreenVirtualPadDevice>(inputPlugin);
        }
    }

    auto compositorHelper = DependencyManager::get<CompositorHelper>();
    connect(compositorHelper.data(), &CompositorHelper::allowMouseCaptureChanged, this, [=] {
        if (isHMDMode()) {
            showCursor(compositorHelper->getAllowMouseCapture() ?
                       Cursor::Manager::lookupIcon(_preferredCursor.get()) :
                       Cursor::Icon::SYSTEM);
        }
    });

    // Pre-create a couple of Web3D overlays to speed up tablet UI
    auto offscreenSurfaceCache = DependencyManager::get<OffscreenQmlSurfaceCache>();
    offscreenSurfaceCache->reserve(TabletScriptingInterface::QML, 1);
    offscreenSurfaceCache->reserve(Web3DOverlay::QML, 2);
}


void Application::onDesktopRootContextCreated(QQmlContext* surfaceContext) {
    auto engine = surfaceContext->engine();
    // in Qt 5.10.0 there is already an "Audio" object in the QML context
    // though I failed to find it (from QtMultimedia??). So..  let it be "AudioScriptingInterface"
    surfaceContext->setContextProperty("AudioScriptingInterface", DependencyManager::get<AudioScriptingInterface>().data());

    surfaceContext->setContextProperty("AudioStats", DependencyManager::get<AudioClient>()->getStats().data());
    surfaceContext->setContextProperty("AudioScope", DependencyManager::get<AudioScope>().data());

    surfaceContext->setContextProperty("Controller", DependencyManager::get<controller::ScriptingInterface>().data());
    surfaceContext->setContextProperty("Entities", DependencyManager::get<EntityScriptingInterface>().data());
    _fileDownload = new FileScriptingInterface(engine);
    surfaceContext->setContextProperty("File", _fileDownload);
    connect(_fileDownload, &FileScriptingInterface::unzipResult, this, &Application::handleUnzip);
    surfaceContext->setContextProperty("MyAvatar", getMyAvatar().get());
    surfaceContext->setContextProperty("Messages", DependencyManager::get<MessagesClient>().data());
    surfaceContext->setContextProperty("Recording", DependencyManager::get<RecordingScriptingInterface>().data());
    surfaceContext->setContextProperty("Preferences", DependencyManager::get<Preferences>().data());
    surfaceContext->setContextProperty("AddressManager", DependencyManager::get<AddressManager>().data());
    surfaceContext->setContextProperty("FrameTimings", &_frameTimingsScriptingInterface);
    surfaceContext->setContextProperty("Rates", new RatesScriptingInterface(this));

    surfaceContext->setContextProperty("TREE_SCALE", TREE_SCALE);
    // FIXME Quat and Vec3 won't work with QJSEngine used by QML
    surfaceContext->setContextProperty("Quat", new Quat());
    surfaceContext->setContextProperty("Vec3", new Vec3());
    surfaceContext->setContextProperty("Uuid", new ScriptUUID());
    surfaceContext->setContextProperty("Assets", DependencyManager::get<AssetMappingsScriptingInterface>().data());

    surfaceContext->setContextProperty("AvatarList", DependencyManager::get<AvatarManager>().data());
    surfaceContext->setContextProperty("Users", DependencyManager::get<UsersScriptingInterface>().data());

    surfaceContext->setContextProperty("UserActivityLogger", DependencyManager::get<UserActivityLoggerScriptingInterface>().data());

    surfaceContext->setContextProperty("Camera", &_myCamera);

#if defined(Q_OS_MAC) || defined(Q_OS_WIN)
    surfaceContext->setContextProperty("SpeechRecognizer", DependencyManager::get<SpeechRecognizer>().data());
#endif

    surfaceContext->setContextProperty("Overlays", &_overlays);
    surfaceContext->setContextProperty("Window", DependencyManager::get<WindowScriptingInterface>().data());
    surfaceContext->setContextProperty("MenuInterface", MenuScriptingInterface::getInstance());
    surfaceContext->setContextProperty("Settings", SettingsScriptingInterface::getInstance());
    surfaceContext->setContextProperty("ScriptDiscoveryService", DependencyManager::get<ScriptEngines>().data());
    surfaceContext->setContextProperty("AvatarBookmarks", DependencyManager::get<AvatarBookmarks>().data());
    surfaceContext->setContextProperty("LocationBookmarks", DependencyManager::get<LocationBookmarks>().data());

    // Caches
    surfaceContext->setContextProperty("AnimationCache", DependencyManager::get<AnimationCache>().data());
    surfaceContext->setContextProperty("TextureCache", DependencyManager::get<TextureCache>().data());
    surfaceContext->setContextProperty("ModelCache", DependencyManager::get<ModelCache>().data());
    surfaceContext->setContextProperty("SoundCache", DependencyManager::get<SoundCache>().data());
    surfaceContext->setContextProperty("InputConfiguration", DependencyManager::get<InputConfiguration>().data());

    surfaceContext->setContextProperty("Account", AccountServicesScriptingInterface::getInstance()); // DEPRECATED - TO BE REMOVED
    surfaceContext->setContextProperty("GlobalServices", AccountServicesScriptingInterface::getInstance()); // DEPRECATED - TO BE REMOVED
    surfaceContext->setContextProperty("AccountServices", AccountServicesScriptingInterface::getInstance());

    surfaceContext->setContextProperty("DialogsManager", _dialogsManagerScriptingInterface);
    surfaceContext->setContextProperty("FaceTracker", DependencyManager::get<DdeFaceTracker>().data());
    surfaceContext->setContextProperty("AvatarManager", DependencyManager::get<AvatarManager>().data());
    surfaceContext->setContextProperty("UndoStack", &_undoStackScriptingInterface);
    surfaceContext->setContextProperty("LODManager", DependencyManager::get<LODManager>().data());
    surfaceContext->setContextProperty("HMD", DependencyManager::get<HMDScriptingInterface>().data());
    surfaceContext->setContextProperty("Scene", DependencyManager::get<SceneScriptingInterface>().data());
    surfaceContext->setContextProperty("Render", _renderEngine->getConfiguration().get());
    surfaceContext->setContextProperty("Reticle", getApplicationCompositor().getReticleInterface());
    surfaceContext->setContextProperty("Snapshot", DependencyManager::get<Snapshot>().data());

    surfaceContext->setContextProperty("ApplicationCompositor", &getApplicationCompositor());

    surfaceContext->setContextProperty("Selection", DependencyManager::get<SelectionScriptingInterface>().data());
    surfaceContext->setContextProperty("ContextOverlay", DependencyManager::get<ContextOverlayInterface>().data());
    surfaceContext->setContextProperty("Wallet", DependencyManager::get<WalletScriptingInterface>().data());

    if (auto steamClient = PluginManager::getInstance()->getSteamClientPlugin()) {
        surfaceContext->setContextProperty("Steam", new SteamScriptingInterface(engine, steamClient.get()));
    }

    _window->setMenuBar(new Menu());
}

void Application::onDesktopRootItemCreated(QQuickItem* rootItem) {
    Stats::show();
    auto surfaceContext = DependencyManager::get<OffscreenUi>()->getSurfaceContext();
    surfaceContext->setContextProperty("Stats", Stats::getInstance());

    auto offscreenUi = DependencyManager::get<OffscreenUi>();
    auto qml = PathUtils::qmlUrl("AvatarInputsBar.qml");
    offscreenUi->show(qml, "AvatarInputsBar");
}

void Application::updateCamera(RenderArgs& renderArgs, float deltaTime) {
    PROFILE_RANGE(render, __FUNCTION__);
    PerformanceTimer perfTimer("updateCamera");

    glm::vec3 boomOffset;
    auto myAvatar = getMyAvatar();
    boomOffset = myAvatar->getModelScale() * myAvatar->getBoomLength() * -IDENTITY_FORWARD;

    // The render mode is default or mirror if the camera is in mirror mode, assigned further below
    renderArgs._renderMode = RenderArgs::DEFAULT_RENDER_MODE;

    // Always use the default eye position, not the actual head eye position.
    // Using the latter will cause the camera to wobble with idle animations,
    // or with changes from the face tracker
    if (_myCamera.getMode() == CAMERA_MODE_FIRST_PERSON) {
        _thirdPersonHMDCameraBoomValid= false;
        if (isHMDMode()) {
            mat4 camMat = myAvatar->getSensorToWorldMatrix() * myAvatar->getHMDSensorMatrix();
            _myCamera.setPosition(extractTranslation(camMat));
            _myCamera.setOrientation(glmExtractRotation(camMat));
        }
        else {
            _myCamera.setPosition(myAvatar->getDefaultEyePosition());
            _myCamera.setOrientation(myAvatar->getMyHead()->getHeadOrientation());
        }
    }
    else if (_myCamera.getMode() == CAMERA_MODE_THIRD_PERSON) {
        if (isHMDMode()) {

            if (!_thirdPersonHMDCameraBoomValid) {
                const glm::vec3 CAMERA_OFFSET = glm::vec3(0.0f, 0.0f, 0.7f);
                _thirdPersonHMDCameraBoom = cancelOutRollAndPitch(myAvatar->getHMDSensorOrientation()) * CAMERA_OFFSET;
                _thirdPersonHMDCameraBoomValid = true;
            }

            glm::mat4 thirdPersonCameraSensorToWorldMatrix = myAvatar->getSensorToWorldMatrix();

            const glm::vec3 cameraPos = myAvatar->getHMDSensorPosition() + _thirdPersonHMDCameraBoom * myAvatar->getBoomLength();
            glm::mat4 sensorCameraMat = createMatFromQuatAndPos(myAvatar->getHMDSensorOrientation(), cameraPos);
            glm::mat4 worldCameraMat = thirdPersonCameraSensorToWorldMatrix * sensorCameraMat;

            _myCamera.setOrientation(glm::normalize(glmExtractRotation(worldCameraMat)));
            _myCamera.setPosition(extractTranslation(worldCameraMat));
        }
        else {
            _thirdPersonHMDCameraBoomValid = false;

            _myCamera.setOrientation(myAvatar->getHead()->getOrientation());
            if (Menu::getInstance()->isOptionChecked(MenuOption::CenterPlayerInView)) {
                _myCamera.setPosition(myAvatar->getDefaultEyePosition()
                    + _myCamera.getOrientation() * boomOffset);
            }
            else {
                _myCamera.setPosition(myAvatar->getDefaultEyePosition()
                    + myAvatar->getWorldOrientation() * boomOffset);
            }
        }
    }
    else if (_myCamera.getMode() == CAMERA_MODE_MIRROR) {
        _thirdPersonHMDCameraBoomValid= false;
        if (isHMDMode()) {
            auto mirrorBodyOrientation = myAvatar->getWorldOrientation() * glm::quat(glm::vec3(0.0f, PI + _rotateMirror, 0.0f));

            glm::quat hmdRotation = extractRotation(myAvatar->getHMDSensorMatrix());
            // Mirror HMD yaw and roll
            glm::vec3 mirrorHmdEulers = glm::eulerAngles(hmdRotation);
            mirrorHmdEulers.y = -mirrorHmdEulers.y;
            mirrorHmdEulers.z = -mirrorHmdEulers.z;
            glm::quat mirrorHmdRotation = glm::quat(mirrorHmdEulers);

            glm::quat worldMirrorRotation = mirrorBodyOrientation * mirrorHmdRotation;

            _myCamera.setOrientation(worldMirrorRotation);

            glm::vec3 hmdOffset = extractTranslation(myAvatar->getHMDSensorMatrix());
            // Mirror HMD lateral offsets
            hmdOffset.x = -hmdOffset.x;

            _myCamera.setPosition(myAvatar->getDefaultEyePosition()
                + glm::vec3(0, _raiseMirror * myAvatar->getModelScale(), 0)
                + mirrorBodyOrientation * glm::vec3(0.0f, 0.0f, 1.0f) * MIRROR_FULLSCREEN_DISTANCE * _scaleMirror
                + mirrorBodyOrientation * hmdOffset);
        }
        else {
            _myCamera.setOrientation(myAvatar->getWorldOrientation()
                * glm::quat(glm::vec3(0.0f, PI + _rotateMirror, 0.0f)));
            _myCamera.setPosition(myAvatar->getDefaultEyePosition()
                + glm::vec3(0, _raiseMirror * myAvatar->getModelScale(), 0)
                + (myAvatar->getWorldOrientation() * glm::quat(glm::vec3(0.0f, _rotateMirror, 0.0f))) *
                glm::vec3(0.0f, 0.0f, -1.0f) * MIRROR_FULLSCREEN_DISTANCE * _scaleMirror);
        }
        renderArgs._renderMode = RenderArgs::MIRROR_RENDER_MODE;
    }
    else if (_myCamera.getMode() == CAMERA_MODE_ENTITY) {
        _thirdPersonHMDCameraBoomValid= false;
        EntityItemPointer cameraEntity = _myCamera.getCameraEntityPointer();
        if (cameraEntity != nullptr) {
            if (isHMDMode()) {
                glm::quat hmdRotation = extractRotation(myAvatar->getHMDSensorMatrix());
                _myCamera.setOrientation(cameraEntity->getWorldOrientation() * hmdRotation);
                glm::vec3 hmdOffset = extractTranslation(myAvatar->getHMDSensorMatrix());
                _myCamera.setPosition(cameraEntity->getWorldPosition() + (hmdRotation * hmdOffset));
            }
            else {
                _myCamera.setOrientation(cameraEntity->getWorldOrientation());
                _myCamera.setPosition(cameraEntity->getWorldPosition());
            }
        }
    }
    // Update camera position
    if (!isHMDMode()) {
        _myCamera.update();
    }

    renderArgs._cameraMode = (int8_t)_myCamera.getMode();
}

void Application::runTests() {
    runTimingTests();
    runUnitTests();
}

void Application::faceTrackerMuteToggled() {

    QAction* muteAction = Menu::getInstance()->getActionForOption(MenuOption::MuteFaceTracking);
    Q_CHECK_PTR(muteAction);
    bool isMuted = getSelectedFaceTracker()->isMuted();
    muteAction->setChecked(isMuted);
    getSelectedFaceTracker()->setEnabled(!isMuted);
    Menu::getInstance()->getActionForOption(MenuOption::CalibrateCamera)->setEnabled(!isMuted);
}

void Application::setFieldOfView(float fov) {
    if (fov != _fieldOfView.get()) {
        _fieldOfView.set(fov);
        resizeGL();
    }
}

void Application::setHMDTabletScale(float hmdTabletScale) {
    _hmdTabletScale.set(hmdTabletScale);
}

void Application::setDesktopTabletScale(float desktopTabletScale) {
    _desktopTabletScale.set(desktopTabletScale);
}

void Application::setDesktopTabletBecomesToolbarSetting(bool value) {
    _desktopTabletBecomesToolbarSetting.set(value);
    updateSystemTabletMode();
}

void Application::setHmdTabletBecomesToolbarSetting(bool value) {
    _hmdTabletBecomesToolbarSetting.set(value);
    updateSystemTabletMode();
}

void Application::setPreferStylusOverLaser(bool value) {
    _preferStylusOverLaserSetting.set(value);
}

void Application::setPreferAvatarFingerOverStylus(bool value) {
    _preferAvatarFingerOverStylusSetting.set(value);
}

void Application::setPreferredCursor(const QString& cursorName) {
    qCDebug(interfaceapp) << "setPreferredCursor" << cursorName;
    _preferredCursor.set(cursorName.isEmpty() ? DEFAULT_CURSOR_NAME : cursorName);
    showCursor(Cursor::Manager::lookupIcon(_preferredCursor.get()));
}

void Application::setSettingConstrainToolbarPosition(bool setting) {
    _constrainToolbarPosition.set(setting);
    DependencyManager::get<OffscreenUi>()->setConstrainToolbarToCenterX(setting);
}

void Application::showHelp() {
    static const QString HAND_CONTROLLER_NAME_VIVE = "vive";
    static const QString HAND_CONTROLLER_NAME_OCULUS_TOUCH = "oculus";

    static const QString TAB_KEYBOARD_MOUSE = "kbm";
    static const QString TAB_GAMEPAD = "gamepad";
    static const QString TAB_HAND_CONTROLLERS = "handControllers";

    QString handControllerName = HAND_CONTROLLER_NAME_VIVE;
    QString defaultTab = TAB_KEYBOARD_MOUSE;

    if (PluginUtils::isViveControllerAvailable()) {
        defaultTab = TAB_HAND_CONTROLLERS;
        handControllerName = HAND_CONTROLLER_NAME_VIVE;
    } else if (PluginUtils::isOculusTouchControllerAvailable()) {
        defaultTab = TAB_HAND_CONTROLLERS;
        handControllerName = HAND_CONTROLLER_NAME_OCULUS_TOUCH;
    } else if (PluginUtils::isXboxControllerAvailable()) {
        defaultTab = TAB_GAMEPAD;
    }

    QUrlQuery queryString;
    queryString.addQueryItem("handControllerName", handControllerName);
    queryString.addQueryItem("defaultTab", defaultTab);
    auto tabletScriptingInterface = DependencyManager::get<TabletScriptingInterface>();
    TabletProxy* tablet = dynamic_cast<TabletProxy*>(tabletScriptingInterface->getTablet(SYSTEM_TABLET));
    tablet->gotoWebScreen(PathUtils::resourcesUrl() + INFO_HELP_PATH + "?" + queryString.toString());
    DependencyManager::get<HMDScriptingInterface>()->openTablet();
    //InfoView::show(INFO_HELP_PATH, false, queryString.toString());
}

void Application::resizeEvent(QResizeEvent* event) {
    resizeGL();
}

void Application::resizeGL() {
    PROFILE_RANGE(render, __FUNCTION__);
    if (nullptr == _displayPlugin) {
        return;
    }

    auto displayPlugin = getActiveDisplayPlugin();
    // Set the desired FBO texture size. If it hasn't changed, this does nothing.
    // Otherwise, it must rebuild the FBOs
    uvec2 framebufferSize = displayPlugin->getRecommendedRenderSize();
    uvec2 renderSize = uvec2(vec2(framebufferSize) * getRenderResolutionScale());
    if (_renderResolution != renderSize) {
        _renderResolution = renderSize;
        DependencyManager::get<FramebufferCache>()->setFrameBufferSize(fromGlm(renderSize));
    }

    // FIXME the aspect ratio for stereo displays is incorrect based on this.
    float aspectRatio = displayPlugin->getRecommendedAspectRatio();
    _myCamera.setProjection(glm::perspective(glm::radians(_fieldOfView.get()), aspectRatio,
                                             DEFAULT_NEAR_CLIP, DEFAULT_FAR_CLIP));
    // Possible change in aspect ratio
    {
        QMutexLocker viewLocker(&_viewMutex);
        _myCamera.loadViewFrustum(_viewFrustum);
    }

    DependencyManager::get<OffscreenUi>()->resize(fromGlm(displayPlugin->getRecommendedUiSize()));
}

void Application::handleSandboxStatus(QNetworkReply* reply) {
    PROFILE_RANGE(render, __FUNCTION__);

    bool sandboxIsRunning = SandboxUtils::readStatus(reply->readAll());
    qDebug() << "HandleSandboxStatus" << sandboxIsRunning;

    enum HandControllerType {
        Vive,
        Oculus
    };
    static const std::map<HandControllerType, int> MIN_CONTENT_VERSION = {
        { Vive, 1 },
        { Oculus, 27 }
    };

    // Get sandbox content set version
    auto acDirPath = PathUtils::getAppDataPath() + "../../" + BuildInfo::MODIFIED_ORGANIZATION + "/assignment-client/";
    auto contentVersionPath = acDirPath + "content-version.txt";
    qCDebug(interfaceapp) << "Checking " << contentVersionPath << " for content version";
    int contentVersion = 0;
    QFile contentVersionFile(contentVersionPath);
    if (contentVersionFile.open(QIODevice::ReadOnly | QIODevice::Text)) {
        QString line = contentVersionFile.readAll();
        contentVersion = line.toInt(); // returns 0 if conversion fails
    }

    // Get controller availability
    bool hasHandControllers = false;
    if (PluginUtils::isViveControllerAvailable() || PluginUtils::isOculusTouchControllerAvailable()) {
        hasHandControllers = true;
    }

    // Check HMD use (may be technically available without being in use)
    bool hasHMD = PluginUtils::isHMDAvailable();
    bool isUsingHMD = _displayPlugin->isHmd();
    bool isUsingHMDAndHandControllers = hasHMD && hasHandControllers && isUsingHMD;

    Setting::Handle<bool> firstRun{ Settings::firstRun, true };

    qCDebug(interfaceapp) << "HMD:" << hasHMD << ", Hand Controllers: " << hasHandControllers << ", Using HMD: " << isUsingHMDAndHandControllers;

    // when --url in command line, teleport to location
    const QString HIFI_URL_COMMAND_LINE_KEY = "--url";
    int urlIndex = arguments().indexOf(HIFI_URL_COMMAND_LINE_KEY);
    QString addressLookupString;
    if (urlIndex != -1) {
        addressLookupString = arguments().value(urlIndex + 1);
    }

    static const QString SENT_TO_PREVIOUS_LOCATION = "previous_location";
    static const QString SENT_TO_ENTRY = "entry";
    static const QString SENT_TO_SANDBOX = "sandbox";

    QString sentTo;

    // If this is a first run we short-circuit the address passed in
    if (firstRun.get()) {
#if !defined(Q_OS_ANDROID)
        showHelp();
#endif
        if (sandboxIsRunning) {
            qCDebug(interfaceapp) << "Home sandbox appears to be running, going to Home.";
            DependencyManager::get<AddressManager>()->goToLocalSandbox();
            sentTo = SENT_TO_SANDBOX;
        } else {
            qCDebug(interfaceapp) << "Home sandbox does not appear to be running, going to Entry.";
            DependencyManager::get<AddressManager>()->goToEntry();
            sentTo = SENT_TO_ENTRY;
        }
        firstRun.set(false);

    } else {
        qCDebug(interfaceapp) << "Not first run... going to" << qPrintable(addressLookupString.isEmpty() ? QString("previous location") : addressLookupString);
        DependencyManager::get<AddressManager>()->loadSettings(addressLookupString);
        sentTo = SENT_TO_PREVIOUS_LOCATION;
    }

    UserActivityLogger::getInstance().logAction("startup_sent_to", {
        { "sent_to", sentTo },
        { "sandbox_is_running", sandboxIsRunning },
        { "has_hmd", hasHMD },
        { "has_hand_controllers", hasHandControllers },
        { "is_using_hmd", isUsingHMD },
        { "is_using_hmd_and_hand_controllers", isUsingHMDAndHandControllers },
        { "content_version", contentVersion }
    });

    _connectionMonitor.init();
}

bool Application::importJSONFromURL(const QString& urlString) {
    // we only load files that terminate in just .json (not .svo.json and not .ava.json)
    QUrl jsonURL { urlString };

    emit svoImportRequested(urlString);
    return true;
}

bool Application::importSVOFromURL(const QString& urlString) {
    emit svoImportRequested(urlString);
    return true;
}

bool Application::importFromZIP(const QString& filePath) {
    qDebug() << "A zip file has been dropped in: " << filePath;
    QUrl empty;
    // handle Blocks download from Marketplace
    if (filePath.contains("poly.google.com/downloads")) {
        addAssetToWorldFromURL(filePath);
    } else {
        qApp->getFileDownloadInterface()->runUnzip(filePath, empty, true, true, false);
    }
    return true;
}

bool Application::isServerlessMode() const {
    auto tree = getEntities()->getTree();
    if (tree) {
        return tree->isServerlessMode();
    }
    return false;
}

void Application::setIsServerlessDomain(bool serverlessDomain) {
    auto tree = getEntities()->getTree();
    if (tree->isServerlessMode() && !serverlessDomain) {
        disconnectFromDomain();
    }
    if (tree) {
        tree->setIsServerlessMode(serverlessDomain);
    }
}

void Application::loadServerlessDomain(QUrl domainURL) {
    if (QThread::currentThread() != thread()) {
        QMetaObject::invokeMethod(this, "loadServerlessDomain", Q_ARG(QUrl, domainURL));
        return;
    }

    disconnectFromDomain();

    if (domainURL.isEmpty()) {
        return;
    }

    QUuid serverlessSessionID = QUuid::createUuid();
    getMyAvatar()->setSessionUUID(serverlessSessionID);
    auto nodeList = DependencyManager::get<NodeList>();
    nodeList->setSessionUUID(serverlessSessionID);

    // there is no domain-server to tell us our permissions, so enable all
    NodePermissions permissions;
    permissions.setAll(true);
    nodeList->setPermissions(permissions);

    // we can't import directly into the main tree because we would need to lock it, and
    // Octree::readFromURL calls loop.exec which can run code which will also attempt to lock the tree.
    EntityTreePointer tmpTree(new EntityTree());
    tmpTree->setIsServerlessMode(true);
    tmpTree->createRootElement();
    auto myAvatar = getMyAvatar();
    tmpTree->setMyAvatar(myAvatar);
    bool success = tmpTree->readFromURL(domainURL.toString());
    if (success) {
        tmpTree->reaverageOctreeElements();
        tmpTree->sendEntities(&_entityEditSender, getEntities()->getTree(), 0, 0, 0);
    }

    _fullSceneReceivedCounter++;
}

void Application::disconnectFromDomain() {
    auto nodeList = DependencyManager::get<NodeList>();
    clearDomainOctreeDetails();
    getMyAvatar()->setSessionUUID(QUuid()); // clear the sessionID
    NodePermissions permissions; // deny all permissions
    permissions.setAll(false);
    nodeList->setPermissions(permissions);
}

bool Application::importImage(const QString& urlString) {
    qCDebug(interfaceapp) << "An image file has been dropped in";
    QString filepath(urlString);
    filepath.remove("file:///");
    addAssetToWorld(filepath, "", false, false);
    return true;
}

// thread-safe
void Application::onPresent(quint32 frameCount) {
    bool expected = false;
    if (_pendingIdleEvent.compare_exchange_strong(expected, true)) {
        postEvent(this, new QEvent((QEvent::Type)ApplicationEvent::Idle), Qt::HighEventPriority);
    }
    expected = false;
    if (_renderEventHandler && !isAboutToQuit() && _pendingRenderEvent.compare_exchange_strong(expected, true)) {
        postEvent(_renderEventHandler, new QEvent((QEvent::Type)ApplicationEvent::Render));
    }
}

static inline bool isKeyEvent(QEvent::Type type) {
    return type == QEvent::KeyPress || type == QEvent::KeyRelease;
}

bool Application::handleKeyEventForFocusedEntityOrOverlay(QEvent* event) {
    if (!_keyboardFocusedEntity.get().isInvalidID()) {
        switch (event->type()) {
            case QEvent::KeyPress:
            case QEvent::KeyRelease:
                {
                    auto eventHandler = getEntities()->getEventHandler(_keyboardFocusedEntity.get());
                    if (eventHandler) {
                        event->setAccepted(false);
                        QCoreApplication::sendEvent(eventHandler, event);
                        if (event->isAccepted()) {
                            _lastAcceptedKeyPress = usecTimestampNow();
                            return true;
                        }
                    }
                    break;
                }
            default:
                break;
        }
    }

    if (_keyboardFocusedOverlay.get() != UNKNOWN_OVERLAY_ID) {
        switch (event->type()) {
            case QEvent::KeyPress:
            case QEvent::KeyRelease: {
                    // Only Web overlays can have focus.
                    auto overlay = std::dynamic_pointer_cast<Web3DOverlay>(getOverlays().getOverlay(_keyboardFocusedOverlay.get()));
                    if (overlay && overlay->getEventHandler()) {
                        event->setAccepted(false);
                        QCoreApplication::sendEvent(overlay->getEventHandler(), event);
                        if (event->isAccepted()) {
                            _lastAcceptedKeyPress = usecTimestampNow();
                            return true;
                        }
                    }
                }
                break;

            default:
                break;
        }
    }

    return false;
}

bool Application::handleFileOpenEvent(QFileOpenEvent* fileEvent) {
    QUrl url = fileEvent->url();
    if (!url.isEmpty()) {
        QString urlString = url.toString();
        if (canAcceptURL(urlString)) {
            return acceptURL(urlString);
        }
    }
    return false;
}

#ifdef DEBUG_EVENT_QUEUE
static int getEventQueueSize(QThread* thread) {
    auto threadData = QThreadData::get2(thread);
    QMutexLocker locker(&threadData->postEventList.mutex);
    return threadData->postEventList.size();
}

static void dumpEventQueue(QThread* thread) {
    auto threadData = QThreadData::get2(thread);
    QMutexLocker locker(&threadData->postEventList.mutex);
    qDebug() << "Event list, size =" << threadData->postEventList.size();
    for (auto& postEvent : threadData->postEventList) {
        QEvent::Type type = (postEvent.event ? postEvent.event->type() : QEvent::None);
        qDebug() << "    " << type;
    }
}
#endif // DEBUG_EVENT_QUEUE

bool Application::event(QEvent* event) {

    if (!Menu::getInstance()) {
        return false;
    }

    // Allow focused Entities and Overlays to handle keyboard input
    if (isKeyEvent(event->type()) && handleKeyEventForFocusedEntityOrOverlay(event)) {
        return true;
    }

    int type = event->type();
    switch (type) {
        case ApplicationEvent::Lambda:
            static_cast<LambdaEvent*>(event)->call();
            return true;

        // Explicit idle keeps the idle running at a lower interval, but without any rendering
        // see (windowMinimizedChanged)
        case ApplicationEvent::Idle:
            idle();

#ifdef DEBUG_EVENT_QUEUE
            {
                int count = getEventQueueSize(QThread::currentThread());
                if (count > 400) {
                    dumpEventQueue(QThread::currentThread());
                }
            }
#endif // DEBUG_EVENT_QUEUE

            _pendingIdleEvent.store(false);

            return true;

        case QEvent::MouseMove:
            mouseMoveEvent(static_cast<QMouseEvent*>(event));
            return true;
        case QEvent::MouseButtonPress:
            mousePressEvent(static_cast<QMouseEvent*>(event));
            return true;
        case QEvent::MouseButtonDblClick:
            mouseDoublePressEvent(static_cast<QMouseEvent*>(event));
            return true;
        case QEvent::MouseButtonRelease:
            mouseReleaseEvent(static_cast<QMouseEvent*>(event));
            return true;
        case QEvent::KeyPress:
            keyPressEvent(static_cast<QKeyEvent*>(event));
            return true;
        case QEvent::KeyRelease:
            keyReleaseEvent(static_cast<QKeyEvent*>(event));
            return true;
        case QEvent::FocusOut:
            focusOutEvent(static_cast<QFocusEvent*>(event));
            return true;
        case QEvent::TouchBegin:
            touchBeginEvent(static_cast<QTouchEvent*>(event));
            event->accept();
            return true;
        case QEvent::TouchEnd:
            touchEndEvent(static_cast<QTouchEvent*>(event));
            return true;
        case QEvent::TouchUpdate:
            touchUpdateEvent(static_cast<QTouchEvent*>(event));
            return true;
        case QEvent::Gesture:
            touchGestureEvent((QGestureEvent*)event);
            return true;
        case QEvent::Wheel:
            wheelEvent(static_cast<QWheelEvent*>(event));
            return true;
        case QEvent::Drop:
            dropEvent(static_cast<QDropEvent*>(event));
            return true;

        case QEvent::FileOpen:
            if (handleFileOpenEvent(static_cast<QFileOpenEvent*>(event))) {
                return true;
            }
            break;

        default:
            break;
    }

    return QApplication::event(event);
}

bool Application::eventFilter(QObject* object, QEvent* event) {

    if (event->type() == QEvent::Leave) {
        getApplicationCompositor().handleLeaveEvent();
    }

    if (event->type() == QEvent::ShortcutOverride) {
        if (DependencyManager::get<OffscreenUi>()->shouldSwallowShortcut(event)) {
            event->accept();
            return true;
        }

        // Filter out captured keys before they're used for shortcut actions.
        if (_controllerScriptingInterface->isKeyCaptured(static_cast<QKeyEvent*>(event))) {
            event->accept();
            return true;
        }
    }

    return false;
}

static bool _altPressed{ false };

void Application::keyPressEvent(QKeyEvent* event) {
    _altPressed = event->key() == Qt::Key_Alt;
    _keysPressed.insert(event->key());

    _controllerScriptingInterface->emitKeyPressEvent(event); // send events to any registered scripts

    // if one of our scripts have asked to capture this event, then stop processing it
    if (_controllerScriptingInterface->isKeyCaptured(event)) {
        return;
    }

    if (hasFocus()) {
        if (_keyboardMouseDevice->isActive()) {
            _keyboardMouseDevice->keyPressEvent(event);
        }

        bool isShifted = event->modifiers().testFlag(Qt::ShiftModifier);
        bool isMeta = event->modifiers().testFlag(Qt::ControlModifier);
        bool isOption = event->modifiers().testFlag(Qt::AltModifier);
        switch (event->key()) {
            case Qt::Key_Enter:
            case Qt::Key_Return:
                if (isOption) {
                    if (_window->isFullScreen()) {
                        unsetFullscreen();
                    } else {
                        setFullscreen(nullptr);
                    }
                } else {
                    Menu::getInstance()->triggerOption(MenuOption::AddressBar);
                }
                break;

            case Qt::Key_1:
            case Qt::Key_2:
            case Qt::Key_3:
            case Qt::Key_4:
            case Qt::Key_5:
            case Qt::Key_6:
            case Qt::Key_7:
                if (isMeta || isOption) {
                    unsigned int index = static_cast<unsigned int>(event->key() - Qt::Key_1);
                    auto displayPlugins = PluginManager::getInstance()->getDisplayPlugins();
                    if (index < displayPlugins.size()) {
                        auto targetPlugin = displayPlugins.at(index);
                        QString targetName = targetPlugin->getName();
                        auto menu = Menu::getInstance();
                        QAction* action = menu->getActionForOption(targetName);
                        if (action && !action->isChecked()) {
                            action->trigger();
                        }
                    }
                }
                break;

            case Qt::Key_X:
                if (isShifted && isMeta) {
                    auto offscreenUi = DependencyManager::get<OffscreenUi>();
                    offscreenUi->togglePinned();
                    //offscreenUi->getSurfaceContext()->engine()->clearComponentCache();
                    //OffscreenUi::information("Debugging", "Component cache cleared");
                    // placeholder for dialogs being converted to QML.
                }
                break;

            case Qt::Key_Y:
                if (isShifted && isMeta) {
                    getActiveDisplayPlugin()->cycleDebugOutput();
                }
                break;

            case Qt::Key_B:
                if (isMeta) {
                    auto offscreenUi = DependencyManager::get<OffscreenUi>();
                    offscreenUi->load("Browser.qml");
                } else if (isOption) {
                    controller::InputRecorder* inputRecorder = controller::InputRecorder::getInstance();
                    inputRecorder->stopPlayback();
                }
                break;

            case Qt::Key_L:
                if (isShifted && isMeta) {
                    Menu::getInstance()->triggerOption(MenuOption::Log);
                } else if (isMeta) {
                    Menu::getInstance()->triggerOption(MenuOption::AddressBar);
                } else if (isShifted) {
                    Menu::getInstance()->triggerOption(MenuOption::LodTools);
                }
                break;

            case Qt::Key_F: {
                if (isOption) {
                    _physicsEngine->dumpNextStats();
                }
                break;
            }

            case Qt::Key_Asterisk:
                Menu::getInstance()->triggerOption(MenuOption::DefaultSkybox);
                break;

            case Qt::Key_M:
                if (isMeta) {
                    DependencyManager::get<AudioClient>()->toggleMute();
                }
                break;

            case Qt::Key_N:
                if (!isOption && !isShifted && isMeta) {
                    DependencyManager::get<NodeList>()->toggleIgnoreRadius();
                }
                break;

            case Qt::Key_S:
                if (isShifted && isMeta && !isOption) {
                    Menu::getInstance()->triggerOption(MenuOption::SuppressShortTimings);
                } else if (!isOption && !isShifted && isMeta) {
                    AudioInjectorOptions options;
                    options.localOnly = true;
                    options.stereo = true;

                    if (_snapshotSoundInjector) {
                        _snapshotSoundInjector->setOptions(options);
                        _snapshotSoundInjector->restart();
                    } else {
                        QByteArray samples = _snapshotSound->getByteArray();
                        _snapshotSoundInjector = AudioInjector::playSound(samples, options);
                    }
                    takeSnapshot(true);
                }
                break;

            case Qt::Key_Apostrophe: {
                if (isMeta) {
                    auto cursor = Cursor::Manager::instance().getCursor();
                    auto curIcon = cursor->getIcon();
                    if (curIcon == Cursor::Icon::DEFAULT) {
                        showCursor(Cursor::Icon::RETICLE);
                    } else if (curIcon == Cursor::Icon::RETICLE) {
                        showCursor(Cursor::Icon::SYSTEM);
                    } else if (curIcon == Cursor::Icon::SYSTEM) {
                        showCursor(Cursor::Icon::LINK);
                    } else {
                        showCursor(Cursor::Icon::DEFAULT);
                    }
                } else {
                    resetSensors(true);
                }
                break;
            }

            case Qt::Key_Backslash:
                Menu::getInstance()->triggerOption(MenuOption::Chat);
                break;

            case Qt::Key_Up:
                if (_myCamera.getMode() == CAMERA_MODE_MIRROR) {
                    if (!isShifted) {
                        _scaleMirror *= 0.95f;
                    } else {
                        _raiseMirror += 0.05f;
                    }
                }
                break;

            case Qt::Key_Down:
                if (_myCamera.getMode() == CAMERA_MODE_MIRROR) {
                    if (!isShifted) {
                        _scaleMirror *= 1.05f;
                    } else {
                        _raiseMirror -= 0.05f;
                    }
                }
                break;

            case Qt::Key_Left:
                if (_myCamera.getMode() == CAMERA_MODE_MIRROR) {
                    _rotateMirror += PI / 20.0f;
                }
                break;

            case Qt::Key_Right:
                if (_myCamera.getMode() == CAMERA_MODE_MIRROR) {
                    _rotateMirror -= PI / 20.0f;
                }
                break;

#if 0
            case Qt::Key_I:
                if (isShifted) {
                    _myCamera.setEyeOffsetOrientation(glm::normalize(
                                                                     glm::quat(glm::vec3(0.002f, 0, 0)) * _myCamera.getEyeOffsetOrientation()));
                } else {
                    _myCamera.setEyeOffsetPosition(_myCamera.getEyeOffsetPosition() + glm::vec3(0, 0.001, 0));
                }
                updateProjectionMatrix();
                break;

            case Qt::Key_K:
                if (isShifted) {
                    _myCamera.setEyeOffsetOrientation(glm::normalize(
                                                                     glm::quat(glm::vec3(-0.002f, 0, 0)) * _myCamera.getEyeOffsetOrientation()));
                } else {
                    _myCamera.setEyeOffsetPosition(_myCamera.getEyeOffsetPosition() + glm::vec3(0, -0.001, 0));
                }
                updateProjectionMatrix();
                break;

            case Qt::Key_J:
                if (isShifted) {
                    QMutexLocker viewLocker(&_viewMutex);
                    _viewFrustum.setFocalLength(_viewFrustum.getFocalLength() - 0.1f);
                } else {
                    _myCamera.setEyeOffsetPosition(_myCamera.getEyeOffsetPosition() + glm::vec3(-0.001, 0, 0));
                }
                updateProjectionMatrix();
                break;

            case Qt::Key_M:
                if (isShifted) {
                    QMutexLocker viewLocker(&_viewMutex);
                    _viewFrustum.setFocalLength(_viewFrustum.getFocalLength() + 0.1f);
                } else {
                    _myCamera.setEyeOffsetPosition(_myCamera.getEyeOffsetPosition() + glm::vec3(0.001, 0, 0));
                }
                updateProjectionMatrix();
                break;

            case Qt::Key_U:
                if (isShifted) {
                    _myCamera.setEyeOffsetOrientation(glm::normalize(
                                                                     glm::quat(glm::vec3(0, 0, -0.002f)) * _myCamera.getEyeOffsetOrientation()));
                } else {
                    _myCamera.setEyeOffsetPosition(_myCamera.getEyeOffsetPosition() + glm::vec3(0, 0, -0.001));
                }
                updateProjectionMatrix();
                break;

            case Qt::Key_Y:
                if (isShifted) {
                    _myCamera.setEyeOffsetOrientation(glm::normalize(
                                                                     glm::quat(glm::vec3(0, 0, 0.002f)) * _myCamera.getEyeOffsetOrientation()));
                } else {
                    _myCamera.setEyeOffsetPosition(_myCamera.getEyeOffsetPosition() + glm::vec3(0, 0, 0.001));
                }
                updateProjectionMatrix();
                break;
#endif

            case Qt::Key_Slash:
                Menu::getInstance()->triggerOption(MenuOption::Stats);
                break;

            case Qt::Key_Plus: {
                if (isMeta && event->modifiers().testFlag(Qt::KeypadModifier)) {
                    auto& cursorManager = Cursor::Manager::instance();
                    cursorManager.setScale(cursorManager.getScale() * 1.1f);
                } else {
                    getMyAvatar()->increaseSize();
                }
                break;
            }

            case Qt::Key_Minus: {
                if (isMeta && event->modifiers().testFlag(Qt::KeypadModifier)) {
                    auto& cursorManager = Cursor::Manager::instance();
                    cursorManager.setScale(cursorManager.getScale() / 1.1f);
                } else {
                    getMyAvatar()->decreaseSize();
                }
                break;
            }

            case Qt::Key_Equal:
                getMyAvatar()->resetSize();
                break;
            case Qt::Key_Escape: {
                getActiveDisplayPlugin()->abandonCalibration();
                break;
            }

            default:
                event->ignore();
                break;
        }
    }
}

void Application::keyReleaseEvent(QKeyEvent* event) {
    _keysPressed.remove(event->key());

    _controllerScriptingInterface->emitKeyReleaseEvent(event); // send events to any registered scripts

    // if one of our scripts have asked to capture this event, then stop processing it
    if (_controllerScriptingInterface->isKeyCaptured(event)) {
        return;
    }

    if (_keyboardMouseDevice->isActive()) {
        _keyboardMouseDevice->keyReleaseEvent(event);
    }
}

void Application::focusOutEvent(QFocusEvent* event) {
    auto inputPlugins = PluginManager::getInstance()->getInputPlugins();
    foreach(auto inputPlugin, inputPlugins) {
        if (inputPlugin->isActive()) {
            inputPlugin->pluginFocusOutEvent();
        }
    }

// FIXME spacemouse code still needs cleanup
#if 0
    //SpacemouseDevice::getInstance().focusOutEvent();
    //SpacemouseManager::getInstance().getDevice()->focusOutEvent();
    SpacemouseManager::getInstance().ManagerFocusOutEvent();
#endif

    // synthesize events for keys currently pressed, since we may not get their release events
    foreach (int key, _keysPressed) {
        QKeyEvent keyEvent(QEvent::KeyRelease, key, Qt::NoModifier);
        keyReleaseEvent(&keyEvent);
    }
    _keysPressed.clear();
}

void Application::maybeToggleMenuVisible(QMouseEvent* event) const {
#ifndef Q_OS_MAC
    // If in full screen, and our main windows menu bar is hidden, and we're close to the top of the QMainWindow
    // then show the menubar.
    if (_window->isFullScreen()) {
        QMenuBar* menuBar = _window->menuBar();
        if (menuBar) {
            static const int MENU_TOGGLE_AREA = 10;
            if (!menuBar->isVisible()) {
                if (event->pos().y() <= MENU_TOGGLE_AREA) {
                    menuBar->setVisible(true);
                }
            }  else {
                if (event->pos().y() > MENU_TOGGLE_AREA) {
                    menuBar->setVisible(false);
                }
            }
        }
    }
#endif
}

void Application::mouseMoveEvent(QMouseEvent* event) {
    PROFILE_RANGE(app_input_mouse, __FUNCTION__);

    if (_aboutToQuit) {
        return;
    }

    maybeToggleMenuVisible(event);

    auto& compositor = getApplicationCompositor();
    // if this is a real mouse event, and we're in HMD mode, then we should use it to move the
    // compositor reticle
    // handleRealMouseMoveEvent() will return true, if we shouldn't process the event further
    if (!compositor.fakeEventActive() && compositor.handleRealMouseMoveEvent()) {
        return; // bail
    }

    auto offscreenUi = DependencyManager::get<OffscreenUi>();
    auto eventPosition = compositor.getMouseEventPosition(event);
    QPointF transformedPos = offscreenUi->mapToVirtualScreen(eventPosition);
    auto button = event->button();
    auto buttons = event->buttons();
    // Determine if the ReticleClick Action is 1 and if so, fake include the LeftMouseButton
    if (_reticleClickPressed) {
        if (button == Qt::NoButton) {
            button = Qt::LeftButton;
        }
        buttons |= Qt::LeftButton;
    }

    QMouseEvent mappedEvent(event->type(),
        transformedPos,
        event->screenPos(), button,
        buttons, event->modifiers());

    if (compositor.getReticleVisible() || !isHMDMode() || !compositor.getReticleOverDesktop() ||
        getOverlays().getOverlayAtPoint(glm::vec2(transformedPos.x(), transformedPos.y())) != UNKNOWN_OVERLAY_ID) {
        getOverlays().mouseMoveEvent(&mappedEvent);
        getEntities()->mouseMoveEvent(&mappedEvent);
    }

    _controllerScriptingInterface->emitMouseMoveEvent(&mappedEvent); // send events to any registered scripts

    // if one of our scripts have asked to capture this event, then stop processing it
    if (_controllerScriptingInterface->isMouseCaptured()) {
        return;
    }

    if (_keyboardMouseDevice->isActive()) {
        _keyboardMouseDevice->mouseMoveEvent(event);
    }
}

void Application::mousePressEvent(QMouseEvent* event) {
    // Inhibit the menu if the user is using alt-mouse dragging
    _altPressed = false;

    auto offscreenUi = DependencyManager::get<OffscreenUi>();
    // If we get a mouse press event it means it wasn't consumed by the offscreen UI,
    // hence, we should defocus all of the offscreen UI windows, in order to allow
    // keyboard shortcuts not to be swallowed by them.  In particular, WebEngineViews
    // will consume all keyboard events.
    offscreenUi->unfocusWindows();

    auto eventPosition = getApplicationCompositor().getMouseEventPosition(event);
    QPointF transformedPos = offscreenUi->mapToVirtualScreen(eventPosition);
    QMouseEvent mappedEvent(event->type(),
        transformedPos,
        event->screenPos(), event->button(),
        event->buttons(), event->modifiers());

    if (!_aboutToQuit) {
        getOverlays().mousePressEvent(&mappedEvent);
        if (!_controllerScriptingInterface->areEntityClicksCaptured()) {
            getEntities()->mousePressEvent(&mappedEvent);
        }
    }

    _controllerScriptingInterface->emitMousePressEvent(&mappedEvent); // send events to any registered scripts

    // if one of our scripts have asked to capture this event, then stop processing it
    if (_controllerScriptingInterface->isMouseCaptured()) {
        return;
    }

    if (hasFocus()) {
        if (_keyboardMouseDevice->isActive()) {
            _keyboardMouseDevice->mousePressEvent(event);
        }
    }
}

void Application::mouseDoublePressEvent(QMouseEvent* event) {
    auto offscreenUi = DependencyManager::get<OffscreenUi>();
    auto eventPosition = getApplicationCompositor().getMouseEventPosition(event);
    QPointF transformedPos = offscreenUi->mapToVirtualScreen(eventPosition);
    QMouseEvent mappedEvent(event->type(),
        transformedPos,
        event->screenPos(), event->button(),
        event->buttons(), event->modifiers());

    if (!_aboutToQuit) {
        getOverlays().mouseDoublePressEvent(&mappedEvent);
        if (!_controllerScriptingInterface->areEntityClicksCaptured()) {
            getEntities()->mouseDoublePressEvent(&mappedEvent);
        }
    }


    // if one of our scripts have asked to capture this event, then stop processing it
    if (_controllerScriptingInterface->isMouseCaptured()) {
        return;
    }

    _controllerScriptingInterface->emitMouseDoublePressEvent(event);
}

void Application::mouseReleaseEvent(QMouseEvent* event) {

    auto offscreenUi = DependencyManager::get<OffscreenUi>();
    auto eventPosition = getApplicationCompositor().getMouseEventPosition(event);
    QPointF transformedPos = offscreenUi->mapToVirtualScreen(eventPosition);
    QMouseEvent mappedEvent(event->type(),
        transformedPos,
        event->screenPos(), event->button(),
        event->buttons(), event->modifiers());

    if (!_aboutToQuit) {
        getOverlays().mouseReleaseEvent(&mappedEvent);
        getEntities()->mouseReleaseEvent(&mappedEvent);
    }

    _controllerScriptingInterface->emitMouseReleaseEvent(&mappedEvent); // send events to any registered scripts

    // if one of our scripts have asked to capture this event, then stop processing it
    if (_controllerScriptingInterface->isMouseCaptured()) {
        return;
    }

    if (hasFocus()) {
        if (_keyboardMouseDevice->isActive()) {
            _keyboardMouseDevice->mouseReleaseEvent(event);
        }
    }
}

void Application::touchUpdateEvent(QTouchEvent* event) {
    _altPressed = false;

    if (event->type() == QEvent::TouchUpdate) {
        TouchEvent thisEvent(*event, _lastTouchEvent);
        _controllerScriptingInterface->emitTouchUpdateEvent(thisEvent); // send events to any registered scripts
        _lastTouchEvent = thisEvent;
    }

    // if one of our scripts have asked to capture this event, then stop processing it
    if (_controllerScriptingInterface->isTouchCaptured()) {
        return;
    }

    if (_keyboardMouseDevice->isActive()) {
        _keyboardMouseDevice->touchUpdateEvent(event);
    }
    if (_touchscreenDevice && _touchscreenDevice->isActive()) {
        _touchscreenDevice->touchUpdateEvent(event);
    }
    if (_touchscreenVirtualPadDevice && _touchscreenVirtualPadDevice->isActive()) {
        _touchscreenVirtualPadDevice->touchUpdateEvent(event);
    }
}

void Application::touchBeginEvent(QTouchEvent* event) {
    _altPressed = false;
    TouchEvent thisEvent(*event); // on touch begin, we don't compare to last event
    _controllerScriptingInterface->emitTouchBeginEvent(thisEvent); // send events to any registered scripts

    _lastTouchEvent = thisEvent; // and we reset our last event to this event before we call our update
    touchUpdateEvent(event);

    // if one of our scripts have asked to capture this event, then stop processing it
    if (_controllerScriptingInterface->isTouchCaptured()) {
        return;
    }

    if (_keyboardMouseDevice->isActive()) {
        _keyboardMouseDevice->touchBeginEvent(event);
    }
    if (_touchscreenDevice && _touchscreenDevice->isActive()) {
        _touchscreenDevice->touchBeginEvent(event);
    }
    if (_touchscreenVirtualPadDevice && _touchscreenVirtualPadDevice->isActive()) {
        _touchscreenVirtualPadDevice->touchBeginEvent(event);
    }

}

void Application::touchEndEvent(QTouchEvent* event) {
    _altPressed = false;
    TouchEvent thisEvent(*event, _lastTouchEvent);
    _controllerScriptingInterface->emitTouchEndEvent(thisEvent); // send events to any registered scripts
    _lastTouchEvent = thisEvent;

    // if one of our scripts have asked to capture this event, then stop processing it
    if (_controllerScriptingInterface->isTouchCaptured()) {
        return;
    }

    if (_keyboardMouseDevice->isActive()) {
        _keyboardMouseDevice->touchEndEvent(event);
    }
    if (_touchscreenDevice && _touchscreenDevice->isActive()) {
        _touchscreenDevice->touchEndEvent(event);
    }
    if (_touchscreenVirtualPadDevice && _touchscreenVirtualPadDevice->isActive()) {
        _touchscreenVirtualPadDevice->touchEndEvent(event);
    }
    // put any application specific touch behavior below here..
}

void Application::touchGestureEvent(QGestureEvent* event) {
    if (_touchscreenDevice && _touchscreenDevice->isActive()) {
        _touchscreenDevice->touchGestureEvent(event);
    }
    if (_touchscreenVirtualPadDevice && _touchscreenVirtualPadDevice->isActive()) {
        _touchscreenVirtualPadDevice->touchGestureEvent(event);
    }
}

void Application::wheelEvent(QWheelEvent* event) const {
    _altPressed = false;
    _controllerScriptingInterface->emitWheelEvent(event); // send events to any registered scripts

    // if one of our scripts have asked to capture this event, then stop processing it
    if (_controllerScriptingInterface->isWheelCaptured()) {
        return;
    }

    if (_keyboardMouseDevice->isActive()) {
        _keyboardMouseDevice->wheelEvent(event);
    }
}

void Application::dropEvent(QDropEvent *event) {
    const QMimeData* mimeData = event->mimeData();
    for (auto& url : mimeData->urls()) {
        QString urlString = url.toString();
        if (acceptURL(urlString, true)) {
            event->acceptProposedAction();
        }
    }
}

void Application::dragEnterEvent(QDragEnterEvent* event) {
    event->acceptProposedAction();
}

// This is currently not used, but could be invoked if the user wants to go to the place embedded in an
// Interface-taken snapshot. (It was developed for drag and drop, before we had asset-server loading or in-world browsers.)
bool Application::acceptSnapshot(const QString& urlString) {
    QUrl url(urlString);
    QString snapshotPath = url.toLocalFile();

    SnapshotMetaData* snapshotData = Snapshot::parseSnapshotData(snapshotPath);
    if (snapshotData) {
        if (!snapshotData->getURL().toString().isEmpty()) {
            DependencyManager::get<AddressManager>()->handleLookupString(snapshotData->getURL().toString());
        }
    } else {
        OffscreenUi::asyncWarning("", "No location details were found in the file\n" +
                             snapshotPath + "\nTry dragging in an authentic Hifi snapshot.");
    }
    return true;
}

static uint32_t _renderedFrameIndex { INVALID_FRAME };

bool Application::shouldPaint() const {
    if (_aboutToQuit) {
        return false;
    }


    auto displayPlugin = getActiveDisplayPlugin();

#ifdef DEBUG_PAINT_DELAY
    static uint64_t paintDelaySamples{ 0 };
    static uint64_t paintDelayUsecs{ 0 };

    paintDelayUsecs += displayPlugin->getPaintDelayUsecs();

    static const int PAINT_DELAY_THROTTLE = 1000;
    if (++paintDelaySamples % PAINT_DELAY_THROTTLE == 0) {
        qCDebug(interfaceapp).nospace() <<
            "Paint delay (" << paintDelaySamples << " samples): " <<
            (float)paintDelaySamples / paintDelayUsecs << "us";
    }
#endif

    // Throttle if requested
    if (displayPlugin->isThrottled() && (_lastTimeRendered.elapsed() < THROTTLED_SIM_FRAME_PERIOD_MS)) {
        return false;
    }

    // Sync up the _renderedFrameIndex
    _renderedFrameIndex = displayPlugin->presentCount();
    return true;
}

#ifdef Q_OS_WIN
#include <Windows.h>
#include <TCHAR.h>
#include <pdh.h>
#pragma comment(lib, "pdh.lib")
#pragma comment(lib, "ntdll.lib")

extern "C" {
    enum SYSTEM_INFORMATION_CLASS {
        SystemBasicInformation = 0,
        SystemProcessorPerformanceInformation = 8,
    };

    struct SYSTEM_PROCESSOR_PERFORMANCE_INFORMATION {
        LARGE_INTEGER IdleTime;
        LARGE_INTEGER KernelTime;
        LARGE_INTEGER UserTime;
        LARGE_INTEGER DpcTime;
        LARGE_INTEGER InterruptTime;
        ULONG InterruptCount;
    };

    struct SYSTEM_BASIC_INFORMATION {
        ULONG Reserved;
        ULONG TimerResolution;
        ULONG PageSize;
        ULONG NumberOfPhysicalPages;
        ULONG LowestPhysicalPageNumber;
        ULONG HighestPhysicalPageNumber;
        ULONG AllocationGranularity;
        ULONG_PTR MinimumUserModeAddress;
        ULONG_PTR MaximumUserModeAddress;
        ULONG_PTR ActiveProcessorsAffinityMask;
        CCHAR NumberOfProcessors;
    };

    NTSYSCALLAPI NTSTATUS NTAPI NtQuerySystemInformation(
        _In_ SYSTEM_INFORMATION_CLASS SystemInformationClass,
        _Out_writes_bytes_opt_(SystemInformationLength) PVOID SystemInformation,
        _In_ ULONG SystemInformationLength,
        _Out_opt_ PULONG ReturnLength
    );

}
template <typename T>
NTSTATUS NtQuerySystemInformation(SYSTEM_INFORMATION_CLASS SystemInformationClass, T& t) {
    return NtQuerySystemInformation(SystemInformationClass, &t, (ULONG)sizeof(T), nullptr);
}

template <typename T>
NTSTATUS NtQuerySystemInformation(SYSTEM_INFORMATION_CLASS SystemInformationClass, std::vector<T>& t) {
    return NtQuerySystemInformation(SystemInformationClass, t.data(), (ULONG)(sizeof(T) * t.size()), nullptr);
}


template <typename T>
void updateValueAndDelta(std::pair<T, T>& pair, T newValue) {
    auto& value = pair.first;
    auto& delta = pair.second;
    delta = (value != 0) ? newValue - value : 0;
    value = newValue;
}

struct MyCpuInfo {
    using ValueAndDelta = std::pair<LONGLONG, LONGLONG>;
    std::string name;
    ValueAndDelta kernel { 0, 0 };
    ValueAndDelta user { 0, 0 };
    ValueAndDelta idle { 0, 0 };
    float kernelUsage { 0.0f };
    float userUsage { 0.0f };

    void update(const SYSTEM_PROCESSOR_PERFORMANCE_INFORMATION& cpuInfo) {
        updateValueAndDelta(kernel, cpuInfo.KernelTime.QuadPart);
        updateValueAndDelta(user, cpuInfo.UserTime.QuadPart);
        updateValueAndDelta(idle, cpuInfo.IdleTime.QuadPart);
        auto totalTime = kernel.second + user.second + idle.second;
        if (totalTime != 0) {
            kernelUsage = (FLOAT)kernel.second / totalTime;
            userUsage = (FLOAT)user.second / totalTime;
        } else {
            kernelUsage = userUsage = 0.0f;
        }
    }
};

void updateCpuInformation() {
    static std::once_flag once;
    static SYSTEM_BASIC_INFORMATION systemInfo {};
    static SYSTEM_PROCESSOR_PERFORMANCE_INFORMATION cpuTotals;
    static std::vector<SYSTEM_PROCESSOR_PERFORMANCE_INFORMATION> cpuInfos;
    static std::vector<MyCpuInfo> myCpuInfos;
    static MyCpuInfo myCpuTotals;
    std::call_once(once, [&] {
        NtQuerySystemInformation( SystemBasicInformation, systemInfo);
        cpuInfos.resize(systemInfo.NumberOfProcessors);
        myCpuInfos.resize(systemInfo.NumberOfProcessors);
        for (size_t i = 0; i < systemInfo.NumberOfProcessors; ++i) {
            myCpuInfos[i].name = "cpu." + std::to_string(i);
        }
        myCpuTotals.name = "cpu.total";
    });
    NtQuerySystemInformation(SystemProcessorPerformanceInformation, cpuInfos);

    // Zero the CPU totals.
    memset(&cpuTotals, 0, sizeof(SYSTEM_PROCESSOR_PERFORMANCE_INFORMATION));
    for (size_t i = 0; i < systemInfo.NumberOfProcessors; ++i) {
        auto& cpuInfo = cpuInfos[i];
        // KernelTime includes IdleTime.
        cpuInfo.KernelTime.QuadPart -= cpuInfo.IdleTime.QuadPart;

        // Update totals
        cpuTotals.IdleTime.QuadPart += cpuInfo.IdleTime.QuadPart;
        cpuTotals.KernelTime.QuadPart += cpuInfo.KernelTime.QuadPart;
        cpuTotals.UserTime.QuadPart += cpuInfo.UserTime.QuadPart;

        // Update friendly structure
        auto& myCpuInfo = myCpuInfos[i];
        myCpuInfo.update(cpuInfo);
        PROFILE_COUNTER(app, myCpuInfo.name.c_str(), {
            { "kernel", myCpuInfo.kernelUsage },
            { "user", myCpuInfo.userUsage }
        });
    }

    myCpuTotals.update(cpuTotals);
    PROFILE_COUNTER(app, myCpuTotals.name.c_str(), {
        { "kernel", myCpuTotals.kernelUsage },
        { "user", myCpuTotals.userUsage }
    });
}


static ULARGE_INTEGER lastCPU, lastSysCPU, lastUserCPU;
static int numProcessors;
static HANDLE self;
static PDH_HQUERY cpuQuery;
static PDH_HCOUNTER cpuTotal;

void initCpuUsage() {
    SYSTEM_INFO sysInfo;
    FILETIME ftime, fsys, fuser;

    GetSystemInfo(&sysInfo);
    numProcessors = sysInfo.dwNumberOfProcessors;

    GetSystemTimeAsFileTime(&ftime);
    memcpy(&lastCPU, &ftime, sizeof(FILETIME));

    self = GetCurrentProcess();
    GetProcessTimes(self, &ftime, &ftime, &fsys, &fuser);
    memcpy(&lastSysCPU, &fsys, sizeof(FILETIME));
    memcpy(&lastUserCPU, &fuser, sizeof(FILETIME));

    PdhOpenQuery(NULL, NULL, &cpuQuery);
    PdhAddCounter(cpuQuery, "\\Processor(_Total)\\% Processor Time", NULL, &cpuTotal);
    PdhCollectQueryData(cpuQuery);
}

void getCpuUsage(vec3& systemAndUser) {
    FILETIME ftime, fsys, fuser;
    ULARGE_INTEGER now, sys, user;

    GetSystemTimeAsFileTime(&ftime);
    memcpy(&now, &ftime, sizeof(FILETIME));

    GetProcessTimes(self, &ftime, &ftime, &fsys, &fuser);
    memcpy(&sys, &fsys, sizeof(FILETIME));
    memcpy(&user, &fuser, sizeof(FILETIME));
    systemAndUser.x = (sys.QuadPart - lastSysCPU.QuadPart);
    systemAndUser.y = (user.QuadPart - lastUserCPU.QuadPart);
    systemAndUser /= (float)(now.QuadPart - lastCPU.QuadPart);
    systemAndUser /= (float)numProcessors;
    systemAndUser *= 100.0f;
    lastCPU = now;
    lastUserCPU = user;
    lastSysCPU = sys;

    PDH_FMT_COUNTERVALUE counterVal;
    PdhCollectQueryData(cpuQuery);
    PdhGetFormattedCounterValue(cpuTotal, PDH_FMT_DOUBLE, NULL, &counterVal);
    systemAndUser.z = (float)counterVal.doubleValue;
}

void setupCpuMonitorThread() {
    initCpuUsage();
    auto cpuMonitorThread = QThread::currentThread();

    QTimer* timer = new QTimer();
    timer->setInterval(50);
    QObject::connect(timer, &QTimer::timeout, [] {
        updateCpuInformation();
        vec3 kernelUserAndSystem;
        getCpuUsage(kernelUserAndSystem);
        PROFILE_COUNTER(app, "cpuProcess", { { "system", kernelUserAndSystem.x }, { "user", kernelUserAndSystem.y } });
        PROFILE_COUNTER(app, "cpuSystem", { { "system", kernelUserAndSystem.z } });
    });
    QObject::connect(cpuMonitorThread, &QThread::finished, [=] {
        timer->deleteLater();
        cpuMonitorThread->deleteLater();
    });
    timer->start();
}

#endif

void Application::idle() {
    PerformanceTimer perfTimer("idle");

    // Update the deadlock watchdog
    updateHeartbeat();

    auto offscreenUi = DependencyManager::get<OffscreenUi>();

    // These tasks need to be done on our first idle, because we don't want the showing of
    // overlay subwindows to do a showDesktop() until after the first time through
    static bool firstIdle = true;
    if (firstIdle) {
        firstIdle = false;
        connect(offscreenUi.data(), &OffscreenUi::showDesktop, this, &Application::showDesktop);
    }

#ifdef Q_OS_WIN
    // If tracing is enabled then monitor the CPU in a separate thread
    static std::once_flag once;
    std::call_once(once, [&] {
        if (trace_app().isDebugEnabled()) {
            QThread* cpuMonitorThread = new QThread(qApp);
            cpuMonitorThread->setObjectName("cpuMonitorThread");
            QObject::connect(cpuMonitorThread, &QThread::started, [this] { setupCpuMonitorThread(); });
            QObject::connect(qApp, &QCoreApplication::aboutToQuit, cpuMonitorThread, &QThread::quit);
            cpuMonitorThread->start();
        }
    });
#endif

    auto displayPlugin = getActiveDisplayPlugin();
    if (displayPlugin) {
        auto uiSize = displayPlugin->getRecommendedUiSize();
        // Bit of a hack since there's no device pixel ratio change event I can find.
        if (offscreenUi->size() != fromGlm(uiSize)) {
            qCDebug(interfaceapp) << "Device pixel ratio changed, triggering resize to " << uiSize;
            offscreenUi->resize(fromGlm(uiSize));
            _offscreenContext->makeCurrent();
        }
    }

    if (displayPlugin) {
        PROFILE_COUNTER_IF_CHANGED(app, "present", float, displayPlugin->presentRate());
    }
    PROFILE_COUNTER_IF_CHANGED(app, "renderLoopRate", float, _renderLoopCounter.rate());
    PROFILE_COUNTER_IF_CHANGED(app, "currentDownloads", int, ResourceCache::getLoadingRequests().length());
    PROFILE_COUNTER_IF_CHANGED(app, "pendingDownloads", int, ResourceCache::getPendingRequestCount());
    PROFILE_COUNTER_IF_CHANGED(app, "currentProcessing", int, DependencyManager::get<StatTracker>()->getStat("Processing").toInt());
    PROFILE_COUNTER_IF_CHANGED(app, "pendingProcessing", int, DependencyManager::get<StatTracker>()->getStat("PendingProcessing").toInt());
    auto renderConfig = _renderEngine->getConfiguration();
    PROFILE_COUNTER_IF_CHANGED(render, "gpuTime", float, (float)_gpuContext->getFrameTimerGPUAverage());
    auto opaqueRangeTimer = renderConfig->getConfig("OpaqueRangeTimer");
    auto linearDepth = renderConfig->getConfig("LinearDepth");
    auto surfaceGeometry = renderConfig->getConfig("SurfaceGeometry");
    auto renderDeferred = renderConfig->getConfig("RenderDeferred");
    auto toneAndPostRangeTimer = renderConfig->getConfig("ToneAndPostRangeTimer");

    PROFILE_COUNTER(render_detail, "gpuTimes", {
        { "OpaqueRangeTimer", opaqueRangeTimer ? opaqueRangeTimer->property("gpuRunTime") : 0 },
        { "LinearDepth", linearDepth ? linearDepth->property("gpuRunTime") : 0 },
        { "SurfaceGeometry", surfaceGeometry ? surfaceGeometry->property("gpuRunTime") : 0 },
        { "RenderDeferred", renderDeferred ? renderDeferred->property("gpuRunTime") : 0 },
        { "ToneAndPostRangeTimer", toneAndPostRangeTimer ? toneAndPostRangeTimer->property("gpuRunTime") : 0 }
    });

    PROFILE_RANGE(app, __FUNCTION__);

    if (auto steamClient = PluginManager::getInstance()->getSteamClientPlugin()) {
        steamClient->runCallbacks();
    }

    float secondsSinceLastUpdate = (float)_lastTimeUpdated.nsecsElapsed() / NSECS_PER_MSEC / MSECS_PER_SECOND;
    _lastTimeUpdated.start();

    // If the offscreen Ui has something active that is NOT the root, then assume it has keyboard focus.
    if (_keyboardDeviceHasFocus && offscreenUi && offscreenUi->getWindow()->activeFocusItem() != offscreenUi->getRootItem()) {
        _keyboardMouseDevice->pluginFocusOutEvent();
        _keyboardDeviceHasFocus = false;
    } else if (offscreenUi && offscreenUi->getWindow()->activeFocusItem() == offscreenUi->getRootItem()) {
        _keyboardDeviceHasFocus = true;
    }

    checkChangeCursor();

    Stats::getInstance()->updateStats();

    // Normally we check PipelineWarnings, but since idle will often take more than 10ms we only show these idle timing
    // details if we're in ExtraDebugging mode. However, the ::update() and its subcomponents will show their timing
    // details normally.
    bool showWarnings = getLogger()->extraDebugging();
    PerformanceWarning warn(showWarnings, "idle()");

    if (!_offscreenContext->makeCurrent()) {
        qFatal("Unable to make main thread context current");
    }

    {
        PerformanceTimer perfTimer("update");
        PerformanceWarning warn(showWarnings, "Application::idle()... update()");
        static const float BIGGEST_DELTA_TIME_SECS = 0.25f;
        update(glm::clamp(secondsSinceLastUpdate, 0.0f, BIGGEST_DELTA_TIME_SECS));
    }


    // Update focus highlight for entity or overlay.
    {
        if (!_keyboardFocusedEntity.get().isInvalidID() || _keyboardFocusedOverlay.get() != UNKNOWN_OVERLAY_ID) {
            const quint64 LOSE_FOCUS_AFTER_ELAPSED_TIME = 30 * USECS_PER_SECOND; // if idle for 30 seconds, drop focus
            quint64 elapsedSinceAcceptedKeyPress = usecTimestampNow() - _lastAcceptedKeyPress;
            if (elapsedSinceAcceptedKeyPress > LOSE_FOCUS_AFTER_ELAPSED_TIME) {
                setKeyboardFocusEntity(UNKNOWN_ENTITY_ID);
                setKeyboardFocusOverlay(UNKNOWN_OVERLAY_ID);
            } else {
                // update position of highlight overlay
                if (!_keyboardFocusedEntity.get().isInvalidID()) {
                    auto entity = getEntities()->getTree()->findEntityByID(_keyboardFocusedEntity.get());
                    if (entity && _keyboardFocusHighlight) {
                        _keyboardFocusHighlight->setWorldOrientation(entity->getWorldOrientation());
                        _keyboardFocusHighlight->setWorldPosition(entity->getWorldPosition());
                    }
                } else {
                    // Only Web overlays can have focus.
                    auto overlay =
                        std::dynamic_pointer_cast<Web3DOverlay>(getOverlays().getOverlay(_keyboardFocusedOverlay.get()));
                    if (overlay && _keyboardFocusHighlight) {
                        _keyboardFocusHighlight->setWorldOrientation(overlay->getWorldOrientation());
                        _keyboardFocusHighlight->setWorldPosition(overlay->getWorldPosition());
                    }
                }
            }
        }
    }

    {
        PerformanceTimer perfTimer("pluginIdle");
        PerformanceWarning warn(showWarnings, "Application::idle()... pluginIdle()");
        getActiveDisplayPlugin()->idle();
        auto inputPlugins = PluginManager::getInstance()->getInputPlugins();
        foreach(auto inputPlugin, inputPlugins) {
            if (inputPlugin->isActive()) {
                inputPlugin->idle();
            }
        }
    }
    {
        PerformanceTimer perfTimer("rest");
        PerformanceWarning warn(showWarnings, "Application::idle()... rest of it");
        _idleLoopStdev.addValue(secondsSinceLastUpdate);

        //  Record standard deviation and reset counter if needed
        const int STDEV_SAMPLES = 500;
        if (_idleLoopStdev.getSamples() > STDEV_SAMPLES) {
            _idleLoopMeasuredJitter = _idleLoopStdev.getStDev();
            _idleLoopStdev.reset();
        }
    }

    _overlayConductor.update(secondsSinceLastUpdate);

    auto myAvatar = getMyAvatar();
    if (_myCamera.getMode() == CAMERA_MODE_FIRST_PERSON || _myCamera.getMode() == CAMERA_MODE_THIRD_PERSON) {
        Menu::getInstance()->setIsOptionChecked(MenuOption::FirstPerson, myAvatar->getBoomLength() <= MyAvatar::ZOOM_MIN);
        Menu::getInstance()->setIsOptionChecked(MenuOption::ThirdPerson, !(myAvatar->getBoomLength() <= MyAvatar::ZOOM_MIN));
        cameraMenuChanged();
    }
    _gameLoopCounter.increment();
}

ivec2 Application::getMouse() const {
    return getApplicationCompositor().getReticlePosition();
}

FaceTracker* Application::getActiveFaceTracker() {
    auto dde = DependencyManager::get<DdeFaceTracker>();

    return dde->isActive() ? static_cast<FaceTracker*>(dde.data()) : nullptr;
}

FaceTracker* Application::getSelectedFaceTracker() {
    FaceTracker* faceTracker = nullptr;
#ifdef HAVE_DDE
    if (Menu::getInstance()->isOptionChecked(MenuOption::UseCamera)) {
        faceTracker = DependencyManager::get<DdeFaceTracker>().data();
    }
#endif
    return faceTracker;
}

void Application::setActiveFaceTracker() const {
#ifdef HAVE_DDE
    bool isMuted = Menu::getInstance()->isOptionChecked(MenuOption::MuteFaceTracking);
    bool isUsingDDE = Menu::getInstance()->isOptionChecked(MenuOption::UseCamera);
    Menu::getInstance()->getActionForOption(MenuOption::BinaryEyelidControl)->setVisible(isUsingDDE);
    Menu::getInstance()->getActionForOption(MenuOption::CoupleEyelids)->setVisible(isUsingDDE);
    Menu::getInstance()->getActionForOption(MenuOption::UseAudioForMouth)->setVisible(isUsingDDE);
    Menu::getInstance()->getActionForOption(MenuOption::VelocityFilter)->setVisible(isUsingDDE);
    Menu::getInstance()->getActionForOption(MenuOption::CalibrateCamera)->setVisible(isUsingDDE);
    auto ddeTracker = DependencyManager::get<DdeFaceTracker>();
    ddeTracker->setIsMuted(isMuted);
    ddeTracker->setEnabled(isUsingDDE && !isMuted);
#endif
}

#ifdef HAVE_IVIEWHMD
void Application::setActiveEyeTracker() {
    auto eyeTracker = DependencyManager::get<EyeTracker>();
    if (!eyeTracker->isInitialized()) {
        return;
    }

    bool isEyeTracking = Menu::getInstance()->isOptionChecked(MenuOption::SMIEyeTracking);
    bool isSimulating = Menu::getInstance()->isOptionChecked(MenuOption::SimulateEyeTracking);
    eyeTracker->setEnabled(isEyeTracking, isSimulating);

    Menu::getInstance()->getActionForOption(MenuOption::OnePointCalibration)->setEnabled(isEyeTracking && !isSimulating);
    Menu::getInstance()->getActionForOption(MenuOption::ThreePointCalibration)->setEnabled(isEyeTracking && !isSimulating);
    Menu::getInstance()->getActionForOption(MenuOption::FivePointCalibration)->setEnabled(isEyeTracking && !isSimulating);
}

void Application::calibrateEyeTracker1Point() {
    DependencyManager::get<EyeTracker>()->calibrate(1);
}

void Application::calibrateEyeTracker3Points() {
    DependencyManager::get<EyeTracker>()->calibrate(3);
}

void Application::calibrateEyeTracker5Points() {
    DependencyManager::get<EyeTracker>()->calibrate(5);
}
#endif

bool Application::exportEntities(const QString& filename,
                                 const QVector<EntityItemID>& entityIDs,
                                 const glm::vec3* givenOffset) {
    QHash<EntityItemID, EntityItemPointer> entities;

    auto nodeList = DependencyManager::get<NodeList>();
    const QUuid myAvatarID = nodeList->getSessionUUID();

    auto entityTree = getEntities()->getTree();
    auto exportTree = std::make_shared<EntityTree>();
    exportTree->setMyAvatar(getMyAvatar());
    exportTree->createRootElement();
    glm::vec3 root(TREE_SCALE, TREE_SCALE, TREE_SCALE);
    bool success = true;
    entityTree->withReadLock([&] {
        for (auto entityID : entityIDs) { // Gather entities and properties.
            auto entityItem = entityTree->findEntityByEntityItemID(entityID);
            if (!entityItem) {
                qCWarning(interfaceapp) << "Skipping export of" << entityID << "that is not in scene.";
                continue;
            }

            if (!givenOffset) {
                EntityItemID parentID = entityItem->getParentID();
                bool parentIsAvatar = (parentID == AVATAR_SELF_ID || parentID == myAvatarID);
                if (!parentIsAvatar && (parentID.isInvalidID() ||
                                        !entityIDs.contains(parentID) ||
                                        !entityTree->findEntityByEntityItemID(parentID))) {
                    // If parent wasn't selected, we want absolute position, which isn't in properties.
                    auto position = entityItem->getWorldPosition();
                    root.x = glm::min(root.x, position.x);
                    root.y = glm::min(root.y, position.y);
                    root.z = glm::min(root.z, position.z);
                }
            }
            entities[entityID] = entityItem;
        }

        if (entities.size() == 0) {
            success = false;
            return;
        }

        if (givenOffset) {
            root = *givenOffset;
        }
        for (EntityItemPointer& entityDatum : entities) {
            auto properties = entityDatum->getProperties();
            EntityItemID parentID = properties.getParentID();
            bool parentIsAvatar = (parentID == AVATAR_SELF_ID || parentID == myAvatarID);
            if (parentIsAvatar) {
                properties.setParentID(AVATAR_SELF_ID);
            } else {
                if (parentID.isInvalidID()) {
                    properties.setPosition(properties.getPosition() - root);
                } else if (!entities.contains(parentID)) {
                    entityDatum->globalizeProperties(properties, "Parent %3 of %2 %1 is not selected for export.", -root);
                } // else valid parent -- don't offset
            }
            exportTree->addEntity(entityDatum->getEntityItemID(), properties);
        }
    });
    if (success) {
        success = exportTree->writeToJSONFile(filename.toLocal8Bit().constData());

        // restore the main window's active state
        _window->activateWindow();
    }
    return success;
}

bool Application::exportEntities(const QString& filename, float x, float y, float z, float scale) {
    glm::vec3 center(x, y, z);
    glm::vec3 minCorner = center - vec3(scale);
    float cubeSize = scale * 2;
    AACube boundingCube(minCorner, cubeSize);
    QVector<EntityItemPointer> entities;
    QVector<EntityItemID> ids;
    auto entityTree = getEntities()->getTree();
    entityTree->withReadLock([&] {
        entityTree->findEntities(boundingCube, entities);
        foreach(EntityItemPointer entity, entities) {
            ids << entity->getEntityItemID();
        }
    });
    return exportEntities(filename, ids, &center);
}

void Application::loadSettings() {

    sessionRunTime.set(0); // Just clean living. We're about to saveSettings, which will update value.
    DependencyManager::get<AudioClient>()->loadSettings();
    DependencyManager::get<LODManager>()->loadSettings();

    // DONT CHECK IN
    //DependencyManager::get<LODManager>()->setAutomaticLODAdjust(false);

    Menu::getInstance()->loadSettings();

    // If there is a preferred plugin, we probably messed it up with the menu settings, so fix it.
    auto pluginManager = PluginManager::getInstance();
    auto plugins = pluginManager->getPreferredDisplayPlugins();
    auto menu = Menu::getInstance();
    if (plugins.size() > 0) {
        for (auto plugin : plugins) {
            if (auto action = menu->getActionForOption(plugin->getName())) {
                action->setChecked(true);
                action->trigger();
                // Find and activated highest priority plugin, bail for the rest
                break;
            }
        }
    }

    Setting::Handle<bool> firstRun { Settings::firstRun, true };
    bool isFirstPerson = false;
    if (firstRun.get()) {
        // If this is our first run, and no preferred devices were set, default to
        // an HMD device if available.
        auto displayPlugins = pluginManager->getDisplayPlugins();
        for (auto& plugin : displayPlugins) {
            if (plugin->isHmd()) {
                if (auto action = menu->getActionForOption(plugin->getName())) {
                    action->setChecked(true);
                    action->trigger();
                    break;
                }
            }
        }

        isFirstPerson = (qApp->isHMDMode());
    } else {
        // if this is not the first run, the camera will be initialized differently depending on user settings

        if (qApp->isHMDMode()) {
            // if the HMD is active, use first-person camera, unless the appropriate setting is checked
            isFirstPerson = menu->isOptionChecked(MenuOption::FirstPersonHMD);
        } else {
            // if HMD is not active, only use first person if the menu option is checked
            isFirstPerson = menu->isOptionChecked(MenuOption::FirstPerson);
        }
    }

    // finish initializing the camera, based on everything we checked above. Third person camera will be used if no settings
    // dictated that we should be in first person
    Menu::getInstance()->setIsOptionChecked(MenuOption::FirstPerson, isFirstPerson);
    Menu::getInstance()->setIsOptionChecked(MenuOption::ThirdPerson, !isFirstPerson);
    _myCamera.setMode((isFirstPerson) ? CAMERA_MODE_FIRST_PERSON : CAMERA_MODE_THIRD_PERSON);
    cameraMenuChanged();

    auto inputs = pluginManager->getInputPlugins();
    for (auto plugin : inputs) {
        if (!plugin->isActive()) {
            plugin->activate();
        }
    }

    getMyAvatar()->loadData();
    _settingsLoaded = true;
}

void Application::saveSettings() const {
    sessionRunTime.set(_sessionRunTimer.elapsed() / MSECS_PER_SECOND);
    DependencyManager::get<AudioClient>()->saveSettings();
    DependencyManager::get<LODManager>()->saveSettings();

    Menu::getInstance()->saveSettings();
    getMyAvatar()->saveData();
    PluginManager::getInstance()->saveSettings();
}

bool Application::importEntities(const QString& urlOrFilename) {
    bool success = false;
    _entityClipboard->withWriteLock([&] {
        _entityClipboard->eraseAllOctreeElements();

        success = _entityClipboard->readFromURL(urlOrFilename);
        if (success) {
            _entityClipboard->reaverageOctreeElements();
        }
    });
    return success;
}

QVector<EntityItemID> Application::pasteEntities(float x, float y, float z) {
    return _entityClipboard->sendEntities(&_entityEditSender, getEntities()->getTree(), x, y, z);
}

void Application::initDisplay() {
}

void Application::init() {

    // Make sure Login state is up to date
    DependencyManager::get<DialogsManager>()->toggleLoginDialog();
    if (!DISABLE_DEFERRED) {
        DependencyManager::get<DeferredLightingEffect>()->init();
    }
    DependencyManager::get<AvatarManager>()->init();

    _timerStart.start();
    _lastTimeUpdated.start();

    if (auto steamClient = PluginManager::getInstance()->getSteamClientPlugin()) {
        // when +connect_lobby in command line, join steam lobby
        const QString STEAM_LOBBY_COMMAND_LINE_KEY = "+connect_lobby";
        int lobbyIndex = arguments().indexOf(STEAM_LOBBY_COMMAND_LINE_KEY);
        if (lobbyIndex != -1) {
            QString lobbyId = arguments().value(lobbyIndex + 1);
            steamClient->joinLobby(lobbyId);
        }
    }


    qCDebug(interfaceapp) << "Loaded settings";

    // fire off an immediate domain-server check in now that settings are loaded
    if (!isServerlessMode()) {
        DependencyManager::get<NodeList>()->sendDomainServerCheckIn();
    }

    // This allows collision to be set up properly for shape entities supported by GeometryCache.
    // This is before entity setup to ensure that it's ready for whenever instance collision is initialized.
    ShapeEntityItem::setShapeInfoCalulator(ShapeEntityItem::ShapeInfoCalculator(&shapeInfoCalculator));

    getEntities()->init();
    getEntities()->setEntityLoadingPriorityFunction([this](const EntityItem& item) {
        auto dims = item.getScaledDimensions();
        auto maxSize = glm::compMax(dims);

        if (maxSize <= 0.0f) {
            return 0.0f;
        }

        auto distance = glm::distance(getMyAvatar()->getWorldPosition(), item.getWorldPosition());
        return atan2(maxSize, distance);
    });

    ObjectMotionState::setShapeManager(&_shapeManager);
    _physicsEngine->init();

    EntityTreePointer tree = getEntities()->getTree();
    _entitySimulation->init(tree, _physicsEngine, &_entityEditSender);
    tree->setSimulation(_entitySimulation);

    auto entityScriptingInterface = DependencyManager::get<EntityScriptingInterface>();

    // connect the _entityCollisionSystem to our EntityTreeRenderer since that's what handles running entity scripts
    connect(_entitySimulation.get(), &EntitySimulation::entityCollisionWithEntity,
            getEntities().data(), &EntityTreeRenderer::entityCollisionWithEntity);

    // connect the _entities (EntityTreeRenderer) to our script engine's EntityScriptingInterface for firing
    // of events related clicking, hovering over, and entering entities
    getEntities()->connectSignalsToSlots(entityScriptingInterface.data());

    // Make sure any new sounds are loaded as soon as know about them.
    connect(tree.get(), &EntityTree::newCollisionSoundURL, this, [this](QUrl newURL, EntityItemID id) {
        getEntities()->setCollisionSound(id, DependencyManager::get<SoundCache>()->getSound(newURL));
    }, Qt::QueuedConnection);
    connect(getMyAvatar().get(), &MyAvatar::newCollisionSoundURL, this, [this](QUrl newURL) {
        if (auto avatar = getMyAvatar()) {
            auto sound = DependencyManager::get<SoundCache>()->getSound(newURL);
            avatar->setCollisionSound(sound);
        }
    }, Qt::QueuedConnection);
}

void Application::updateLOD(float deltaTime) const {
    PerformanceTimer perfTimer("LOD");
    // adjust it unless we were asked to disable this feature, or if we're currently in throttleRendering mode
    if (!isThrottleRendering()) {
        float presentTime = getActiveDisplayPlugin()->getAveragePresentTime();
        float engineRunTime = (float)(_renderEngine->getConfiguration().get()->getCPURunTime());
        float gpuTime = getGPUContext()->getFrameTimerGPUAverage();
        auto lodManager = DependencyManager::get<LODManager>();
        lodManager->setRenderTimes(presentTime, engineRunTime, gpuTime);
        lodManager->autoAdjustLOD(deltaTime);
    } else {
        DependencyManager::get<LODManager>()->resetLODAdjust();
    }
}

void Application::pushPostUpdateLambda(void* key, std::function<void()> func) {
    std::unique_lock<std::mutex> guard(_postUpdateLambdasLock);
    _postUpdateLambdas[key] = func;
}

// Called during Application::update immediately before AvatarManager::updateMyAvatar, updating my data that is then sent to everyone.
// (Maybe this code should be moved there?)
// The principal result is to call updateLookAtTargetAvatar() and then setLookAtPosition().
// Note that it is called BEFORE we update position or joints based on sensors, etc.
void Application::updateMyAvatarLookAtPosition() {
    PerformanceTimer perfTimer("lookAt");
    bool showWarnings = Menu::getInstance()->isOptionChecked(MenuOption::PipelineWarnings);
    PerformanceWarning warn(showWarnings, "Application::updateMyAvatarLookAtPosition()");

    auto myAvatar = getMyAvatar();
    myAvatar->updateLookAtTargetAvatar();
    FaceTracker* faceTracker = getActiveFaceTracker();
    auto eyeTracker = DependencyManager::get<EyeTracker>();

    bool isLookingAtSomeone = false;
    bool isHMD = qApp->isHMDMode();
    glm::vec3 lookAtSpot;
    if (eyeTracker->isTracking() && (isHMD || eyeTracker->isSimulating())) {
        //  Look at the point that the user is looking at.
        glm::vec3 lookAtPosition = eyeTracker->getLookAtPosition();
        if (_myCamera.getMode() == CAMERA_MODE_MIRROR) {
            lookAtPosition.x = -lookAtPosition.x;
        }
        if (isHMD) {
            // TODO -- this code is probably wrong, getHeadPose() returns something in sensor frame, not avatar
            glm::mat4 headPose = getActiveDisplayPlugin()->getHeadPose();
            glm::quat hmdRotation = glm::quat_cast(headPose);
            lookAtSpot = _myCamera.getPosition() + myAvatar->getWorldOrientation() * (hmdRotation * lookAtPosition);
        } else {
            lookAtSpot = myAvatar->getHead()->getEyePosition()
                + (myAvatar->getHead()->getFinalOrientationInWorldFrame() * lookAtPosition);
        }
    } else {
        AvatarSharedPointer lookingAt = myAvatar->getLookAtTargetAvatar().lock();
        bool haveLookAtCandidate = lookingAt && myAvatar.get() != lookingAt.get();
        auto avatar = static_pointer_cast<Avatar>(lookingAt);
        bool mutualLookAtSnappingEnabled = avatar && avatar->getLookAtSnappingEnabled() && myAvatar->getLookAtSnappingEnabled();
        if (haveLookAtCandidate && mutualLookAtSnappingEnabled) {
            //  If I am looking at someone else, look directly at one of their eyes
            isLookingAtSomeone = true;
            auto lookingAtHead = avatar->getHead();

            const float MAXIMUM_FACE_ANGLE = 65.0f * RADIANS_PER_DEGREE;
            glm::vec3 lookingAtFaceOrientation = lookingAtHead->getFinalOrientationInWorldFrame() * IDENTITY_FORWARD;
            glm::vec3 fromLookingAtToMe = glm::normalize(myAvatar->getHead()->getEyePosition()
                - lookingAtHead->getEyePosition());
            float faceAngle = glm::angle(lookingAtFaceOrientation, fromLookingAtToMe);

            if (faceAngle < MAXIMUM_FACE_ANGLE) {
                // Randomly look back and forth between look targets
                eyeContactTarget target = Menu::getInstance()->isOptionChecked(MenuOption::FixGaze) ?
                    LEFT_EYE : myAvatar->getEyeContactTarget();
                switch (target) {
                    case LEFT_EYE:
                        lookAtSpot = lookingAtHead->getLeftEyePosition();
                        break;
                    case RIGHT_EYE:
                        lookAtSpot = lookingAtHead->getRightEyePosition();
                        break;
                    case MOUTH:
                        lookAtSpot = lookingAtHead->getMouthPosition();
                        break;
                }
            } else {
                // Just look at their head (mid point between eyes)
                lookAtSpot = lookingAtHead->getEyePosition();
            }
        } else {
            //  I am not looking at anyone else, so just look forward
            auto headPose = myAvatar->getControllerPoseInWorldFrame(controller::Action::HEAD);
            if (headPose.isValid()) {
                lookAtSpot = transformPoint(headPose.getMatrix(), glm::vec3(0.0f, 0.0f, TREE_SCALE));
            } else {
                lookAtSpot = myAvatar->getHead()->getEyePosition() +
                    (myAvatar->getHead()->getFinalOrientationInWorldFrame() * glm::vec3(0.0f, 0.0f, -TREE_SCALE));
            }
        }

        // Deflect the eyes a bit to match the detected gaze from the face tracker if active.
        if (faceTracker && !faceTracker->isMuted()) {
            float eyePitch = faceTracker->getEstimatedEyePitch();
            float eyeYaw = faceTracker->getEstimatedEyeYaw();
            const float GAZE_DEFLECTION_REDUCTION_DURING_EYE_CONTACT = 0.1f;
            glm::vec3 origin = myAvatar->getHead()->getEyePosition();
            float deflection = faceTracker->getEyeDeflection();
            if (isLookingAtSomeone) {
                deflection *= GAZE_DEFLECTION_REDUCTION_DURING_EYE_CONTACT;
            }
            lookAtSpot = origin + _myCamera.getOrientation() * glm::quat(glm::radians(glm::vec3(
                eyePitch * deflection, eyeYaw * deflection, 0.0f))) *
                glm::inverse(_myCamera.getOrientation()) * (lookAtSpot - origin);
        }
    }

    myAvatar->getHead()->setLookAtPosition(lookAtSpot);
}

void Application::updateThreads(float deltaTime) {
    PerformanceTimer perfTimer("updateThreads");
    bool showWarnings = Menu::getInstance()->isOptionChecked(MenuOption::PipelineWarnings);
    PerformanceWarning warn(showWarnings, "Application::updateThreads()");

    // parse voxel packets
    if (!_enableProcessOctreeThread) {
        _octreeProcessor.threadRoutine();
        _entityEditSender.threadRoutine();
    }
}

void Application::toggleOverlays() {
    auto menu = Menu::getInstance();
    menu->setIsOptionChecked(MenuOption::Overlays, menu->isOptionChecked(MenuOption::Overlays));
}

void Application::setOverlaysVisible(bool visible) {
    auto menu = Menu::getInstance();
    menu->setIsOptionChecked(MenuOption::Overlays, true);
}

void Application::centerUI() {
    _overlayConductor.centerUI();
}

void Application::cycleCamera() {
    auto menu = Menu::getInstance();
    if (menu->isOptionChecked(MenuOption::FullscreenMirror)) {

        menu->setIsOptionChecked(MenuOption::FullscreenMirror, false);
        menu->setIsOptionChecked(MenuOption::FirstPerson, true);

    } else if (menu->isOptionChecked(MenuOption::FirstPerson)) {

        menu->setIsOptionChecked(MenuOption::FirstPerson, false);
        menu->setIsOptionChecked(MenuOption::ThirdPerson, true);

    } else if (menu->isOptionChecked(MenuOption::ThirdPerson)) {

        menu->setIsOptionChecked(MenuOption::ThirdPerson, false);
        menu->setIsOptionChecked(MenuOption::FullscreenMirror, true);

    } else if (menu->isOptionChecked(MenuOption::IndependentMode) || menu->isOptionChecked(MenuOption::CameraEntityMode)) {
        // do nothing if in independent or camera entity modes
        return;
    }
    cameraMenuChanged(); // handle the menu change
}

void Application::cameraModeChanged() {
    switch (_myCamera.getMode()) {
        case CAMERA_MODE_FIRST_PERSON:
            Menu::getInstance()->setIsOptionChecked(MenuOption::FirstPerson, true);
            break;
        case CAMERA_MODE_THIRD_PERSON:
            Menu::getInstance()->setIsOptionChecked(MenuOption::ThirdPerson, true);
            break;
        case CAMERA_MODE_MIRROR:
            Menu::getInstance()->setIsOptionChecked(MenuOption::FullscreenMirror, true);
            break;
        case CAMERA_MODE_INDEPENDENT:
            Menu::getInstance()->setIsOptionChecked(MenuOption::IndependentMode, true);
            break;
        case CAMERA_MODE_ENTITY:
            Menu::getInstance()->setIsOptionChecked(MenuOption::CameraEntityMode, true);
            break;
        default:
            break;
    }
    cameraMenuChanged();
}


void Application::cameraMenuChanged() {
    auto menu = Menu::getInstance();
    if (menu->isOptionChecked(MenuOption::FullscreenMirror)) {
        if (!isHMDMode() && _myCamera.getMode() != CAMERA_MODE_MIRROR) {
            _myCamera.setMode(CAMERA_MODE_MIRROR);
            getMyAvatar()->reset(false, false, false); // to reset any active MyAvatar::FollowHelpers
        }
    } else if (menu->isOptionChecked(MenuOption::FirstPerson)) {
        if (_myCamera.getMode() != CAMERA_MODE_FIRST_PERSON) {
            _myCamera.setMode(CAMERA_MODE_FIRST_PERSON);
            getMyAvatar()->setBoomLength(MyAvatar::ZOOM_MIN);
        }
    } else if (menu->isOptionChecked(MenuOption::ThirdPerson)) {
        if (_myCamera.getMode() != CAMERA_MODE_THIRD_PERSON) {
            _myCamera.setMode(CAMERA_MODE_THIRD_PERSON);
            if (getMyAvatar()->getBoomLength() == MyAvatar::ZOOM_MIN) {
                getMyAvatar()->setBoomLength(MyAvatar::ZOOM_DEFAULT);
            }
        }
    } else if (menu->isOptionChecked(MenuOption::IndependentMode)) {
        if (_myCamera.getMode() != CAMERA_MODE_INDEPENDENT) {
            _myCamera.setMode(CAMERA_MODE_INDEPENDENT);
        }
    } else if (menu->isOptionChecked(MenuOption::CameraEntityMode)) {
        if (_myCamera.getMode() != CAMERA_MODE_ENTITY) {
            _myCamera.setMode(CAMERA_MODE_ENTITY);
        }
    }
}

void Application::resetPhysicsReadyInformation() {
    // we've changed domains or cleared out caches or something.  we no longer know enough about the
    // collision information of nearby entities to make running bullet be safe.
    _fullSceneReceivedCounter = 0;
    _fullSceneCounterAtLastPhysicsCheck = 0;
    _nearbyEntitiesCountAtLastPhysicsCheck = 0;
    _nearbyEntitiesStabilityCount = 0;
    _physicsEnabled = false;
}


void Application::reloadResourceCaches() {
    resetPhysicsReadyInformation();

    // Query the octree to refresh everything in view
    _lastQueriedTime = 0;
    _octreeQuery.incrementConnectionID();

    queryOctree(NodeType::EntityServer, PacketType::EntityQuery);

    DependencyManager::get<AssetClient>()->clearCache();

    DependencyManager::get<AnimationCache>()->refreshAll();
    DependencyManager::get<ModelCache>()->refreshAll();
    DependencyManager::get<SoundCache>()->refreshAll();
    DependencyManager::get<TextureCache>()->refreshAll();

    DependencyManager::get<NodeList>()->reset();  // Force redownload of .fst models

    getMyAvatar()->resetFullAvatarURL();
}

void Application::rotationModeChanged() const {
    if (!Menu::getInstance()->isOptionChecked(MenuOption::CenterPlayerInView)) {
        getMyAvatar()->setHeadPitch(0);
    }
}

void Application::setKeyboardFocusHighlight(const glm::vec3& position, const glm::quat& rotation, const glm::vec3& dimensions) {
    // Create focus
    if (_keyboardFocusHighlightID == UNKNOWN_OVERLAY_ID || !getOverlays().isAddedOverlay(_keyboardFocusHighlightID)) {
        _keyboardFocusHighlight = std::make_shared<Cube3DOverlay>();
        _keyboardFocusHighlight->setAlpha(1.0f);
        _keyboardFocusHighlight->setColor({ 0xFF, 0xEF, 0x00 });
        _keyboardFocusHighlight->setIsSolid(false);
        _keyboardFocusHighlight->setPulseMin(0.5);
        _keyboardFocusHighlight->setPulseMax(1.0);
        _keyboardFocusHighlight->setColorPulse(1.0);
        _keyboardFocusHighlight->setIgnoreRayIntersection(true);
        _keyboardFocusHighlight->setDrawInFront(false);
        _keyboardFocusHighlightID = getOverlays().addOverlay(_keyboardFocusHighlight);
    }

    // Position focus
    _keyboardFocusHighlight->setWorldOrientation(rotation);
    _keyboardFocusHighlight->setWorldPosition(position);
    _keyboardFocusHighlight->setDimensions(dimensions);
    _keyboardFocusHighlight->setVisible(true);
}

QUuid Application::getKeyboardFocusEntity() const {
    return _keyboardFocusedEntity.get();
}

static const float FOCUS_HIGHLIGHT_EXPANSION_FACTOR = 1.05f;

void Application::setKeyboardFocusEntity(const EntityItemID& entityItemID) {
    if (_keyboardFocusedEntity.get() != entityItemID) {
        _keyboardFocusedEntity.set(entityItemID);

        if (_keyboardFocusHighlight && _keyboardFocusedOverlay.get() == UNKNOWN_OVERLAY_ID) {
            _keyboardFocusHighlight->setVisible(false);
        }

        if (entityItemID == UNKNOWN_ENTITY_ID) {
            return;
        }

        auto entityScriptingInterface = DependencyManager::get<EntityScriptingInterface>();
        auto properties = entityScriptingInterface->getEntityProperties(entityItemID);
        if (!properties.getLocked() && properties.getVisible()) {

            auto entities = getEntities();
            auto entityId = _keyboardFocusedEntity.get();
            if (entities->wantsKeyboardFocus(entityId)) {
                entities->setProxyWindow(entityId, _window->windowHandle());
                auto entity = getEntities()->getEntity(entityId);
                if (_keyboardMouseDevice->isActive()) {
                    _keyboardMouseDevice->pluginFocusOutEvent();
                }
                _lastAcceptedKeyPress = usecTimestampNow();

                setKeyboardFocusHighlight(entity->getWorldPosition(), entity->getWorldOrientation(),
                    entity->getScaledDimensions() * FOCUS_HIGHLIGHT_EXPANSION_FACTOR);
            }
        }
    }
}

OverlayID Application::getKeyboardFocusOverlay() {
    return _keyboardFocusedOverlay.get();
}

void Application::setKeyboardFocusOverlay(const OverlayID& overlayID) {
    if (overlayID != _keyboardFocusedOverlay.get()) {
        _keyboardFocusedOverlay.set(overlayID);

        if (_keyboardFocusHighlight && _keyboardFocusedEntity.get() == UNKNOWN_ENTITY_ID) {
            _keyboardFocusHighlight->setVisible(false);
        }

        if (overlayID == UNKNOWN_OVERLAY_ID) {
            return;
        }

        auto overlayType = getOverlays().getOverlayType(overlayID);
        auto isVisible = getOverlays().getProperty(overlayID, "visible").value.toBool();
        if (overlayType == Web3DOverlay::TYPE && isVisible) {
            auto overlay = std::dynamic_pointer_cast<Web3DOverlay>(getOverlays().getOverlay(overlayID));
            overlay->setProxyWindow(_window->windowHandle());

            if (_keyboardMouseDevice->isActive()) {
                _keyboardMouseDevice->pluginFocusOutEvent();
            }
            _lastAcceptedKeyPress = usecTimestampNow();

            if (overlay->getProperty("showKeyboardFocusHighlight").toBool()) {
                auto size = overlay->getSize() * FOCUS_HIGHLIGHT_EXPANSION_FACTOR;
                const float OVERLAY_DEPTH = 0.0105f;
                setKeyboardFocusHighlight(overlay->getWorldPosition(), overlay->getWorldOrientation(), glm::vec3(size.x, size.y, OVERLAY_DEPTH));
            } else if (_keyboardFocusHighlight) {
                _keyboardFocusHighlight->setVisible(false);
            }
        }
    }
}

void Application::updateDialogs(float deltaTime) const {
    PerformanceTimer perfTimer("updateDialogs");
    bool showWarnings = Menu::getInstance()->isOptionChecked(MenuOption::PipelineWarnings);
    PerformanceWarning warn(showWarnings, "Application::updateDialogs()");
    auto dialogsManager = DependencyManager::get<DialogsManager>();

    QPointer<OctreeStatsDialog> octreeStatsDialog = dialogsManager->getOctreeStatsDialog();
    if (octreeStatsDialog) {
        octreeStatsDialog->update();
    }
}

static bool domainLoadingInProgress = false;

void Application::update(float deltaTime) {
    PROFILE_RANGE_EX(app, __FUNCTION__, 0xffff0000, (uint64_t)_renderFrameCount + 1);

    if (!_physicsEnabled) {
        if (!domainLoadingInProgress) {
            PROFILE_ASYNC_BEGIN(app, "Scene Loading", "");
            domainLoadingInProgress = true;
        }

        // we haven't yet enabled physics.  we wait until we think we have all the collision information
        // for nearby entities before starting bullet up.
        quint64 now = usecTimestampNow();
        const int PHYSICS_CHECK_TIMEOUT = 2 * USECS_PER_SECOND;

        if (now - _lastPhysicsCheckTime > PHYSICS_CHECK_TIMEOUT || _fullSceneReceivedCounter > _fullSceneCounterAtLastPhysicsCheck) {
            // we've received a new full-scene octree stats packet, or it's been long enough to try again anyway
            _lastPhysicsCheckTime = now;
            _fullSceneCounterAtLastPhysicsCheck = _fullSceneReceivedCounter;

            // process octree stats packets are sent in between full sends of a scene (this isn't currently true).
            // We keep physics disabled until we've received a full scene and everything near the avatar in that
            // scene is ready to compute its collision shape.
            if (nearbyEntitiesAreReadyForPhysics()) {
                _physicsEnabled = true;
                getMyAvatar()->updateMotionBehaviorFromMenu();
            }
        }
    } else if (domainLoadingInProgress) {
        domainLoadingInProgress = false;
        PROFILE_ASYNC_END(app, "Scene Loading", "");
    }

    auto myAvatar = getMyAvatar();
    {
        PerformanceTimer perfTimer("devices");

        FaceTracker* tracker = getSelectedFaceTracker();
        if (tracker && Menu::getInstance()->isOptionChecked(MenuOption::MuteFaceTracking) != tracker->isMuted()) {
            tracker->toggleMute();
        }

        tracker = getActiveFaceTracker();
        if (tracker && !tracker->isMuted()) {
            tracker->update(deltaTime);

            // Auto-mute microphone after losing face tracking?
            if (tracker->isTracking()) {
                _lastFaceTrackerUpdate = usecTimestampNow();
            } else {
                const quint64 MUTE_MICROPHONE_AFTER_USECS = 5000000;  //5 secs
                Menu* menu = Menu::getInstance();
                auto audioClient = DependencyManager::get<AudioClient>();
                if (menu->isOptionChecked(MenuOption::AutoMuteAudio) && !audioClient->isMuted()) {
                    if (_lastFaceTrackerUpdate > 0
                        && ((usecTimestampNow() - _lastFaceTrackerUpdate) > MUTE_MICROPHONE_AFTER_USECS)) {
                        audioClient->toggleMute();
                        _lastFaceTrackerUpdate = 0;
                    }
                } else {
                    _lastFaceTrackerUpdate = 0;
                }
            }
        } else {
            _lastFaceTrackerUpdate = 0;
        }

        auto userInputMapper = DependencyManager::get<UserInputMapper>();

        controller::InputCalibrationData calibrationData = {
            myAvatar->getSensorToWorldMatrix(),
            createMatFromQuatAndPos(myAvatar->getWorldOrientation(), myAvatar->getWorldPosition()),
            myAvatar->getHMDSensorMatrix(),
            myAvatar->getCenterEyeCalibrationMat(),
            myAvatar->getHeadCalibrationMat(),
            myAvatar->getSpine2CalibrationMat(),
            myAvatar->getHipsCalibrationMat(),
            myAvatar->getLeftFootCalibrationMat(),
            myAvatar->getRightFootCalibrationMat(),
            myAvatar->getRightArmCalibrationMat(),
            myAvatar->getLeftArmCalibrationMat(),
            myAvatar->getRightHandCalibrationMat(),
            myAvatar->getLeftHandCalibrationMat()
        };

        InputPluginPointer keyboardMousePlugin;
        for (auto inputPlugin : PluginManager::getInstance()->getInputPlugins()) {
            if (inputPlugin->getName() == KeyboardMouseDevice::NAME) {
                keyboardMousePlugin = inputPlugin;
            } else if (inputPlugin->isActive()) {
                inputPlugin->pluginUpdate(deltaTime, calibrationData);
            }
        }

        userInputMapper->setInputCalibrationData(calibrationData);
        userInputMapper->update(deltaTime);

        if (keyboardMousePlugin && keyboardMousePlugin->isActive()) {
            keyboardMousePlugin->pluginUpdate(deltaTime, calibrationData);
        }

        // Transfer the user inputs to the driveKeys
        // FIXME can we drop drive keys and just have the avatar read the action states directly?
        myAvatar->clearDriveKeys();
        if (_myCamera.getMode() != CAMERA_MODE_INDEPENDENT) {
            if (!_controllerScriptingInterface->areActionsCaptured()) {
                myAvatar->setDriveKey(MyAvatar::TRANSLATE_Z, -1.0f * userInputMapper->getActionState(controller::Action::TRANSLATE_Z));
                myAvatar->setDriveKey(MyAvatar::TRANSLATE_Y, userInputMapper->getActionState(controller::Action::TRANSLATE_Y));
                myAvatar->setDriveKey(MyAvatar::TRANSLATE_X, userInputMapper->getActionState(controller::Action::TRANSLATE_X));
                if (deltaTime > FLT_EPSILON) {
                    myAvatar->setDriveKey(MyAvatar::PITCH, -1.0f * userInputMapper->getActionState(controller::Action::PITCH));
                    myAvatar->setDriveKey(MyAvatar::YAW, -1.0f * userInputMapper->getActionState(controller::Action::YAW));
                    myAvatar->setDriveKey(MyAvatar::STEP_YAW, -1.0f * userInputMapper->getActionState(controller::Action::STEP_YAW));
                }
            }
            myAvatar->setDriveKey(MyAvatar::ZOOM, userInputMapper->getActionState(controller::Action::TRANSLATE_CAMERA_Z));
        }

        static const std::vector<controller::Action> avatarControllerActions = {
            controller::Action::LEFT_HAND,
            controller::Action::RIGHT_HAND,
            controller::Action::LEFT_FOOT,
            controller::Action::RIGHT_FOOT,
            controller::Action::HIPS,
            controller::Action::SPINE2,
            controller::Action::HEAD,
            controller::Action::LEFT_HAND_THUMB1,
            controller::Action::LEFT_HAND_THUMB2,
            controller::Action::LEFT_HAND_THUMB3,
            controller::Action::LEFT_HAND_THUMB4,
            controller::Action::LEFT_HAND_INDEX1,
            controller::Action::LEFT_HAND_INDEX2,
            controller::Action::LEFT_HAND_INDEX3,
            controller::Action::LEFT_HAND_INDEX4,
            controller::Action::LEFT_HAND_MIDDLE1,
            controller::Action::LEFT_HAND_MIDDLE2,
            controller::Action::LEFT_HAND_MIDDLE3,
            controller::Action::LEFT_HAND_MIDDLE4,
            controller::Action::LEFT_HAND_RING1,
            controller::Action::LEFT_HAND_RING2,
            controller::Action::LEFT_HAND_RING3,
            controller::Action::LEFT_HAND_RING4,
            controller::Action::LEFT_HAND_PINKY1,
            controller::Action::LEFT_HAND_PINKY2,
            controller::Action::LEFT_HAND_PINKY3,
            controller::Action::LEFT_HAND_PINKY4,
            controller::Action::RIGHT_HAND_THUMB1,
            controller::Action::RIGHT_HAND_THUMB2,
            controller::Action::RIGHT_HAND_THUMB3,
            controller::Action::RIGHT_HAND_THUMB4,
            controller::Action::RIGHT_HAND_INDEX1,
            controller::Action::RIGHT_HAND_INDEX2,
            controller::Action::RIGHT_HAND_INDEX3,
            controller::Action::RIGHT_HAND_INDEX4,
            controller::Action::RIGHT_HAND_MIDDLE1,
            controller::Action::RIGHT_HAND_MIDDLE2,
            controller::Action::RIGHT_HAND_MIDDLE3,
            controller::Action::RIGHT_HAND_MIDDLE4,
            controller::Action::RIGHT_HAND_RING1,
            controller::Action::RIGHT_HAND_RING2,
            controller::Action::RIGHT_HAND_RING3,
            controller::Action::RIGHT_HAND_RING4,
            controller::Action::RIGHT_HAND_PINKY1,
            controller::Action::RIGHT_HAND_PINKY2,
            controller::Action::RIGHT_HAND_PINKY3,
            controller::Action::RIGHT_HAND_PINKY4,
            controller::Action::LEFT_ARM,
            controller::Action::RIGHT_ARM,
            controller::Action::LEFT_SHOULDER,
            controller::Action::RIGHT_SHOULDER,
            controller::Action::LEFT_FORE_ARM,
            controller::Action::RIGHT_FORE_ARM,
            controller::Action::LEFT_LEG,
            controller::Action::RIGHT_LEG,
            controller::Action::LEFT_UP_LEG,
            controller::Action::RIGHT_UP_LEG,
            controller::Action::LEFT_TOE_BASE,
            controller::Action::RIGHT_TOE_BASE
        };

        // copy controller poses from userInputMapper to myAvatar.
        glm::mat4 myAvatarMatrix = createMatFromQuatAndPos(myAvatar->getWorldOrientation(), myAvatar->getWorldPosition());
        glm::mat4 worldToSensorMatrix = glm::inverse(myAvatar->getSensorToWorldMatrix());
        glm::mat4 avatarToSensorMatrix = worldToSensorMatrix * myAvatarMatrix;
        for (auto& action : avatarControllerActions) {
            controller::Pose pose = userInputMapper->getPoseState(action);
            myAvatar->setControllerPoseInSensorFrame(action, pose.transform(avatarToSensorMatrix));
        }
    }

    updateThreads(deltaTime); // If running non-threaded, then give the threads some time to process...
    updateDialogs(deltaTime); // update various stats dialogs if present

    QSharedPointer<AvatarManager> avatarManager = DependencyManager::get<AvatarManager>();

    {
        PROFILE_RANGE(simulation_physics, "Physics");
        PerformanceTimer perfTimer("physics");
        if (_physicsEnabled) {
            {
                PROFILE_RANGE(simulation_physics, "PreStep");
                PerformanceTimer perfTimer("preStep)");
                static VectorOfMotionStates motionStates;
                _entitySimulation->getObjectsToRemoveFromPhysics(motionStates);
                _physicsEngine->removeObjects(motionStates);
                _entitySimulation->deleteObjectsRemovedFromPhysics();

                getEntities()->getTree()->withReadLock([&] {
                    _entitySimulation->getObjectsToAddToPhysics(motionStates);
                    _physicsEngine->addObjects(motionStates);

                });
                getEntities()->getTree()->withReadLock([&] {
                    _entitySimulation->getObjectsToChange(motionStates);
                    VectorOfMotionStates stillNeedChange = _physicsEngine->changeObjects(motionStates);
                    _entitySimulation->setObjectsToChange(stillNeedChange);
                });

                _entitySimulation->applyDynamicChanges();

                 avatarManager->getObjectsToRemoveFromPhysics(motionStates);
                _physicsEngine->removeObjects(motionStates);
                avatarManager->getObjectsToAddToPhysics(motionStates);
                _physicsEngine->addObjects(motionStates);
                avatarManager->getObjectsToChange(motionStates);
                _physicsEngine->changeObjects(motionStates);

                myAvatar->prepareForPhysicsSimulation();
                _physicsEngine->forEachDynamic([&](EntityDynamicPointer dynamic) {
                    dynamic->prepareForPhysicsSimulation();
                });
            }
            {
                PROFILE_RANGE(simulation_physics, "Step");
                PerformanceTimer perfTimer("step");
                getEntities()->getTree()->withWriteLock([&] {
                    _physicsEngine->stepSimulation();
                });
            }
            {
                PROFILE_RANGE(simulation_physics, "PostStep");
                PerformanceTimer perfTimer("postStep");
                if (_physicsEngine->hasOutgoingChanges()) {
                    // grab the collision events BEFORE handleOutgoingChanges() because at this point
                    // we have a better idea of which objects we own or should own.
                    auto& collisionEvents = _physicsEngine->getCollisionEvents();

                    getEntities()->getTree()->withWriteLock([&] {
                        PROFILE_RANGE(simulation_physics, "HandleChanges");
                        PerformanceTimer perfTimer("handleChanges");

                        const VectorOfMotionStates& outgoingChanges = _physicsEngine->getChangedMotionStates();
                        _entitySimulation->handleChangedMotionStates(outgoingChanges);
                        avatarManager->handleChangedMotionStates(outgoingChanges);

                        const VectorOfMotionStates& deactivations = _physicsEngine->getDeactivatedMotionStates();
                        _entitySimulation->handleDeactivatedMotionStates(deactivations);
                    });

                    if (!_aboutToQuit) {
                        // handleCollisionEvents() AFTER handleOutgoingChanges()
                        {
                            PROFILE_RANGE(simulation_physics, "CollisionEvents");
                            avatarManager->handleCollisionEvents(collisionEvents);
                            // Collision events (and their scripts) must not be handled when we're locked, above. (That would risk
                            // deadlock.)
                            _entitySimulation->handleCollisionEvents(collisionEvents);
                        }

                        // NOTE: the getEntities()->update() call below will wait for lock
                        // and will simulate entity motion (the EntityTree has been given an EntitySimulation).
                        getEntities()->update(true); // update the models...
                    }

                    {
                        PROFILE_RANGE(simulation_physics, "MyAvatar");
                        myAvatar->harvestResultsFromPhysicsSimulation(deltaTime);
                    }

                    if (PerformanceTimer::isActive() &&
                            Menu::getInstance()->isOptionChecked(MenuOption::DisplayDebugTimingDetails) &&
                            Menu::getInstance()->isOptionChecked(MenuOption::ExpandPhysicsSimulationTiming)) {
                        _physicsEngine->harvestPerformanceStats();
                    }
                    // NOTE: the PhysicsEngine stats are written to stdout NOT to Qt log framework
                    _physicsEngine->dumpStatsIfNecessary();
                }
            }
        } else {
            // update the rendering without any simulation
            getEntities()->update(false);
        }
    }

    // AvatarManager update
    {
        {
            PROFILE_RANGE(simulation, "OtherAvatars");
            PerformanceTimer perfTimer("otherAvatars");
            avatarManager->updateOtherAvatars(deltaTime);
        }

        {
            PROFILE_RANGE(simulation, "MyAvatar");
            PerformanceTimer perfTimer("MyAvatar");
            qApp->updateMyAvatarLookAtPosition();
            avatarManager->updateMyAvatar(deltaTime);
        }
    }

    bool showWarnings = Menu::getInstance()->isOptionChecked(MenuOption::PipelineWarnings);
    PerformanceWarning warn(showWarnings, "Application::update()");

#if !defined(Q_OS_ANDROID)
    updateLOD(deltaTime);
#endif

    // TODO: break these out into distinct perfTimers when they prove interesting
    {
        PROFILE_RANGE(app, "PickManager");
        PerformanceTimer perfTimer("pickManager");
        DependencyManager::get<PickManager>()->update();
    }

    {
        PROFILE_RANGE(app, "PointerManager");
        PerformanceTimer perfTimer("pointerManager");
        DependencyManager::get<PointerManager>()->update();
    }

    {
        PROFILE_RANGE_EX(app, "Overlays", 0xffff0000, (uint64_t)getActiveDisplayPlugin()->presentCount());
        PerformanceTimer perfTimer("overlays");
        _overlays.update(deltaTime);
    }

    // Update _viewFrustum with latest camera and view frustum data...
    // NOTE: we get this from the view frustum, to make it simpler, since the
    // loadViewFrumstum() method will get the correct details from the camera
    // We could optimize this to not actually load the viewFrustum, since we don't
    // actually need to calculate the view frustum planes to send these details
    // to the server.
    {
        QMutexLocker viewLocker(&_viewMutex);
        _myCamera.loadViewFrustum(_viewFrustum);
    }

    quint64 now = usecTimestampNow();

    // Update my voxel servers with my current voxel query...
    {
        PROFILE_RANGE_EX(app, "QueryOctree", 0xffff0000, (uint64_t)getActiveDisplayPlugin()->presentCount());
        PerformanceTimer perfTimer("queryOctree");
        QMutexLocker viewLocker(&_viewMutex);
        quint64 sinceLastQuery = now - _lastQueriedTime;
        const quint64 TOO_LONG_SINCE_LAST_QUERY = 3 * USECS_PER_SECOND;
        bool queryIsDue = sinceLastQuery > TOO_LONG_SINCE_LAST_QUERY;
        bool viewIsDifferentEnough = !_lastQueriedViewFrustum.isVerySimilar(_viewFrustum);
        // if it's been a while since our last query or the view has significantly changed then send a query, otherwise suppress it
        if (queryIsDue || viewIsDifferentEnough) {
            _lastQueriedTime = now;
            if (DependencyManager::get<SceneScriptingInterface>()->shouldRenderEntities()) {
                queryOctree(NodeType::EntityServer, PacketType::EntityQuery);
            }
            sendAvatarViewFrustum();
            _lastQueriedViewFrustum = _viewFrustum;
        }
    }

    // sent nack packets containing missing sequence numbers of received packets from nodes
    {
        quint64 sinceLastNack = now - _lastNackTime;
        const quint64 TOO_LONG_SINCE_LAST_NACK = 1 * USECS_PER_SECOND;
        if (sinceLastNack > TOO_LONG_SINCE_LAST_NACK) {
            _lastNackTime = now;
            sendNackPackets();
        }
    }

    // send packet containing downstream audio stats to the AudioMixer
    {
        quint64 sinceLastNack = now - _lastSendDownstreamAudioStats;
        if (sinceLastNack > TOO_LONG_SINCE_LAST_SEND_DOWNSTREAM_AUDIO_STATS) {
            _lastSendDownstreamAudioStats = now;

            QMetaObject::invokeMethod(DependencyManager::get<AudioClient>().data(), "sendDownstreamAudioStatsPacket", Qt::QueuedConnection);
        }
    }

    {
        PerformanceTimer perfTimer("avatarManager/postUpdate");
        avatarManager->postUpdate(deltaTime, getMain3DScene());
    }

    {
        PROFILE_RANGE_EX(app, "PostUpdateLambdas", 0xffff0000, (uint64_t)0);
        PerformanceTimer perfTimer("postUpdateLambdas");
        std::unique_lock<std::mutex> guard(_postUpdateLambdasLock);
        for (auto& iter : _postUpdateLambdas) {
            iter.second();
        }
        _postUpdateLambdas.clear();
    }


    editRenderArgs([this, deltaTime](AppRenderArgs& appRenderArgs) {
        PerformanceTimer perfTimer("editRenderArgs");
        appRenderArgs._headPose = getHMDSensorPose();

        auto myAvatar = getMyAvatar();

        // update the avatar with a fresh HMD pose
        {
            PROFILE_RANGE(render, "/updateAvatar");
            myAvatar->updateFromHMDSensorMatrix(appRenderArgs._headPose);
        }

        auto lodManager = DependencyManager::get<LODManager>();

        float sensorToWorldScale = getMyAvatar()->getSensorToWorldScale();
        appRenderArgs._sensorToWorldScale = sensorToWorldScale;
        appRenderArgs._sensorToWorld = getMyAvatar()->getSensorToWorldMatrix();
        {
            PROFILE_RANGE(render, "/buildFrustrumAndArgs");
            {
                QMutexLocker viewLocker(&_viewMutex);
                // adjust near clip plane to account for sensor scaling.
                auto adjustedProjection = glm::perspective(glm::radians(_fieldOfView.get()),
                                                           getActiveDisplayPlugin()->getRecommendedAspectRatio(),
                                                           DEFAULT_NEAR_CLIP * sensorToWorldScale,
                                                           DEFAULT_FAR_CLIP);
                _viewFrustum.setProjection(adjustedProjection);
                _viewFrustum.calculate();
            }
            appRenderArgs._renderArgs = RenderArgs(_gpuContext, lodManager->getOctreeSizeScale(),
                lodManager->getBoundaryLevelAdjust(), RenderArgs::DEFAULT_RENDER_MODE,
                RenderArgs::MONO, RenderArgs::RENDER_DEBUG_NONE);
            appRenderArgs._renderArgs._scene = getMain3DScene();

            {
                QMutexLocker viewLocker(&_viewMutex);
                appRenderArgs._renderArgs.setViewFrustum(_viewFrustum);
            }
        }
        {
            PROFILE_RANGE(render, "/resizeGL");
            PerformanceWarning::setSuppressShortTimings(Menu::getInstance()->isOptionChecked(MenuOption::SuppressShortTimings));
            bool showWarnings = Menu::getInstance()->isOptionChecked(MenuOption::PipelineWarnings);
            PerformanceWarning warn(showWarnings, "Application::paintGL()");
            resizeGL();
        }

        this->updateCamera(appRenderArgs._renderArgs, deltaTime);
        appRenderArgs._eyeToWorld = _myCamera.getTransform();
        appRenderArgs._isStereo = false;

        {
            auto hmdInterface = DependencyManager::get<HMDScriptingInterface>();
            float ipdScale = hmdInterface->getIPDScale();

            // scale IPD by sensorToWorldScale, to make the world seem larger or smaller accordingly.
            ipdScale *= sensorToWorldScale;

            auto baseProjection = appRenderArgs._renderArgs.getViewFrustum().getProjection();

            if (getActiveDisplayPlugin()->isStereo()) {
                // Stereo modes will typically have a larger projection matrix overall,
                // so we ask for the 'mono' projection matrix, which for stereo and HMD
                // plugins will imply the combined projection for both eyes.
                //
                // This is properly implemented for the Oculus plugins, but for OpenVR
                // and Stereo displays I'm not sure how to get / calculate it, so we're
                // just relying on the left FOV in each case and hoping that the
                // overall culling margin of error doesn't cause popping in the
                // right eye.  There are FIXMEs in the relevant plugins
                _myCamera.setProjection(getActiveDisplayPlugin()->getCullingProjection(baseProjection));
                appRenderArgs._isStereo = true;

                auto& eyeOffsets = appRenderArgs._eyeOffsets;
                auto& eyeProjections = appRenderArgs._eyeProjections;

                // FIXME we probably don't need to set the projection matrix every frame,
                // only when the display plugin changes (or in non-HMD modes when the user
                // changes the FOV manually, which right now I don't think they can.
                for_each_eye([&](Eye eye) {
                    // For providing the stereo eye views, the HMD head pose has already been
                    // applied to the avatar, so we need to get the difference between the head
                    // pose applied to the avatar and the per eye pose, and use THAT as
                    // the per-eye stereo matrix adjustment.
                    mat4 eyeToHead = getActiveDisplayPlugin()->getEyeToHeadTransform(eye);
                    // Grab the translation
                    vec3 eyeOffset = glm::vec3(eyeToHead[3]);
                    // Apply IPD scaling
                    mat4 eyeOffsetTransform = glm::translate(mat4(), eyeOffset * -1.0f * ipdScale);
                    eyeOffsets[eye] = eyeOffsetTransform;
                    eyeProjections[eye] = getActiveDisplayPlugin()->getEyeProjection(eye, baseProjection);
                });

                // Configure the type of display / stereo
                appRenderArgs._renderArgs._displayMode = (isHMDMode() ? RenderArgs::STEREO_HMD : RenderArgs::STEREO_MONITOR);
            }
        }

        // HACK
        // load the view frustum
        // FIXME: This preDisplayRender call is temporary until we create a separate render::scene for the mirror rendering.
        // Then we can move this logic into the Avatar::simulate call.
        myAvatar->preDisplaySide(&appRenderArgs._renderArgs);

        {
            QMutexLocker viewLocker(&_viewMutex);
            _myCamera.loadViewFrustum(_displayViewFrustum);
            appRenderArgs._view = glm::inverse(_displayViewFrustum.getView());
        }

        {
            QMutexLocker viewLocker(&_viewMutex);
            appRenderArgs._renderArgs.setViewFrustum(_displayViewFrustum);
        }
    });

    {
        PerformanceTimer perfTimer("limitless");
        AnimDebugDraw::getInstance().update();
    }

    {
        PerformanceTimer perfTimer("limitless");
        DependencyManager::get<LimitlessVoiceRecognitionScriptingInterface>()->update();
    }

    { // Game loop is done, mark the end of the frame for the scene transactions and the render loop to take over
        PerformanceTimer perfTimer("enqueueFrame");
        getMain3DScene()->enqueueFrame();
    }
}

void Application::sendAvatarViewFrustum() {
    QByteArray viewFrustumByteArray = _viewFrustum.toByteArray();
    auto avatarPacket = NLPacket::create(PacketType::ViewFrustum, viewFrustumByteArray.size());
    avatarPacket->write(viewFrustumByteArray);

    DependencyManager::get<NodeList>()->broadcastToNodes(std::move(avatarPacket), NodeSet() << NodeType::AvatarMixer);
}


int Application::sendNackPackets() {

    // iterates through all nodes in NodeList
    auto nodeList = DependencyManager::get<NodeList>();

    int packetsSent = 0;

    nodeList->eachNode([&](const SharedNodePointer& node){

        if (node->getActiveSocket() && node->getType() == NodeType::EntityServer) {

            auto nackPacketList = NLPacketList::create(PacketType::OctreeDataNack);

            QUuid nodeUUID = node->getUUID();

            // if there are octree packets from this node that are waiting to be processed,
            // don't send a NACK since the missing packets may be among those waiting packets.
            if (_octreeProcessor.hasPacketsToProcessFrom(nodeUUID)) {
                return;
            }

            QSet<OCTREE_PACKET_SEQUENCE> missingSequenceNumbers;
            _octreeServerSceneStats.withReadLock([&] {
                // retrieve octree scene stats of this node
                if (_octreeServerSceneStats.find(nodeUUID) == _octreeServerSceneStats.end()) {
                    return;
                }
                // get sequence number stats of node, prune its missing set, and make a copy of the missing set
                SequenceNumberStats& sequenceNumberStats = _octreeServerSceneStats[nodeUUID].getIncomingOctreeSequenceNumberStats();
                sequenceNumberStats.pruneMissingSet();
                missingSequenceNumbers = sequenceNumberStats.getMissingSet();
            });

            // construct nack packet(s) for this node
            foreach(const OCTREE_PACKET_SEQUENCE& missingNumber, missingSequenceNumbers) {
                nackPacketList->writePrimitive(missingNumber);
            }

            if (nackPacketList->getNumPackets()) {
                packetsSent += (int)nackPacketList->getNumPackets();

                // send the packet list
                nodeList->sendPacketList(std::move(nackPacketList), *node);
            }
        }
    });

    return packetsSent;
}

void Application::queryOctree(NodeType_t serverType, PacketType packetType) {

    if (!_settingsLoaded) {
        return; // bail early if settings are not loaded
    }

    ViewFrustum viewFrustum;
    copyViewFrustum(viewFrustum);
    _octreeQuery.setCameraPosition(viewFrustum.getPosition());
    _octreeQuery.setCameraOrientation(viewFrustum.getOrientation());
    _octreeQuery.setCameraFov(viewFrustum.getFieldOfView());
    _octreeQuery.setCameraAspectRatio(viewFrustum.getAspectRatio());
    _octreeQuery.setCameraNearClip(viewFrustum.getNearClip());
    _octreeQuery.setCameraFarClip(viewFrustum.getFarClip());
    _octreeQuery.setCameraEyeOffsetPosition(glm::vec3());
    _octreeQuery.setCameraCenterRadius(viewFrustum.getCenterRadius());
    auto lodManager = DependencyManager::get<LODManager>();
    _octreeQuery.setOctreeSizeScale(lodManager->getOctreeSizeScale());
    _octreeQuery.setBoundaryLevelAdjust(lodManager->getBoundaryLevelAdjust());

    auto nodeList = DependencyManager::get<NodeList>();

    auto node = nodeList->soloNodeOfType(serverType);
    if (node && node->getActiveSocket()) {
        _octreeQuery.setMaxQueryPacketsPerSecond(getMaxOctreePacketsPerSecond());

        auto queryPacket = NLPacket::create(packetType);

        // encode the query data
        auto packetData = reinterpret_cast<unsigned char*>(queryPacket->getPayload());
        int packetSize = _octreeQuery.getBroadcastData(packetData);
        queryPacket->setPayloadSize(packetSize);

        // make sure we still have an active socket
        nodeList->sendUnreliablePacket(*queryPacket, *node);
    }
}


bool Application::isHMDMode() const {
    return getActiveDisplayPlugin()->isHmd();
}

float Application::getTargetRenderFrameRate() const { return getActiveDisplayPlugin()->getTargetFrameRate(); }

QRect Application::getDesirableApplicationGeometry() const {
    QRect applicationGeometry = getWindow()->geometry();

    // If our parent window is on the HMD, then don't use its geometry, instead use
    // the "main screen" geometry.
    HMDToolsDialog* hmdTools = DependencyManager::get<DialogsManager>()->getHMDToolsDialog();
    if (hmdTools && hmdTools->hasHMDScreen()) {
        QScreen* hmdScreen = hmdTools->getHMDScreen();
        QWindow* appWindow = getWindow()->windowHandle();
        QScreen* appScreen = appWindow->screen();

        // if our app's screen is the hmd screen, we don't want to place the
        // running scripts widget on it. So we need to pick a better screen.
        // we will use the screen for the HMDTools since it's a guaranteed
        // better screen.
        if (appScreen == hmdScreen) {
            QScreen* betterScreen = hmdTools->windowHandle()->screen();
            applicationGeometry = betterScreen->geometry();
        }
    }
    return applicationGeometry;
}

PickRay Application::computePickRay(float x, float y) const {
    vec2 pickPoint { x, y };
    PickRay result;
    if (isHMDMode()) {
        getApplicationCompositor().computeHmdPickRay(pickPoint, result.origin, result.direction);
    } else {
        pickPoint /= getCanvasSize();
        QMutexLocker viewLocker(&_viewMutex);
        _viewFrustum.computePickRay(pickPoint.x, pickPoint.y, result.origin, result.direction);
    }
    return result;
}

std::shared_ptr<MyAvatar> Application::getMyAvatar() const {
    return DependencyManager::get<AvatarManager>()->getMyAvatar();
}

glm::vec3 Application::getAvatarPosition() const {
    return getMyAvatar()->getWorldPosition();
}

void Application::copyViewFrustum(ViewFrustum& viewOut) const {
    QMutexLocker viewLocker(&_viewMutex);
    viewOut = _viewFrustum;
}

void Application::copyDisplayViewFrustum(ViewFrustum& viewOut) const {
    QMutexLocker viewLocker(&_viewMutex);
    viewOut = _displayViewFrustum;
}

void Application::resetSensors(bool andReload) {
    DependencyManager::get<DdeFaceTracker>()->reset();
    DependencyManager::get<EyeTracker>()->reset();
    getActiveDisplayPlugin()->resetSensors();
    _overlayConductor.centerUI();
    getMyAvatar()->reset(true, andReload);
    QMetaObject::invokeMethod(DependencyManager::get<AudioClient>().data(), "reset", Qt::QueuedConnection);
}

void Application::updateWindowTitle() const {

    auto nodeList = DependencyManager::get<NodeList>();
    auto accountManager = DependencyManager::get<AccountManager>();

    QString buildVersion = " (build " + applicationVersion() + ")";

    QString loginStatus = accountManager->isLoggedIn() ? "" : " (NOT LOGGED IN)";

    QString connectionStatus = nodeList->getDomainHandler().isConnected() ? "" : " (NOT CONNECTED)";
    QString username = accountManager->getAccountInfo().getUsername();

    QString currentPlaceName;
    if (isServerlessMode()) {
        currentPlaceName = "serverless: " + DependencyManager::get<AddressManager>()->getDomainURL().toString();
    } else {
        currentPlaceName = DependencyManager::get<AddressManager>()->getDomainURL().host();
        if (currentPlaceName.isEmpty()) {
            currentPlaceName = nodeList->getDomainHandler().getHostname();
        }
    }

    QString title = QString() + (!username.isEmpty() ? username + " @ " : QString())
        + currentPlaceName + connectionStatus + loginStatus + buildVersion;

#ifndef WIN32
    // crashes with vs2013/win32
    qCDebug(interfaceapp, "Application title set to: %s", title.toStdString().c_str());
#endif
    _window->setWindowTitle(title);

    // updateTitleWindow gets called whenever there's a change regarding the domain, so rather
    // than placing this within domainURLChanged, it's placed here to cover the other potential cases.
    DependencyManager::get< MessagesClient >()->sendLocalMessage("Toolbar-DomainChanged", "");
}

void Application::clearDomainOctreeDetails() {

    // if we're about to quit, we really don't need to do any of these things...
    if (_aboutToQuit) {
        return;
    }

    qCDebug(interfaceapp) << "Clearing domain octree details...";

    resetPhysicsReadyInformation();

    _octreeServerSceneStats.withWriteLock([&] {
        _octreeServerSceneStats.clear();
    });

    // reset the model renderer
    getEntities()->clear();

    auto skyStage = DependencyManager::get<SceneScriptingInterface>()->getSkyStage();

    skyStage->setBackgroundMode(graphics::SunSkyStage::SKY_DEFAULT);

    DependencyManager::get<AnimationCache>()->clearUnusedResources();
    DependencyManager::get<ModelCache>()->clearUnusedResources();
    DependencyManager::get<SoundCache>()->clearUnusedResources();
    DependencyManager::get<TextureCache>()->clearUnusedResources();

    getMyAvatar()->setAvatarEntityDataChanged(true);
}

void Application::clearDomainAvatars() {
    getMyAvatar()->setAvatarEntityDataChanged(true); // to recreate worn entities
    DependencyManager::get<AvatarManager>()->clearOtherAvatars();
}

void Application::domainURLChanged(QUrl domainURL) {
    updateWindowTitle();
    // disable physics until we have enough information about our new location to not cause craziness.
    resetPhysicsReadyInformation();
    if (domainURL.scheme() != URL_SCHEME_HIFI) {
        loadServerlessDomain(domainURL);
    }
}


void Application::resettingDomain() {
    _notifiedPacketVersionMismatchThisDomain = false;
}

void Application::nodeAdded(SharedNodePointer node) const {
    // nothing to do here
}

void Application::nodeActivated(SharedNodePointer node) {
    if (node->getType() == NodeType::AssetServer) {
        // asset server just connected - check if we have the asset browser showing

        auto offscreenUi = DependencyManager::get<OffscreenUi>();
        auto assetDialog = offscreenUi->getRootItem()->findChild<QQuickItem*>("AssetServer");

        if (assetDialog) {
            auto nodeList = DependencyManager::get<NodeList>();

            if (nodeList->getThisNodeCanWriteAssets()) {
                // call reload on the shown asset browser dialog to get the mappings (if permissions allow)
                QMetaObject::invokeMethod(assetDialog, "reload");
            } else {
                // we switched to an Asset Server that we can't modify, hide the Asset Browser
                assetDialog->setVisible(false);
            }
        }
    }

    // If we get a new EntityServer activated, reset lastQueried time
    // so we will do a proper query during update
    if (node->getType() == NodeType::EntityServer) {
        _lastQueriedTime = 0;
        _octreeQuery.incrementConnectionID();
    }

    if (node->getType() == NodeType::AudioMixer) {
        DependencyManager::get<AudioClient>()->negotiateAudioFormat();
    }

    if (node->getType() == NodeType::AvatarMixer) {
        // new avatar mixer, send off our identity packet on next update loop
        // Reset skeletonModelUrl if the last server modified our choice.
        // Override the avatar url (but not model name) here too.
        if (_avatarOverrideUrl.isValid()) {
            getMyAvatar()->useFullAvatarURL(_avatarOverrideUrl);
        }
        static const QUrl empty{};
        if (getMyAvatar()->getFullAvatarURLFromPreferences() != getMyAvatar()->cannonicalSkeletonModelURL(empty)) {
            getMyAvatar()->resetFullAvatarURL();
        }
        getMyAvatar()->markIdentityDataChanged();
        getMyAvatar()->resetLastSent();
    }
}

void Application::nodeKilled(SharedNodePointer node) {
    // These are here because connecting NodeList::nodeKilled to OctreePacketProcessor::nodeKilled doesn't work:
    // OctreePacketProcessor::nodeKilled is not being called when NodeList::nodeKilled is emitted.
    // This may have to do with GenericThread::threadRoutine() blocking the QThread event loop

    _octreeProcessor.nodeKilled(node);

    _entityEditSender.nodeKilled(node);

    if (node->getType() == NodeType::AudioMixer) {
        QMetaObject::invokeMethod(DependencyManager::get<AudioClient>().data(), "audioMixerKilled");
    } else if (node->getType() == NodeType::EntityServer) {
        // we lost an entity server, clear all of the domain octree details
        clearDomainOctreeDetails();
    } else if (node->getType() == NodeType::AvatarMixer) {
        // our avatar mixer has gone away - clear the hash of avatars
        DependencyManager::get<AvatarManager>()->clearOtherAvatars();
    } else if (node->getType() == NodeType::AssetServer) {
        // asset server going away - check if we have the asset browser showing

        auto offscreenUi = DependencyManager::get<OffscreenUi>();
        auto assetDialog = offscreenUi->getRootItem()->findChild<QQuickItem*>("AssetServer");

        if (assetDialog) {
            // call reload on the shown asset browser dialog
            QMetaObject::invokeMethod(assetDialog, "clear");
        }
    }
}

void Application::trackIncomingOctreePacket(ReceivedMessage& message, SharedNodePointer sendingNode, bool wasStatsPacket) {
    // Attempt to identify the sender from its address.
    if (sendingNode) {
        const QUuid& nodeUUID = sendingNode->getUUID();

        // now that we know the node ID, let's add these stats to the stats for that node...
        _octreeServerSceneStats.withWriteLock([&] {
            if (_octreeServerSceneStats.find(nodeUUID) != _octreeServerSceneStats.end()) {
                OctreeSceneStats& stats = _octreeServerSceneStats[nodeUUID];
                stats.trackIncomingOctreePacket(message, wasStatsPacket, sendingNode->getClockSkewUsec());
            }
        });
    }
}

bool Application::nearbyEntitiesAreReadyForPhysics() {
    // this is used to avoid the following scenario:
    // A table has some items sitting on top of it.  The items are at rest, meaning they aren't active in bullet.
    // Someone logs in close to the table.  They receive information about the items on the table before they
    // receive information about the table.  The items are very close to the avatar's capsule, so they become
    // activated in bullet.  This causes them to fall to the floor, because the table's shape isn't yet in bullet.
    EntityTreePointer entityTree = getEntities()->getTree();
    if (!entityTree) {
        return false;
    }

    // We don't want to use EntityTree::findEntities(AABox, ...) method because that scan will snarf parented entities
    // whose bounding boxes cannot be computed (it is too loose for our purposes here).  Instead we manufacture
    // custom filters and use the general-purpose EntityTree::findEntities(filter, ...)
    QVector<EntityItemPointer> entities;
    AABox avatarBox(getMyAvatar()->getWorldPosition() - glm::vec3(PHYSICS_READY_RANGE), glm::vec3(2 * PHYSICS_READY_RANGE));
    // create two functions that use avatarBox (entityScan and elementScan), the second calls the first
    std::function<bool (EntityItemPointer&)> entityScan = [=](EntityItemPointer& entity) {
        if (entity->shouldBePhysical()) {
            bool success = false;
            AABox entityBox = entity->getAABox(success);
            // important: bail for entities that cannot supply a valid AABox
            return success && avatarBox.touches(entityBox);
        }
        return false;
    };
    std::function<bool(const OctreeElementPointer&, void*)> elementScan = [&](const OctreeElementPointer& element, void* unused) {
        if (element->getAACube().touches(avatarBox)) {
            EntityTreeElementPointer entityTreeElement = std::static_pointer_cast<EntityTreeElement>(element);
            entityTreeElement->getEntities(entityScan, entities);
            return true;
        }
        return false;
    };

    entityTree->withReadLock([&] {
        // Pass the second function to the general-purpose EntityTree::findEntities()
        // which will traverse the tree, apply the two filter functions (to element, then to entities)
        // as it traverses.  The end result will be a list of entities that match.
        entityTree->findEntities(elementScan, entities);
    });

    uint32_t nearbyCount = entities.size();
    if (nearbyCount == _nearbyEntitiesCountAtLastPhysicsCheck) {
        _nearbyEntitiesStabilityCount++;
    } else {
        _nearbyEntitiesStabilityCount = 0;
    }
    _nearbyEntitiesCountAtLastPhysicsCheck = nearbyCount;

    const uint32_t MINIMUM_NEARBY_ENTITIES_STABILITY_COUNT = 3;
    if (_nearbyEntitiesStabilityCount >= MINIMUM_NEARBY_ENTITIES_STABILITY_COUNT) {
        // We've seen the same number of nearby entities for several stats packets in a row.  assume we've got all
        // the local entities.
        bool result = true;
        foreach (EntityItemPointer entity, entities) {
            if (entity->shouldBePhysical() && !entity->isReadyToComputeShape()) {
                static QString repeatedMessage =
                    LogHandler::getInstance().addRepeatedMessageRegex("Physics disabled until entity loads: .*");
                qCDebug(interfaceapp) << "Physics disabled until entity loads: " << entity->getID() << entity->getName();
                // don't break here because we want all the relevant entities to start their downloads
                result = false;
            }
        }
        return result;
    }
    return false;
}

int Application::processOctreeStats(ReceivedMessage& message, SharedNodePointer sendingNode) {
    // parse the incoming stats datas stick it in a temporary object for now, while we
    // determine which server it belongs to
    int statsMessageLength = 0;

    const QUuid& nodeUUID = sendingNode->getUUID();

    // now that we know the node ID, let's add these stats to the stats for that node...
    _octreeServerSceneStats.withWriteLock([&] {
        OctreeSceneStats& octreeStats = _octreeServerSceneStats[nodeUUID];
        statsMessageLength = octreeStats.unpackFromPacket(message);

        if (octreeStats.isFullScene()) {
            _fullSceneReceivedCounter++;
        }
    });

    return statsMessageLength;
}

void Application::packetSent(quint64 length) {
}

void Application::addingEntityWithCertificate(const QString& certificateID, const QString& placeName) {
    auto ledger = DependencyManager::get<Ledger>();
    ledger->updateLocation(certificateID, placeName);
}

void Application::registerScriptEngineWithApplicationServices(ScriptEnginePointer scriptEngine) {

    scriptEngine->setEmitScriptUpdatesFunction([this]() {
        SharedNodePointer entityServerNode = DependencyManager::get<NodeList>()->soloNodeOfType(NodeType::EntityServer);
        return !entityServerNode || isPhysicsEnabled();
    });

    // setup the packet sender of the script engine's scripting interfaces so
    // we can use the same ones from the application.
    auto entityScriptingInterface = DependencyManager::get<EntityScriptingInterface>();
    entityScriptingInterface->setPacketSender(&_entityEditSender);
    entityScriptingInterface->setEntityTree(getEntities()->getTree());

    // give the script engine to the RecordingScriptingInterface for its callbacks
    DependencyManager::get<RecordingScriptingInterface>()->setScriptEngine(scriptEngine);

    if (property(hifi::properties::TEST).isValid()) {
        scriptEngine->registerGlobalObject("Test", TestScriptingInterface::getInstance());
    }

    scriptEngine->registerGlobalObject("Rates", new RatesScriptingInterface(this));

    // hook our avatar and avatar hash map object into this script engine
    getMyAvatar()->registerMetaTypes(scriptEngine);

    scriptEngine->registerGlobalObject("AvatarList", DependencyManager::get<AvatarManager>().data());

    scriptEngine->registerGlobalObject("Camera", &_myCamera);

#if defined(Q_OS_MAC) || defined(Q_OS_WIN)
    scriptEngine->registerGlobalObject("SpeechRecognizer", DependencyManager::get<SpeechRecognizer>().data());
#endif

    ClipboardScriptingInterface* clipboardScriptable = new ClipboardScriptingInterface();
    scriptEngine->registerGlobalObject("Clipboard", clipboardScriptable);
    connect(scriptEngine.data(), &ScriptEngine::finished, clipboardScriptable, &ClipboardScriptingInterface::deleteLater);

    scriptEngine->registerGlobalObject("Overlays", &_overlays);
    qScriptRegisterMetaType(scriptEngine.data(), OverlayPropertyResultToScriptValue, OverlayPropertyResultFromScriptValue);
    qScriptRegisterMetaType(scriptEngine.data(), RayToOverlayIntersectionResultToScriptValue,
                            RayToOverlayIntersectionResultFromScriptValue);

    scriptEngine->registerGlobalObject("OffscreenFlags", DependencyManager::get<OffscreenUi>()->getFlags());
    scriptEngine->registerGlobalObject("Desktop", DependencyManager::get<DesktopScriptingInterface>().data());

    qScriptRegisterMetaType(scriptEngine.data(), wrapperToScriptValue<ToolbarProxy>, wrapperFromScriptValue<ToolbarProxy>);
    qScriptRegisterMetaType(scriptEngine.data(),
                            wrapperToScriptValue<ToolbarButtonProxy>, wrapperFromScriptValue<ToolbarButtonProxy>);
    scriptEngine->registerGlobalObject("Toolbars", DependencyManager::get<ToolbarScriptingInterface>().data());

    qScriptRegisterMetaType(scriptEngine.data(), wrapperToScriptValue<TabletProxy>, wrapperFromScriptValue<TabletProxy>);
    qScriptRegisterMetaType(scriptEngine.data(),
                            wrapperToScriptValue<TabletButtonProxy>, wrapperFromScriptValue<TabletButtonProxy>);
    scriptEngine->registerGlobalObject("Tablet", DependencyManager::get<TabletScriptingInterface>().data());
    // FIXME remove these deprecated names for the tablet scripting interface
    scriptEngine->registerGlobalObject("tabletInterface", DependencyManager::get<TabletScriptingInterface>().data());

    auto toolbarScriptingInterface = DependencyManager::get<ToolbarScriptingInterface>().data();
    DependencyManager::get<TabletScriptingInterface>().data()->setToolbarScriptingInterface(toolbarScriptingInterface);

    scriptEngine->registerGlobalObject("Window", DependencyManager::get<WindowScriptingInterface>().data());
    scriptEngine->registerGetterSetter("location", LocationScriptingInterface::locationGetter,
                        LocationScriptingInterface::locationSetter, "Window");
    // register `location` on the global object.
    scriptEngine->registerGetterSetter("location", LocationScriptingInterface::locationGetter,
                                       LocationScriptingInterface::locationSetter);

#if !defined(Q_OS_ANDROID)
    scriptEngine->registerFunction("OverlayWebWindow", QmlWebWindowClass::constructor);
#endif
    scriptEngine->registerFunction("OverlayWindow", QmlWindowClass::constructor);
    scriptEngine->registerFunction("QmlFragment", QmlFragmentClass::constructor);

    scriptEngine->registerGlobalObject("Menu", MenuScriptingInterface::getInstance());
    scriptEngine->registerGlobalObject("DesktopPreviewProvider", DependencyManager::get<DesktopPreviewProvider>().data());
    scriptEngine->registerGlobalObject("Stats", Stats::getInstance());
    scriptEngine->registerGlobalObject("Settings", SettingsScriptingInterface::getInstance());
    scriptEngine->registerGlobalObject("Snapshot", DependencyManager::get<Snapshot>().data());
    scriptEngine->registerGlobalObject("AudioStats", DependencyManager::get<AudioClient>()->getStats().data());
    scriptEngine->registerGlobalObject("AudioScope", DependencyManager::get<AudioScope>().data());
    scriptEngine->registerGlobalObject("AvatarBookmarks", DependencyManager::get<AvatarBookmarks>().data());
    scriptEngine->registerGlobalObject("LocationBookmarks", DependencyManager::get<LocationBookmarks>().data());

    scriptEngine->registerGlobalObject("RayPick", DependencyManager::get<RayPickScriptingInterface>().data());
    scriptEngine->registerGlobalObject("LaserPointers", DependencyManager::get<LaserPointerScriptingInterface>().data());
    scriptEngine->registerGlobalObject("Picks", DependencyManager::get<PickScriptingInterface>().data());
    scriptEngine->registerGlobalObject("Pointers", DependencyManager::get<PointerScriptingInterface>().data());

    // Caches
    scriptEngine->registerGlobalObject("AnimationCache", DependencyManager::get<AnimationCache>().data());
    scriptEngine->registerGlobalObject("TextureCache", DependencyManager::get<TextureCache>().data());
    scriptEngine->registerGlobalObject("ModelCache", DependencyManager::get<ModelCache>().data());
    scriptEngine->registerGlobalObject("SoundCache", DependencyManager::get<SoundCache>().data());

    scriptEngine->registerGlobalObject("DialogsManager", _dialogsManagerScriptingInterface);

    scriptEngine->registerGlobalObject("Account", AccountServicesScriptingInterface::getInstance()); // DEPRECATED - TO BE REMOVED
    scriptEngine->registerGlobalObject("GlobalServices", AccountServicesScriptingInterface::getInstance()); // DEPRECATED - TO BE REMOVED
    scriptEngine->registerGlobalObject("AccountServices", AccountServicesScriptingInterface::getInstance());
    qScriptRegisterMetaType(scriptEngine.data(), DownloadInfoResultToScriptValue, DownloadInfoResultFromScriptValue);

    scriptEngine->registerGlobalObject("FaceTracker", DependencyManager::get<DdeFaceTracker>().data());

    scriptEngine->registerGlobalObject("AvatarManager", DependencyManager::get<AvatarManager>().data());

    scriptEngine->registerGlobalObject("UndoStack", &_undoStackScriptingInterface);

    scriptEngine->registerGlobalObject("LODManager", DependencyManager::get<LODManager>().data());

    scriptEngine->registerGlobalObject("Paths", DependencyManager::get<PathUtils>().data());

    scriptEngine->registerGlobalObject("HMD", DependencyManager::get<HMDScriptingInterface>().data());
    scriptEngine->registerFunction("HMD", "getHUDLookAtPosition2D", HMDScriptingInterface::getHUDLookAtPosition2D, 0);
    scriptEngine->registerFunction("HMD", "getHUDLookAtPosition3D", HMDScriptingInterface::getHUDLookAtPosition3D, 0);

    scriptEngine->registerGlobalObject("Scene", DependencyManager::get<SceneScriptingInterface>().data());
    scriptEngine->registerGlobalObject("Render", _renderEngine->getConfiguration().get());

    GraphicsScriptingInterface::registerMetaTypes(scriptEngine.data());
    scriptEngine->registerGlobalObject("Graphics", DependencyManager::get<GraphicsScriptingInterface>().data());

    scriptEngine->registerGlobalObject("ScriptDiscoveryService", DependencyManager::get<ScriptEngines>().data());
    scriptEngine->registerGlobalObject("Reticle", getApplicationCompositor().getReticleInterface());

    scriptEngine->registerGlobalObject("UserActivityLogger", DependencyManager::get<UserActivityLoggerScriptingInterface>().data());
    scriptEngine->registerGlobalObject("Users", DependencyManager::get<UsersScriptingInterface>().data());

    scriptEngine->registerGlobalObject("LimitlessSpeechRecognition", DependencyManager::get<LimitlessVoiceRecognitionScriptingInterface>().data());
    scriptEngine->registerGlobalObject("GooglePoly", DependencyManager::get<GooglePolyScriptingInterface>().data());

    if (auto steamClient = PluginManager::getInstance()->getSteamClientPlugin()) {
        scriptEngine->registerGlobalObject("Steam", new SteamScriptingInterface(scriptEngine.data(), steamClient.get()));
    }
    auto scriptingInterface = DependencyManager::get<controller::ScriptingInterface>();
    scriptEngine->registerGlobalObject("Controller", scriptingInterface.data());
    UserInputMapper::registerControllerTypes(scriptEngine.data());

    auto recordingInterface = DependencyManager::get<RecordingScriptingInterface>();
    scriptEngine->registerGlobalObject("Recording", recordingInterface.data());

    auto entityScriptServerLog = DependencyManager::get<EntityScriptServerLogClient>();
    scriptEngine->registerGlobalObject("EntityScriptServerLog", entityScriptServerLog.data());
    scriptEngine->registerGlobalObject("AvatarInputs", AvatarInputs::getInstance());
    scriptEngine->registerGlobalObject("Selection", DependencyManager::get<SelectionScriptingInterface>().data());
    scriptEngine->registerGlobalObject("ContextOverlay", DependencyManager::get<ContextOverlayInterface>().data());
    scriptEngine->registerGlobalObject("Wallet", DependencyManager::get<WalletScriptingInterface>().data());
    scriptEngine->registerGlobalObject("AddressManager", DependencyManager::get<AddressManager>().data());

    scriptEngine->registerGlobalObject("App", this);

    qScriptRegisterMetaType(scriptEngine.data(), OverlayIDtoScriptValue, OverlayIDfromScriptValue);

    DependencyManager::get<PickScriptingInterface>()->registerMetaTypes(scriptEngine.data());

    // connect this script engines printedMessage signal to the global ScriptEngines these various messages
    connect(scriptEngine.data(), &ScriptEngine::printedMessage,
            DependencyManager::get<ScriptEngines>().data(), &ScriptEngines::onPrintedMessage);
    connect(scriptEngine.data(), &ScriptEngine::errorMessage,
            DependencyManager::get<ScriptEngines>().data(), &ScriptEngines::onErrorMessage);
    connect(scriptEngine.data(), &ScriptEngine::warningMessage,
            DependencyManager::get<ScriptEngines>().data(), &ScriptEngines::onWarningMessage);
    connect(scriptEngine.data(), &ScriptEngine::infoMessage,
            DependencyManager::get<ScriptEngines>().data(), &ScriptEngines::onInfoMessage);
    connect(scriptEngine.data(), &ScriptEngine::clearDebugWindow,
            DependencyManager::get<ScriptEngines>().data(), &ScriptEngines::onClearDebugWindow);

}

bool Application::canAcceptURL(const QString& urlString) const {
    QUrl url(urlString);
    if (url.query().contains(WEB_VIEW_TAG)) {
        return false;
    } else if (urlString.startsWith(URL_SCHEME_HIFI)) {
        return true;
    }
    QString lowerPath = url.path().toLower();
    for (auto& pair : _acceptedExtensions) {
        if (lowerPath.endsWith(pair.first, Qt::CaseInsensitive)) {
            return true;
        }
    }
    return false;
}

bool Application::acceptURL(const QString& urlString, bool defaultUpload) {
    QUrl url(urlString);
    if (isDomainURL(url)) {
        // this is a URL for a domain, either hifi:// or serverless - have the AddressManager handle it
        QMetaObject::invokeMethod(DependencyManager::get<AddressManager>().data(), "handleLookupString",
                                  Qt::AutoConnection, Q_ARG(const QString&, urlString));
        return true;
    }

<<<<<<< HEAD
    QHashIterator<QString, AcceptURLMethod> i(_acceptedExtensions);
=======
    QUrl url(urlString);
>>>>>>> cd887b5f
    QString lowerPath = url.path().toLower();
    for (auto& pair : _acceptedExtensions) {
        if (lowerPath.endsWith(pair.first, Qt::CaseInsensitive)) {
            AcceptURLMethod method = pair.second;
            return (this->*method)(urlString);
        }
    }

    if (defaultUpload && !url.fileName().isEmpty() && url.isLocalFile()) {
        showAssetServerWidget(urlString);
    }
    return defaultUpload;
}

void Application::setSessionUUID(const QUuid& sessionUUID) const {
    Physics::setSessionUUID(sessionUUID);
}

bool Application::askToSetAvatarUrl(const QString& url) {
    QUrl realUrl(url);
    if (realUrl.isLocalFile()) {
        OffscreenUi::asyncWarning("", "You can not use local files for avatar components.");
        return false;
    }

    // Download the FST file, to attempt to determine its model type
    QVariantHash fstMapping = FSTReader::downloadMapping(url);

    FSTReader::ModelType modelType = FSTReader::predictModelType(fstMapping);

    QString modelName = fstMapping["name"].toString();
    QString modelLicense = fstMapping["license"].toString();

    bool agreeToLicense = true; // assume true
    //create set avatar callback
    auto setAvatar = [=] (QString url, QString modelName) {
        ModalDialogListener* dlg = OffscreenUi::asyncQuestion("Set Avatar",
                                                              "Would you like to use '" + modelName + "' for your avatar?",
                                                              QMessageBox::Ok | QMessageBox::Cancel, QMessageBox::Ok);
        QObject::connect(dlg, &ModalDialogListener::response, this, [=] (QVariant answer) {
            QObject::disconnect(dlg, &ModalDialogListener::response, this, nullptr);

            bool ok = (QMessageBox::Ok == static_cast<QMessageBox::StandardButton>(answer.toInt()));
            if (ok) {
                getMyAvatar()->useFullAvatarURL(url, modelName);
                emit fullAvatarURLChanged(url, modelName);
            } else {
                qCDebug(interfaceapp) << "Declined to use the avatar: " << url;
            }
        });
    };

    if (!modelLicense.isEmpty()) {
        // word wrap the license text to fit in a reasonable shaped message box.
        const int MAX_CHARACTERS_PER_LINE = 90;
        modelLicense = simpleWordWrap(modelLicense, MAX_CHARACTERS_PER_LINE);

        ModalDialogListener* dlg = OffscreenUi::asyncQuestion("Avatar Usage License",
                                                              modelLicense + "\nDo you agree to these terms?",
                                                              QMessageBox::Yes | QMessageBox::No, QMessageBox::Yes);
        QObject::connect(dlg, &ModalDialogListener::response, this, [=, &agreeToLicense] (QVariant answer) {
            QObject::disconnect(dlg, &ModalDialogListener::response, this, nullptr);

            agreeToLicense = (static_cast<QMessageBox::StandardButton>(answer.toInt()) == QMessageBox::Yes);
            if (agreeToLicense) {
                switch (modelType) {
                    case FSTReader::HEAD_AND_BODY_MODEL: {
                    setAvatar(url, modelName);
                    break;
                }
                default:
                    OffscreenUi::asyncWarning("", modelName + "Does not support a head and body as required.");
                    break;
                }
            } else {
                qCDebug(interfaceapp) << "Declined to agree to avatar license: " << url;
            }

            //auto offscreenUi = DependencyManager::get<OffscreenUi>();
        });
    } else {
        setAvatar(url, modelName);
    }

    return true;
}


bool Application::askToLoadScript(const QString& scriptFilenameOrURL) {
    QString shortName = scriptFilenameOrURL;

    QUrl scriptURL { scriptFilenameOrURL };

    if (scriptURL.host().endsWith(MARKETPLACE_CDN_HOSTNAME)) {
        int startIndex = shortName.lastIndexOf('/') + 1;
        int endIndex = shortName.lastIndexOf('?');
        shortName = shortName.mid(startIndex, endIndex - startIndex);
    }

    QString message = "Would you like to run this script:\n" + shortName;
    ModalDialogListener* dlg = OffscreenUi::asyncQuestion(getWindow(), "Run Script", message,
                                                           QMessageBox::Yes | QMessageBox::No);

    QObject::connect(dlg, &ModalDialogListener::response, this, [=] (QVariant answer) {
        const QString& fileName = scriptFilenameOrURL;
        if (static_cast<QMessageBox::StandardButton>(answer.toInt()) == QMessageBox::Yes) {
            qCDebug(interfaceapp) << "Chose to run the script: " << fileName;
            DependencyManager::get<ScriptEngines>()->loadScript(fileName);
        } else {
            qCDebug(interfaceapp) << "Declined to run the script: " << scriptFilenameOrURL;
        }
        QObject::disconnect(dlg, &ModalDialogListener::response, this, nullptr);
    });

    return true;
}

bool Application::askToWearAvatarAttachmentUrl(const QString& url) {
    QNetworkAccessManager& networkAccessManager = NetworkAccessManager::getInstance();
    QNetworkRequest networkRequest = QNetworkRequest(url);
    networkRequest.setAttribute(QNetworkRequest::FollowRedirectsAttribute, true);
    networkRequest.setHeader(QNetworkRequest::UserAgentHeader, HIGH_FIDELITY_USER_AGENT);
    QNetworkReply* reply = networkAccessManager.get(networkRequest);
    int requestNumber = ++_avatarAttachmentRequest;
    connect(reply, &QNetworkReply::finished, [this, reply, url, requestNumber]() {

        if (requestNumber != _avatarAttachmentRequest) {
            // this request has been superseded by another more recent request
            reply->deleteLater();
            return;
        }

        QNetworkReply::NetworkError networkError = reply->error();
        if (networkError == QNetworkReply::NoError) {
            // download success
            QByteArray contents = reply->readAll();

            QJsonParseError jsonError;
            auto doc = QJsonDocument::fromJson(contents, &jsonError);
            if (jsonError.error == QJsonParseError::NoError) {

                auto jsonObject = doc.object();

                // retrieve optional name field from JSON
                QString name = tr("Unnamed Attachment");
                auto nameValue = jsonObject.value("name");
                if (nameValue.isString()) {
                    name = nameValue.toString();
                }

                auto avatarAttachmentConfirmationTitle = tr("Avatar Attachment Confirmation");
                auto avatarAttachmentConfirmationMessage = tr("Would you like to wear '%1' on your avatar?").arg(name);
                ModalDialogListener* dlg = OffscreenUi::asyncQuestion(avatarAttachmentConfirmationTitle,
                                           avatarAttachmentConfirmationMessage,
                                           QMessageBox::Ok | QMessageBox::Cancel);
                QObject::connect(dlg, &ModalDialogListener::response, this, [=] (QVariant answer) {
                    QObject::disconnect(dlg, &ModalDialogListener::response, this, nullptr);
                    if (static_cast<QMessageBox::StandardButton>(answer.toInt()) == QMessageBox::Yes) {
                        // add attachment to avatar
                        auto myAvatar = getMyAvatar();
                        assert(myAvatar);
                        auto attachmentDataVec = myAvatar->getAttachmentData();
                        AttachmentData attachmentData;
                        attachmentData.fromJson(jsonObject);
                        attachmentDataVec.push_back(attachmentData);
                        myAvatar->setAttachmentData(attachmentDataVec);
                    } else {
                        qCDebug(interfaceapp) << "User declined to wear the avatar attachment: " << url;
                    }
                });
            } else {
                // json parse error
                auto avatarAttachmentParseErrorString = tr("Error parsing attachment JSON from url: \"%1\"");
                displayAvatarAttachmentWarning(avatarAttachmentParseErrorString.arg(url));
            }
        } else {
            // download failure
            auto avatarAttachmentDownloadErrorString = tr("Error downloading attachment JSON from url: \"%1\"");
            displayAvatarAttachmentWarning(avatarAttachmentDownloadErrorString.arg(url));
        }
        reply->deleteLater();
    });
    return true;
}

void Application::replaceDomainContent(const QString& url) {
    qCDebug(interfaceapp) << "Attempting to replace domain content: " << url;
    QByteArray urlData(url.toUtf8());
    auto limitedNodeList = DependencyManager::get<NodeList>();
    const auto& domainHandler = limitedNodeList->getDomainHandler();

    auto octreeFilePacket = NLPacket::create(PacketType::DomainContentReplacementFromUrl, urlData.size(), true);
    octreeFilePacket->write(urlData);
    limitedNodeList->sendPacket(std::move(octreeFilePacket), domainHandler.getSockAddr());

    auto addressManager = DependencyManager::get<AddressManager>();
    addressManager->handleLookupString(DOMAIN_SPAWNING_POINT);
    QString newHomeAddress = addressManager->getHost() + DOMAIN_SPAWNING_POINT;
    qCDebug(interfaceapp) << "Setting new home bookmark to: " << newHomeAddress;
    DependencyManager::get<LocationBookmarks>()->setHomeLocationToAddress(newHomeAddress);
}

bool Application::askToReplaceDomainContent(const QString& url) {
    QString methodDetails;
    const int MAX_CHARACTERS_PER_LINE = 90;
    if (DependencyManager::get<NodeList>()->getThisNodeCanReplaceContent()) {
        QUrl originURL { url };
        if (originURL.host().endsWith(MARKETPLACE_CDN_HOSTNAME)) {
            // Create a confirmation dialog when this call is made
            static const QString infoText = simpleWordWrap("Your domain's content will be replaced with a new content set. "
                "If you want to save what you have now, create a backup before proceeding. For more information about backing up "
                "and restoring content, visit the documentation page at: ", MAX_CHARACTERS_PER_LINE) +
                "\nhttps://docs.highfidelity.com/create-and-explore/start-working-in-your-sandbox/restoring-sandbox-content";

            ModalDialogListener* dig = OffscreenUi::asyncQuestion("Are you sure you want to replace this domain's content set?",
                                                                  infoText, QMessageBox::Yes | QMessageBox::No, QMessageBox::No);

            QObject::connect(dig, &ModalDialogListener::response, this, [=] (QVariant answer) {
                QString details;
                if (static_cast<QMessageBox::StandardButton>(answer.toInt()) == QMessageBox::Yes) {
                    // Given confirmation, send request to domain server to replace content
                    replaceDomainContent(url);
                    details = "SuccessfulRequestToReplaceContent";
                } else {
                    details = "UserDeclinedToReplaceContent";
                }
                QJsonObject messageProperties = {
                    { "status", details },
                    { "content_set_url", url }
                };
                UserActivityLogger::getInstance().logAction("replace_domain_content", messageProperties);
                QObject::disconnect(dig, &ModalDialogListener::response, this, nullptr);
            });
        } else {
            methodDetails = "ContentSetDidNotOriginateFromMarketplace";
            QJsonObject messageProperties = {
                { "status", methodDetails },
                { "content_set_url", url }
            };
            UserActivityLogger::getInstance().logAction("replace_domain_content", messageProperties);
        }
    } else {
            methodDetails = "UserDoesNotHavePermissionToReplaceContent";
            static const QString warningMessage = simpleWordWrap("The domain owner must enable 'Replace Content' "
                "permissions for you in this domain's server settings before you can continue.", MAX_CHARACTERS_PER_LINE);
            OffscreenUi::asyncWarning("You do not have permissions to replace domain content", warningMessage,
                                 QMessageBox::Ok, QMessageBox::Ok);

            QJsonObject messageProperties = {
                { "status", methodDetails },
                { "content_set_url", url }
            };
            UserActivityLogger::getInstance().logAction("replace_domain_content", messageProperties);
    }
    return true;
}

void Application::displayAvatarAttachmentWarning(const QString& message) const {
    auto avatarAttachmentWarningTitle = tr("Avatar Attachment Failure");
    OffscreenUi::asyncWarning(avatarAttachmentWarningTitle, message);
}

void Application::showDialog(const QUrl& widgetUrl, const QUrl& tabletUrl, const QString& name) const {
    auto tablet = DependencyManager::get<TabletScriptingInterface>()->getTablet(SYSTEM_TABLET);
    auto hmd = DependencyManager::get<HMDScriptingInterface>();
    bool onTablet = false;

    if (!tablet->getToolbarMode()) {
        onTablet = tablet->pushOntoStack(tabletUrl);
        if (onTablet) {
            toggleTabletUI(true);
        }
    }

    if (!onTablet) {
        DependencyManager::get<OffscreenUi>()->show(widgetUrl, name);
    }
    if (tablet->getToolbarMode()) {
        DependencyManager::get<OffscreenUi>()->show(widgetUrl, name);
    }
}

void Application::showScriptLogs() {
    auto scriptEngines = DependencyManager::get<ScriptEngines>();
    QUrl defaultScriptsLoc = PathUtils::defaultScriptsLocation();
    defaultScriptsLoc.setPath(defaultScriptsLoc.path() + "developer/debugging/debugWindow.js");
    scriptEngines->loadScript(defaultScriptsLoc.toString());
}

void Application::showAssetServerWidget(QString filePath) {
    if (!DependencyManager::get<NodeList>()->getThisNodeCanWriteAssets()) {
        return;
    }
    static const QUrl url { "hifi/AssetServer.qml" };

    auto startUpload = [=](QQmlContext* context, QObject* newObject){
        if (!filePath.isEmpty()) {
            emit uploadRequest(filePath);
        }
    };
    auto tabletScriptingInterface = DependencyManager::get<TabletScriptingInterface>();
    auto tablet = dynamic_cast<TabletProxy*>(tabletScriptingInterface->getTablet(SYSTEM_TABLET));
    auto hmd = DependencyManager::get<HMDScriptingInterface>();
    if (tablet->getToolbarMode()) {
        DependencyManager::get<OffscreenUi>()->show(url, "AssetServer", startUpload);
    } else {
        if (!hmd->getShouldShowTablet() && !isHMDMode()) {
            DependencyManager::get<OffscreenUi>()->show(url, "AssetServer", startUpload);
        } else {
            static const QUrl url("hifi/dialogs/TabletAssetServer.qml");
            tablet->pushOntoStack(url);
        }
    }

    startUpload(nullptr, nullptr);
}

void Application::addAssetToWorldFromURL(QString url) {
    qInfo(interfaceapp) << "Download model and add to world from" << url;

    QString filename;
    if (url.contains("filename")) {
        filename = url.section("filename=", 1, 1);  // Filename is in "?filename=" parameter at end of URL.
    }
    if (url.contains("poly.google.com/downloads")) {
        filename = url.section('/', -1);
        if (url.contains("noDownload")) {
            filename.remove(".zip?noDownload=false");
        } else {
            filename.remove(".zip");
        }
        
    }

    if (!DependencyManager::get<NodeList>()->getThisNodeCanWriteAssets()) {
        QString errorInfo = "You do not have permissions to write to the Asset Server.";
        qWarning(interfaceapp) << "Error downloading model: " + errorInfo;
        addAssetToWorldError(filename, errorInfo);
        return;
    }

    addAssetToWorldInfo(filename, "Downloading model file " + filename + ".");

    auto request = DependencyManager::get<ResourceManager>()->createResourceRequest(nullptr, QUrl(url));
    connect(request, &ResourceRequest::finished, this, &Application::addAssetToWorldFromURLRequestFinished);
    request->send();
}

void Application::addAssetToWorldFromURLRequestFinished() {
    auto request = qobject_cast<ResourceRequest*>(sender());
    auto url = request->getUrl().toString();
    auto result = request->getResult();

    QString filename;
    bool isBlocks = false;

    if (url.contains("filename")) {
        filename = url.section("filename=", 1, 1);  // Filename is in "?filename=" parameter at end of URL.
    }
    if (url.contains("poly.google.com/downloads")) {
        filename = url.section('/', -1);
        if (url.contains("noDownload")) {
            filename.remove(".zip?noDownload=false");
        } else {
            filename.remove(".zip");
        }
        isBlocks = true;
    }

    if (result == ResourceRequest::Success) {
        qInfo(interfaceapp) << "Downloaded model from" << url;
        QTemporaryDir temporaryDir;
        temporaryDir.setAutoRemove(false);
        if (temporaryDir.isValid()) {
            QString temporaryDirPath = temporaryDir.path();
            QString downloadPath = temporaryDirPath + "/" + filename;
            qInfo(interfaceapp) << "Download path:" << downloadPath;

            QFile tempFile(downloadPath);
            if (tempFile.open(QIODevice::WriteOnly)) {
                tempFile.write(request->getData());
                addAssetToWorldInfoClear(filename);  // Remove message from list; next one added will have a different key.
                tempFile.close();
                qApp->getFileDownloadInterface()->runUnzip(downloadPath, url, true, false, isBlocks);
            } else {
                QString errorInfo = "Couldn't open temporary file for download";
                qWarning(interfaceapp) << errorInfo;
                addAssetToWorldError(filename, errorInfo);
            }
        } else {
            QString errorInfo = "Couldn't create temporary directory for download";
            qWarning(interfaceapp) << errorInfo;
            addAssetToWorldError(filename, errorInfo);
        }
    } else {
        qWarning(interfaceapp) << "Error downloading" << url << ":" << request->getResultString();
        addAssetToWorldError(filename, "Error downloading " + filename + " : " + request->getResultString());
    }

    request->deleteLater();
}


QString filenameFromPath(QString filePath) {
    return filePath.right(filePath.length() - filePath.lastIndexOf("/") - 1);
}

void Application::addAssetToWorldUnzipFailure(QString filePath) {
    QString filename = filenameFromPath(QUrl(filePath).toLocalFile());
    qWarning(interfaceapp) << "Couldn't unzip file" << filePath;
    addAssetToWorldError(filename, "Couldn't unzip file " + filename + ".");
}

void Application::addAssetToWorld(QString path, QString zipFile, bool isZip, bool isBlocks) {
    // Automatically upload and add asset to world as an alternative manual process initiated by showAssetServerWidget().
    QString mapping;
    QString filename = filenameFromPath(path);
    if (isZip || isBlocks) {
        QString assetName = zipFile.section("/", -1).remove(QRegExp("[.]zip(.*)$"));
        QString assetFolder = path.section("model_repo/", -1);
        mapping = "/" + assetName + "/" + assetFolder;
    } else {
        mapping = "/" + filename;
    }

    // Test repeated because possibly different code paths.
    if (!DependencyManager::get<NodeList>()->getThisNodeCanWriteAssets()) {
        QString errorInfo = "You do not have permissions to write to the Asset Server.";
        qWarning(interfaceapp) << "Error downloading model: " + errorInfo;
        addAssetToWorldError(filename, errorInfo);
        return;
    }

    addAssetToWorldInfo(filename, "Adding " + mapping.mid(1) + " to the Asset Server.");

    addAssetToWorldWithNewMapping(path, mapping, 0, isZip, isBlocks);
}

void Application::addAssetToWorldWithNewMapping(QString filePath, QString mapping, int copy, bool isZip, bool isBlocks) {
    auto request = DependencyManager::get<AssetClient>()->createGetMappingRequest(mapping);

    QObject::connect(request, &GetMappingRequest::finished, this, [=](GetMappingRequest* request) mutable {
        const int MAX_COPY_COUNT = 100;  // Limit number of duplicate assets; recursion guard.
        auto result = request->getError();
        if (result == GetMappingRequest::NotFound) {
            addAssetToWorldUpload(filePath, mapping, isZip, isBlocks);
        } else if (result != GetMappingRequest::NoError) {
            QString errorInfo = "Could not map asset name: "
                + mapping.left(mapping.length() - QString::number(copy).length() - 1);
            qWarning(interfaceapp) << "Error downloading model: " + errorInfo;
            addAssetToWorldError(filenameFromPath(filePath), errorInfo);
        } else if (copy < MAX_COPY_COUNT - 1) {
            if (copy > 0) {
                mapping = mapping.remove(mapping.lastIndexOf("-"), QString::number(copy).length() + 1);
            }
            copy++;
            mapping = mapping.insert(mapping.lastIndexOf("."), "-" + QString::number(copy));
            addAssetToWorldWithNewMapping(filePath, mapping, copy, isZip, isBlocks);
        } else {
            QString errorInfo = "Too many copies of asset name: "
                + mapping.left(mapping.length() - QString::number(copy).length() - 1);
            qWarning(interfaceapp) << "Error downloading model: " + errorInfo;
            addAssetToWorldError(filenameFromPath(filePath), errorInfo);
        }
        request->deleteLater();
    });

    request->start();
}

void Application::addAssetToWorldUpload(QString filePath, QString mapping, bool isZip, bool isBlocks) {
    qInfo(interfaceapp) << "Uploading" << filePath << "to Asset Server as" << mapping;
    auto upload = DependencyManager::get<AssetClient>()->createUpload(filePath);
    QObject::connect(upload, &AssetUpload::finished, this, [=](AssetUpload* upload, const QString& hash) mutable {
        if (upload->getError() != AssetUpload::NoError) {
            QString errorInfo = "Could not upload model to the Asset Server.";
            qWarning(interfaceapp) << "Error downloading model: " + errorInfo;
            addAssetToWorldError(filenameFromPath(filePath), errorInfo);
        } else {
            addAssetToWorldSetMapping(filePath, mapping, hash, isZip, isBlocks);
        }

        // Remove temporary directory created by Clara.io market place download.
        int index = filePath.lastIndexOf("/model_repo/");
        if (index > 0) {
            QString tempDir = filePath.left(index);
            qCDebug(interfaceapp) << "Removing temporary directory at: " + tempDir;
            QDir(tempDir).removeRecursively();
        }

        upload->deleteLater();
    });

    upload->start();
}

void Application::addAssetToWorldSetMapping(QString filePath, QString mapping, QString hash, bool isZip, bool isBlocks) {
    auto request = DependencyManager::get<AssetClient>()->createSetMappingRequest(mapping, hash);
    connect(request, &SetMappingRequest::finished, this, [=](SetMappingRequest* request) mutable {
        if (request->getError() != SetMappingRequest::NoError) {
            QString errorInfo = "Could not set asset mapping.";
            qWarning(interfaceapp) << "Error downloading model: " + errorInfo;
            addAssetToWorldError(filenameFromPath(filePath), errorInfo);
        } else {
            // to prevent files that aren't models or texture files from being loaded into world automatically
            if ((filePath.toLower().endsWith(OBJ_EXTENSION) || filePath.toLower().endsWith(FBX_EXTENSION)) || 
                ((filePath.toLower().endsWith(JPG_EXTENSION) || filePath.toLower().endsWith(PNG_EXTENSION)) &&
                ((!isBlocks) && (!isZip)))) {
                addAssetToWorldAddEntity(filePath, mapping);
            } else {
                qCDebug(interfaceapp) << "Zipped contents are not supported entity files";
                addAssetToWorldInfoDone(filenameFromPath(filePath));
            }
        }
        request->deleteLater();
    });

    request->start();
}

void Application::addAssetToWorldAddEntity(QString filePath, QString mapping) {
    EntityItemProperties properties;
    properties.setType(EntityTypes::Model);
    properties.setName(mapping.right(mapping.length() - 1));
    if (filePath.toLower().endsWith(PNG_EXTENSION) || filePath.toLower().endsWith(JPG_EXTENSION)) {
        QJsonObject textures {
            {"tex.picture", QString("atp:" + mapping) }
        };
        properties.setModelURL("https://hifi-content.s3.amazonaws.com/DomainContent/production/default-image-model.fbx");
        properties.setTextures(QJsonDocument(textures).toJson(QJsonDocument::Compact));
        properties.setShapeType(SHAPE_TYPE_BOX);
    } else {
        properties.setModelURL("atp:" + mapping);
        properties.setShapeType(SHAPE_TYPE_SIMPLE_COMPOUND);
    }
    properties.setCollisionless(true);  // Temporarily set so that doesn't collide with avatar.
    properties.setVisible(false);  // Temporarily set so that don't see at large unresized dimensions.
    glm::vec3 positionOffset = getMyAvatar()->getWorldOrientation() * (getMyAvatar()->getSensorToWorldScale() * glm::vec3(0.0f, 0.0f, -2.0f));
    properties.setPosition(getMyAvatar()->getWorldPosition() + positionOffset);
    properties.setRotation(getMyAvatar()->getWorldOrientation());
    properties.setGravity(glm::vec3(0.0f, 0.0f, 0.0f));
    auto entityID = DependencyManager::get<EntityScriptingInterface>()->addEntity(properties);

    // Note: Model dimensions are not available here; model is scaled per FBX mesh in RenderableModelEntityItem::update() later
    // on. But FBX dimensions may be in cm, so we monitor for the dimension change and rescale again if warranted.

    if (entityID == QUuid()) {
        QString errorInfo = "Could not add model " + mapping + " to world.";
        qWarning(interfaceapp) << "Could not add model to world: " + errorInfo;
        addAssetToWorldError(filenameFromPath(filePath), errorInfo);
    } else {
        // Monitor when asset is rendered in world so that can resize if necessary.
        _addAssetToWorldResizeList.insert(entityID, 0);  // List value is count of checks performed.
        if (!_addAssetToWorldResizeTimer.isActive()) {
            _addAssetToWorldResizeTimer.start();
        }

        // Close progress message box.
        addAssetToWorldInfoDone(filenameFromPath(filePath));
    }
}

void Application::addAssetToWorldCheckModelSize() {
    if (_addAssetToWorldResizeList.size() == 0) {
        return;
    }

    auto item = _addAssetToWorldResizeList.begin();
    while (item != _addAssetToWorldResizeList.end()) {
        auto entityID = item.key();

        EntityPropertyFlags propertyFlags;
        propertyFlags += PROP_NAME;
        propertyFlags += PROP_DIMENSIONS;
        auto entityScriptingInterface = DependencyManager::get<EntityScriptingInterface>();
        auto properties = entityScriptingInterface->getEntityProperties(entityID, propertyFlags);
        auto name = properties.getName();
        auto dimensions = properties.getDimensions();

        const QString GRABBABLE_USER_DATA = "{\"grabbableKey\":{\"grabbable\":true}}";
        bool doResize = false;

        const glm::vec3 DEFAULT_DIMENSIONS = glm::vec3(0.1f, 0.1f, 0.1f);
        if (dimensions != DEFAULT_DIMENSIONS) {

            // Scale model so that its maximum is exactly specific size.
            const float MAXIMUM_DIMENSION = getMyAvatar()->getSensorToWorldScale();
            auto previousDimensions = dimensions;
            auto scale = std::min(MAXIMUM_DIMENSION / dimensions.x, std::min(MAXIMUM_DIMENSION / dimensions.y,
                MAXIMUM_DIMENSION / dimensions.z));
            dimensions *= scale;
            qInfo(interfaceapp) << "Model" << name << "auto-resized from" << previousDimensions << " to " << dimensions;
            doResize = true;

            item = _addAssetToWorldResizeList.erase(item);  // Finished with this entity; advance to next.
        } else {
            // Increment count of checks done.
            _addAssetToWorldResizeList[entityID]++;

            const int CHECK_MODEL_SIZE_MAX_CHECKS = 300;
            if (_addAssetToWorldResizeList[entityID] > CHECK_MODEL_SIZE_MAX_CHECKS) {
                // Have done enough checks; model was either the default size or something's gone wrong.

                // Rescale all dimensions.
                const glm::vec3 UNIT_DIMENSIONS = glm::vec3(1.0f, 1.0f, 1.0f);
                dimensions = UNIT_DIMENSIONS;
                qInfo(interfaceapp) << "Model" << name << "auto-resize timed out; resized to " << dimensions;
                doResize = true;

                item = _addAssetToWorldResizeList.erase(item);  // Finished with this entity; advance to next.
            } else {
                // No action on this entity; advance to next.
                ++item;
            }
        }

        if (doResize) {
            EntityItemProperties properties;
            properties.setDimensions(dimensions);
            properties.setVisible(true);
            if (!name.toLower().endsWith(PNG_EXTENSION) && !name.toLower().endsWith(JPG_EXTENSION)) {
                properties.setCollisionless(false);
            }
            properties.setUserData(GRABBABLE_USER_DATA);
            properties.setLastEdited(usecTimestampNow());
            entityScriptingInterface->editEntity(entityID, properties);
        }
    }

    // Stop timer if nothing in list to check.
    if (_addAssetToWorldResizeList.size() == 0) {
        _addAssetToWorldResizeTimer.stop();
    }
}


void Application::addAssetToWorldInfo(QString modelName, QString infoText) {
    // Displays the most recent info message, subject to being overridden by error messages.

    if (_aboutToQuit) {
        return;
    }

    /*
    Cancel info timer if running.
    If list has an entry for modelName, delete it (just one).
    Append modelName, infoText to list.
    Display infoText in message box unless an error is being displayed (i.e., error timer is running).
    Show message box if not already visible.
    */

    _addAssetToWorldInfoTimer.stop();

    addAssetToWorldInfoClear(modelName);

    _addAssetToWorldInfoKeys.append(modelName);
    _addAssetToWorldInfoMessages.append(infoText);

    if (!_addAssetToWorldErrorTimer.isActive()) {
        if (!_addAssetToWorldMessageBox) {
            _addAssetToWorldMessageBox = DependencyManager::get<OffscreenUi>()->createMessageBox(OffscreenUi::ICON_INFORMATION,
                "Downloading Model", "", QMessageBox::NoButton, QMessageBox::NoButton);
            connect(_addAssetToWorldMessageBox, SIGNAL(destroyed()), this, SLOT(onAssetToWorldMessageBoxClosed()));
        }

        _addAssetToWorldMessageBox->setProperty("text", "\n" + infoText);
        _addAssetToWorldMessageBox->setVisible(true);
    }
}

void Application::addAssetToWorldInfoClear(QString modelName) {
    // Clears modelName entry from message list without affecting message currently displayed.

    if (_aboutToQuit) {
        return;
    }

    /*
    Delete entry for modelName from list.
    */

    auto index = _addAssetToWorldInfoKeys.indexOf(modelName);
    if (index > -1) {
        _addAssetToWorldInfoKeys.removeAt(index);
        _addAssetToWorldInfoMessages.removeAt(index);
    }
}

void Application::addAssetToWorldInfoDone(QString modelName) {
    // Continues to display this message if the latest for a few seconds, then deletes it and displays the next latest.

    if (_aboutToQuit) {
        return;
    }

    /*
    Delete entry for modelName from list.
    (Re)start the info timer to update message box. ... onAddAssetToWorldInfoTimeout()
    */

    addAssetToWorldInfoClear(modelName);
    _addAssetToWorldInfoTimer.start();
}

void Application::addAssetToWorldInfoTimeout() {
    if (_aboutToQuit) {
        return;
    }

    /*
    If list not empty, display last message in list (may already be displayed ) unless an error is being displayed.
    If list empty, close the message box unless an error is being displayed.
    */

    if (!_addAssetToWorldErrorTimer.isActive() && _addAssetToWorldMessageBox) {
        if (_addAssetToWorldInfoKeys.length() > 0) {
            _addAssetToWorldMessageBox->setProperty("text", "\n" + _addAssetToWorldInfoMessages.last());
        } else {
            disconnect(_addAssetToWorldMessageBox);
            _addAssetToWorldMessageBox->setVisible(false);
            _addAssetToWorldMessageBox->deleteLater();
            _addAssetToWorldMessageBox = nullptr;
        }
    }
}

void Application::addAssetToWorldError(QString modelName, QString errorText) {
    // Displays the most recent error message for a few seconds.

    if (_aboutToQuit) {
        return;
    }

    /*
    If list has an entry for modelName, delete it.
    Display errorText in message box.
    Show message box if not already visible.
    (Re)start error timer. ... onAddAssetToWorldErrorTimeout()
    */

    addAssetToWorldInfoClear(modelName);

    if (!_addAssetToWorldMessageBox) {
        _addAssetToWorldMessageBox = DependencyManager::get<OffscreenUi>()->createMessageBox(OffscreenUi::ICON_INFORMATION,
            "Downloading Model", "", QMessageBox::NoButton, QMessageBox::NoButton);
        connect(_addAssetToWorldMessageBox, SIGNAL(destroyed()), this, SLOT(onAssetToWorldMessageBoxClosed()));
    }

    _addAssetToWorldMessageBox->setProperty("text", "\n" + errorText);
    _addAssetToWorldMessageBox->setVisible(true);

    _addAssetToWorldErrorTimer.start();
}

void Application::addAssetToWorldErrorTimeout() {
    if (_aboutToQuit) {
        return;
    }

    /*
    If list is not empty, display message from last entry.
    If list is empty, close the message box.
    */

    if (_addAssetToWorldMessageBox) {
        if (_addAssetToWorldInfoKeys.length() > 0) {
            _addAssetToWorldMessageBox->setProperty("text", "\n" + _addAssetToWorldInfoMessages.last());
        } else {
            disconnect(_addAssetToWorldMessageBox);
            _addAssetToWorldMessageBox->setVisible(false);
            _addAssetToWorldMessageBox->deleteLater();
            _addAssetToWorldMessageBox = nullptr;
        }
    }
}


void Application::addAssetToWorldMessageClose() {
    // Clear messages, e.g., if Interface is being closed or domain changes.

    /*
    Call if user manually closes message box.
    Call if domain changes.
    Call if application is shutting down.

    Stop timers.
    Close the message box if open.
    Clear lists.
    */

    _addAssetToWorldInfoTimer.stop();
    _addAssetToWorldErrorTimer.stop();

    if (_addAssetToWorldMessageBox) {
        disconnect(_addAssetToWorldMessageBox);
        _addAssetToWorldMessageBox->setVisible(false);
        _addAssetToWorldMessageBox->deleteLater();
        _addAssetToWorldMessageBox = nullptr;
    }

    _addAssetToWorldInfoKeys.clear();
    _addAssetToWorldInfoMessages.clear();
}

void Application::onAssetToWorldMessageBoxClosed() {
    if (_addAssetToWorldMessageBox) {
        // User manually closed message box; perhaps because it has become stuck, so reset all messages.
        qInfo(interfaceapp) << "User manually closed download status message box";
        disconnect(_addAssetToWorldMessageBox);
        _addAssetToWorldMessageBox = nullptr;
        addAssetToWorldMessageClose();
    }
}


void Application::handleUnzip(QString zipFile, QStringList unzipFile, bool autoAdd, bool isZip, bool isBlocks) {
    if (autoAdd) {
        if (!unzipFile.isEmpty()) {
            for (int i = 0; i < unzipFile.length(); i++) {
                if (QFileInfo(unzipFile.at(i)).isFile()) {
                    qCDebug(interfaceapp) << "Preparing file for asset server: " << unzipFile.at(i);
                    addAssetToWorld(unzipFile.at(i), zipFile, isZip, isBlocks);
                }
            }
        } else {
            addAssetToWorldUnzipFailure(zipFile);
        }
    } else {
        showAssetServerWidget(unzipFile.first());
    }
}

void Application::packageModel() {
    ModelPackager::package();
}

void Application::openUrl(const QUrl& url) const {
    if (!url.isEmpty()) {
        if (url.scheme() == URL_SCHEME_HIFI) {
            DependencyManager::get<AddressManager>()->handleLookupString(url.toString());
        } else {
            // address manager did not handle - ask QDesktopServices to handle
            QDesktopServices::openUrl(url);
        }
    }
}

void Application::loadDialog() {
    auto scriptEngines = DependencyManager::get<ScriptEngines>();
    ModalDialogListener* dlg = OffscreenUi::getOpenFileNameAsync(_glWidget, tr("Open Script"),
                                                                 getPreviousScriptLocation(),
                                                                 tr("JavaScript Files (*.js)"));
    connect(dlg, &ModalDialogListener::response, this, [=] (QVariant answer) {
        disconnect(dlg, &ModalDialogListener::response, this, nullptr);
        const QString& response = answer.toString();
        if (!response.isEmpty() && QFile(response).exists()) {
            setPreviousScriptLocation(QFileInfo(response).absolutePath());
            DependencyManager::get<ScriptEngines>()->loadScript(response, true, false, false, true);  // Don't load from cache
        }
    });
}

QString Application::getPreviousScriptLocation() {
    QString result = _previousScriptLocation.get();
    return result;
}

void Application::setPreviousScriptLocation(const QString& location) {
    _previousScriptLocation.set(location);
}

void Application::loadScriptURLDialog() const {
    ModalDialogListener* dlg = OffscreenUi::getTextAsync(OffscreenUi::ICON_NONE, "Open and Run Script", "Script URL");
    connect(dlg, &ModalDialogListener::response, this, [=] (QVariant response) {
        disconnect(dlg, &ModalDialogListener::response, this, nullptr);
        const QString& newScript = response.toString();
        if (QUrl(newScript).scheme() == "atp") {
            OffscreenUi::asyncWarning("Error Loading Script", "Cannot load client script over ATP");
        } else if (!newScript.isEmpty()) {
            DependencyManager::get<ScriptEngines>()->loadScript(newScript.trimmed());
        }
    });
}

SharedSoundPointer Application::getSampleSound() const {
    return _sampleSound;
}

void Application::loadLODToolsDialog() {
    auto tabletScriptingInterface = DependencyManager::get<TabletScriptingInterface>();
    auto tablet = dynamic_cast<TabletProxy*>(tabletScriptingInterface->getTablet(SYSTEM_TABLET));
    if (tablet->getToolbarMode() || (!tablet->getTabletRoot() && !isHMDMode())) {
        auto dialogsManager = DependencyManager::get<DialogsManager>();
        dialogsManager->lodTools();
    } else {
        tablet->pushOntoStack("hifi/dialogs/TabletLODTools.qml");
    }
}


void Application::loadEntityStatisticsDialog() {
    auto tabletScriptingInterface = DependencyManager::get<TabletScriptingInterface>();
    auto tablet = dynamic_cast<TabletProxy*>(tabletScriptingInterface->getTablet(SYSTEM_TABLET));
    if (tablet->getToolbarMode() || (!tablet->getTabletRoot() && !isHMDMode())) {
        auto dialogsManager = DependencyManager::get<DialogsManager>();
        dialogsManager->octreeStatsDetails();
    } else {
        tablet->pushOntoStack("hifi/dialogs/TabletEntityStatistics.qml");
    }
}

void Application::loadDomainConnectionDialog() {
    auto tabletScriptingInterface = DependencyManager::get<TabletScriptingInterface>();
    auto tablet = dynamic_cast<TabletProxy*>(tabletScriptingInterface->getTablet(SYSTEM_TABLET));
    if (tablet->getToolbarMode() || (!tablet->getTabletRoot() && !isHMDMode())) {
        auto dialogsManager = DependencyManager::get<DialogsManager>();
        dialogsManager->showDomainConnectionDialog();
    } else {
        tablet->pushOntoStack("hifi/dialogs/TabletDCDialog.qml");
    }
}

void Application::toggleLogDialog() {
    if (! _logDialog) {
        _logDialog = new LogDialog(nullptr, getLogger());
    }

    if (_logDialog->isVisible()) {
        _logDialog->hide();
    } else {
        _logDialog->show();
    }
}

void Application::toggleEntityScriptServerLogDialog() {
    if (! _entityScriptServerLogDialog) {
        _entityScriptServerLogDialog = new EntityScriptServerLogDialog(nullptr);
    }

    if (_entityScriptServerLogDialog->isVisible()) {
        _entityScriptServerLogDialog->hide();
    } else {
        _entityScriptServerLogDialog->show();
    }
}

void Application::loadAddAvatarBookmarkDialog() const {
    auto avatarBookmarks = DependencyManager::get<AvatarBookmarks>();
    avatarBookmarks->addBookmark();
}

void Application::loadAvatarBrowser() const {
    auto tablet = dynamic_cast<TabletProxy*>(DependencyManager::get<TabletScriptingInterface>()->getTablet("com.highfidelity.interface.tablet.system"));
    // construct the url to the marketplace item
    QString url = NetworkingConstants::METAVERSE_SERVER_URL().toString() + "/marketplace?category=avatars";
    QString MARKETPLACES_INJECT_SCRIPT_PATH = "file:///" + qApp->applicationDirPath() + "/scripts/system/html/js/marketplacesInject.js";
    tablet->gotoWebScreen(url, MARKETPLACES_INJECT_SCRIPT_PATH);
    DependencyManager::get<HMDScriptingInterface>()->openTablet();
}

void Application::takeSnapshot(bool notify, bool includeAnimated, float aspectRatio, const QString& filename) {
    postLambdaEvent([notify, includeAnimated, aspectRatio, filename, this] {
        // Get a screenshot and save it
        QString path = Snapshot::saveSnapshot(getActiveDisplayPlugin()->getScreenshot(aspectRatio), filename);
        // If we're not doing an animated snapshot as well...
        if (!includeAnimated) {
            // Tell the dependency manager that the capture of the still snapshot has taken place.
            emit DependencyManager::get<WindowScriptingInterface>()->stillSnapshotTaken(path, notify);
        } else if (!SnapshotAnimated::isAlreadyTakingSnapshotAnimated()) {
            // Get an animated GIF snapshot and save it
            SnapshotAnimated::saveSnapshotAnimated(path, aspectRatio, qApp, DependencyManager::get<WindowScriptingInterface>());
        }
    });
}

void Application::takeSecondaryCameraSnapshot(const QString& filename) {
    postLambdaEvent([filename, this] {
        QString snapshotPath = Snapshot::saveSnapshot(getActiveDisplayPlugin()->getSecondaryCameraScreenshot(), filename);
        emit DependencyManager::get<WindowScriptingInterface>()->stillSnapshotTaken(snapshotPath, true);
    });
}

void Application::shareSnapshot(const QString& path, const QUrl& href) {
    postLambdaEvent([path, href] {
        // not much to do here, everything is done in snapshot code...
        Snapshot::uploadSnapshot(path, href);
    });
}

float Application::getRenderResolutionScale() const {
    if (Menu::getInstance()->isOptionChecked(MenuOption::RenderResolutionOne)) {
        return 1.0f;
    } else if (Menu::getInstance()->isOptionChecked(MenuOption::RenderResolutionTwoThird)) {
        return 0.666f;
    } else if (Menu::getInstance()->isOptionChecked(MenuOption::RenderResolutionHalf)) {
        return 0.5f;
    } else if (Menu::getInstance()->isOptionChecked(MenuOption::RenderResolutionThird)) {
        return 0.333f;
    } else if (Menu::getInstance()->isOptionChecked(MenuOption::RenderResolutionQuarter)) {
        return 0.25f;
    } else {
        return 1.0f;
    }
}

void Application::notifyPacketVersionMismatch() {
    if (!_notifiedPacketVersionMismatchThisDomain) {
        _notifiedPacketVersionMismatchThisDomain = true;

        QString message = "The location you are visiting is running an incompatible server version.\n";
        message += "Content may not display properly.";

        OffscreenUi::asyncWarning("", message);
    }
}

void Application::checkSkeleton() const {
    if (getMyAvatar()->getSkeletonModel()->isActive() && !getMyAvatar()->getSkeletonModel()->hasSkeleton()) {
        qCDebug(interfaceapp) << "MyAvatar model has no skeleton";

        QString message = "Your selected avatar body has no skeleton.\n\nThe default body will be loaded...";
        OffscreenUi::asyncWarning("", message);

        getMyAvatar()->useFullAvatarURL(AvatarData::defaultFullAvatarModelUrl(), DEFAULT_FULL_AVATAR_MODEL_NAME);
    } else {
        _physicsEngine->setCharacterController(getMyAvatar()->getCharacterController());
    }
}

void Application::activeChanged(Qt::ApplicationState state) {
    switch (state) {
        case Qt::ApplicationActive:
            _isForeground = true;
            break;

        case Qt::ApplicationSuspended:
        case Qt::ApplicationHidden:
        case Qt::ApplicationInactive:
        default:
            _isForeground = false;
            break;
    }
}

void Application::windowMinimizedChanged(bool minimized) {
    // initialize the _minimizedWindowTimer
    static std::once_flag once;
    std::call_once(once, [&] {
        connect(&_minimizedWindowTimer, &QTimer::timeout, this, [] {
            QCoreApplication::postEvent(QCoreApplication::instance(), new QEvent(static_cast<QEvent::Type>(Idle)), Qt::HighEventPriority);
        });
    });

    // avoid rendering to the display plugin but continue posting Idle events,
    // so that physics continues to simulate and the deadlock watchdog knows we're alive
    if (!minimized && !getActiveDisplayPlugin()->isActive()) {
        _minimizedWindowTimer.stop();
        getActiveDisplayPlugin()->activate();
    } else if (minimized && getActiveDisplayPlugin()->isActive()) {
        getActiveDisplayPlugin()->deactivate();
        _minimizedWindowTimer.start(THROTTLED_SIM_FRAME_PERIOD_MS);
    }
}

void Application::postLambdaEvent(std::function<void()> f) {
    if (this->thread() == QThread::currentThread()) {
        f();
    } else {
        QCoreApplication::postEvent(this, new LambdaEvent(f));
    }
}

void Application::initPlugins(const QStringList& arguments) {
    QCommandLineOption display("display", "Preferred displays", "displays");
    QCommandLineOption disableDisplays("disable-displays", "Displays to disable", "displays");
    QCommandLineOption disableInputs("disable-inputs", "Inputs to disable", "inputs");

    QCommandLineParser parser;
    parser.addOption(display);
    parser.addOption(disableDisplays);
    parser.addOption(disableInputs);
    parser.parse(arguments);

    if (parser.isSet(display)) {
        auto preferredDisplays = parser.value(display).split(',', QString::SkipEmptyParts);
        qInfo() << "Setting prefered display plugins:" << preferredDisplays;
        PluginManager::getInstance()->setPreferredDisplayPlugins(preferredDisplays);
    }

    if (parser.isSet(disableDisplays)) {
        auto disabledDisplays = parser.value(disableDisplays).split(',', QString::SkipEmptyParts);
        qInfo() << "Disabling following display plugins:"  << disabledDisplays;
        PluginManager::getInstance()->disableDisplays(disabledDisplays);
    }

    if (parser.isSet(disableInputs)) {
        auto disabledInputs = parser.value(disableInputs).split(',', QString::SkipEmptyParts);
        qInfo() << "Disabling following input plugins:" << disabledInputs;
        PluginManager::getInstance()->disableInputs(disabledInputs);
    }
}

void Application::shutdownPlugins() {
}

glm::uvec2 Application::getCanvasSize() const {
    return glm::uvec2(_glWidget->width(), _glWidget->height());
}

QRect Application::getRenderingGeometry() const {
    auto geometry = _glWidget->geometry();
    auto topLeft = geometry.topLeft();
    auto topLeftScreen = _glWidget->mapToGlobal(topLeft);
    geometry.moveTopLeft(topLeftScreen);
    return geometry;
}

glm::uvec2 Application::getUiSize() const {
    static const uint MIN_SIZE = 1;
    glm::uvec2 result(MIN_SIZE);
    if (_displayPlugin) {
        result = getActiveDisplayPlugin()->getRecommendedUiSize();
    }
    return result;
}

QRect Application::getRecommendedHUDRect() const {
    auto uiSize = getUiSize();
    QRect result(0, 0, uiSize.x, uiSize.y);
    if (_displayPlugin) {
        result = getActiveDisplayPlugin()->getRecommendedHUDRect();
    }
    return result;
}

glm::vec2 Application::getDeviceSize() const {
    static const int MIN_SIZE = 1;
    glm::vec2 result(MIN_SIZE);
    if (_displayPlugin) {
        result = getActiveDisplayPlugin()->getRecommendedRenderSize();
    }
    return result;
}

bool Application::isThrottleRendering() const {
    if (_displayPlugin) {
        return getActiveDisplayPlugin()->isThrottled();
    }
    return false;
}

bool Application::hasFocus() const {
    if (_displayPlugin) {
        return getActiveDisplayPlugin()->hasFocus();
    }
    return (QApplication::activeWindow() != nullptr);
}

void Application::setMaxOctreePacketsPerSecond(int maxOctreePPS) {
    if (maxOctreePPS != _maxOctreePPS) {
        _maxOctreePPS = maxOctreePPS;
        maxOctreePacketsPerSecond.set(_maxOctreePPS);
    }
}

int Application::getMaxOctreePacketsPerSecond() const {
    return _maxOctreePPS;
}

qreal Application::getDevicePixelRatio() {
    return (_window && _window->windowHandle()) ? _window->windowHandle()->devicePixelRatio() : 1.0;
}

DisplayPluginPointer Application::getActiveDisplayPlugin() const {
    if (QThread::currentThread() != thread()) {
        std::unique_lock<std::mutex> lock(_displayPluginLock);
        return _displayPlugin;
    }

    if (!_displayPlugin) {
        const_cast<Application*>(this)->updateDisplayMode();
        Q_ASSERT(_displayPlugin);
    }
    return _displayPlugin;
}

static const char* EXCLUSION_GROUP_KEY = "exclusionGroup";

static void addDisplayPluginToMenu(DisplayPluginPointer displayPlugin, bool active = false) {
    auto menu = Menu::getInstance();
    QString name = displayPlugin->getName();
    auto grouping = displayPlugin->getGrouping();
    QString groupingMenu { "" };
    Q_ASSERT(!menu->menuItemExists(MenuOption::OutputMenu, name));

    // assign the meny grouping based on plugin grouping
    switch (grouping) {
        case Plugin::ADVANCED:
            groupingMenu = "Advanced";
            break;
        case Plugin::DEVELOPER:
            groupingMenu = "Developer";
            break;
        default:
            groupingMenu = "Standard";
            break;
    }

    static QActionGroup* displayPluginGroup = nullptr;
    if (!displayPluginGroup) {
        displayPluginGroup = new QActionGroup(menu);
        displayPluginGroup->setExclusive(true);
    }
    auto parent = menu->getMenu(MenuOption::OutputMenu);
    auto action = menu->addActionToQMenuAndActionHash(parent,
        name, 0, qApp,
        SLOT(updateDisplayMode()),
        QAction::NoRole, Menu::UNSPECIFIED_POSITION, groupingMenu);

    action->setCheckable(true);
    action->setChecked(active);
    displayPluginGroup->addAction(action);

    action->setProperty(EXCLUSION_GROUP_KEY, QVariant::fromValue(displayPluginGroup));
    Q_ASSERT(menu->menuItemExists(MenuOption::OutputMenu, name));
}

void Application::updateDisplayMode() {
    // Unsafe to call this method from anything but the main thread
    if (QThread::currentThread() != thread()) {
        qFatal("Attempted to switch display plugins from a non-main thread");
    }

    auto menu = Menu::getInstance();
    auto displayPlugins = PluginManager::getInstance()->getDisplayPlugins();

    static std::once_flag once;
    std::call_once(once, [&] {
        bool first = true;

        // first sort the plugins into groupings: standard, advanced, developer
        DisplayPluginList standard;
        DisplayPluginList advanced;
        DisplayPluginList developer;
        foreach(auto displayPlugin, displayPlugins) {
            displayPlugin->setContext(_gpuContext);
            auto grouping = displayPlugin->getGrouping();
            switch (grouping) {
                case Plugin::ADVANCED:
                    advanced.push_back(displayPlugin);
                    break;
                case Plugin::DEVELOPER:
                    developer.push_back(displayPlugin);
                    break;
                default:
                    standard.push_back(displayPlugin);
                    break;
            }
        }

        // concatenate the groupings into a single list in the order: standard, advanced, developer
        standard.insert(std::end(standard), std::begin(advanced), std::end(advanced));
        standard.insert(std::end(standard), std::begin(developer), std::end(developer));

        foreach(auto displayPlugin, standard) {
            addDisplayPluginToMenu(displayPlugin, first);
            auto displayPluginName = displayPlugin->getName();
            QObject::connect(displayPlugin.get(), &DisplayPlugin::recommendedFramebufferSizeChanged, [this](const QSize & size) {
                resizeGL();
            });
            QObject::connect(displayPlugin.get(), &DisplayPlugin::resetSensorsRequested, this, &Application::requestReset);
            first = false;
        }

        // after all plugins have been added to the menu, add a separator to the menu
        auto menu = Menu::getInstance();
        auto parent = menu->getMenu(MenuOption::OutputMenu);
        parent->addSeparator();
    });


    // Default to the first item on the list, in case none of the menu items match
    DisplayPluginPointer newDisplayPlugin = displayPlugins.at(0);
    foreach(DisplayPluginPointer displayPlugin, PluginManager::getInstance()->getDisplayPlugins()) {
        QString name = displayPlugin->getName();
        QAction* action = menu->getActionForOption(name);
        // Menu might have been removed if the display plugin lost
        if (!action) {
            continue;
        }
        if (action->isChecked()) {
            newDisplayPlugin = displayPlugin;
            break;
        }
    }

    if (newDisplayPlugin == _displayPlugin) {
        return;
    }

    auto offscreenUi = DependencyManager::get<OffscreenUi>();
    auto desktop = offscreenUi->getDesktop();

    // Make the switch atomic from the perspective of other threads
    {
        std::unique_lock<std::mutex> lock(_displayPluginLock);
        bool wasRepositionLocked = false;
        if (desktop) {
            // Tell the desktop to no reposition (which requires plugin info), until we have set the new plugin, below.
            wasRepositionLocked = offscreenUi->getDesktop()->property("repositionLocked").toBool();
            offscreenUi->getDesktop()->setProperty("repositionLocked", true);
        }

        if (_displayPlugin) {
            disconnect(_displayPlugin.get(), &DisplayPlugin::presented, this, &Application::onPresent);
            _displayPlugin->deactivate();
        }

        auto oldDisplayPlugin = _displayPlugin;
        bool active = newDisplayPlugin->activate();

        if (!active) {
            // If the new plugin fails to activate, fallback to last display
            qWarning() << "Failed to activate display: " << newDisplayPlugin->getName();
            newDisplayPlugin = oldDisplayPlugin;

            if (newDisplayPlugin) {
                qWarning() << "Falling back to last display: " << newDisplayPlugin->getName();
                active = newDisplayPlugin->activate();
            }

            // If there is no last display, or
            // If the last display fails to activate, fallback to desktop
            if (!active) {
                newDisplayPlugin = displayPlugins.at(0);
                qWarning() << "Falling back to display: " << newDisplayPlugin->getName();
                active = newDisplayPlugin->activate();
            }

            if (!active) {
                qFatal("Failed to activate fallback plugin");
            }

            // We've changed the selection - it should be reflected in the menu
            QAction* action = menu->getActionForOption(newDisplayPlugin->getName());
            if (!action) {
                qFatal("Failed to find activated plugin");
            }
            action->setChecked(true);
        }

        offscreenUi->resize(fromGlm(newDisplayPlugin->getRecommendedUiSize()));
        getApplicationCompositor().setDisplayPlugin(newDisplayPlugin);
        _displayPlugin = newDisplayPlugin;
        connect(_displayPlugin.get(), &DisplayPlugin::presented, this, &Application::onPresent, Qt::DirectConnection);
        if (desktop) {
            desktop->setProperty("repositionLocked", wasRepositionLocked);
        }
    }

    bool isHmd = _displayPlugin->isHmd();
    qCDebug(interfaceapp) << "Entering into" << (isHmd ? "HMD" : "Desktop") << "Mode";

    // Only log/emit after a successful change
    UserActivityLogger::getInstance().logAction("changed_display_mode", {
        { "previous_display_mode", _displayPlugin ? _displayPlugin->getName() : "" },
        { "display_mode", newDisplayPlugin ? newDisplayPlugin->getName() : "" },
        { "hmd", isHmd }
    });
    emit activeDisplayPluginChanged();

    // reset the avatar, to set head and hand palms back to a reasonable default pose.
    getMyAvatar()->reset(false);

    // switch to first person if entering hmd and setting is checked
    if (isHmd && menu->isOptionChecked(MenuOption::FirstPersonHMD)) {
        menu->setIsOptionChecked(MenuOption::FirstPerson, true);
        cameraMenuChanged();
    }
    
    // Remove the mirror camera option from menu if in HMD mode
    auto mirrorAction = menu->getActionForOption(MenuOption::FullscreenMirror);
    mirrorAction->setVisible(!isHmd);

    Q_ASSERT_X(_displayPlugin, "Application::updateDisplayMode", "could not find an activated display plugin");
}

void Application::switchDisplayMode() {
    if (!_autoSwitchDisplayModeSupportedHMDPlugin) {
        return;
    }
    bool currentHMDWornStatus = _autoSwitchDisplayModeSupportedHMDPlugin->isDisplayVisible();
    if (currentHMDWornStatus != _previousHMDWornStatus) {
        // Switch to respective mode as soon as currentHMDWornStatus changes
        if (currentHMDWornStatus) {
            qCDebug(interfaceapp) << "Switching from Desktop to HMD mode";
            endHMDSession();
            setActiveDisplayPlugin(_autoSwitchDisplayModeSupportedHMDPluginName);
        } else {
            qCDebug(interfaceapp) << "Switching from HMD to desktop mode";
            setActiveDisplayPlugin(DESKTOP_DISPLAY_PLUGIN_NAME);
            startHMDStandBySession();
        }
        emit activeDisplayPluginChanged();
    }
    _previousHMDWornStatus = currentHMDWornStatus;
}

void Application::startHMDStandBySession() {
    _autoSwitchDisplayModeSupportedHMDPlugin->startStandBySession();
}

void Application::endHMDSession() {
    _autoSwitchDisplayModeSupportedHMDPlugin->endSession();
}

mat4 Application::getEyeProjection(int eye) const {
    QMutexLocker viewLocker(&_viewMutex);
    if (isHMDMode()) {
        return getActiveDisplayPlugin()->getEyeProjection((Eye)eye, _viewFrustum.getProjection());
    }
    return _viewFrustum.getProjection();
}

mat4 Application::getEyeOffset(int eye) const {
    // FIXME invert?
    return getActiveDisplayPlugin()->getEyeToHeadTransform((Eye)eye);
}

mat4 Application::getHMDSensorPose() const {
    if (isHMDMode()) {
        return getActiveDisplayPlugin()->getHeadPose();
    }
    return mat4();
}

void Application::deadlockApplication() {
    qCDebug(interfaceapp) << "Intentionally deadlocked Interface";
    // Using a loop that will *technically* eventually exit (in ~600 billion years)
    // to avoid compiler warnings about a loop that will never exit
    for (uint64_t i = 1; i != 0; ++i) {
        QThread::sleep(1);
    }
}

// cause main thread to be unresponsive for 35 seconds
void Application::unresponsiveApplication() {
    // to avoid compiler warnings about a loop that will never exit
    uint64_t start = usecTimestampNow();
    uint64_t UNRESPONSIVE_FOR_SECONDS = 35;
    uint64_t UNRESPONSIVE_FOR_USECS = UNRESPONSIVE_FOR_SECONDS * USECS_PER_SECOND;
    qCDebug(interfaceapp) << "Intentionally cause Interface to be unresponsive for " << UNRESPONSIVE_FOR_SECONDS << " seconds";
    while (usecTimestampNow() - start < UNRESPONSIVE_FOR_USECS) {
        QThread::sleep(1);
    }
}

void Application::setActiveDisplayPlugin(const QString& pluginName) {
    auto menu = Menu::getInstance();
    foreach(DisplayPluginPointer displayPlugin, PluginManager::getInstance()->getDisplayPlugins()) {
        QString name = displayPlugin->getName();
        QAction* action = menu->getActionForOption(name);
        if (pluginName == name) {
            action->setChecked(true);
        }
    }
    updateDisplayMode();
}

void Application::handleLocalServerConnection() const {
    auto server = qobject_cast<QLocalServer*>(sender());

    qCDebug(interfaceapp) << "Got connection on local server from additional instance - waiting for parameters";

    auto socket = server->nextPendingConnection();

    connect(socket, &QLocalSocket::readyRead, this, &Application::readArgumentsFromLocalSocket);

    qApp->getWindow()->raise();
    qApp->getWindow()->activateWindow();
}

void Application::readArgumentsFromLocalSocket() const {
    auto socket = qobject_cast<QLocalSocket*>(sender());

    auto message = socket->readAll();
    socket->deleteLater();

    qCDebug(interfaceapp) << "Read from connection: " << message;

    // If we received a message, try to open it as a URL
    if (message.length() > 0) {
        qApp->openUrl(QString::fromUtf8(message));
    }
}

void Application::showDesktop() {
    Menu::getInstance()->setIsOptionChecked(MenuOption::Overlays, true);
}

CompositorHelper& Application::getApplicationCompositor() const {
    return *DependencyManager::get<CompositorHelper>();
}


// virtual functions required for PluginContainer
ui::Menu* Application::getPrimaryMenu() {
    auto appMenu = _window->menuBar();
    auto uiMenu = dynamic_cast<ui::Menu*>(appMenu);
    return uiMenu;
}

void Application::showDisplayPluginsTools(bool show) {
    DependencyManager::get<DialogsManager>()->hmdTools(show);
}

GLWidget* Application::getPrimaryWidget() {
    return _glWidget;
}

MainWindow* Application::getPrimaryWindow() {
    return getWindow();
}

QOpenGLContext* Application::getPrimaryContext() {
    return _glWidget->qglContext();
}

bool Application::makeRenderingContextCurrent() {
    return _offscreenContext->makeCurrent();
}

bool Application::isForeground() const {
    return _isForeground && !_window->isMinimized();
}

// FIXME?  perhaps two, one for the main thread and one for the offscreen UI rendering thread?
static const int UI_RESERVED_THREADS = 1;
// Windows won't let you have all the cores
static const int OS_RESERVED_THREADS = 1;

void Application::updateThreadPoolCount() const {
    auto reservedThreads = UI_RESERVED_THREADS + OS_RESERVED_THREADS + _displayPlugin->getRequiredThreadCount();
    auto availableThreads = QThread::idealThreadCount() - reservedThreads;
    auto threadPoolSize = std::max(MIN_PROCESSING_THREAD_POOL_SIZE, availableThreads);
    qCDebug(interfaceapp) << "Ideal Thread Count " << QThread::idealThreadCount();
    qCDebug(interfaceapp) << "Reserved threads " << reservedThreads;
    qCDebug(interfaceapp) << "Setting thread pool size to " << threadPoolSize;
    QThreadPool::globalInstance()->setMaxThreadCount(threadPoolSize);
}

void Application::updateSystemTabletMode() {
    if (_settingsLoaded) {
        qApp->setProperty(hifi::properties::HMD, isHMDMode());
        if (isHMDMode()) {
            DependencyManager::get<TabletScriptingInterface>()->setToolbarMode(getHmdTabletBecomesToolbarSetting());
        } else {
            DependencyManager::get<TabletScriptingInterface>()->setToolbarMode(getDesktopTabletBecomesToolbarSetting());
        }
    }
}

OverlayID Application::getTabletScreenID() const {
    auto HMD = DependencyManager::get<HMDScriptingInterface>();
    return HMD->getCurrentTabletScreenID();
}

OverlayID Application::getTabletHomeButtonID() const {
    auto HMD = DependencyManager::get<HMDScriptingInterface>();
    return HMD->getCurrentHomeButtonID();
}

QUuid Application::getTabletFrameID() const {
    auto HMD = DependencyManager::get<HMDScriptingInterface>();
    return HMD->getCurrentTabletFrameID();
}

void Application::setAvatarOverrideUrl(const QUrl& url, bool save) {
    _avatarOverrideUrl = url;
    _saveAvatarOverrideUrl = save;
}

void Application::saveNextPhysicsStats(QString filename) {
    _physicsEngine->saveNextPhysicsStats(filename);
}

#include "Application.moc"<|MERGE_RESOLUTION|>--- conflicted
+++ resolved
@@ -377,13 +377,7 @@
 
 static const QString SYSTEM_TABLET = "com.highfidelity.interface.tablet.system";
 
-<<<<<<< HEAD
-const QHash<QString, Application::AcceptURLMethod> Application::_acceptedExtensions {
-=======
-static const QString DOMAIN_SPAWNING_POINT = "/0, -10, 0";
-
 const std::vector<std::pair<QString, Application::AcceptURLMethod>> Application::_acceptedExtensions {
->>>>>>> cd887b5f
     { SVO_EXTENSION, &Application::importSVOFromURL },
     { SVO_JSON_EXTENSION, &Application::importSVOFromURL },
     { AVA_JSON_EXTENSION, &Application::askToWearAvatarAttachmentUrl },
@@ -6302,11 +6296,6 @@
         return true;
     }
 
-<<<<<<< HEAD
-    QHashIterator<QString, AcceptURLMethod> i(_acceptedExtensions);
-=======
-    QUrl url(urlString);
->>>>>>> cd887b5f
     QString lowerPath = url.path().toLower();
     for (auto& pair : _acceptedExtensions) {
         if (lowerPath.endsWith(pair.first, Qt::CaseInsensitive)) {
