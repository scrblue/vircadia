//
//  Application.cpp
//  interface/src
//
//  Created by Andrzej Kapolka on 5/10/13.
//  Copyright 2013 High Fidelity, Inc.
//
//  Distributed under the Apache License, Version 2.0.
//  See the accompanying file LICENSE or http://www.apache.org/licenses/LICENSE-2.0.html
//

#include "Application.h"

#include <sstream>

#include <glm/glm.hpp>
#include <glm/gtx/component_wise.hpp>
#include <glm/gtx/quaternion.hpp>
#include <glm/gtx/vector_angle.hpp>
#include <glm/gtc/type_ptr.hpp>

#include <QAbstractNativeEventFilter>
#include <QActionGroup>
#include <QColorDialog>
#include <QCoreApplication>
#include <QDesktopWidget>
#include <QCheckBox>
#include <QImage>
#include <QInputDialog>
#include <QKeyEvent>
#include <QMenuBar>
#include <QMouseEvent>
#include <QNetworkReply>
#include <QNetworkDiskCache>
#include <QObject>
#include <QWheelEvent>
#include <QScreen>
#include <QShortcut>
#include <QSystemTrayIcon>
#include <QTimer>
#include <QUrl>
#include <QWindow>
#include <QtDebug>
#include <QFileDialog>
#include <QDesktopServices>
#include <QXmlStreamReader>
#include <QXmlStreamAttributes>
#include <QMediaPlayer>
#include <QMimeData>
#include <QMessageBox>
#include <QJsonDocument>

#include <AccountManager.h>
#include <AddressManager.h>
#include <CursorManager.h>
#include <AudioInjector.h>
#include <AutoUpdater.h>
#include <DeferredLightingEffect.h>
#include <DependencyManager.h>
#include <display-plugins/DisplayPlugin.h>

#include <EntityScriptingInterface.h>
#include <ErrorDialog.h>
#include <FramebufferCache.h>
#include <gpu/Batch.h>
#include <gpu/Context.h>
#include <gpu/GLBackend.h>
#include <HFActionEvent.h>
#include <HFBackEvent.h>
#include <InfoView.h>
#include <input-plugins/InputPlugin.h>
#include <input-plugins/Joystick.h> // this should probably be removed
#include <LogHandler.h>
#include <MainWindow.h>
#include <MessageDialog.h>
#include <ModelEntityItem.h>
#include <NetworkAccessManager.h>
#include <NetworkingConstants.h>
#include <ObjectMotionState.h>
#include <OctalCode.h>
#include <OctreeSceneStats.h>
#include <udt/PacketHeaders.h>
#include <PathUtils.h>
#include <PerfStat.h>
#include <PhysicsEngine.h>
#include <RenderDeferredTask.h>
#include <ResourceCache.h>
#include <SceneScriptingInterface.h>
#include <ScriptCache.h>
#include <SettingHandle.h>
#include <SimpleAverage.h>
#include <SoundCache.h>
#include <TextureCache.h>
#include <Tooltip.h>
#include <UserActivityLogger.h>
#include <UUID.h>
#include <input-plugins/UserInputMapper.h>
#include <VrMenu.h>

#include "AudioClient.h"
#include "DiscoverabilityManager.h"
#include "GLCanvas.h"
#include "InterfaceVersion.h"
#include "LODManager.h"
#include "Menu.h"
#include "ModelPackager.h"
#include "Util.h"
#include "InterfaceLogging.h"
#include "InterfaceActionFactory.h"

#include "avatar/AvatarManager.h"

#include "audio/AudioScope.h"

#include "devices/DdeFaceTracker.h"
#include "devices/EyeTracker.h"
#include "devices/Faceshift.h"
#include "devices/Leapmotion.h"
<<<<<<< HEAD
#include "devices/MIDIManager.h"
#include "devices/OculusManager.h"
#include "devices/RealSense.h"
#include "devices/SDL2Manager.h"
#include "devices/TV3DManager.h"
=======
#include "devices/RealSense.h"
#include "devices/MIDIManager.h"
>>>>>>> b726769f
#include "devices/3DConnexionClient.h"

#include "scripting/AccountScriptingInterface.h"
#include "scripting/AudioDeviceScriptingInterface.h"
#include "scripting/ClipboardScriptingInterface.h"
#include "scripting/HMDScriptingInterface.h"
#include "scripting/GlobalServicesScriptingInterface.h"
#include "scripting/LocationScriptingInterface.h"
#include "scripting/MenuScriptingInterface.h"
#include "scripting/SettingsScriptingInterface.h"
#include "scripting/WindowScriptingInterface.h"
#include "scripting/WebWindowClass.h"

#if defined(Q_OS_MAC) || defined(Q_OS_WIN)
#include "SpeechRecognizer.h"
#endif

#include "ui/AvatarInputs.h"
#include "ui/DataWebDialog.h"
#include "ui/DialogsManager.h"
#include "ui/LoginDialog.h"
#include "ui/Snapshot.h"
#include "ui/StandAloneJSConsole.h"
#include "ui/Stats.h"
#include "ui/AddressBarDialog.h"
#include "ui/UpdateDialog.h"

//#include <qopenglcontext.h>

// ON WIndows PC, NVidia Optimus laptop, we want to enable NVIDIA GPU
#if defined(Q_OS_WIN)
extern "C" {
 _declspec(dllexport) DWORD NvOptimusEnablement = 0x00000001;
}
#endif

enum CustomEventTypes {
    Lambda = QEvent::User + 1
};

class LambdaEvent : public QEvent {
    std::function<void()> _fun;
public:
    LambdaEvent(const std::function<void()> & fun) :
        QEvent(static_cast<QEvent::Type>(Lambda)), _fun(fun) {
    }
    LambdaEvent(std::function<void()> && fun) :
        QEvent(static_cast<QEvent::Type>(Lambda)), _fun(fun) {
    }
    void call() { _fun(); }
};


using namespace std;

//  Starfield information
static uint8_t THROTTLED_IDLE_TIMER_DELAY = 10;

const qint64 MAXIMUM_CACHE_SIZE = 10 * BYTES_PER_GIGABYTES;  // 10GB

static QTimer* locationUpdateTimer = NULL;
static QTimer* balanceUpdateTimer = NULL;
static QTimer* identityPacketTimer = NULL;
static QTimer* billboardPacketTimer = NULL;
static QTimer* checkFPStimer = NULL;
static QTimer* idleTimer = NULL;

const QString CHECK_VERSION_URL = "https://highfidelity.com/latestVersion.xml";
const QString SKIP_FILENAME = QStandardPaths::writableLocation(QStandardPaths::DataLocation) + "/hifi.skipversion";

const QString DEFAULT_SCRIPTS_JS_URL = "http://s3.amazonaws.com/hifi-public/scripts/defaultScripts.js";
Setting::Handle<int> maxOctreePacketsPerSecond("maxOctreePPS", DEFAULT_MAX_OCTREE_PPS);

#ifdef Q_OS_WIN
class MyNativeEventFilter : public QAbstractNativeEventFilter {
public:
    static MyNativeEventFilter& getInstance() {
        static MyNativeEventFilter staticInstance;
        return staticInstance;
    }

    bool nativeEventFilter(const QByteArray &eventType, void* msg, long* result) Q_DECL_OVERRIDE {
        if (eventType == "windows_generic_MSG") {
            MSG* message = (MSG*)msg;

            if (message->message == UWM_IDENTIFY_INSTANCES) {
                *result = UWM_IDENTIFY_INSTANCES;
                return true;
            }

            if (message->message == UWM_SHOW_APPLICATION) {
                MainWindow* applicationWindow = Application::getInstance()->getWindow();
                if (applicationWindow->isMinimized()) {
                    applicationWindow->showNormal();  // Restores to windowed or maximized state appropriately.
                }
                Application::getInstance()->setActiveWindow(applicationWindow);  // Flashes the taskbar icon if not focus.
                return true;
            }

            if (message->message == WM_COPYDATA) {
                COPYDATASTRUCT* pcds = (COPYDATASTRUCT*)(message->lParam);
                QUrl url = QUrl((const char*)(pcds->lpData));
                if (url.isValid() && url.scheme() == HIFI_URL_SCHEME) {
                    DependencyManager::get<AddressManager>()->handleLookupString(url.toString());
                    return true;
                }
            }
        }
        return false;
    }
};
#endif

void messageHandler(QtMsgType type, const QMessageLogContext& context, const QString& message) {
    QString logMessage = LogHandler::getInstance().printMessage((LogMsgType) type, context, message);

    if (!logMessage.isEmpty()) {
#ifdef Q_OS_WIN
        OutputDebugStringA(logMessage.toLocal8Bit().constData());
        OutputDebugStringA("\n");
#endif
        Application::getInstance()->getLogger()->addMessage(qPrintable(logMessage + "\n"));
    }
}

bool setupEssentials(int& argc, char** argv) {
    unsigned int listenPort = 0; // bind to an ephemeral port by default
    const char** constArgv = const_cast<const char**>(argv);
    const char* portStr = getCmdOption(argc, constArgv, "--listenPort");
    if (portStr) {
        listenPort = atoi(portStr);
    }
    // Set build version
    QCoreApplication::setApplicationVersion(BUILD_VERSION);

    DependencyManager::registerInheritance<LimitedNodeList, NodeList>();
    DependencyManager::registerInheritance<AvatarHashMap, AvatarManager>();
    DependencyManager::registerInheritance<EntityActionFactoryInterface, InterfaceActionFactory>();

    Setting::init();

    // Set dependencies
    auto addressManager = DependencyManager::set<AddressManager>();
    auto nodeList = DependencyManager::set<NodeList>(NodeType::Agent, listenPort);
    auto geometryCache = DependencyManager::set<GeometryCache>();
    auto scriptCache = DependencyManager::set<ScriptCache>();
    auto soundCache = DependencyManager::set<SoundCache>();
    auto faceshift = DependencyManager::set<Faceshift>();
    auto ddeFaceTracker = DependencyManager::set<DdeFaceTracker>();
    auto eyeTracker = DependencyManager::set<EyeTracker>();
    auto audio = DependencyManager::set<AudioClient>();
    auto audioScope = DependencyManager::set<AudioScope>();
    auto deferredLightingEffect = DependencyManager::set<DeferredLightingEffect>();
    auto textureCache = DependencyManager::set<TextureCache>();
    auto framebufferCache = DependencyManager::set<FramebufferCache>();
    auto animationCache = DependencyManager::set<AnimationCache>();
    auto modelBlender = DependencyManager::set<ModelBlender>();
    auto avatarManager = DependencyManager::set<AvatarManager>();
    auto lodManager = DependencyManager::set<LODManager>();
    auto jsConsole = DependencyManager::set<StandAloneJSConsole>();
    auto dialogsManager = DependencyManager::set<DialogsManager>();
    auto bandwidthRecorder = DependencyManager::set<BandwidthRecorder>();
    auto resourceCacheSharedItems = DependencyManager::set<ResourceCacheSharedItems>();
    auto entityScriptingInterface = DependencyManager::set<EntityScriptingInterface>();
    auto windowScriptingInterface = DependencyManager::set<WindowScriptingInterface>();
#if defined(Q_OS_MAC) || defined(Q_OS_WIN)
    auto speechRecognizer = DependencyManager::set<SpeechRecognizer>();
#endif
    auto discoverabilityManager = DependencyManager::set<DiscoverabilityManager>();
    auto sceneScriptingInterface = DependencyManager::set<SceneScriptingInterface>();
    auto offscreenUi = DependencyManager::set<OffscreenUi>();
    auto autoUpdater = DependencyManager::set<AutoUpdater>();
    auto pathUtils = DependencyManager::set<PathUtils>();
    auto actionFactory = DependencyManager::set<InterfaceActionFactory>();
    auto userInputMapper = DependencyManager::set<UserInputMapper>();

    return true;
}

Application::Application(int& argc, char** argv, QElapsedTimer &startup_time) :
        QApplication(argc, argv),
        _dependencyManagerIsSetup(setupEssentials(argc, argv)),
        _window(new MainWindow(desktop())),
        _toolWindow(NULL),
        _friendsWindow(NULL),
        _undoStack(),
        _undoStackScriptingInterface(&_undoStack),
        _frameCount(0),
        _fps(60.0f),
        _justStarted(true),
        _physicsEngine(glm::vec3(0.0f)),
        _entities(true, this, this),
        _entityClipboardRenderer(false, this, this),
        _entityClipboard(),
        _viewFrustum(),
        _lastQueriedViewFrustum(),
        _lastQueriedTime(usecTimestampNow()),
        _mirrorViewRect(QRect(MIRROR_VIEW_LEFT_PADDING, MIRROR_VIEW_TOP_PADDING, MIRROR_VIEW_WIDTH, MIRROR_VIEW_HEIGHT)),
        _firstRun("firstRun", true),
        _previousScriptLocation("LastScriptLocation"),
        _scriptsLocationHandle("scriptsLocation"),
        _fieldOfView("fieldOfView", DEFAULT_FIELD_OF_VIEW_DEGREES),
        _scaleMirror(1.0f),
        _rotateMirror(0.0f),
        _raiseMirror(0.0f),
        _cursorVisible(true),
        _lastMouseMove(usecTimestampNow()),
        _lastMouseMoveWasSimulated(false),
        _isTouchPressed(false),
        _mousePressed(false),
        _enableProcessOctreeThread(true),
        _octreeProcessor(),
        _runningScriptsWidget(NULL),
        _runningScriptsWidgetWasVisible(false),
        _trayIcon(new QSystemTrayIcon(_window)),
        _lastNackTime(usecTimestampNow()),
        _lastSendDownstreamAudioStats(usecTimestampNow()),
        _isVSyncOn(true),
        _isThrottleFPSEnabled(true),
        _aboutToQuit(false),
        _notifiedPacketVersionMismatchThisDomain(false),
        _domainConnectionRefusals(QList<QString>()),
        _maxOctreePPS(maxOctreePacketsPerSecond.get()),
        _lastFaceTrackerUpdate(0),
        _applicationOverlay()
{
    setInstance(this);
    Plugin::setContainer(this);
#ifdef Q_OS_WIN
    installNativeEventFilter(&MyNativeEventFilter::getInstance());
#endif

    _logger = new FileLogger(this);  // After setting organization name in order to get correct directory

    qInstallMessageHandler(messageHandler);

    QFontDatabase::addApplicationFont(PathUtils::resourcesPath() + "styles/Inconsolata.otf");
    _window->setWindowTitle("Interface");

    Model::setAbstractViewStateInterface(this); // The model class will sometimes need to know view state details from us

    auto nodeList = DependencyManager::get<NodeList>();

    _myAvatar = DependencyManager::get<AvatarManager>()->getMyAvatar();

    _applicationStartupTime = startup_time;

    qCDebug(interfaceapp) << "[VERSION] Build sequence: " << qPrintable(applicationVersion());

    _bookmarks = new Bookmarks();  // Before setting up the menu

    _runningScriptsWidget = new RunningScriptsWidget(_window);
    _renderEngine->addTask(make_shared<RenderDeferredTask>());
    _renderEngine->registerScene(_main3DScene);

    // start the nodeThread so its event loop is running
    QThread* nodeThread = new QThread(this);
    nodeThread->setObjectName("NodeList Thread");
    nodeThread->start();

    // make sure the node thread is given highest priority
    nodeThread->setPriority(QThread::TimeCriticalPriority);

    // setup a timer for domain-server check ins
    QTimer* domainCheckInTimer = new QTimer(nodeList.data());
    connect(domainCheckInTimer, &QTimer::timeout, nodeList.data(), &NodeList::sendDomainServerCheckIn);
    domainCheckInTimer->start(DOMAIN_SERVER_CHECK_IN_MSECS);

    // put the NodeList and datagram processing on the node thread
    nodeList->moveToThread(nodeThread);

    // geometry background downloads need to happen on the Datagram Processor Thread.  The idle loop will
    // emit checkBackgroundDownloads to cause the GeometryCache to check it's queue for requested background
    // downloads.
    QSharedPointer<GeometryCache> geometryCacheP = DependencyManager::get<GeometryCache>();
    ResourceCache* geometryCache = geometryCacheP.data();
    connect(this, &Application::checkBackgroundDownloads, geometryCache, &ResourceCache::checkAsynchronousGets);

    // put the audio processing on a separate thread
    QThread* audioThread = new QThread();
    audioThread->setObjectName("Audio Thread");

    auto audioIO = DependencyManager::get<AudioClient>();

    audioIO->setPositionGetter(getPositionForAudio);
    audioIO->setOrientationGetter(getOrientationForAudio);

    audioIO->moveToThread(audioThread);

    auto& audioScriptingInterface = AudioScriptingInterface::getInstance();
    
    connect(audioThread, &QThread::started, audioIO.data(), &AudioClient::start);
    connect(audioIO.data(), &AudioClient::destroyed, audioThread, &QThread::quit);
    connect(audioThread, &QThread::finished, audioThread, &QThread::deleteLater);
    connect(audioIO.data(), &AudioClient::muteToggled, this, &Application::audioMuteToggled);
    connect(audioIO.data(), &AudioClient::mutedByMixer, &audioScriptingInterface, &AudioScriptingInterface::mutedByMixer);
    connect(audioIO.data(), &AudioClient::receivedFirstPacket, &audioScriptingInterface, &AudioScriptingInterface::receivedFirstPacket);
    connect(audioIO.data(), &AudioClient::disconnected, &audioScriptingInterface, &AudioScriptingInterface::disconnected);
    connect(audioIO.data(), &AudioClient::muteEnvironmentRequested, [](glm::vec3 position, float radius) {
        auto audioClient = DependencyManager::get<AudioClient>();
        float distance = glm::distance(DependencyManager::get<AvatarManager>()->getMyAvatar()->getPosition(),
                                 position);
        bool shouldMute = !audioClient->isMuted() && (distance < radius);

        if (shouldMute) {
            audioClient->toggleMute();
            AudioScriptingInterface::getInstance().environmentMuted();
        }
    });

    audioThread->start();

    const DomainHandler& domainHandler = nodeList->getDomainHandler();

    connect(&domainHandler, SIGNAL(hostnameChanged(const QString&)), SLOT(domainChanged(const QString&)));
    connect(&domainHandler, SIGNAL(connectedToDomain(const QString&)), SLOT(connectedToDomain(const QString&)));
    connect(&domainHandler, SIGNAL(connectedToDomain(const QString&)), SLOT(updateWindowTitle()));
    connect(&domainHandler, SIGNAL(disconnectedFromDomain()), SLOT(updateWindowTitle()));
    connect(&domainHandler, SIGNAL(disconnectedFromDomain()), SLOT(clearDomainOctreeDetails()));
    connect(&domainHandler, &DomainHandler::settingsReceived, this, &Application::domainSettingsReceived);
    connect(&domainHandler, &DomainHandler::hostnameChanged,
            DependencyManager::get<AddressManager>().data(), &AddressManager::storeCurrentAddress);

    // update our location every 5 seconds in the metaverse server, assuming that we are authenticated with one
    const qint64 DATA_SERVER_LOCATION_CHANGE_UPDATE_MSECS = 5 * 1000;

    locationUpdateTimer = new QTimer(this);
    auto discoverabilityManager = DependencyManager::get<DiscoverabilityManager>();
    connect(locationUpdateTimer, &QTimer::timeout, discoverabilityManager.data(), &DiscoverabilityManager::updateLocation);
    locationUpdateTimer->start(DATA_SERVER_LOCATION_CHANGE_UPDATE_MSECS);

    // if we get a domain change, immediately attempt update location in metaverse server
    connect(&nodeList->getDomainHandler(), &DomainHandler::connectedToDomain,
            discoverabilityManager.data(), &DiscoverabilityManager::updateLocation);

    connect(nodeList.data(), &NodeList::nodeAdded, this, &Application::nodeAdded);
    connect(nodeList.data(), &NodeList::nodeKilled, this, &Application::nodeKilled);
    connect(nodeList.data(), SIGNAL(nodeKilled(SharedNodePointer)), SLOT(nodeKilled(SharedNodePointer)));
    connect(nodeList.data(), &NodeList::uuidChanged, _myAvatar, &MyAvatar::setSessionUUID);
    connect(nodeList.data(), &NodeList::uuidChanged, this, &Application::setSessionUUID);
    connect(nodeList.data(), &NodeList::limitOfSilentDomainCheckInsReached, nodeList.data(), &NodeList::reset);
    connect(&nodeList->getPacketReceiver(), &PacketReceiver::packetVersionMismatch,
            this, &Application::notifyPacketVersionMismatch);

    // connect to appropriate slots on AccountManager
    AccountManager& accountManager = AccountManager::getInstance();

    const qint64 BALANCE_UPDATE_INTERVAL_MSECS = 5 * 1000;

    balanceUpdateTimer = new QTimer(this);
    connect(balanceUpdateTimer, &QTimer::timeout, &accountManager, &AccountManager::updateBalance);
    balanceUpdateTimer->start(BALANCE_UPDATE_INTERVAL_MSECS);

    connect(&accountManager, &AccountManager::balanceChanged, this, &Application::updateWindowTitle);

    auto dialogsManager = DependencyManager::get<DialogsManager>();
    connect(&accountManager, &AccountManager::authRequired, dialogsManager.data(), &DialogsManager::showLoginDialog);
    connect(&accountManager, &AccountManager::usernameChanged, this, &Application::updateWindowTitle);

    // set the account manager's root URL and trigger a login request if we don't have the access token
    accountManager.setAuthURL(NetworkingConstants::METAVERSE_SERVER_URL);
    UserActivityLogger::getInstance().launch(applicationVersion());

    // once the event loop has started, check and signal for an access token
    QMetaObject::invokeMethod(&accountManager, "checkAndSignalForAccessToken", Qt::QueuedConnection);

    auto addressManager = DependencyManager::get<AddressManager>();

    // use our MyAvatar position and quat for address manager path
    addressManager->setPositionGetter(getPositionForPath);
    addressManager->setOrientationGetter(getOrientationForPath);

    connect(addressManager.data(), &AddressManager::hostChanged, this, &Application::updateWindowTitle);
    connect(this, &QCoreApplication::aboutToQuit, addressManager.data(), &AddressManager::storeCurrentAddress);

    #ifdef _WIN32
    WSADATA WsaData;
    int wsaresult = WSAStartup(MAKEWORD(2,2), &WsaData);
    #endif

    // tell the NodeList instance who to tell the domain server we care about
    nodeList->addSetOfNodeTypesToNodeInterestSet(NodeSet() << NodeType::AudioMixer << NodeType::AvatarMixer
                                                 << NodeType::EntityServer);

    // connect to the packet sent signal of the _entityEditSender
    connect(&_entityEditSender, &EntityEditPacketSender::packetSent, this, &Application::packetSent);

    // send the identity packet for our avatar each second to our avatar mixer
    identityPacketTimer = new QTimer();
    connect(identityPacketTimer, &QTimer::timeout, _myAvatar, &MyAvatar::sendIdentityPacket);
    identityPacketTimer->start(AVATAR_IDENTITY_PACKET_SEND_INTERVAL_MSECS);

    // send the billboard packet for our avatar every few seconds
    billboardPacketTimer = new QTimer();
    connect(billboardPacketTimer, &QTimer::timeout, _myAvatar, &MyAvatar::sendBillboardPacket);
    billboardPacketTimer->start(AVATAR_BILLBOARD_PACKET_SEND_INTERVAL_MSECS);

    QString cachePath = QStandardPaths::writableLocation(QStandardPaths::DataLocation);
    QNetworkAccessManager& networkAccessManager = NetworkAccessManager::getInstance();
    QNetworkDiskCache* cache = new QNetworkDiskCache();
    cache->setMaximumCacheSize(MAXIMUM_CACHE_SIZE);
    cache->setCacheDirectory(!cachePath.isEmpty() ? cachePath : "interfaceCache");
    networkAccessManager.setCache(cache);

    ResourceCache::setRequestLimit(3);

    _glWidget = new GLCanvas();
    _window->setCentralWidget(_glWidget);

    _window->restoreGeometry();
    _window->setVisible(true);

    _glWidget->setFocusPolicy(Qt::StrongFocus);
    _glWidget->setFocus();
#ifdef Q_OS_MAC
    // OSX doesn't seem to provide for hiding the cursor only on the GL widget
    _window->setCursor(Qt::BlankCursor);
#else
    // On windows and linux, hiding the top level cursor also means it's invisible
    // when hovering over the window menu, which is a pain, so only hide it for
    // the GL surface
    _glWidget->setCursor(Qt::BlankCursor);
#endif

    // enable mouse tracking; otherwise, we only get drag events
    _glWidget->setMouseTracking(true);

    _offscreenContext = new OffscreenGlCanvas();
    _offscreenContext->create(_glWidget->context()->contextHandle());
    _offscreenContext->makeCurrent();
    initializeGL();


    _toolWindow = new ToolWindow();
    _toolWindow->setWindowFlags(_toolWindow->windowFlags() | Qt::WindowStaysOnTopHint);
    _toolWindow->setWindowTitle("Tools");

    _offscreenContext->makeCurrent();

    // Tell our entity edit sender about our known jurisdictions
    _entityEditSender.setServerJurisdictions(&_entityServerJurisdictions);

    // For now we're going to set the PPS for outbound packets to be super high, this is
    // probably not the right long term solution. But for now, we're going to do this to
    // allow you to move an entity around in your hand
    _entityEditSender.setPacketsPerSecond(3000); // super high!!

    _overlays.init(); // do this before scripts load

    _runningScriptsWidget->setRunningScripts(getRunningScripts());
    connect(_runningScriptsWidget, &RunningScriptsWidget::stopScriptName, this, &Application::stopScript);

    connect(this, SIGNAL(aboutToQuit()), this, SLOT(saveScripts()));
    connect(this, SIGNAL(aboutToQuit()), this, SLOT(aboutToQuit()));

    // hook up bandwidth estimator
    QSharedPointer<BandwidthRecorder> bandwidthRecorder = DependencyManager::get<BandwidthRecorder>();
    connect(nodeList.data(), &LimitedNodeList::dataSent,
            bandwidthRecorder.data(), &BandwidthRecorder::updateOutboundData);
    connect(&nodeList->getPacketReceiver(), &PacketReceiver::dataReceived,
            bandwidthRecorder.data(), &BandwidthRecorder::updateInboundData);

    connect(&_myAvatar->getSkeletonModel(), &SkeletonModel::skeletonLoaded,
            this, &Application::checkSkeleton, Qt::QueuedConnection);

    // Setup the userInputMapper with the actions
    auto userInputMapper = DependencyManager::get<UserInputMapper>();
    connect(userInputMapper.data(), &UserInputMapper::actionEvent, &_controllerScriptingInterface, &AbstractControllerScriptingInterface::actionEvent);

    // Setup the keyboardMouseDevice and the user input mapper with the default bindings
    _keyboardMouseDevice->registerToUserInputMapper(*userInputMapper);
    _keyboardMouseDevice->assignDefaultInputMapping(*userInputMapper);

    // check first run...
    if (_firstRun.get()) {
        qCDebug(interfaceapp) << "This is a first run...";
        // clear the scripts, and set out script to our default scripts
        clearScriptsBeforeRunning();
        loadScript(DEFAULT_SCRIPTS_JS_URL);

        _firstRun.set(false);
    } else {
        // do this as late as possible so that all required subsystems are initialized
        loadScripts();
    }

    loadSettings();
    int SAVE_SETTINGS_INTERVAL = 10 * MSECS_PER_SECOND; // Let's save every seconds for now
    connect(&_settingsTimer, &QTimer::timeout, this, &Application::saveSettings);
    connect(&_settingsThread, SIGNAL(started()), &_settingsTimer, SLOT(start()));
    connect(&_settingsThread, SIGNAL(finished()), &_settingsTimer, SLOT(stop()));
    _settingsTimer.moveToThread(&_settingsThread);
    _settingsTimer.setSingleShot(false);
    _settingsTimer.setInterval(SAVE_SETTINGS_INTERVAL);
    _settingsThread.start();

    if (Menu::getInstance()->isOptionChecked(MenuOption::IndependentMode)) {
        Menu::getInstance()->setIsOptionChecked(MenuOption::ThirdPerson, true);
        cameraMenuChanged();
    }

    _trayIcon->show();

    // set the local loopback interface for local sounds from audio scripts
    AudioScriptingInterface::getInstance().setLocalAudioInterface(audioIO.data());

#ifdef HAVE_RTMIDI
    // setup the MIDIManager
    MIDIManager& midiManagerInstance = MIDIManager::getInstance();
    midiManagerInstance.openDefaultPort();
#endif

    this->installEventFilter(this);

    // initialize our face trackers after loading the menu settings
    auto faceshiftTracker = DependencyManager::get<Faceshift>();
    faceshiftTracker->init();
    connect(faceshiftTracker.data(), &FaceTracker::muteToggled, this, &Application::faceTrackerMuteToggled);
#ifdef HAVE_DDE
    auto ddeTracker = DependencyManager::get<DdeFaceTracker>();
    ddeTracker->init();
    connect(ddeTracker.data(), &FaceTracker::muteToggled, this, &Application::faceTrackerMuteToggled);
#endif

<<<<<<< HEAD
#ifdef HAVE_IVIEWHMD
    auto eyeTracker = DependencyManager::get<EyeTracker>();
    eyeTracker->init();
    setActiveEyeTracker();
#endif

=======
    _oldHandMouseX[0] = -1;
    _oldHandMouseY[0] = -1;
    _oldHandMouseX[1] = -1;
    _oldHandMouseY[1] = -1;
    _oldHandLeftClick[0] = false;
    _oldHandRightClick[0] = false;
    _oldHandLeftClick[1] = false;
    _oldHandRightClick[1] = false;
    
>>>>>>> b726769f
    auto applicationUpdater = DependencyManager::get<AutoUpdater>();
    connect(applicationUpdater.data(), &AutoUpdater::newVersionIsAvailable, dialogsManager.data(), &DialogsManager::showUpdateDialog);
    applicationUpdater->checkForUpdate();

    // Now that menu is initalized we can sync myAvatar with it's state.
    _myAvatar->updateMotionBehaviorFromMenu();
    _myAvatar->updateStandingHMDModeFromMenu();

    // the 3Dconnexion device wants to be initiliazed after a window is displayed.
    ConnexionClient::getInstance().init();

    auto& packetReceiver = nodeList->getPacketReceiver();
    packetReceiver.registerListener(PacketType::DomainConnectionDenied, this, "handleDomainConnectionDeniedPacket");
}

void Application::aboutToQuit() {
    emit beforeAboutToQuit();
    getActiveDisplayPlugin()->deactivate();
    _aboutToQuit = true;
    cleanupBeforeQuit();
}

void Application::cleanupBeforeQuit() {

    _entities.clear(); // this will allow entity scripts to properly shutdown
    
    // tell the packet receiver we're shutting down, so it can drop packets
    DependencyManager::get<NodeList>()->getPacketReceiver().setShouldDropPackets(true);
    
    _entities.shutdown(); // tell the entities system we're shutting down, so it will stop running scripts
    ScriptEngine::stopAllScripts(this); // stop all currently running global scripts

    // first stop all timers directly or by invokeMethod
    // depending on what thread they run in
    locationUpdateTimer->stop();
    balanceUpdateTimer->stop();
    identityPacketTimer->stop();
    billboardPacketTimer->stop();
    checkFPStimer->stop();
    idleTimer->stop();
    QMetaObject::invokeMethod(&_settingsTimer, "stop", Qt::BlockingQueuedConnection);

    // and then delete those that got created by "new"
    delete locationUpdateTimer;
    delete balanceUpdateTimer;
    delete identityPacketTimer;
    delete billboardPacketTimer;
    delete checkFPStimer;
    delete idleTimer;
    // no need to delete _settingsTimer here as it is no pointer

    // save state
    _settingsThread.quit();
    saveSettings();
    _window->saveGeometry();

    // let the avatar mixer know we're out
    MyAvatar::sendKillAvatar();

    // stop the AudioClient
    QMetaObject::invokeMethod(DependencyManager::get<AudioClient>().data(),
                              "stop", Qt::BlockingQueuedConnection);

    // destroy the AudioClient so it and its thread have a chance to go down safely
    DependencyManager::destroy<AudioClient>();

#ifdef HAVE_DDE
    DependencyManager::destroy<DdeFaceTracker>();
#endif
#ifdef HAVE_IVIEWHMD
    DependencyManager::destroy<EyeTracker>();
#endif
}

void Application::emptyLocalCache() {
    QNetworkDiskCache* cache = qobject_cast<QNetworkDiskCache*>(NetworkAccessManager::getInstance().cache());
    if (cache) {
        qDebug() << "DiskCacheEditor::clear(): Clearing disk cache.";
        cache->clear();
    }
}

Application::~Application() {
    EntityTree* tree = _entities.getTree();
    tree->lockForWrite();
    _entities.getTree()->setSimulation(NULL);
    tree->unlock();

    _octreeProcessor.terminate();
    _entityEditSender.terminate();

    Menu::getInstance()->deleteLater();

    _physicsEngine.setCharacterController(NULL);
    _myAvatar = NULL;

    ModelEntityItem::cleanupLoadedAnimations();

    foreach(auto inputPlugin, PluginManager::getInstance()->getInputPlugins()) {
        QString name = inputPlugin->getName();
        QAction* action = Menu::getInstance()->getActionForOption(name);
        if (action->isChecked()) {
            inputPlugin->deactivate();
        }
    }

    // remove avatars from physics engine
    DependencyManager::get<AvatarManager>()->clearOtherAvatars();
    _physicsEngine.deleteObjects(DependencyManager::get<AvatarManager>()->getObjectsToDelete());

    DependencyManager::destroy<OffscreenUi>();
    DependencyManager::destroy<AvatarManager>();
    DependencyManager::destroy<AnimationCache>();
    DependencyManager::destroy<FramebufferCache>();
    DependencyManager::destroy<TextureCache>();
    DependencyManager::destroy<GeometryCache>();
    DependencyManager::destroy<ScriptCache>();
    DependencyManager::destroy<SoundCache>();

    QThread* nodeThread = DependencyManager::get<NodeList>()->thread();
    
    // remove the NodeList from the DependencyManager
    DependencyManager::destroy<NodeList>();

    // ask the node thread to quit and wait until it is done
    nodeThread->quit();
    nodeThread->wait();

    Leapmotion::destroy();
    RealSense::destroy();
    ConnexionClient::getInstance().destroy();

    qInstallMessageHandler(NULL); // NOTE: Do this as late as possible so we continue to get our log messages
}

void Application::initializeGL() {
    qCDebug(interfaceapp) << "Created Display Window.";

    // initialize glut for shape drawing; Qt apparently initializes it on OS X
    #ifndef __APPLE__
    static bool isInitialized = false;
    if (isInitialized) {
        return;
    } else {
        isInitialized = true;
    }
    #endif
    // Where the gpuContext is initialized and where the TRUE Backend is created and assigned
    gpu::Context::init<gpu::GLBackend>();
    _gpuContext = std::make_shared<gpu::Context>();

    initDisplay();
    qCDebug(interfaceapp, "Initialized Display.");

    // The UI can't be created until the primary OpenGL
    // context is created, because it needs to share
    // texture resources
    initializeUi();
    qCDebug(interfaceapp, "Initialized Offscreen UI.");
    _offscreenContext->makeCurrent();

    // call Menu getInstance static method to set up the menu
    // Needs to happen AFTER the QML UI initialization
    _window->setMenuBar(Menu::getInstance());

    init();
    qCDebug(interfaceapp, "init() complete.");

    // create thread for parsing of octree data independent of the main network and rendering threads
    _octreeProcessor.initialize(_enableProcessOctreeThread);
    connect(&_octreeProcessor, &OctreePacketProcessor::packetVersionMismatch, this, &Application::notifyPacketVersionMismatch);
    _entityEditSender.initialize(_enableProcessOctreeThread);

    // call our timer function every second
    checkFPStimer = new QTimer(this);
    connect(checkFPStimer, SIGNAL(timeout()), SLOT(checkFPS()));
    checkFPStimer->start(1000);

    // call our idle function whenever we can
    idleTimer = new QTimer(this);
    connect(idleTimer, SIGNAL(timeout()), SLOT(idle()));
    idleTimer->start(0);
    _idleLoopStdev.reset();

    if (_justStarted) {
        float startupTime = (float)_applicationStartupTime.elapsed() / 1000.0f;
        _justStarted = false;
        qCDebug(interfaceapp, "Startup time: %4.2f seconds.", (double)startupTime);
    }

    // update before the first render
    update(1.0f / _fps);

    InfoView::show(INFO_HELP_PATH, true);
}

void Application::initializeUi() {
    AddressBarDialog::registerType();
    ErrorDialog::registerType();
    LoginDialog::registerType();
    MessageDialog::registerType();
    VrMenu::registerType();
    Tooltip::registerType();
    UpdateDialog::registerType();

    auto offscreenUi = DependencyManager::get<OffscreenUi>();
    offscreenUi->create(_offscreenContext->getContext());
    offscreenUi->setProxyWindow(_window->windowHandle());
    offscreenUi->setBaseUrl(QUrl::fromLocalFile(PathUtils::resourcesPath() + "/qml/"));
    offscreenUi->load("Root.qml");
    offscreenUi->load("RootMenu.qml");
    _glWidget->installEventFilter(offscreenUi.data());
    VrMenu::load();
    VrMenu::executeQueuedLambdas();
    offscreenUi->setMouseTranslator([=](const QPointF& pt) {
        QPointF result = pt;
        auto displayPlugin = getActiveDisplayPlugin();
        if (displayPlugin->isHmd()) {
            auto resultVec = _compositor.screenToOverlay(toGlm(pt));
            result = QPointF(resultVec.x, resultVec.y);
        }
        return result;
    });
    offscreenUi->resume();
    connect(_window, &MainWindow::windowGeometryChanged, [this](const QRect & r){
        static qreal oldDevicePixelRatio = 0;
        qreal devicePixelRatio = getActiveDisplayPlugin()->devicePixelRatio();
        if (devicePixelRatio != oldDevicePixelRatio) {
            oldDevicePixelRatio = devicePixelRatio;
            qDebug() << "Device pixel ratio changed, triggering GL resize";
            resizeGL();
        }
    });
    
    // This will set up the input plugins UI
    _activeInputPlugins.clear();
    foreach(auto inputPlugin, PluginManager::getInstance()->getInputPlugins()) {
        QString name = inputPlugin->getName();
        if (name == KeyboardMouseDevice::NAME) {
            _keyboardMouseDevice = static_cast<KeyboardMouseDevice*>(inputPlugin.data()); // TODO: this seems super hacky
        }
    }
    updateInputModes();
}

template<typename F>
void doInBatch(RenderArgs* args, F f) {
    gpu::Batch batch;
    f(batch);
    args->_context->render(batch);
}

void Application::paintGL() {
    PROFILE_RANGE(__FUNCTION__);
    if (nullptr == _displayPlugin) {
        return;
    }
    auto displayPlugin = getActiveDisplayPlugin();
    displayPlugin->preRender();
    _offscreenContext->makeCurrent();

    auto lodManager = DependencyManager::get<LODManager>();


    RenderArgs renderArgs(_gpuContext, nullptr, getViewFrustum(), lodManager->getOctreeSizeScale(),
                          lodManager->getBoundaryLevelAdjust(), RenderArgs::DEFAULT_RENDER_MODE,
                          RenderArgs::MONO, RenderArgs::RENDER_DEBUG_NONE);

    PerformanceTimer perfTimer("paintGL");


    PerformanceWarning::setSuppressShortTimings(Menu::getInstance()->isOptionChecked(MenuOption::SuppressShortTimings));
    bool showWarnings = Menu::getInstance()->isOptionChecked(MenuOption::PipelineWarnings);
    PerformanceWarning warn(showWarnings, "Application::paintGL()");
    resizeGL();

    // Before anything else, let's sync up the gpuContext with the true glcontext used in case anything happened
    renderArgs._context->syncCache();
 
    if (Menu::getInstance()->isOptionChecked(MenuOption::Mirror)) {
        auto primaryFbo = DependencyManager::get<FramebufferCache>()->getPrimaryFramebufferDepthColor();
        
        renderArgs._renderMode = RenderArgs::MIRROR_RENDER_MODE;
        renderRearViewMirror(&renderArgs, _mirrorViewRect);
        renderArgs._renderMode = RenderArgs::DEFAULT_RENDER_MODE;
        
        {
            float ratio = ((float)QApplication::desktop()->windowHandle()->devicePixelRatio() * getRenderResolutionScale());
            // Flip the src and destination rect horizontally to do the mirror
            auto mirrorRect = glm::ivec4(0, 0, _mirrorViewRect.width() * ratio, _mirrorViewRect.height() * ratio);
            auto mirrorRectDest = glm::ivec4(mirrorRect.z, mirrorRect.y, mirrorRect.x, mirrorRect.w);
            
            auto selfieFbo = DependencyManager::get<FramebufferCache>()->getSelfieFramebuffer();
            gpu::Batch batch;
            batch.setFramebuffer(selfieFbo);
            batch.clearColorFramebuffer(gpu::Framebuffer::BUFFER_COLOR0, glm::vec4(0.0f, 0.0f, 0.0f, 0.0f));
            batch.blit(primaryFbo, mirrorRect, selfieFbo, mirrorRectDest);
            batch.setFramebuffer(nullptr);
            renderArgs._context->render(batch);
        }
    }

    {
        PerformanceTimer perfTimer("renderOverlay");
        // NOTE: There is no batch associated with this renderArgs
        // the ApplicationOverlay class assumes it's viewport is setup to be the device size
        QSize size = qApp->getDeviceSize();
        renderArgs._viewport = glm::ivec4(0, 0, size.width(), size.height());
        _applicationOverlay.renderOverlay(&renderArgs);
    }

    if (_myCamera.getMode() == CAMERA_MODE_FIRST_PERSON || _myCamera.getMode() == CAMERA_MODE_THIRD_PERSON) {
        Menu::getInstance()->setIsOptionChecked(MenuOption::FirstPerson, _myAvatar->getBoomLength() <= MyAvatar::ZOOM_MIN);
        Menu::getInstance()->setIsOptionChecked(MenuOption::ThirdPerson, !(_myAvatar->getBoomLength() <= MyAvatar::ZOOM_MIN));
        Application::getInstance()->cameraMenuChanged();
    }

    // The render mode is default or mirror if the camera is in mirror mode, assigned further below
    renderArgs._renderMode = RenderArgs::DEFAULT_RENDER_MODE;

    if (_myCamera.getMode() == CAMERA_MODE_FIRST_PERSON) {
        // Always use the default eye position, not the actual head eye position.
        // Using the latter will cause the camera to wobble with idle animations,
        // or with changes from the face tracker
        renderArgs._renderMode = RenderArgs::DEFAULT_RENDER_MODE;

        if (!getActiveDisplayPlugin()->isHmd()) {
            _myCamera.setPosition(_myAvatar->getDefaultEyePosition());
            _myCamera.setRotation(_myAvatar->getHead()->getCameraOrientation());
        } else {
            mat4 camMat = _myAvatar->getSensorToWorldMatrix() * _myAvatar->getHMDSensorMatrix();
            _myCamera.setPosition(extractTranslation(camMat));
            _myCamera.setRotation(glm::quat_cast(camMat));
        }
    } else if (_myCamera.getMode() == CAMERA_MODE_THIRD_PERSON) {
        if (isHMDMode()) {
            _myCamera.setRotation(_myAvatar->getWorldAlignedOrientation());
        } else {
            _myCamera.setRotation(_myAvatar->getHead()->getOrientation());
        }
        if (Menu::getInstance()->isOptionChecked(MenuOption::CenterPlayerInView)) {
            _myCamera.setPosition(_myAvatar->getDefaultEyePosition() +
                                  _myCamera.getRotation() * glm::vec3(0.0f, 0.0f, 1.0f) * _myAvatar->getBoomLength() * _myAvatar->getScale());
        } else {
            _myCamera.setPosition(_myAvatar->getDefaultEyePosition() +
                                  _myAvatar->getOrientation() * glm::vec3(0.0f, 0.0f, 1.0f) * _myAvatar->getBoomLength() * _myAvatar->getScale());
        }

    } else if (_myCamera.getMode() == CAMERA_MODE_MIRROR) {
        _myCamera.setRotation(_myAvatar->getWorldAlignedOrientation() * glm::quat(glm::vec3(0.0f, PI + _rotateMirror, 0.0f)));
        _myCamera.setPosition(_myAvatar->getDefaultEyePosition() +
                              glm::vec3(0, _raiseMirror * _myAvatar->getScale(), 0) +
                              (_myAvatar->getOrientation() * glm::quat(glm::vec3(0.0f, _rotateMirror, 0.0f))) *
                               glm::vec3(0.0f, 0.0f, -1.0f) * MIRROR_FULLSCREEN_DISTANCE * _scaleMirror);
        renderArgs._renderMode = RenderArgs::MIRROR_RENDER_MODE;
    }

    // Update camera position
    if (!isHMDMode()) {
        _myCamera.update(1.0f / _fps);
    }


    // Primary rendering pass
    auto framebufferCache = DependencyManager::get<FramebufferCache>();
    QSize size = framebufferCache->getFrameBufferSize();
    {
        PROFILE_RANGE(__FUNCTION__ "/mainRender");
        // Viewport is assigned to the size of the framebuffer
        QSize size = DependencyManager::get<FramebufferCache>()->getFrameBufferSize();
        renderArgs._viewport = glm::ivec4(0, 0, size.width(), size.height());

        {
            PROFILE_RANGE(__FUNCTION__ "/clear");
            doInBatch(&renderArgs, [&](gpu::Batch& batch) {
                auto primaryFbo = DependencyManager::get<FramebufferCache>()->getPrimaryFramebuffer();
                batch.setFramebuffer(primaryFbo);
                // clear the normal and specular buffers
                batch.clearFramebuffer(
                    gpu::Framebuffer::BUFFER_COLOR0 |
                    gpu::Framebuffer::BUFFER_COLOR1 |
                    gpu::Framebuffer::BUFFER_COLOR2 |
                    gpu::Framebuffer::BUFFER_DEPTH,
                    vec4(vec3(0), 1), 1.0, 0.0);
            });
        }

        if (displayPlugin->isStereo()) {
            PROFILE_RANGE(__FUNCTION__ "/stereoRender");
            QRect currentViewport(QPoint(0, 0), QSize(size.width() / 2, size.height()));
            glEnable(GL_SCISSOR_TEST);
            for_each_eye([&](Eye eye){
                // Load the view frustum, used by meshes
                Camera eyeCamera;
                if (qApp->isHMDMode()) {
                    // Allow the displayPlugin to compose the final eye transform, based on the most up-to-date head motion.
                    eyeCamera.setTransform(displayPlugin->getModelview(eye, _myAvatar->getSensorToWorldMatrix()));
                } else {
                    eyeCamera.setTransform(displayPlugin->getModelview(eye, _myCamera.getTransform()));
                }
                eyeCamera.setProjection(displayPlugin->getProjection(eye, _myCamera.getProjection()));
                renderArgs._viewport = toGlm(currentViewport);
                doInBatch(&renderArgs, [&](gpu::Batch& batch) {
                    batch.setViewportTransform(renderArgs._viewport);
                    batch.setStateScissorRect(renderArgs._viewport);
                });
                displaySide(&renderArgs, eyeCamera);
            }, [&] {
                currentViewport.moveLeft(currentViewport.width());
            });
            glDisable(GL_SCISSOR_TEST);
        } else {
            PROFILE_RANGE(__FUNCTION__ "/monoRender");
            renderArgs._viewport = gpu::Vec4i(0, 0, size.width(), size.height());
            // Viewport is assigned to the size of the framebuffer
            doInBatch(&renderArgs, [&](gpu::Batch& batch) {
                batch.setViewportTransform(renderArgs._viewport);
                batch.setStateScissorRect(renderArgs._viewport);
            });
            displaySide(&renderArgs, _myCamera);
        }

        doInBatch(&renderArgs, [](gpu::Batch& batch){
            batch.setFramebuffer(nullptr);
        });
    }

    // Overlay Composition, needs to occur after screen space effects have completed
    {
        PROFILE_RANGE(__FUNCTION__ "/compositor");
        auto primaryFbo = framebufferCache->getPrimaryFramebuffer();
        glBindFramebuffer(GL_DRAW_FRAMEBUFFER, gpu::GLBackend::getFramebufferID(primaryFbo));
        if (displayPlugin->isStereo()) {
            QRect currentViewport(QPoint(0, 0), QSize(size.width() / 2, size.height()));
            glClear(GL_DEPTH_BUFFER_BIT);
            for_each_eye([&](Eye eye) {
                renderArgs._viewport = toGlm(currentViewport);
                if (displayPlugin->isHmd()) {
                    _compositor.displayOverlayTextureHmd(&renderArgs, eye);
                } else {
                    _compositor.displayOverlayTexture(&renderArgs);
                }
            }, [&] {
                currentViewport.moveLeft(currentViewport.width());
            });
        } else {
            glViewport(0, 0, size.width(), size.height());
            _compositor.displayOverlayTexture(&renderArgs);
        }
    }

    // deliver final composited scene to the display plugin
    {
        PROFILE_RANGE(__FUNCTION__ "/pluginOutput");
        auto primaryFbo = framebufferCache->getPrimaryFramebuffer();
        GLuint finalTexture = gpu::GLBackend::getTextureID(primaryFbo->getRenderBuffer(0));
        uvec2 finalSize = toGlm(size);
        // Ensure the rendering context commands are completed when rendering 
        GLsync sync = glFenceSync(GL_SYNC_GPU_COMMANDS_COMPLETE, 0);
        // Ensure the sync object is flushed to the driver thread before releasing the context
        // CRITICAL for the mac driver apparently.
        glFlush();
        _offscreenContext->doneCurrent();

        // Switches to the display plugin context
        displayPlugin->preDisplay();
        // Ensure all operations from the previous context are complete before we try to read the fbo
        glWaitSync(sync, 0, GL_TIMEOUT_IGNORED);
        glDeleteSync(sync);
        
        {
            PROFILE_RANGE(__FUNCTION__ "/pluginDisplay");
            displayPlugin->display(finalTexture, finalSize);
        }

        {
            PROFILE_RANGE(__FUNCTION__ "/bufferSwap");
            displayPlugin->finishFrame();
        }
    }

    _offscreenContext->makeCurrent();
    _frameCount++;
    Stats::getInstance()->setRenderDetails(renderArgs._details);


    // Reset the gpu::Context Stages
    // Back to the default framebuffer;
    gpu::Batch batch;
    batch.resetStages();
    renderArgs._context->render(batch);
}

void Application::runTests() {
    runTimingTests();
    runUnitTests();
}

void Application::audioMuteToggled() {
    QAction* muteAction = Menu::getInstance()->getActionForOption(MenuOption::MuteAudio);
    Q_CHECK_PTR(muteAction);
    muteAction->setChecked(DependencyManager::get<AudioClient>()->isMuted());
}

void Application::faceTrackerMuteToggled() {
    
    QAction* muteAction = Menu::getInstance()->getActionForOption(MenuOption::MuteFaceTracking);
    Q_CHECK_PTR(muteAction);
    bool isMuted = getSelectedFaceTracker()->isMuted();
    muteAction->setChecked(isMuted);
    getSelectedFaceTracker()->setEnabled(!isMuted);
    Menu::getInstance()->getActionForOption(MenuOption::CalibrateCamera)->setEnabled(!isMuted);
}

void Application::aboutApp() {
    InfoView::show(INFO_HELP_PATH);
}

void Application::showEditEntitiesHelp() {
    InfoView::show(INFO_EDIT_ENTITIES_PATH);
}

void Application::resizeEvent(QResizeEvent * event) {
    resizeGL();
}

void Application::resizeGL() {
    PROFILE_RANGE(__FUNCTION__);
    if (nullptr == _displayPlugin) {
        return;
    }

    auto displayPlugin = getActiveDisplayPlugin();
    // Set the desired FBO texture size. If it hasn't changed, this does nothing.
    // Otherwise, it must rebuild the FBOs
    uvec2 framebufferSize = getActiveDisplayPlugin()->getRecommendedRenderSize();
    uvec2 renderSize = uvec2(vec2(framebufferSize) * getRenderResolutionScale());
    if (_renderResolution != renderSize) {
        _numFramesSinceLastResize = 0;
        _renderResolution = renderSize;
        DependencyManager::get<FramebufferCache>()->setFrameBufferSize(fromGlm(renderSize));

        // Possible change in aspect ratio
        loadViewFrustum(_myCamera, _viewFrustum);
        float fov = glm::radians(DEFAULT_FIELD_OF_VIEW_DEGREES);
        float aspectRatio = aspect(_renderResolution);
        _myCamera.setProjection(glm::perspective(fov, aspectRatio, DEFAULT_NEAR_CLIP, DEFAULT_FAR_CLIP));
    }


    auto offscreenUi = DependencyManager::get<OffscreenUi>();
    auto uiSize = displayPlugin->getRecommendedUiSize();
    // Bit of a hack since there's no device pixel ratio change event I can find.
    static qreal lastDevicePixelRatio = 0;
    qreal devicePixelRatio = _window->devicePixelRatio();
    if (offscreenUi->size() != fromGlm(uiSize) || devicePixelRatio != lastDevicePixelRatio) {
        offscreenUi->resize(fromGlm(uiSize));
        _offscreenContext->makeCurrent();
        lastDevicePixelRatio = devicePixelRatio;
    }
}

bool Application::importSVOFromURL(const QString& urlString) {
    QUrl url(urlString);
    emit svoImportRequested(url.url());
    return true; // assume it's accepted
}

bool Application::event(QEvent* event) {
    if ((int)event->type() == (int)Lambda) {
        ((LambdaEvent*)event)->call();
        return true;
    }

    switch (event->type()) {
        case QEvent::MouseMove:
            mouseMoveEvent((QMouseEvent*)event);
            return true;
        case QEvent::MouseButtonPress:
            mousePressEvent((QMouseEvent*)event);
            return true;
        case QEvent::MouseButtonDblClick:
            mouseDoublePressEvent((QMouseEvent*)event);
            return true;
        case QEvent::MouseButtonRelease:
            mouseReleaseEvent((QMouseEvent*)event);
            return true;
        case QEvent::KeyPress:
            keyPressEvent((QKeyEvent*)event);
            return true;
        case QEvent::KeyRelease:
            keyReleaseEvent((QKeyEvent*)event);
            return true;
        case QEvent::FocusOut:
            focusOutEvent((QFocusEvent*)event);
            return true;
        case QEvent::TouchBegin:
            touchBeginEvent(static_cast<QTouchEvent*>(event));
            event->accept();
            return true;
        case QEvent::TouchEnd:
            touchEndEvent(static_cast<QTouchEvent*>(event));
            return true;
        case QEvent::TouchUpdate:
            touchUpdateEvent(static_cast<QTouchEvent*>(event));
            return true;
        case QEvent::Wheel:
            wheelEvent(static_cast<QWheelEvent*>(event));
            return true;
        case QEvent::Drop:
            dropEvent(static_cast<QDropEvent*>(event));
            return true;
        default:
            break;
    }

    // handle custom URL
    if (event->type() == QEvent::FileOpen) {

        QFileOpenEvent* fileEvent = static_cast<QFileOpenEvent*>(event);

        QUrl url = fileEvent->url();

        if (!url.isEmpty()) {
            QString urlString = url.toString();
            if (canAcceptURL(urlString)) {
                return acceptURL(urlString);
            }
        }
        return false;
    }

    if (HFActionEvent::types().contains(event->type())) {
        _controllerScriptingInterface.handleMetaEvent(static_cast<HFMetaEvent*>(event));
    }

    return QApplication::event(event);
}

bool Application::eventFilter(QObject* object, QEvent* event) {
    if (event->type() == QEvent::ShortcutOverride) {
        if (DependencyManager::get<OffscreenUi>()->shouldSwallowShortcut(event)) {
            event->accept();
            return true;
        }

        // Filter out captured keys before they're used for shortcut actions.
        if (_controllerScriptingInterface.isKeyCaptured(static_cast<QKeyEvent*>(event))) {
            event->accept();
            return true;
        }
    }

    return false;
}

static bool _altPressed{ false };

void Application::keyPressEvent(QKeyEvent* event) {
    _altPressed = event->key() == Qt::Key_Alt;
    _keysPressed.insert(event->key());

    _controllerScriptingInterface.emitKeyPressEvent(event); // send events to any registered scripts

    // if one of our scripts have asked to capture this event, then stop processing it
    if (_controllerScriptingInterface.isKeyCaptured(event)) {
        return;
    }

    if (hasFocus()) {
        if (Menu::getInstance()->isOptionChecked(KeyboardMouseDevice::NAME)) {
            _keyboardMouseDevice->keyPressEvent(event);
        }

        bool isShifted = event->modifiers().testFlag(Qt::ShiftModifier);
        bool isMeta = event->modifiers().testFlag(Qt::ControlModifier);
        bool isOption = event->modifiers().testFlag(Qt::AltModifier);
        switch (event->key()) {
                break;
            case Qt::Key_Enter:
            case Qt::Key_Return:
                Menu::getInstance()->triggerOption(MenuOption::AddressBar);
                break;

            case Qt::Key_B:
                if (isMeta) {
                    auto offscreenUi = DependencyManager::get<OffscreenUi>();
                    offscreenUi->load("Browser.qml");
                }
                break;

            case Qt::Key_L:
                if (isShifted && isMeta) {
                    Menu::getInstance()->triggerOption(MenuOption::Log);
                } else if (isMeta) {
                    Menu::getInstance()->triggerOption(MenuOption::AddressBar);
                } else if (isShifted) {
                    Menu::getInstance()->triggerOption(MenuOption::LodTools);
                }
                break;

            case Qt::Key_F: {
                _physicsEngine.dumpNextStats();
                break;
            }

            case Qt::Key_Asterisk:
                Menu::getInstance()->triggerOption(MenuOption::Stars);
                break;

            case Qt::Key_S:
                if (isShifted && isMeta && !isOption) {
                    Menu::getInstance()->triggerOption(MenuOption::SuppressShortTimings);
                } else if (isOption && !isShifted && !isMeta) {
                    Menu::getInstance()->triggerOption(MenuOption::ScriptEditor);
                } else if (!isOption && !isShifted && isMeta) {
                    takeSnapshot();
                }
                break;

            case Qt::Key_Apostrophe: {
                if (isMeta) {
                    auto cursor = Cursor::Manager::instance().getCursor();
                    auto curIcon = cursor->getIcon();
                    if (curIcon == Cursor::Icon::DEFAULT) {
                        cursor->setIcon(Cursor::Icon::LINK);
                    } else {
                        cursor->setIcon(Cursor::Icon::DEFAULT);
                    }
                } else {
                    resetSensors();
                }
                break;
            }

            case Qt::Key_A:
                if (isShifted) {
                    Menu::getInstance()->triggerOption(MenuOption::Atmosphere);
                }
                break;

            case Qt::Key_Backslash:
                Menu::getInstance()->triggerOption(MenuOption::Chat);
                break;

            case Qt::Key_Up:
                if (_myCamera.getMode() == CAMERA_MODE_MIRROR) {
                    if (!isShifted) {
                        _scaleMirror *= 0.95f;
                    } else {
                        _raiseMirror += 0.05f;
                    }
                }
                break;

            case Qt::Key_Down:
                if (_myCamera.getMode() == CAMERA_MODE_MIRROR) {
                    if (!isShifted) {
                        _scaleMirror *= 1.05f;
                    } else {
                        _raiseMirror -= 0.05f;
                    }
                }
                break;

            case Qt::Key_Left:
                if (_myCamera.getMode() == CAMERA_MODE_MIRROR) {
                    _rotateMirror += PI / 20.0f;
                }
                break;

            case Qt::Key_Right:
                if (_myCamera.getMode() == CAMERA_MODE_MIRROR) {
                    _rotateMirror -= PI / 20.0f;
                }
                break;

#if 0
            case Qt::Key_I:
                if (isShifted) {
                    _myCamera.setEyeOffsetOrientation(glm::normalize(
                                                                     glm::quat(glm::vec3(0.002f, 0, 0)) * _myCamera.getEyeOffsetOrientation()));
                } else {
                    _myCamera.setEyeOffsetPosition(_myCamera.getEyeOffsetPosition() + glm::vec3(0, 0.001, 0));
                }
                updateProjectionMatrix();
                break;

            case Qt::Key_K:
                if (isShifted) {
                    _myCamera.setEyeOffsetOrientation(glm::normalize(
                                                                     glm::quat(glm::vec3(-0.002f, 0, 0)) * _myCamera.getEyeOffsetOrientation()));
                } else {
                    _myCamera.setEyeOffsetPosition(_myCamera.getEyeOffsetPosition() + glm::vec3(0, -0.001, 0));
                }
                updateProjectionMatrix();
                break;

            case Qt::Key_J:
                if (isShifted) {
                    _viewFrustum.setFocalLength(_viewFrustum.getFocalLength() - 0.1f);
                } else {
                    _myCamera.setEyeOffsetPosition(_myCamera.getEyeOffsetPosition() + glm::vec3(-0.001, 0, 0));
                }
                updateProjectionMatrix();
                break;

            case Qt::Key_M:
                if (isShifted) {
                    _viewFrustum.setFocalLength(_viewFrustum.getFocalLength() + 0.1f);
                } else {
                    _myCamera.setEyeOffsetPosition(_myCamera.getEyeOffsetPosition() + glm::vec3(0.001, 0, 0));
                }
                updateProjectionMatrix();
                break;

            case Qt::Key_U:
                if (isShifted) {
                    _myCamera.setEyeOffsetOrientation(glm::normalize(
                                                                     glm::quat(glm::vec3(0, 0, -0.002f)) * _myCamera.getEyeOffsetOrientation()));
                } else {
                    _myCamera.setEyeOffsetPosition(_myCamera.getEyeOffsetPosition() + glm::vec3(0, 0, -0.001));
                }
                updateProjectionMatrix();
                break;

            case Qt::Key_Y:
                if (isShifted) {
                    _myCamera.setEyeOffsetOrientation(glm::normalize(
                                                                     glm::quat(glm::vec3(0, 0, 0.002f)) * _myCamera.getEyeOffsetOrientation()));
                } else {
                    _myCamera.setEyeOffsetPosition(_myCamera.getEyeOffsetPosition() + glm::vec3(0, 0, 0.001));
                }
                updateProjectionMatrix();
                break;
#endif

            case Qt::Key_H:
                if (isShifted) {
                    Menu::getInstance()->triggerOption(MenuOption::Mirror);
                } else {
                    Menu::getInstance()->setIsOptionChecked(MenuOption::FullscreenMirror, !Menu::getInstance()->isOptionChecked(MenuOption::FullscreenMirror));
                    if (!Menu::getInstance()->isOptionChecked(MenuOption::FullscreenMirror)) {
                        Menu::getInstance()->setIsOptionChecked(MenuOption::ThirdPerson, true);
                    }
                    cameraMenuChanged();
                }
                break;
            case Qt::Key_P:
                 Menu::getInstance()->setIsOptionChecked(MenuOption::FirstPerson, !Menu::getInstance()->isOptionChecked(MenuOption::FirstPerson));
                 Menu::getInstance()->setIsOptionChecked(MenuOption::ThirdPerson, !Menu::getInstance()->isOptionChecked(MenuOption::FirstPerson));
                 cameraMenuChanged();
                 break;
            case Qt::Key_O:
                _overlayConductor.setEnabled(!_overlayConductor.getEnabled());
                break;
            case Qt::Key_Slash:
                Menu::getInstance()->triggerOption(MenuOption::Stats);
                break;

            case Qt::Key_Plus: {
                if (isMeta && event->modifiers().testFlag(Qt::KeypadModifier)) {
                    auto& cursorManager = Cursor::Manager::instance();
                    cursorManager.setScale(cursorManager.getScale() * 1.1f);
                } else {
                    _myAvatar->increaseSize();
                }
                break;
            }

            case Qt::Key_Minus: {
                if (isMeta && event->modifiers().testFlag(Qt::KeypadModifier)) {
                    auto& cursorManager = Cursor::Manager::instance();
                    cursorManager.setScale(cursorManager.getScale() / 1.1f);
                } else {
                    _myAvatar->decreaseSize();
                }
                break;
            }

            case Qt::Key_Equal:
                _myAvatar->resetSize();
                break;
            case Qt::Key_Space: {
                if (!event->isAutoRepeat()) {
                    // this starts an HFActionEvent
                    HFActionEvent startActionEvent(HFActionEvent::startType(),
                                                   computePickRay(getTrueMouseX(), getTrueMouseY()));
                    sendEvent(this, &startActionEvent);
                }

                break;
            }
            case Qt::Key_Escape: {
                getActiveDisplayPlugin()->abandonCalibration();
                if (!event->isAutoRepeat()) {
                    // this starts the HFCancelEvent
                    HFBackEvent startBackEvent(HFBackEvent::startType());
                    sendEvent(this, &startBackEvent);
                }

                break;
            }

            default:
                event->ignore();
                break;
        }
    }
}



void Application::keyReleaseEvent(QKeyEvent* event) {
    if (event->key() == Qt::Key_Alt && _altPressed && hasFocus()) {
        if (getActiveDisplayPlugin()->isStereo()) {
            VrMenu::toggle();
        }
    }

    _keysPressed.remove(event->key());

    _controllerScriptingInterface.emitKeyReleaseEvent(event); // send events to any registered scripts

    // if one of our scripts have asked to capture this event, then stop processing it
    if (_controllerScriptingInterface.isKeyCaptured(event)) {
        return;
    }

    if (Menu::getInstance()->isOptionChecked(KeyboardMouseDevice::NAME)) {
        _keyboardMouseDevice->keyReleaseEvent(event);
    }

    switch (event->key()) {
        case Qt::Key_Space: {
            if (!event->isAutoRepeat()) {
                // this ends the HFActionEvent
                HFActionEvent endActionEvent(HFActionEvent::endType(),
                                             computePickRay(getTrueMouseX(), getTrueMouseY()));
                sendEvent(this, &endActionEvent);
            }
            break;
        }
        case Qt::Key_Escape: {
            if (!event->isAutoRepeat()) {
                // this ends the HFCancelEvent
                HFBackEvent endBackEvent(HFBackEvent::endType());
                sendEvent(this, &endBackEvent);
            }
            break;
        }
        default:
            event->ignore();
            break;
    }
}

void Application::focusOutEvent(QFocusEvent* event) {
    auto inputPlugins = PluginManager::getInstance()->getInputPlugins();
    foreach(auto inputPlugin, inputPlugins) {
        QString name = inputPlugin->getName();
        QAction* action = Menu::getInstance()->getActionForOption(name);
        if (action && action->isChecked()) {
            inputPlugin->pluginFocusOutEvent();
        }
    }
    ConnexionData::getInstance().focusOutEvent();

    // synthesize events for keys currently pressed, since we may not get their release events
    foreach (int key, _keysPressed) {
        QKeyEvent event(QEvent::KeyRelease, key, Qt::NoModifier);
        keyReleaseEvent(&event);
    }
    _keysPressed.clear();
}

void Application::mouseMoveEvent(QMouseEvent* event, unsigned int deviceID) {
    PROFILE_RANGE(__FUNCTION__);
    // Used by application overlay to determine how to draw cursor(s)
    _lastMouseMoveWasSimulated = deviceID > 0;
    if (!_lastMouseMoveWasSimulated) {
        _lastMouseMove = usecTimestampNow();
    }

    if (_aboutToQuit) {
        return;
    }

    _entities.mouseMoveEvent(event, deviceID);

    _controllerScriptingInterface.emitMouseMoveEvent(event, deviceID); // send events to any registered scripts
    // if one of our scripts have asked to capture this event, then stop processing it
    if (_controllerScriptingInterface.isMouseCaptured()) {
        return;
    }

    if (deviceID == 0 && Menu::getInstance()->isOptionChecked(KeyboardMouseDevice::NAME)) {
        _keyboardMouseDevice->mouseMoveEvent(event, deviceID);
    }

}

void Application::mousePressEvent(QMouseEvent* event, unsigned int deviceID) {
    // Inhibit the menu if the user is using alt-mouse dragging
    _altPressed = false;

    if (!_aboutToQuit) {
        _entities.mousePressEvent(event, deviceID);
    }

    _controllerScriptingInterface.emitMousePressEvent(event); // send events to any registered scripts

    // if one of our scripts have asked to capture this event, then stop processing it
    if (_controllerScriptingInterface.isMouseCaptured()) {
        return;
    }


    if (hasFocus()) {
        if (deviceID == 0 && Menu::getInstance()->isOptionChecked(KeyboardMouseDevice::NAME)) {
            _keyboardMouseDevice->mousePressEvent(event);
        }

        if (event->button() == Qt::LeftButton) {
            _mouseDragStarted = getTrueMouse();
            _mousePressed = true;

            // nobody handled this - make it an action event on the _window object
            HFActionEvent actionEvent(HFActionEvent::startType(),
                                      computePickRay(event->x(), event->y()));
            sendEvent(this, &actionEvent);

        } else if (event->button() == Qt::RightButton) {
            // "right click" on controllers to toggle the overlay
            if (deviceID > 0) {
                _overlayConductor.setEnabled(!_overlayConductor.getEnabled());
            }
        } else if (event->button() == Qt::MiddleButton) {
            // mouse middle click to toggle the overlay
            if (deviceID == 0) {
                _overlayConductor.setEnabled(!_overlayConductor.getEnabled());
            }
        }
    }
}

void Application::mouseDoublePressEvent(QMouseEvent* event, unsigned int deviceID) {
    // if one of our scripts have asked to capture this event, then stop processing it
    if (_controllerScriptingInterface.isMouseCaptured()) {
        return;
    }

    _controllerScriptingInterface.emitMouseDoublePressEvent(event);
}

void Application::mouseReleaseEvent(QMouseEvent* event, unsigned int deviceID) {

    if (!_aboutToQuit) {
        _entities.mouseReleaseEvent(event, deviceID);
    }

    _controllerScriptingInterface.emitMouseReleaseEvent(event); // send events to any registered scripts

    // if one of our scripts have asked to capture this event, then stop processing it
    if (_controllerScriptingInterface.isMouseCaptured()) {
        return;
    }

    if (hasFocus()) {
        if (deviceID == 0 && Menu::getInstance()->isOptionChecked(KeyboardMouseDevice::NAME)) {
            _keyboardMouseDevice->mouseReleaseEvent(event);
        }

        if (event->button() == Qt::LeftButton) {
            _mousePressed = false;

            // fire an action end event
            HFActionEvent actionEvent(HFActionEvent::endType(),
                                      computePickRay(event->x(), event->y()));
            sendEvent(this, &actionEvent);
        }
    }
}

void Application::touchUpdateEvent(QTouchEvent* event) {
    _altPressed = false;

    if (event->type() == QEvent::TouchUpdate) {
        TouchEvent thisEvent(*event, _lastTouchEvent);
        _controllerScriptingInterface.emitTouchUpdateEvent(thisEvent); // send events to any registered scripts
        _lastTouchEvent = thisEvent;
    }

    // if one of our scripts have asked to capture this event, then stop processing it
    if (_controllerScriptingInterface.isTouchCaptured()) {
        return;
    }

    if (Menu::getInstance()->isOptionChecked(KeyboardMouseDevice::NAME)) {
        _keyboardMouseDevice->touchUpdateEvent(event);
    }

    bool validTouch = false;
    if (hasFocus()) {
        const QList<QTouchEvent::TouchPoint>& tPoints = event->touchPoints();
        _touchAvg = vec2();
        int numTouches = tPoints.count();
        if (numTouches > 1) {
            for (int i = 0; i < numTouches; ++i) {
                _touchAvg += toGlm(tPoints[i].pos());
            }
            _touchAvg /= (float)(numTouches);
            validTouch = true;
        }
    }
    if (!_isTouchPressed) {
        _touchDragStartedAvg = _touchAvg;
    }
    _isTouchPressed = validTouch;
}

void Application::touchBeginEvent(QTouchEvent* event) {
    _altPressed = false;
    TouchEvent thisEvent(*event); // on touch begin, we don't compare to last event
    _controllerScriptingInterface.emitTouchBeginEvent(thisEvent); // send events to any registered scripts

    _lastTouchEvent = thisEvent; // and we reset our last event to this event before we call our update
    touchUpdateEvent(event);

    // if one of our scripts have asked to capture this event, then stop processing it
    if (_controllerScriptingInterface.isTouchCaptured()) {
        return;
    }

    if (Menu::getInstance()->isOptionChecked(KeyboardMouseDevice::NAME)) {
        _keyboardMouseDevice->touchBeginEvent(event);
    }

}

void Application::touchEndEvent(QTouchEvent* event) {
    _altPressed = false;
    TouchEvent thisEvent(*event, _lastTouchEvent);
    _controllerScriptingInterface.emitTouchEndEvent(thisEvent); // send events to any registered scripts
    _lastTouchEvent = thisEvent;

    // if one of our scripts have asked to capture this event, then stop processing it
    if (_controllerScriptingInterface.isTouchCaptured()) {
        return;
    }

    if (Menu::getInstance()->isOptionChecked(KeyboardMouseDevice::NAME)) {
        _keyboardMouseDevice->touchEndEvent(event);
    }

    // put any application specific touch behavior below here..
    _touchDragStartedAvg = _touchAvg;
    _isTouchPressed = false;

}

void Application::wheelEvent(QWheelEvent* event) {
    _altPressed = false;
    _controllerScriptingInterface.emitWheelEvent(event); // send events to any registered scripts

    // if one of our scripts have asked to capture this event, then stop processing it
    if (_controllerScriptingInterface.isWheelCaptured()) {
        return;
    }
    
    if (Menu::getInstance()->isOptionChecked(KeyboardMouseDevice::NAME)) {
        _keyboardMouseDevice->wheelEvent(event);
    }
}

void Application::dropEvent(QDropEvent *event) {
    const QMimeData *mimeData = event->mimeData();
    bool atLeastOneFileAccepted = false;
    foreach (QUrl url, mimeData->urls()) {
        QString urlString = url.toString();
        if (canAcceptURL(urlString)) {
            if (acceptURL(urlString)) {
                atLeastOneFileAccepted = true;
                break;
            }
        }
    }

    if (atLeastOneFileAccepted) {
        event->acceptProposedAction();
    }
}

void Application::dragEnterEvent(QDragEnterEvent* event) {
    const QMimeData* mimeData = event->mimeData();
    foreach(QUrl url, mimeData->urls()) {
        auto urlString = url.toString();
        if (canAcceptURL(urlString)) {
            event->acceptProposedAction();
            break;
        }
    }
}

bool Application::acceptSnapshot(const QString& urlString) {
    QUrl url(urlString);
    QString snapshotPath = url.toLocalFile();

    SnapshotMetaData* snapshotData = Snapshot::parseSnapshotData(snapshotPath);
    if (snapshotData) {
        if (!snapshotData->getURL().toString().isEmpty()) {
            DependencyManager::get<AddressManager>()->handleLookupString(snapshotData->getURL().toString());
        }
    } else {
        QMessageBox msgBox;
        msgBox.setText("No location details were found in the file "
                        + snapshotPath + ", try dragging in an authentic Hifi snapshot.");

        msgBox.setStandardButtons(QMessageBox::Ok);
        msgBox.exec();
    }
    return true;
}

void Application::sendPingPackets() {

    auto nodeList = DependencyManager::get<NodeList>();

    nodeList->eachMatchingNode([](const SharedNodePointer& node)->bool {
        switch (node->getType()) {
            case NodeType::AvatarMixer:
            case NodeType::AudioMixer:
            case NodeType::EntityServer:
                return true;
            default:
                return false;
        }
    }, [nodeList](const SharedNodePointer& node) {
        nodeList->sendPacket(nodeList->constructPingPacket(), *node);
    });
}

//  Every second, check the frame rates and other stuff
void Application::checkFPS() {
    if (Menu::getInstance()->isOptionChecked(MenuOption::TestPing)) {
        sendPingPackets();
    }

    float diffTime = (float)_timerStart.nsecsElapsed() / 1000000000.0f;

    _fps = (float)_frameCount / diffTime;
    _frameCount = 0;
    _timerStart.start();
}

void Application::idle() {
    PROFILE_RANGE(__FUNCTION__);
    static SimpleAverage<float> interIdleDurations;
    static uint64_t lastIdleEnd{ 0 };

    if (lastIdleEnd != 0) {
        uint64_t now = usecTimestampNow();
        interIdleDurations.update(now - lastIdleEnd);
        static uint64_t lastReportTime = now;
        if ((now - lastReportTime) >= (USECS_PER_SECOND)) {
            static QString LOGLINE("Average inter-idle time: %1 us for %2 samples");
            if (Menu::getInstance()->isOptionChecked(MenuOption::LogExtraTimings)) {
                qCDebug(interfaceapp_timing) << LOGLINE.arg((int)interIdleDurations.getAverage()).arg(interIdleDurations.getCount());
            }
            interIdleDurations.reset();
            lastReportTime = now;
        }
    }

    PerformanceTimer perfTimer("idle");
    if (_aboutToQuit) {
        return; // bail early, nothing to do here.
    }

    // Normally we check PipelineWarnings, but since idle will often take more than 10ms we only show these idle timing
    // details if we're in ExtraDebugging mode. However, the ::update() and its subcomponents will show their timing
    // details normally.
    bool showWarnings = getLogger()->extraDebugging();
    PerformanceWarning warn(showWarnings, "idle()");

    //  Only run simulation code if more than the targetFramePeriod have passed since last time we ran
    double targetFramePeriod = 0.0;
    unsigned int targetFramerate = getRenderTargetFramerate();
    if (targetFramerate > 0) {
        targetFramePeriod = 1000.0 / targetFramerate;
    }
    double timeSinceLastUpdate = (double)_lastTimeUpdated.nsecsElapsed() / 1000000.0;
    if (timeSinceLastUpdate > targetFramePeriod) {
        _lastTimeUpdated.start();
        {
            PerformanceTimer perfTimer("update");
            PerformanceWarning warn(showWarnings, "Application::idle()... update()");
            const float BIGGEST_DELTA_TIME_SECS = 0.25f;
            PROFILE_RANGE(__FUNCTION__ "/idleUpdate");
            update(glm::clamp((float)timeSinceLastUpdate / 1000.0f, 0.0f, BIGGEST_DELTA_TIME_SECS));
        }
        {
            PerformanceTimer perfTimer("updateGL");
            PerformanceWarning warn(showWarnings, "Application::idle()... updateGL()");
            getActiveDisplayPlugin()->idle();
            auto inputPlugins = PluginManager::getInstance()->getInputPlugins();
            foreach(auto inputPlugin, inputPlugins) {
                QString name = inputPlugin->getName();
                QAction* action = Menu::getInstance()->getActionForOption(name);
                if (action && action->isChecked()) {
                    inputPlugin->idle();
                }
            }
        }
        {
            PerformanceTimer perfTimer("rest");
            PerformanceWarning warn(showWarnings, "Application::idle()... rest of it");
            _idleLoopStdev.addValue(timeSinceLastUpdate);

            //  Record standard deviation and reset counter if needed
            const int STDEV_SAMPLES = 500;
            if (_idleLoopStdev.getSamples() > STDEV_SAMPLES) {
                _idleLoopMeasuredJitter = _idleLoopStdev.getStDev();
                _idleLoopStdev.reset();
            }
        }
        
        float secondsSinceLastUpdate = (float)timeSinceLastUpdate / 1000.0f;
        _overlayConductor.update(secondsSinceLastUpdate);

        // depending on whether we're throttling or not.
        // Once rendering is off on another thread we should be able to have Application::idle run at start(0) in
        // perpetuity and not expect events to get backed up.
        
        static const int IDLE_TIMER_DELAY_MS = 2;
        int desiredInterval = getActiveDisplayPlugin()->isThrottled() ? THROTTLED_IDLE_TIMER_DELAY : IDLE_TIMER_DELAY_MS;
        
        if (idleTimer->interval() != desiredInterval) {
            idleTimer->start(desiredInterval);
        }
    }

    // check for any requested background downloads.
    emit checkBackgroundDownloads();
    lastIdleEnd = usecTimestampNow();
}

void Application::setLowVelocityFilter(bool lowVelocityFilter) {
    InputDevice::setLowVelocityFilter(lowVelocityFilter);
}

bool Application::mouseOnScreen() const {
    glm::ivec2 mousePosition = getTrueMouse();
    return (glm::all(glm::greaterThanEqual(mousePosition, glm::ivec2(0))) &&
        glm::all(glm::lessThanEqual(mousePosition, glm::ivec2(getCanvasSize()))));
}

ivec2 Application::getMouseDragStarted() const {
    if (isHMDMode()) {
        return _compositor.screenToOverlay(getTrueMouseDragStarted());
    }
    return getTrueMouseDragStarted();
}

ivec2 Application::getMouse() const {
    if (isHMDMode()) {
        return _compositor.screenToOverlay(getTrueMouse());
    }
    return getTrueMouse();
}


ivec2 Application::getTrueMouseDragStarted() const {
    return _mouseDragStarted;
}

FaceTracker* Application::getActiveFaceTracker() {
    auto faceshift = DependencyManager::get<Faceshift>();
    auto dde = DependencyManager::get<DdeFaceTracker>();

    return (dde->isActive() ? static_cast<FaceTracker*>(dde.data()) :
            (faceshift->isActive() ? static_cast<FaceTracker*>(faceshift.data()) : NULL));
}

FaceTracker* Application::getSelectedFaceTracker() {
    FaceTracker* faceTracker = NULL;
#ifdef HAVE_FACESHIFT
    if (Menu::getInstance()->isOptionChecked(MenuOption::Faceshift)) {
        faceTracker = DependencyManager::get<Faceshift>().data();
    }
#endif
#ifdef HAVE_DDE
    if (Menu::getInstance()->isOptionChecked(MenuOption::UseCamera)) {
        faceTracker = DependencyManager::get<DdeFaceTracker>().data();
    }
#endif
    return faceTracker;
}

void Application::setActiveFaceTracker() {
#if defined(HAVE_FACESHIFT) || defined(HAVE_DDE)
    bool isMuted = Menu::getInstance()->isOptionChecked(MenuOption::MuteFaceTracking);
#endif
#ifdef HAVE_FACESHIFT
    auto faceshiftTracker = DependencyManager::get<Faceshift>();
    faceshiftTracker->setIsMuted(isMuted);
    faceshiftTracker->setEnabled(Menu::getInstance()->isOptionChecked(MenuOption::Faceshift) && !isMuted);
#endif
#ifdef HAVE_DDE
    bool isUsingDDE = Menu::getInstance()->isOptionChecked(MenuOption::UseCamera);
    Menu::getInstance()->getActionForOption(MenuOption::BinaryEyelidControl)->setVisible(isUsingDDE);
    Menu::getInstance()->getActionForOption(MenuOption::CoupleEyelids)->setVisible(isUsingDDE);
    Menu::getInstance()->getActionForOption(MenuOption::UseAudioForMouth)->setVisible(isUsingDDE);
    Menu::getInstance()->getActionForOption(MenuOption::VelocityFilter)->setVisible(isUsingDDE);
    Menu::getInstance()->getActionForOption(MenuOption::CalibrateCamera)->setVisible(isUsingDDE);
    auto ddeTracker = DependencyManager::get<DdeFaceTracker>();
    ddeTracker->setIsMuted(isMuted);
    ddeTracker->setEnabled(isUsingDDE && !isMuted);
#endif
}

void Application::setActiveEyeTracker() {
#ifdef HAVE_IVIEWHMD
    auto eyeTracker = DependencyManager::get<EyeTracker>();
    if (!eyeTracker->isInitialized()) {
        return;
    }

    bool isEyeTracking = Menu::getInstance()->isOptionChecked(MenuOption::SMIEyeTracking);
    bool isSimulating = Menu::getInstance()->isOptionChecked(MenuOption::SimulateEyeTracking);
    eyeTracker->setEnabled(isEyeTracking, isSimulating);

    Menu::getInstance()->getActionForOption(MenuOption::OnePointCalibration)->setEnabled(isEyeTracking && !isSimulating);
    Menu::getInstance()->getActionForOption(MenuOption::ThreePointCalibration)->setEnabled(isEyeTracking && !isSimulating);
    Menu::getInstance()->getActionForOption(MenuOption::FivePointCalibration)->setEnabled(isEyeTracking && !isSimulating);
#endif
}

void Application::calibrateEyeTracker1Point() {
#ifdef HAVE_IVIEWHMD
    auto eyeTracker = DependencyManager::get<EyeTracker>();
    eyeTracker->calibrate(1);
#endif
}

void Application::calibrateEyeTracker3Points() {
#ifdef HAVE_IVIEWHMD
    auto eyeTracker = DependencyManager::get<EyeTracker>();
    eyeTracker->calibrate(3);
#endif
}

void Application::calibrateEyeTracker5Points() {
#ifdef HAVE_IVIEWHMD
    auto eyeTracker = DependencyManager::get<EyeTracker>();
    eyeTracker->calibrate(5);
#endif
}

bool Application::exportEntities(const QString& filename, const QVector<EntityItemID>& entityIDs) {
    QVector<EntityItemPointer> entities;

    auto entityTree = _entities.getTree();
    EntityTree exportTree;

    glm::vec3 root(TREE_SCALE, TREE_SCALE, TREE_SCALE);
    for (auto entityID : entityIDs) {
        auto entityItem = entityTree->findEntityByEntityItemID(entityID);
        if (!entityItem) {
            continue;
        }

        auto properties = entityItem->getProperties();
        auto position = properties.getPosition();

        root.x = glm::min(root.x, position.x);
        root.y = glm::min(root.y, position.y);
        root.z = glm::min(root.z, position.z);

        entities << entityItem;
    }

    if (entities.size() == 0) {
        return false;
    }

    for (auto entityItem : entities) {
        auto properties = entityItem->getProperties();

        properties.setPosition(properties.getPosition() - root);
        exportTree.addEntity(entityItem->getEntityItemID(), properties);
    }

    exportTree.writeToJSONFile(filename.toLocal8Bit().constData());

    // restore the main window's active state
    _window->activateWindow();
    return true;
}

bool Application::exportEntities(const QString& filename, float x, float y, float z, float scale) {
    QVector<EntityItemPointer> entities;
    _entities.getTree()->findEntities(AACube(glm::vec3(x, y, z), scale), entities);

    if (entities.size() > 0) {
        glm::vec3 root(x, y, z);
        EntityTree exportTree;

        for (int i = 0; i < entities.size(); i++) {
            EntityItemProperties properties = entities.at(i)->getProperties();
            EntityItemID id = entities.at(i)->getEntityItemID();
            properties.setPosition(properties.getPosition() - root);
            exportTree.addEntity(id, properties);
        }
        exportTree.writeToSVOFile(filename.toLocal8Bit().constData());
    } else {
        qCDebug(interfaceapp) << "No models were selected";
        return false;
    }

    // restore the main window's active state
    _window->activateWindow();
    return true;
}

void Application::loadSettings() {

    DependencyManager::get<AudioClient>()->loadSettings();
    DependencyManager::get<LODManager>()->loadSettings();

    // DONT CHECK IN
    //DependencyManager::get<LODManager>()->setAutomaticLODAdjust(false);

    Menu::getInstance()->loadSettings();
    _myAvatar->loadData();
}

void Application::saveSettings() {
    DependencyManager::get<AudioClient>()->saveSettings();
    DependencyManager::get<LODManager>()->saveSettings();

    Menu::getInstance()->saveSettings();
    _myAvatar->saveData();
}

bool Application::importEntities(const QString& urlOrFilename) {
    _entityClipboard.eraseAllOctreeElements();

    QUrl url(urlOrFilename);

    // if the URL appears to be invalid or relative, then it is probably a local file
    if (!url.isValid() || url.isRelative()) {
        url = QUrl::fromLocalFile(urlOrFilename);
    }

    bool success = _entityClipboard.readFromURL(url.toString());
    if (success) {
        _entityClipboard.reaverageOctreeElements();
    }
    return success;
}

QVector<EntityItemID> Application::pasteEntities(float x, float y, float z) {
    return _entityClipboard.sendEntities(&_entityEditSender, _entities.getTree(), x, y, z);
}

void Application::initDisplay() {
}

void Application::init() {
    // Make sure Login state is up to date
    DependencyManager::get<DialogsManager>()->toggleLoginDialog();

    _environment.init();

    DependencyManager::get<DeferredLightingEffect>()->init(this);

    // TODO: move _myAvatar out of Application. Move relevant code to MyAvataar or AvatarManager
    DependencyManager::get<AvatarManager>()->init();
    _myCamera.setMode(CAMERA_MODE_FIRST_PERSON);

    _mirrorCamera.setMode(CAMERA_MODE_MIRROR);

    _timerStart.start();
    _lastTimeUpdated.start();

    // when --url in command line, teleport to location
    const QString HIFI_URL_COMMAND_LINE_KEY = "--url";
    int urlIndex = arguments().indexOf(HIFI_URL_COMMAND_LINE_KEY);
    QString addressLookupString;
    if (urlIndex != -1) {
        addressLookupString = arguments().value(urlIndex + 1);
    }

    DependencyManager::get<AddressManager>()->loadSettings(addressLookupString);

    qCDebug(interfaceapp) << "Loaded settings";
    
    Leapmotion::init();
    RealSense::init();

    // fire off an immediate domain-server check in now that settings are loaded
    DependencyManager::get<NodeList>()->sendDomainServerCheckIn();

    _entities.init();
    _entities.setViewFrustum(getViewFrustum());

    ObjectMotionState::setShapeManager(&_shapeManager);
    _physicsEngine.init();

    EntityTree* tree = _entities.getTree();
    _entitySimulation.init(tree, &_physicsEngine, &_entityEditSender);
    tree->setSimulation(&_entitySimulation);

    auto entityScriptingInterface = DependencyManager::get<EntityScriptingInterface>();

    // connect the _entityCollisionSystem to our EntityTreeRenderer since that's what handles running entity scripts
    connect(&_entitySimulation, &EntitySimulation::entityCollisionWithEntity,
            &_entities, &EntityTreeRenderer::entityCollisionWithEntity);

    // connect the _entities (EntityTreeRenderer) to our script engine's EntityScriptingInterface for firing
    // of events related clicking, hovering over, and entering entities
    _entities.connectSignalsToSlots(entityScriptingInterface.data());

    _entityClipboardRenderer.init();
    _entityClipboardRenderer.setViewFrustum(getViewFrustum());
    _entityClipboardRenderer.setTree(&_entityClipboard);

    // Make sure any new sounds are loaded as soon as know about them.
    connect(tree, &EntityTree::newCollisionSoundURL, DependencyManager::get<SoundCache>().data(), &SoundCache::getSound);
    connect(_myAvatar, &MyAvatar::newCollisionSoundURL, DependencyManager::get<SoundCache>().data(), &SoundCache::getSound);
}

void Application::closeMirrorView() {
    if (Menu::getInstance()->isOptionChecked(MenuOption::Mirror)) {
        Menu::getInstance()->triggerOption(MenuOption::Mirror);
    }
}

void Application::restoreMirrorView() {
    if (!Menu::getInstance()->isOptionChecked(MenuOption::FullscreenMirror)) {
        Menu::getInstance()->triggerOption(MenuOption::FullscreenMirror);
    }
}

void Application::shrinkMirrorView() {
    if (Menu::getInstance()->isOptionChecked(MenuOption::FullscreenMirror)) {
        Menu::getInstance()->triggerOption(MenuOption::FullscreenMirror);
    }
}

const float HEAD_SPHERE_RADIUS = 0.1f;

bool Application::isLookingAtMyAvatar(AvatarSharedPointer avatar) {
    glm::vec3 theirLookAt = dynamic_pointer_cast<Avatar>(avatar)->getHead()->getLookAtPosition();
    glm::vec3 myEyePosition = _myAvatar->getHead()->getEyePosition();
    if (pointInSphere(theirLookAt, myEyePosition, HEAD_SPHERE_RADIUS * _myAvatar->getScale())) {
        return true;
    }
    return false;
}

void Application::updateLOD() {
    PerformanceTimer perfTimer("LOD");
    // adjust it unless we were asked to disable this feature, or if we're currently in throttleRendering mode
    if (!isThrottleRendering()) {
        DependencyManager::get<LODManager>()->autoAdjustLOD(_fps);
    } else {
        DependencyManager::get<LODManager>()->resetLODAdjust();
    }
}

void Application::updateMouseRay() {
    PerformanceTimer perfTimer("mouseRay");

    bool showWarnings = Menu::getInstance()->isOptionChecked(MenuOption::PipelineWarnings);
    PerformanceWarning warn(showWarnings, "Application::updateMouseRay()");

    // make sure the frustum is up-to-date
    loadViewFrustum(_myCamera, _viewFrustum);

    PickRay pickRay = computePickRay(getTrueMouseX(), getTrueMouseY());
    _mouseRayOrigin = pickRay.origin;
    _mouseRayDirection = pickRay.direction;

    // adjust for mirroring
    if (_myCamera.getMode() == CAMERA_MODE_MIRROR) {
        glm::vec3 mouseRayOffset = _mouseRayOrigin - _viewFrustum.getPosition();
        _mouseRayOrigin -= 2.0f * (_viewFrustum.getDirection() * glm::dot(_viewFrustum.getDirection(), mouseRayOffset) +
            _viewFrustum.getRight() * glm::dot(_viewFrustum.getRight(), mouseRayOffset));
        _mouseRayDirection -= 2.0f * (_viewFrustum.getDirection() * glm::dot(_viewFrustum.getDirection(), _mouseRayDirection) +
            _viewFrustum.getRight() * glm::dot(_viewFrustum.getRight(), _mouseRayDirection));
    }
}

void Application::updateMyAvatarLookAtPosition() {
    PerformanceTimer perfTimer("lookAt");
    bool showWarnings = Menu::getInstance()->isOptionChecked(MenuOption::PipelineWarnings);
    PerformanceWarning warn(showWarnings, "Application::updateMyAvatarLookAtPosition()");

    _myAvatar->updateLookAtTargetAvatar();
    FaceTracker* faceTracker = getActiveFaceTracker();
    auto eyeTracker = DependencyManager::get<EyeTracker>();

    bool isLookingAtSomeone = false;
    glm::vec3 lookAtSpot;
    if (_myCamera.getMode() == CAMERA_MODE_MIRROR) {
        //  When I am in mirror mode, just look right at the camera (myself); don't switch gaze points because when physically
        //  looking in a mirror one's eyes appear steady.
        if (!isHMDMode()) {
            lookAtSpot = _myCamera.getPosition();
        } else {
            lookAtSpot = _myCamera.getPosition() + transformPoint(_myAvatar->getSensorToWorldMatrix(), extractTranslation(getHMDSensorPose()));
        }
    } else if (eyeTracker->isTracking() && (OculusManager::isConnected() || eyeTracker->isSimulating())) {
        //  Look at the point that the user is looking at.
        if (OculusManager::isConnected()) {
            lookAtSpot = _myCamera.getPosition() + OculusManager::getMidEyePosition() +
                _myAvatar->getOrientation() * (OculusManager::getOrientation() * eyeTracker->getLookAtPosition());
        } else {
            lookAtSpot = _myAvatar->getHead()->getEyePosition() +
                (_myAvatar->getHead()->getFinalOrientationInWorldFrame() * eyeTracker->getLookAtPosition());
        }
    } else {
        AvatarSharedPointer lookingAt = _myAvatar->getLookAtTargetAvatar().lock();
        if (lookingAt && _myAvatar != lookingAt.get()) {
            //  If I am looking at someone else, look directly at one of their eyes
            isLookingAtSomeone = true;
            auto lookingAtHead = static_pointer_cast<Avatar>(lookingAt)->getHead();

            const float MAXIMUM_FACE_ANGLE = 65.0f * RADIANS_PER_DEGREE;
            glm::vec3 lookingAtFaceOrientation = lookingAtHead->getFinalOrientationInWorldFrame() * IDENTITY_FRONT;
            glm::vec3 fromLookingAtToMe = glm::normalize(_myAvatar->getHead()->getEyePosition()
                - lookingAtHead->getEyePosition());
            float faceAngle = glm::angle(lookingAtFaceOrientation, fromLookingAtToMe);

            if (faceAngle < MAXIMUM_FACE_ANGLE) {
                // Randomly look back and forth between look targets
                switch (_myAvatar->getEyeContactTarget()) {
                    case LEFT_EYE:
                        lookAtSpot = lookingAtHead->getLeftEyePosition();
                        break;
                    case RIGHT_EYE:
                        lookAtSpot = lookingAtHead->getRightEyePosition();
                        break;
                    case MOUTH:
                        lookAtSpot = lookingAtHead->getMouthPosition();
                        break;
                }
            } else {
                // Just look at their head (mid point between eyes)
                lookAtSpot = lookingAtHead->getEyePosition();
            }
        } else {
            //  I am not looking at anyone else, so just look forward
            if (OculusManager::isConnected()) {
                lookAtSpot = _myCamera.getPosition() + OculusManager::getMidEyePosition() +
                    _myAvatar->getOrientation() * (OculusManager::getOrientation() * glm::vec3(0.0f, 0.0f, -TREE_SCALE));
            } else {
                lookAtSpot = _myAvatar->getHead()->getEyePosition() +
                    (_myAvatar->getHead()->getFinalOrientationInWorldFrame() * glm::vec3(0.0f, 0.0f, -TREE_SCALE));
            }
        }

        // Deflect the eyes a bit to match the detected gaze from the face tracker if active.
        if (faceTracker && !faceTracker->isMuted()) {
            float eyePitch = faceTracker->getEstimatedEyePitch();
            float eyeYaw = faceTracker->getEstimatedEyeYaw();
            const float GAZE_DEFLECTION_REDUCTION_DURING_EYE_CONTACT = 0.1f;
            glm::vec3 origin = _myAvatar->getHead()->getEyePosition();
            float deflection = faceTracker->getEyeDeflection();
            if (isLookingAtSomeone) {
                deflection *= GAZE_DEFLECTION_REDUCTION_DURING_EYE_CONTACT;
            }
            lookAtSpot = origin + _myCamera.getRotation() * glm::quat(glm::radians(glm::vec3(
                eyePitch * deflection, eyeYaw * deflection, 0.0f))) *
                glm::inverse(_myCamera.getRotation()) * (lookAtSpot - origin);
        }
    }

    _myAvatar->getHead()->setLookAtPosition(lookAtSpot);
}

void Application::updateThreads(float deltaTime) {
    PerformanceTimer perfTimer("updateThreads");
    bool showWarnings = Menu::getInstance()->isOptionChecked(MenuOption::PipelineWarnings);
    PerformanceWarning warn(showWarnings, "Application::updateThreads()");

    // parse voxel packets
    if (!_enableProcessOctreeThread) {
        _octreeProcessor.threadRoutine();
        _entityEditSender.threadRoutine();
    }
}

void Application::cameraMenuChanged() {
    if (Menu::getInstance()->isOptionChecked(MenuOption::FullscreenMirror)) {
        if (_myCamera.getMode() != CAMERA_MODE_MIRROR) {
            _myCamera.setMode(CAMERA_MODE_MIRROR);
        }
    } else if (Menu::getInstance()->isOptionChecked(MenuOption::FirstPerson)) {
        if (_myCamera.getMode() != CAMERA_MODE_FIRST_PERSON) {
            _myCamera.setMode(CAMERA_MODE_FIRST_PERSON);
            _myAvatar->setBoomLength(MyAvatar::ZOOM_MIN);
        }
    } else if (Menu::getInstance()->isOptionChecked(MenuOption::ThirdPerson)) {
        if (_myCamera.getMode() != CAMERA_MODE_THIRD_PERSON) {
            _myCamera.setMode(CAMERA_MODE_THIRD_PERSON);
            if (_myAvatar->getBoomLength() == MyAvatar::ZOOM_MIN) {
                _myAvatar->setBoomLength(MyAvatar::ZOOM_DEFAULT);
            }
        }
    } else if (Menu::getInstance()->isOptionChecked(MenuOption::IndependentMode)) {
        if (_myCamera.getMode() != CAMERA_MODE_INDEPENDENT) {
            _myCamera.setMode(CAMERA_MODE_INDEPENDENT);
        }
    }
}

void Application::reloadResourceCaches() {
    emptyLocalCache();
    
    DependencyManager::get<AnimationCache>()->refreshAll();
    DependencyManager::get<GeometryCache>()->refreshAll();
    DependencyManager::get<SoundCache>()->refreshAll();
    DependencyManager::get<TextureCache>()->refreshAll();
}

void Application::rotationModeChanged() {
    if (!Menu::getInstance()->isOptionChecked(MenuOption::CenterPlayerInView)) {
        _myAvatar->setHeadPitch(0);
    }
}

void Application::updateCamera(float deltaTime) {
    PerformanceTimer perfTimer("updateCamera");
    bool showWarnings = Menu::getInstance()->isOptionChecked(MenuOption::PipelineWarnings);
    PerformanceWarning warn(showWarnings, "Application::updateCamera()");
}

void Application::updateDialogs(float deltaTime) {
    PerformanceTimer perfTimer("updateDialogs");
    bool showWarnings = Menu::getInstance()->isOptionChecked(MenuOption::PipelineWarnings);
    PerformanceWarning warn(showWarnings, "Application::updateDialogs()");
    auto dialogsManager = DependencyManager::get<DialogsManager>();

    // Update audio stats dialog, if any
    AudioStatsDialog* audioStatsDialog = dialogsManager->getAudioStatsDialog();
    if(audioStatsDialog) {
        audioStatsDialog->update();
    }
    
    // Update bandwidth dialog, if any
    BandwidthDialog* bandwidthDialog = dialogsManager->getBandwidthDialog();
    if (bandwidthDialog) {
        bandwidthDialog->update();
    }

    QPointer<OctreeStatsDialog> octreeStatsDialog = dialogsManager->getOctreeStatsDialog();
    if (octreeStatsDialog) {
        octreeStatsDialog->update();
    }
}

void Application::updateCursor(float deltaTime) {
    PerformanceTimer perfTimer("updateCursor");
    bool showWarnings = Menu::getInstance()->isOptionChecked(MenuOption::PipelineWarnings);
    PerformanceWarning warn(showWarnings, "Application::updateCursor()");

    static QPoint lastMousePos = QPoint();
    _lastMouseMove = (lastMousePos == QCursor::pos()) ? _lastMouseMove : usecTimestampNow();
    lastMousePos = QCursor::pos();
}

void Application::setCursorVisible(bool visible) {
    _cursorVisible = visible;
}

void Application::update(float deltaTime) {
    bool showWarnings = Menu::getInstance()->isOptionChecked(MenuOption::PipelineWarnings);
    PerformanceWarning warn(showWarnings, "Application::update()");

    updateLOD();
    updateMouseRay(); // check what's under the mouse and update the mouse voxel

    // update the avatar with a fresh HMD pose
    _myAvatar->updateFromHMDSensorMatrix(getHMDSensorPose());

    {
        PerformanceTimer perfTimer("devices");
        DeviceTracker::updateAll();

        FaceTracker* tracker = getSelectedFaceTracker();
        if (tracker && Menu::getInstance()->isOptionChecked(MenuOption::MuteFaceTracking) != tracker->isMuted()) {
            tracker->toggleMute();
        }

        tracker = getActiveFaceTracker();
        if (tracker && !tracker->isMuted()) {
            tracker->update(deltaTime);

            // Auto-mute microphone after losing face tracking?
            if (tracker->isTracking()) {
                _lastFaceTrackerUpdate = usecTimestampNow();
            } else {
                const quint64 MUTE_MICROPHONE_AFTER_USECS = 5000000;  //5 secs
                Menu* menu = Menu::getInstance();
                if (menu->isOptionChecked(MenuOption::AutoMuteAudio) && !menu->isOptionChecked(MenuOption::MuteAudio)) {
                    if (_lastFaceTrackerUpdate > 0
                        && ((usecTimestampNow() - _lastFaceTrackerUpdate) > MUTE_MICROPHONE_AFTER_USECS)) {
                        menu->triggerOption(MenuOption::MuteAudio);
                        _lastFaceTrackerUpdate = 0;
                    }
                } else {
                    _lastFaceTrackerUpdate = 0;
                }
            }
        } else {
            _lastFaceTrackerUpdate = 0;
        }

    }

    auto userInputMapper = DependencyManager::get<UserInputMapper>();
    userInputMapper->setSensorToWorldMat(_myAvatar->getSensorToWorldMatrix());
    userInputMapper->update(deltaTime);

    // This needs to go after userInputMapper->update() because of the keyboard
    bool jointsCaptured = false;
    auto inputPlugins = PluginManager::getInstance()->getInputPlugins();
    foreach(auto inputPlugin, inputPlugins) {
        QString name = inputPlugin->getName();
        QAction* action = Menu::getInstance()->getActionForOption(name);
        if (action && action->isChecked()) {
            inputPlugin->pluginUpdate(deltaTime, jointsCaptured);
            if (inputPlugin->isJointController()) {
                jointsCaptured = true;
            }
        }
    }

    // Dispatch input events
    _controllerScriptingInterface.updateInputControllers();

    // Transfer the user inputs to the driveKeys
    _myAvatar->clearDriveKeys();
    if (_myCamera.getMode() != CAMERA_MODE_INDEPENDENT) {
        if (!_controllerScriptingInterface.areActionsCaptured()) {
            _myAvatar->setDriveKeys(FWD, userInputMapper->getActionState(UserInputMapper::LONGITUDINAL_FORWARD));
            _myAvatar->setDriveKeys(BACK, userInputMapper->getActionState(UserInputMapper::LONGITUDINAL_BACKWARD));
            _myAvatar->setDriveKeys(UP, userInputMapper->getActionState(UserInputMapper::VERTICAL_UP));
            _myAvatar->setDriveKeys(DOWN, userInputMapper->getActionState(UserInputMapper::VERTICAL_DOWN));
            _myAvatar->setDriveKeys(LEFT, userInputMapper->getActionState(UserInputMapper::LATERAL_LEFT));
            _myAvatar->setDriveKeys(RIGHT, userInputMapper->getActionState(UserInputMapper::LATERAL_RIGHT));
            if (deltaTime > FLT_EPSILON) {
                // For rotations what we really want are meausures of "angles per second" (in order to prevent 
                // fps-dependent spin rates) so we need to scale the units of the controller contribution.
                // (TODO?: maybe we should similarly scale ALL action state info, or change the expected behavior 
                // controllers to provide a delta_per_second value rather than a raw delta.)
                const float EXPECTED_FRAME_RATE = 60.0f;
                float timeFactor = EXPECTED_FRAME_RATE * deltaTime;
                _myAvatar->setDriveKeys(ROT_UP, userInputMapper->getActionState(UserInputMapper::PITCH_UP) / timeFactor);
                _myAvatar->setDriveKeys(ROT_DOWN, userInputMapper->getActionState(UserInputMapper::PITCH_DOWN) / timeFactor);
                _myAvatar->setDriveKeys(ROT_LEFT, userInputMapper->getActionState(UserInputMapper::YAW_LEFT) / timeFactor);
                _myAvatar->setDriveKeys(ROT_RIGHT, userInputMapper->getActionState(UserInputMapper::YAW_RIGHT) / timeFactor);
            }
        }
        _myAvatar->setDriveKeys(BOOM_IN, userInputMapper->getActionState(UserInputMapper::BOOM_IN));
        _myAvatar->setDriveKeys(BOOM_OUT, userInputMapper->getActionState(UserInputMapper::BOOM_OUT));
    }
    UserInputMapper::PoseValue leftHand = userInputMapper->getPoseState(UserInputMapper::LEFT_HAND);
    UserInputMapper::PoseValue rightHand = userInputMapper->getPoseState(UserInputMapper::RIGHT_HAND);
    Hand* hand = DependencyManager::get<AvatarManager>()->getMyAvatar()->getHand();
    setPalmData(hand, leftHand, deltaTime, LEFT_HAND_INDEX);
    setPalmData(hand, rightHand, deltaTime, RIGHT_HAND_INDEX);
    if (Menu::getInstance()->isOptionChecked(MenuOption::HandMouseInput)) {
        emulateMouse(hand, userInputMapper->getActionState(UserInputMapper::LEFT_HAND_CLICK),
            userInputMapper->getActionState(UserInputMapper::SHIFT), LEFT_HAND_INDEX);
        emulateMouse(hand, userInputMapper->getActionState(UserInputMapper::RIGHT_HAND_CLICK),
            userInputMapper->getActionState(UserInputMapper::SHIFT), RIGHT_HAND_INDEX);
    }

    updateThreads(deltaTime); // If running non-threaded, then give the threads some time to process...

    //loop through all the other avatars and simulate them...
    DependencyManager::get<AvatarManager>()->updateOtherAvatars(deltaTime);

    updateCamera(deltaTime); // handle various camera tweaks like off axis projection
    updateDialogs(deltaTime); // update various stats dialogs if present
    updateCursor(deltaTime); // Handle cursor updates

    {
        PerformanceTimer perfTimer("physics");
        _myAvatar->relayDriveKeysToCharacterController();

        _entitySimulation.lock();
        _physicsEngine.deleteObjects(_entitySimulation.getObjectsToDelete());
        _entitySimulation.unlock();

        _entities.getTree()->lockForWrite();
        _entitySimulation.lock();
        _physicsEngine.addObjects(_entitySimulation.getObjectsToAdd());
        _entitySimulation.unlock();
        _entities.getTree()->unlock();

        _entities.getTree()->lockForWrite();
        _entitySimulation.lock();
        _physicsEngine.changeObjects(_entitySimulation.getObjectsToChange());
        _entitySimulation.unlock();
        _entities.getTree()->unlock();

        _entitySimulation.lock();
        _entitySimulation.applyActionChanges();
        _entitySimulation.unlock();

        AvatarManager* avatarManager = DependencyManager::get<AvatarManager>().data();
        _physicsEngine.deleteObjects(avatarManager->getObjectsToDelete());
        _physicsEngine.addObjects(avatarManager->getObjectsToAdd());
        _physicsEngine.changeObjects(avatarManager->getObjectsToChange());

        _entities.getTree()->lockForWrite();
        _physicsEngine.stepSimulation();
        _entities.getTree()->unlock();

        if (_physicsEngine.hasOutgoingChanges()) {
            _entities.getTree()->lockForWrite();
            _entitySimulation.lock();
            _entitySimulation.handleOutgoingChanges(_physicsEngine.getOutgoingChanges(), _physicsEngine.getSessionID());
            _entitySimulation.unlock();
            _entities.getTree()->unlock();

            _entities.getTree()->lockForWrite();
            avatarManager->handleOutgoingChanges(_physicsEngine.getOutgoingChanges());
            _entities.getTree()->unlock();

            auto collisionEvents = _physicsEngine.getCollisionEvents();
            avatarManager->handleCollisionEvents(collisionEvents);

            _physicsEngine.dumpStatsIfNecessary();

            if (!_aboutToQuit) {
                PerformanceTimer perfTimer("entities");
                // Collision events (and their scripts) must not be handled when we're locked, above. (That would risk
                // deadlock.)
                _entitySimulation.handleCollisionEvents(collisionEvents);
                // NOTE: the _entities.update() call below will wait for lock
                // and will simulate entity motion (the EntityTree has been given an EntitySimulation).
                _entities.update(); // update the models...
            }
        }
    }

    {
        PerformanceTimer perfTimer("overlays");
        _overlays.update(deltaTime);
    }

    {
        PerformanceTimer perfTimer("myAvatar");
        updateMyAvatarLookAtPosition();
        // Sample hardware, update view frustum if needed, and send avatar data to mixer/nodes
        DependencyManager::get<AvatarManager>()->updateMyAvatar(deltaTime);
    }

    {
        PerformanceTimer perfTimer("emitSimulating");
        // let external parties know we're updating
        emit simulating(deltaTime);
    }

    // Update _viewFrustum with latest camera and view frustum data...
    // NOTE: we get this from the view frustum, to make it simpler, since the
    // loadViewFrumstum() method will get the correct details from the camera
    // We could optimize this to not actually load the viewFrustum, since we don't
    // actually need to calculate the view frustum planes to send these details
    // to the server.
    {
        PerformanceTimer perfTimer("loadViewFrustum");
        loadViewFrustum(_myCamera, _viewFrustum);
    }

    quint64 now = usecTimestampNow();

    // Update my voxel servers with my current voxel query...
    {
        PerformanceTimer perfTimer("queryOctree");
        quint64 sinceLastQuery = now - _lastQueriedTime;
        const quint64 TOO_LONG_SINCE_LAST_QUERY = 3 * USECS_PER_SECOND;
        bool queryIsDue = sinceLastQuery > TOO_LONG_SINCE_LAST_QUERY;
        bool viewIsDifferentEnough = !_lastQueriedViewFrustum.isVerySimilar(_viewFrustum);

        // if it's been a while since our last query or the view has significantly changed then send a query, otherwise suppress it
        if (queryIsDue || viewIsDifferentEnough) {
            _lastQueriedTime = now;

            if (DependencyManager::get<SceneScriptingInterface>()->shouldRenderEntities()) {
                queryOctree(NodeType::EntityServer, PacketType::EntityQuery, _entityServerJurisdictions);
            }
            _lastQueriedViewFrustum = _viewFrustum;
        }
    }

    // sent nack packets containing missing sequence numbers of received packets from nodes
    {
        quint64 sinceLastNack = now - _lastNackTime;
        const quint64 TOO_LONG_SINCE_LAST_NACK = 1 * USECS_PER_SECOND;
        if (sinceLastNack > TOO_LONG_SINCE_LAST_NACK) {
            _lastNackTime = now;
            sendNackPackets();
        }
    }

    // send packet containing downstream audio stats to the AudioMixer
    {
        quint64 sinceLastNack = now - _lastSendDownstreamAudioStats;
        if (sinceLastNack > TOO_LONG_SINCE_LAST_SEND_DOWNSTREAM_AUDIO_STATS) {
            _lastSendDownstreamAudioStats = now;

            QMetaObject::invokeMethod(DependencyManager::get<AudioClient>().data(), "sendDownstreamAudioStatsPacket", Qt::QueuedConnection);
        }
    }

    // update sensorToWorldMatrix for rendering camera.
    _myAvatar->updateSensorToWorldMatrix();
}


int Application::sendNackPackets() {

    if (Menu::getInstance()->isOptionChecked(MenuOption::DisableNackPackets)) {
        return 0;
    }

    // iterates through all nodes in NodeList
    auto nodeList = DependencyManager::get<NodeList>();

    int packetsSent = 0;

    nodeList->eachNode([&](const SharedNodePointer& node){

        if (node->getActiveSocket() && node->getType() == NodeType::EntityServer) {

            NLPacketList nackPacketList(PacketType::OctreeDataNack);

            QUuid nodeUUID = node->getUUID();

            // if there are octree packets from this node that are waiting to be processed,
            // don't send a NACK since the missing packets may be among those waiting packets.
            if (_octreeProcessor.hasPacketsToProcessFrom(nodeUUID)) {
                return;
            }

            _octreeSceneStatsLock.lockForRead();

            // retreive octree scene stats of this node
            if (_octreeServerSceneStats.find(nodeUUID) == _octreeServerSceneStats.end()) {
                _octreeSceneStatsLock.unlock();
                return;
            }
            
            // get sequence number stats of node, prune its missing set, and make a copy of the missing set
            SequenceNumberStats& sequenceNumberStats = _octreeServerSceneStats[nodeUUID].getIncomingOctreeSequenceNumberStats();
            sequenceNumberStats.pruneMissingSet();
            const QSet<OCTREE_PACKET_SEQUENCE> missingSequenceNumbers = sequenceNumberStats.getMissingSet();
            
            _octreeSceneStatsLock.unlock();
            
            // construct nack packet(s) for this node
            auto it = missingSequenceNumbers.constBegin();
            while (it != missingSequenceNumbers.constEnd()) {
                OCTREE_PACKET_SEQUENCE missingNumber = *it;
                nackPacketList.writePrimitive(missingNumber);
                ++it;
            }
            
            if (nackPacketList.getNumPackets()) {
                packetsSent += nackPacketList.getNumPackets();
                
                // send the packet list
                nodeList->sendPacketList(nackPacketList, *node);
            }
        }
    });


    return packetsSent;
}

void Application::queryOctree(NodeType_t serverType, PacketType::Value packetType, NodeToJurisdictionMap& jurisdictions) {

    //qCDebug(interfaceapp) << ">>> inside... queryOctree()... _viewFrustum.getFieldOfView()=" << _viewFrustum.getFieldOfView();
    bool wantExtraDebugging = getLogger()->extraDebugging();

    // These will be the same for all servers, so we can set them up once and then reuse for each server we send to.
    _octreeQuery.setWantLowResMoving(true);
    _octreeQuery.setWantColor(true);
    _octreeQuery.setWantDelta(true);
    _octreeQuery.setWantOcclusionCulling(false);
    _octreeQuery.setWantCompression(true);

    _octreeQuery.setCameraPosition(_viewFrustum.getPosition());
    _octreeQuery.setCameraOrientation(_viewFrustum.getOrientation());
    _octreeQuery.setCameraFov(_viewFrustum.getFieldOfView());
    _octreeQuery.setCameraAspectRatio(_viewFrustum.getAspectRatio());
    _octreeQuery.setCameraNearClip(_viewFrustum.getNearClip());
    _octreeQuery.setCameraFarClip(_viewFrustum.getFarClip());
    _octreeQuery.setCameraEyeOffsetPosition(glm::vec3());
    auto lodManager = DependencyManager::get<LODManager>();
    _octreeQuery.setOctreeSizeScale(lodManager->getOctreeSizeScale());
    _octreeQuery.setBoundaryLevelAdjust(lodManager->getBoundaryLevelAdjust());

    // Iterate all of the nodes, and get a count of how many octree servers we have...
    int totalServers = 0;
    int inViewServers = 0;
    int unknownJurisdictionServers = 0;

    auto nodeList = DependencyManager::get<NodeList>();

    nodeList->eachNode([&](const SharedNodePointer& node) {
        // only send to the NodeTypes that are serverType
        if (node->getActiveSocket() && node->getType() == serverType) {
            totalServers++;

            // get the server bounds for this server
            QUuid nodeUUID = node->getUUID();

            // if we haven't heard from this voxel server, go ahead and send it a query, so we
            // can get the jurisdiction...
            if (jurisdictions.find(nodeUUID) == jurisdictions.end()) {
                unknownJurisdictionServers++;
            } else {
                const JurisdictionMap& map = (jurisdictions)[nodeUUID];

                unsigned char* rootCode = map.getRootOctalCode();

                if (rootCode) {
                    VoxelPositionSize rootDetails;
                    voxelDetailsForCode(rootCode, rootDetails);
                    AACube serverBounds(glm::vec3(rootDetails.x * TREE_SCALE,
                                                  rootDetails.y * TREE_SCALE,
                                                  rootDetails.z * TREE_SCALE),
                                        rootDetails.s * TREE_SCALE);

                    ViewFrustum::location serverFrustumLocation = _viewFrustum.cubeInFrustum(serverBounds);

                    if (serverFrustumLocation != ViewFrustum::OUTSIDE) {
                        inViewServers++;
                    }
                }
            }
        }
    });

    if (wantExtraDebugging) {
        qCDebug(interfaceapp, "Servers: total %d, in view %d, unknown jurisdiction %d",
            totalServers, inViewServers, unknownJurisdictionServers);
    }

    int perServerPPS = 0;
    const int SMALL_BUDGET = 10;
    int perUnknownServer = SMALL_BUDGET;
    int totalPPS = getMaxOctreePacketsPerSecond();

    // determine PPS based on number of servers
    if (inViewServers >= 1) {
        // set our preferred PPS to be exactly evenly divided among all of the voxel servers... and allocate 1 PPS
        // for each unknown jurisdiction server
        perServerPPS = (totalPPS / inViewServers) - (unknownJurisdictionServers * perUnknownServer);
    } else {
        if (unknownJurisdictionServers > 0) {
            perUnknownServer = (totalPPS / unknownJurisdictionServers);
        }
    }

    if (wantExtraDebugging) {
        qCDebug(interfaceapp, "perServerPPS: %d perUnknownServer: %d", perServerPPS, perUnknownServer);
    }

    auto queryPacket = NLPacket::create(packetType);

    nodeList->eachNode([&](const SharedNodePointer& node){
        // only send to the NodeTypes that are serverType
        if (node->getActiveSocket() && node->getType() == serverType) {

            // get the server bounds for this server
            QUuid nodeUUID = node->getUUID();

            bool inView = false;
            bool unknownView = false;

            // if we haven't heard from this voxel server, go ahead and send it a query, so we
            // can get the jurisdiction...
            if (jurisdictions.find(nodeUUID) == jurisdictions.end()) {
                unknownView = true; // assume it's in view
                if (wantExtraDebugging) {
                    qCDebug(interfaceapp) << "no known jurisdiction for node " << *node << ", assume it's visible.";
                }
            } else {
                const JurisdictionMap& map = (jurisdictions)[nodeUUID];

                unsigned char* rootCode = map.getRootOctalCode();

                if (rootCode) {
                    VoxelPositionSize rootDetails;
                    voxelDetailsForCode(rootCode, rootDetails);
                    AACube serverBounds(glm::vec3(rootDetails.x * TREE_SCALE,
                                                  rootDetails.y * TREE_SCALE,
                                                  rootDetails.z * TREE_SCALE),
                                        rootDetails.s * TREE_SCALE);



                    ViewFrustum::location serverFrustumLocation = _viewFrustum.cubeInFrustum(serverBounds);
                    if (serverFrustumLocation != ViewFrustum::OUTSIDE) {
                        inView = true;
                    } else {
                        inView = false;
                    }
                } else {
                    if (wantExtraDebugging) {
                        qCDebug(interfaceapp) << "Jurisdiction without RootCode for node " << *node << ". That's unusual!";
                    }
                }
            }

            if (inView) {
                _octreeQuery.setMaxQueryPacketsPerSecond(perServerPPS);
            } else if (unknownView) {
                if (wantExtraDebugging) {
                    qCDebug(interfaceapp) << "no known jurisdiction for node " << *node << ", give it budget of "
                    << perUnknownServer << " to send us jurisdiction.";
                }

                // set the query's position/orientation to be degenerate in a manner that will get the scene quickly
                // If there's only one server, then don't do this, and just let the normal voxel query pass through
                // as expected... this way, we will actually get a valid scene if there is one to be seen
                if (totalServers > 1) {
                    _octreeQuery.setCameraPosition(glm::vec3(-0.1,-0.1,-0.1));
                    const glm::quat OFF_IN_NEGATIVE_SPACE = glm::quat(-0.5, 0, -0.5, 1.0);
                    _octreeQuery.setCameraOrientation(OFF_IN_NEGATIVE_SPACE);
                    _octreeQuery.setCameraNearClip(0.1f);
                    _octreeQuery.setCameraFarClip(0.1f);
                    if (wantExtraDebugging) {
                        qCDebug(interfaceapp) << "Using 'minimal' camera position for node" << *node;
                    }
                } else {
                    if (wantExtraDebugging) {
                        qCDebug(interfaceapp) << "Using regular camera position for node" << *node;
                    }
                }
                _octreeQuery.setMaxQueryPacketsPerSecond(perUnknownServer);
            } else {
                _octreeQuery.setMaxQueryPacketsPerSecond(0);
            }

            // encode the query data
            int packetSize = _octreeQuery.getBroadcastData(reinterpret_cast<unsigned char*>(queryPacket->getPayload()));
            queryPacket->setPayloadSize(packetSize);

            // make sure we still have an active socket
            nodeList->sendUnreliablePacket(*queryPacket, *node);
        }
    });
}


bool Application::isHMDMode() const {
    return getActiveDisplayPlugin()->isHmd();
}

QRect Application::getDesirableApplicationGeometry() {
    QRect applicationGeometry = getWindow()->geometry();

    // If our parent window is on the HMD, then don't use its geometry, instead use
    // the "main screen" geometry.
    HMDToolsDialog* hmdTools = DependencyManager::get<DialogsManager>()->getHMDToolsDialog();
    if (hmdTools && hmdTools->hasHMDScreen()) {
        QScreen* hmdScreen = hmdTools->getHMDScreen();
        QWindow* appWindow = getWindow()->windowHandle();
        QScreen* appScreen = appWindow->screen();

        // if our app's screen is the hmd screen, we don't want to place the
        // running scripts widget on it. So we need to pick a better screen.
        // we will use the screen for the HMDTools since it's a guarenteed
        // better screen.
        if (appScreen == hmdScreen) {
            QScreen* betterScreen = hmdTools->windowHandle()->screen();
            applicationGeometry = betterScreen->geometry();
        }
    }
    return applicationGeometry;
}

/////////////////////////////////////////////////////////////////////////////////////
// loadViewFrustum()
//
// Description: this will load the view frustum bounds for EITHER the head
//                 or the "myCamera".
//
void Application::loadViewFrustum(Camera& camera, ViewFrustum& viewFrustum) {
    PROFILE_RANGE(__FUNCTION__);
    // We will use these below, from either the camera or head vectors calculated above
    viewFrustum.setProjection(camera.getProjection());

    // Set the viewFrustum up with the correct position and orientation of the camera
    viewFrustum.setPosition(camera.getPosition());
    viewFrustum.setOrientation(camera.getRotation());

    // Ask the ViewFrustum class to calculate our corners
    viewFrustum.calculate();
}

glm::vec3 Application::getSunDirection() {
    // Sun direction is in fact just the location of the sun relative to the origin
    auto skyStage = DependencyManager::get<SceneScriptingInterface>()->getSkyStage();
    return skyStage->getSunLight()->getDirection();
}

// FIXME, preprocessor guard this check to occur only in DEBUG builds
static QThread * activeRenderingThread = nullptr;

bool Application::shouldRenderMesh(float largestDimension, float distanceToCamera) {
    return DependencyManager::get<LODManager>()->shouldRenderMesh(largestDimension, distanceToCamera);
}

float Application::getSizeScale() const {
    return DependencyManager::get<LODManager>()->getOctreeSizeScale();
}

int Application::getBoundaryLevelAdjust() const {
    return DependencyManager::get<LODManager>()->getBoundaryLevelAdjust();
}

PickRay Application::computePickRay(float x, float y) const {
    glm::vec2 size = getCanvasSize();
    x /= size.x;
    y /= size.y;
    PickRay result;
    if (isHMDMode()) {
        getApplicationCompositor().computeHmdPickRay(glm::vec2(x, y), result.origin, result.direction);
    } else {
        getViewFrustum()->computePickRay(x, y, result.origin, result.direction);
    }
    return result;
}

QImage Application::renderAvatarBillboard(RenderArgs* renderArgs) {

    const int BILLBOARD_SIZE = 64;

    // Need to make sure the gl context is current here
    _offscreenContext->makeCurrent();

    renderArgs->_renderMode = RenderArgs::DEFAULT_RENDER_MODE;
    renderRearViewMirror(renderArgs, QRect(0, 0, BILLBOARD_SIZE, BILLBOARD_SIZE), true);

    auto primaryFbo = DependencyManager::get<FramebufferCache>()->getPrimaryFramebufferDepthColor();
    QImage image(BILLBOARD_SIZE, BILLBOARD_SIZE, QImage::Format_ARGB32);
    renderArgs->_context->downloadFramebuffer(primaryFbo, glm::ivec4(0, 0, BILLBOARD_SIZE, BILLBOARD_SIZE), image);

    return image;
}

ViewFrustum* Application::getViewFrustum() {
#ifdef DEBUG
    if (QThread::currentThread() == activeRenderingThread) {
        // FIXME, figure out a better way to do this
        //qWarning() << "Calling Application::getViewFrustum() from the active rendering thread, did you mean Application::getDisplayViewFrustum()?";
    }
#endif
    return &_viewFrustum;
}

const ViewFrustum* Application::getViewFrustum() const {
#ifdef DEBUG
    if (QThread::currentThread() == activeRenderingThread) {
        // FIXME, figure out a better way to do this
        //qWarning() << "Calling Application::getViewFrustum() from the active rendering thread, did you mean Application::getDisplayViewFrustum()?";
    }
#endif
    return &_viewFrustum;
}

ViewFrustum* Application::getDisplayViewFrustum() {
#ifdef DEBUG
    if (QThread::currentThread() != activeRenderingThread) {
        // FIXME, figure out a better way to do this
        // qWarning() << "Calling Application::getDisplayViewFrustum() from outside the active rendering thread or outside rendering, did you mean Application::getViewFrustum()?";
    }
#endif
    return &_displayViewFrustum;
}

const ViewFrustum* Application::getDisplayViewFrustum() const {
#ifdef DEBUG
    if (QThread::currentThread() != activeRenderingThread) {
        // FIXME, figure out a better way to do this
        // qWarning() << "Calling Application::getDisplayViewFrustum() from outside the active rendering thread or outside rendering, did you mean Application::getViewFrustum()?";
    }
#endif
    return &_displayViewFrustum;
}

// WorldBox Render Data & rendering functions

class WorldBoxRenderData {
public:
    typedef render::Payload<WorldBoxRenderData> Payload;
    typedef Payload::DataPointer Pointer;

    int _val = 0;
    static render::ItemID _item; // unique WorldBoxRenderData
};

render::ItemID WorldBoxRenderData::_item = 0;

namespace render {
    template <> const ItemKey payloadGetKey(const WorldBoxRenderData::Pointer& stuff) { return ItemKey::Builder::opaqueShape(); }
    template <> const Item::Bound payloadGetBound(const WorldBoxRenderData::Pointer& stuff) { return Item::Bound(); }
    template <> void payloadRender(const WorldBoxRenderData::Pointer& stuff, RenderArgs* args) {
        if (args->_renderMode != RenderArgs::MIRROR_RENDER_MODE && Menu::getInstance()->isOptionChecked(MenuOption::Stats)) {
            PerformanceTimer perfTimer("worldBox");

            auto& batch = *args->_batch;
            DependencyManager::get<DeferredLightingEffect>()->bindSimpleProgram(batch);
            renderWorldBox(batch);
        }
    }
}

// Background Render Data & rendering functions
class BackgroundRenderData {
public:
    typedef render::Payload<BackgroundRenderData> Payload;
    typedef Payload::DataPointer Pointer;

    Stars _stars;
    Environment* _environment;

    BackgroundRenderData(Environment* environment) : _environment(environment) {
    }

    static render::ItemID _item; // unique WorldBoxRenderData
};

render::ItemID BackgroundRenderData::_item = 0;

namespace render {
    template <> const ItemKey payloadGetKey(const BackgroundRenderData::Pointer& stuff) { return ItemKey::Builder::background(); }
    template <> const Item::Bound payloadGetBound(const BackgroundRenderData::Pointer& stuff) { return Item::Bound(); }
    template <> void payloadRender(const BackgroundRenderData::Pointer& background, RenderArgs* args) {

        Q_ASSERT(args->_batch);
        gpu::Batch& batch = *args->_batch;

        // Background rendering decision
        auto skyStage = DependencyManager::get<SceneScriptingInterface>()->getSkyStage();
        auto skybox = model::SkyboxPointer();
        if (skyStage->getBackgroundMode() == model::SunSkyStage::NO_BACKGROUND) {
        } else if (skyStage->getBackgroundMode() == model::SunSkyStage::SKY_DOME) {
           if (/*!selfAvatarOnly &&*/ Menu::getInstance()->isOptionChecked(MenuOption::Stars)) {
                PerformanceTimer perfTimer("stars");
                PerformanceWarning warn(Menu::getInstance()->isOptionChecked(MenuOption::PipelineWarnings),
                    "Application::payloadRender<BackgroundRenderData>() ... stars...");
                // should be the first rendering pass - w/o depth buffer / lighting

                // compute starfield alpha based on distance from atmosphere
                float alpha = 1.0f;
                bool hasStars = true;

                if (Menu::getInstance()->isOptionChecked(MenuOption::Atmosphere)) {
                    // TODO: handle this correctly for zones
                    const EnvironmentData& closestData = background->_environment->getClosestData(args->_viewFrustum->getPosition()); // was theCamera instead of  _viewFrustum

                    if (closestData.getHasStars()) {
                        const float APPROXIMATE_DISTANCE_FROM_HORIZON = 0.1f;
                        const float DOUBLE_APPROXIMATE_DISTANCE_FROM_HORIZON = 0.2f;

                        glm::vec3 sunDirection = (args->_viewFrustum->getPosition()/*getAvatarPosition()*/ - closestData.getSunLocation())
                                                        / closestData.getAtmosphereOuterRadius();
                        float height = glm::distance(args->_viewFrustum->getPosition()/*theCamera.getPosition()*/, closestData.getAtmosphereCenter());
                        if (height < closestData.getAtmosphereInnerRadius()) {
                            // If we're inside the atmosphere, then determine if our keyLight is below the horizon
                            alpha = 0.0f;

                            if (sunDirection.y > -APPROXIMATE_DISTANCE_FROM_HORIZON) {
                                float directionY = glm::clamp(sunDirection.y,
                                                    -APPROXIMATE_DISTANCE_FROM_HORIZON, APPROXIMATE_DISTANCE_FROM_HORIZON)
                                                    + APPROXIMATE_DISTANCE_FROM_HORIZON;
                                alpha = (directionY / DOUBLE_APPROXIMATE_DISTANCE_FROM_HORIZON);
                            }


                        } else if (height < closestData.getAtmosphereOuterRadius()) {
                            alpha = (height - closestData.getAtmosphereInnerRadius()) /
                                (closestData.getAtmosphereOuterRadius() - closestData.getAtmosphereInnerRadius());

                            if (sunDirection.y > -APPROXIMATE_DISTANCE_FROM_HORIZON) {
                                float directionY = glm::clamp(sunDirection.y,
                                                    -APPROXIMATE_DISTANCE_FROM_HORIZON, APPROXIMATE_DISTANCE_FROM_HORIZON)
                                                    + APPROXIMATE_DISTANCE_FROM_HORIZON;
                                alpha = (directionY / DOUBLE_APPROXIMATE_DISTANCE_FROM_HORIZON);
                            }
                        }
                    } else {
                        hasStars = false;
                    }
                }

                // finally render the starfield
                if (hasStars) {
                    background->_stars.render(args, alpha);
                }

                // draw the sky dome
                if (/*!selfAvatarOnly &&*/ Menu::getInstance()->isOptionChecked(MenuOption::Atmosphere)) {
                    PerformanceTimer perfTimer("atmosphere");
                    PerformanceWarning warn(Menu::getInstance()->isOptionChecked(MenuOption::PipelineWarnings),
                        "Application::displaySide() ... atmosphere...");

                    background->_environment->renderAtmospheres(batch, *(args->_viewFrustum));
                }

            }
        } else if (skyStage->getBackgroundMode() == model::SunSkyStage::SKY_BOX) {
            PerformanceTimer perfTimer("skybox");

            skybox = skyStage->getSkybox();
            if (skybox) {
                model::Skybox::render(batch, *(Application::getInstance()->getDisplayViewFrustum()), *skybox);
            }
        }
    }
}


void Application::displaySide(RenderArgs* renderArgs, Camera& theCamera, bool selfAvatarOnly, bool billboard) {

    // FIXME: This preRender call is temporary until we create a separate render::scene for the mirror rendering.
    // Then we can move this logic into the Avatar::simulate call.
    _myAvatar->preRender(renderArgs);

    activeRenderingThread = QThread::currentThread();
    PROFILE_RANGE(__FUNCTION__);
    PerformanceTimer perfTimer("display");
    PerformanceWarning warn(Menu::getInstance()->isOptionChecked(MenuOption::PipelineWarnings), "Application::displaySide()");

    // load the view frustum
    loadViewFrustum(theCamera, _displayViewFrustum);

    // TODO fix shadows and make them use the GPU library

    // The pending changes collecting the changes here
    render::PendingChanges pendingChanges;

    // Background rendering decision
    if (BackgroundRenderData::_item == 0) {
        auto backgroundRenderData = make_shared<BackgroundRenderData>(&_environment);
        auto backgroundRenderPayload = make_shared<BackgroundRenderData::Payload>(backgroundRenderData);
        BackgroundRenderData::_item = _main3DScene->allocateID();
        pendingChanges.resetItem(WorldBoxRenderData::_item, backgroundRenderPayload);
    } else {

    }

   // Assuming nothing get's rendered through that
    if (!selfAvatarOnly) {
        if (DependencyManager::get<SceneScriptingInterface>()->shouldRenderEntities()) {
            // render models...
            PerformanceTimer perfTimer("entities");
            PerformanceWarning warn(Menu::getInstance()->isOptionChecked(MenuOption::PipelineWarnings),
                "Application::displaySide() ... entities...");

            RenderArgs::DebugFlags renderDebugFlags = RenderArgs::RENDER_DEBUG_NONE;

            if (Menu::getInstance()->isOptionChecked(MenuOption::PhysicsShowHulls)) {
                renderDebugFlags = (RenderArgs::DebugFlags) (renderDebugFlags | (int)RenderArgs::RENDER_DEBUG_HULLS);
            }
            if (Menu::getInstance()->isOptionChecked(MenuOption::PhysicsShowOwned)) {
                renderDebugFlags =
                    (RenderArgs::DebugFlags) (renderDebugFlags | (int)RenderArgs::RENDER_DEBUG_SIMULATION_OWNERSHIP);
            }
            renderArgs->_debugFlags = renderDebugFlags;
            _entities.render(renderArgs);
            //ViveControllerManager::getInstance().updateRendering(renderArgs, _main3DScene, pendingChanges);
        }
    }

    // Make sure the WorldBox is in the scene
    if (WorldBoxRenderData::_item == 0) {
        auto worldBoxRenderData = make_shared<WorldBoxRenderData>();
        auto worldBoxRenderPayload = make_shared<WorldBoxRenderData::Payload>(worldBoxRenderData);

        WorldBoxRenderData::_item = _main3DScene->allocateID();

        pendingChanges.resetItem(WorldBoxRenderData::_item, worldBoxRenderPayload);
    } else {
        pendingChanges.updateItem<WorldBoxRenderData>(WorldBoxRenderData::_item,
                [](WorldBoxRenderData& payload) {
                    payload._val++;
                });
    }

    if (!billboard) {
        DependencyManager::get<DeferredLightingEffect>()->setAmbientLightMode(getRenderAmbientLight());
        auto skyStage = DependencyManager::get<SceneScriptingInterface>()->getSkyStage();
        DependencyManager::get<DeferredLightingEffect>()->setGlobalLight(skyStage->getSunLight()->getDirection(), skyStage->getSunLight()->getColor(), skyStage->getSunLight()->getIntensity(), skyStage->getSunLight()->getAmbientIntensity());
        DependencyManager::get<DeferredLightingEffect>()->setGlobalAtmosphere(skyStage->getAtmosphere());

        auto skybox = model::SkyboxPointer();
        if (skyStage->getBackgroundMode() == model::SunSkyStage::SKY_BOX) {
            skybox = skyStage->getSkybox();
        }
        DependencyManager::get<DeferredLightingEffect>()->setGlobalSkybox(skybox);
    }

    {
        PerformanceTimer perfTimer("SceneProcessPendingChanges");
        _main3DScene->enqueuePendingChanges(pendingChanges);

        _main3DScene->processPendingChangesQueue();
    }

    // For now every frame pass the renderContext
    {
        PerformanceTimer perfTimer("EngineRun");
        render::RenderContext renderContext;

        auto sceneInterface = DependencyManager::get<SceneScriptingInterface>();

        renderContext._cullOpaque = sceneInterface->doEngineCullOpaque();
        renderContext._sortOpaque = sceneInterface->doEngineSortOpaque();
        renderContext._renderOpaque = sceneInterface->doEngineRenderOpaque();
        renderContext._cullTransparent = sceneInterface->doEngineCullTransparent();
        renderContext._sortTransparent = sceneInterface->doEngineSortTransparent();
        renderContext._renderTransparent = sceneInterface->doEngineRenderTransparent();

        renderContext._maxDrawnOpaqueItems = sceneInterface->getEngineMaxDrawnOpaqueItems();
        renderContext._maxDrawnTransparentItems = sceneInterface->getEngineMaxDrawnTransparentItems();
        renderContext._maxDrawnOverlay3DItems = sceneInterface->getEngineMaxDrawnOverlay3DItems();

        renderContext._drawItemStatus = sceneInterface->doEngineDisplayItemStatus();
        renderContext._drawHitEffect = sceneInterface->doEngineDisplayHitEffect();

        renderContext._occlusionStatus = Menu::getInstance()->isOptionChecked(MenuOption::DebugAmbientOcclusion);

        renderArgs->_shouldRender = LODManager::shouldRender;

        renderContext.args = renderArgs;
        renderArgs->_viewFrustum = getDisplayViewFrustum();
        _renderEngine->setRenderContext(renderContext);

        // Before the deferred pass, let's try to use the render engine
        _renderEngine->run();

        auto engineRC = _renderEngine->getRenderContext();
        sceneInterface->setEngineFeedOpaqueItems(engineRC->_numFeedOpaqueItems);
        sceneInterface->setEngineDrawnOpaqueItems(engineRC->_numDrawnOpaqueItems);

        sceneInterface->setEngineFeedTransparentItems(engineRC->_numFeedTransparentItems);
        sceneInterface->setEngineDrawnTransparentItems(engineRC->_numDrawnTransparentItems);

        sceneInterface->setEngineFeedOverlay3DItems(engineRC->_numFeedOverlay3DItems);
        sceneInterface->setEngineDrawnOverlay3DItems(engineRC->_numDrawnOverlay3DItems);
    }

    if (!selfAvatarOnly) {
        // give external parties a change to hook in
        {
            PerformanceTimer perfTimer("inWorldInterface");
            emit renderingInWorldInterface();
        }
    }

    activeRenderingThread = nullptr;
}

void Application::renderRearViewMirror(RenderArgs* renderArgs, const QRect& region, bool billboard) {
    auto originalViewport = renderArgs->_viewport;
    // Grab current viewport to reset it at the end

    float aspect = (float)region.width() / region.height();
    float fov = MIRROR_FIELD_OF_VIEW;

    // bool eyeRelativeCamera = false;
    if (billboard) {
        fov = BILLBOARD_FIELD_OF_VIEW;  // degees
        _mirrorCamera.setPosition(_myAvatar->getPosition() +
                                  _myAvatar->getOrientation() * glm::vec3(0.0f, 0.0f, -1.0f) * BILLBOARD_DISTANCE * _myAvatar->getScale());

    } else if (!AvatarInputs::getInstance()->mirrorZoomed()) {
        _mirrorCamera.setPosition(_myAvatar->getChestPosition() +
                                  _myAvatar->getOrientation() * glm::vec3(0.0f, 0.0f, -1.0f) * MIRROR_REARVIEW_BODY_DISTANCE * _myAvatar->getScale());

    } else { // HEAD zoom level
        // FIXME note that the positioing of the camera relative to the avatar can suffer limited
        // precision as the user's position moves further away from the origin.  Thus at
        // /1e7,1e7,1e7 (well outside the buildable volume) the mirror camera veers and sways
        // wildly as you rotate your avatar because the floating point values are becoming
        // larger, squeezing out the available digits of precision you have available at the
        // human scale for camera positioning.

        // Previously there was a hack to correct this using the mechanism of repositioning
        // the avatar at the origin of the world for the purposes of rendering the mirror,
        // but it resulted in failing to render the avatar's head model in the mirror view
        // when in first person mode.  Presumably this was because of some missed culling logic
        // that was not accounted for in the hack.

        // This was removed in commit 71e59cfa88c6563749594e25494102fe01db38e9 but could be further
        // investigated in order to adapt the technique while fixing the head rendering issue,
        // but the complexity of the hack suggests that a better approach
        _mirrorCamera.setPosition(_myAvatar->getDefaultEyePosition() +
                                    _myAvatar->getOrientation() * glm::vec3(0.0f, 0.0f, -1.0f) * MIRROR_REARVIEW_DISTANCE * _myAvatar->getScale());
    }
    _mirrorCamera.setProjection(glm::perspective(glm::radians(fov), aspect, DEFAULT_NEAR_CLIP, DEFAULT_FAR_CLIP));
    _mirrorCamera.setRotation(_myAvatar->getWorldAlignedOrientation() * glm::quat(glm::vec3(0.0f, PI, 0.0f)));


    // set the bounds of rear mirror view
    gpu::Vec4i viewport;
    if (billboard) {
        viewport = gpu::Vec4i(0, 0, region.width(), region.height());
    } else {
        // if not rendering the billboard, the region is in device independent coordinates; must convert to device
        float ratio = (float)QApplication::desktop()->windowHandle()->devicePixelRatio() * getRenderResolutionScale();
        int width = region.width() * ratio;
        int height = region.height() * ratio;
        viewport = gpu::Vec4i(0, 0, width, height);
    }
    renderArgs->_viewport = viewport;

    // render rear mirror view
    displaySide(renderArgs, _mirrorCamera, true, billboard);

    renderArgs->_viewport =  originalViewport;
}

void Application::resetSensors() {
    DependencyManager::get<Faceshift>()->reset();
    DependencyManager::get<DdeFaceTracker>()->reset();
    DependencyManager::get<EyeTracker>()->reset();

    getActiveDisplayPlugin()->resetSensors();

    QScreen* currentScreen = _window->windowHandle()->screen();
    QWindow* mainWindow = _window->windowHandle();
    QPoint windowCenter = mainWindow->geometry().center();
    _glWidget->cursor().setPos(currentScreen, windowCenter);

    _myAvatar->reset();

    QMetaObject::invokeMethod(DependencyManager::get<AudioClient>().data(), "reset", Qt::QueuedConnection);
}

static void setShortcutsEnabled(QWidget* widget, bool enabled) {
    foreach (QAction* action, widget->actions()) {
        QKeySequence shortcut = action->shortcut();
        if (!shortcut.isEmpty() && (shortcut[0] & (Qt::CTRL | Qt::ALT | Qt::META)) == 0) {
            // it's a shortcut that may coincide with a "regular" key, so switch its context
            action->setShortcutContext(enabled ? Qt::WindowShortcut : Qt::WidgetShortcut);
        }
    }
    foreach (QObject* child, widget->children()) {
        if (child->isWidgetType()) {
            setShortcutsEnabled(static_cast<QWidget*>(child), enabled);
        }
    }
}

void Application::setMenuShortcutsEnabled(bool enabled) {
    setShortcutsEnabled(_window->menuBar(), enabled);
}

void Application::updateWindowTitle(){

    QString buildVersion = " (build " + applicationVersion() + ")";
    auto nodeList = DependencyManager::get<NodeList>();

    QString connectionStatus = nodeList->getDomainHandler().isConnected() ? "" : " (NOT CONNECTED) ";
    QString username = AccountManager::getInstance().getAccountInfo().getUsername();
    QString currentPlaceName = DependencyManager::get<AddressManager>()->getHost();

    if (currentPlaceName.isEmpty()) {
        currentPlaceName = nodeList->getDomainHandler().getHostname();
    }

    QString title = QString() + (!username.isEmpty() ? username + " @ " : QString())
        + currentPlaceName + connectionStatus + buildVersion;

#ifndef WIN32
    // crashes with vs2013/win32
    qCDebug(interfaceapp, "Application title set to: %s", title.toStdString().c_str());
#endif
    _window->setWindowTitle(title);
}

void Application::clearDomainOctreeDetails() {
    qCDebug(interfaceapp) << "Clearing domain octree details...";
    // reset the environment so that we don't erroneously end up with multiple

    // reset our node to stats and node to jurisdiction maps... since these must be changing...
    _entityServerJurisdictions.lockForWrite();
    _entityServerJurisdictions.clear();
    _entityServerJurisdictions.unlock();

    _octreeSceneStatsLock.lockForWrite();
    _octreeServerSceneStats.clear();
    _octreeSceneStatsLock.unlock();

    // reset the model renderer
    _entities.clear();

}

void Application::domainChanged(const QString& domainHostname) {
    updateWindowTitle();
    clearDomainOctreeDetails();
    _domainConnectionRefusals.clear();
}

void Application::handleDomainConnectionDeniedPacket(QSharedPointer<NLPacket> packet) {
    // Read deny reason from packet
    quint16 reasonSize;
    packet->readPrimitive(&reasonSize);
    QString reason = QString::fromUtf8(packet->getPayload() + packet->pos(), reasonSize);
    packet->seek(packet->pos() + reasonSize);

    // output to the log so the user knows they got a denied connection request
    // and check and signal for an access token so that we can make sure they are logged in
    qCDebug(interfaceapp) << "The domain-server denied a connection request: " << reason;
    qCDebug(interfaceapp) << "You may need to re-log to generate a keypair so you can provide a username signature.";

    if (!_domainConnectionRefusals.contains(reason)) {
        _domainConnectionRefusals.append(reason);
        emit domainConnectionRefused(reason);
    }

    AccountManager::getInstance().checkAndSignalForAccessToken();
}

void Application::connectedToDomain(const QString& hostname) {
    AccountManager& accountManager = AccountManager::getInstance();
    const QUuid& domainID = DependencyManager::get<NodeList>()->getDomainHandler().getUUID();

    if (accountManager.isLoggedIn() && !domainID.isNull()) {
        _notifiedPacketVersionMismatchThisDomain = false;
    }
}

void Application::nodeAdded(SharedNodePointer node) {
    if (node->getType() == NodeType::AvatarMixer) {
        // new avatar mixer, send off our identity packet right away
        _myAvatar->sendIdentityPacket();
    }
}

void Application::nodeKilled(SharedNodePointer node) {

    // These are here because connecting NodeList::nodeKilled to OctreePacketProcessor::nodeKilled doesn't work:
    // OctreePacketProcessor::nodeKilled is not being called when NodeList::nodeKilled is emitted.
    // This may have to do with GenericThread::threadRoutine() blocking the QThread event loop

    _octreeProcessor.nodeKilled(node);

    _entityEditSender.nodeKilled(node);

    if (node->getType() == NodeType::AudioMixer) {
        QMetaObject::invokeMethod(DependencyManager::get<AudioClient>().data(), "audioMixerKilled");
    }

    if (node->getType() == NodeType::EntityServer) {

        QUuid nodeUUID = node->getUUID();
        // see if this is the first we've heard of this node...
        _entityServerJurisdictions.lockForRead();
        if (_entityServerJurisdictions.find(nodeUUID) != _entityServerJurisdictions.end()) {
            unsigned char* rootCode = _entityServerJurisdictions[nodeUUID].getRootOctalCode();
            VoxelPositionSize rootDetails;
            voxelDetailsForCode(rootCode, rootDetails);
            _entityServerJurisdictions.unlock();

            qCDebug(interfaceapp, "model server going away...... v[%f, %f, %f, %f]",
                    (double)rootDetails.x, (double)rootDetails.y, (double)rootDetails.z, (double)rootDetails.s);

            // If the model server is going away, remove it from our jurisdiction map so we don't send voxels to a dead server
            _entityServerJurisdictions.lockForWrite();
            _entityServerJurisdictions.erase(_entityServerJurisdictions.find(nodeUUID));
        }
        _entityServerJurisdictions.unlock();

        // also clean up scene stats for that server
        _octreeSceneStatsLock.lockForWrite();
        if (_octreeServerSceneStats.find(nodeUUID) != _octreeServerSceneStats.end()) {
            _octreeServerSceneStats.erase(nodeUUID);
        }
        _octreeSceneStatsLock.unlock();

    } else if (node->getType() == NodeType::AvatarMixer) {
        // our avatar mixer has gone away - clear the hash of avatars
        DependencyManager::get<AvatarManager>()->clearOtherAvatars();
    }
}
 
void Application::trackIncomingOctreePacket(NLPacket& packet, SharedNodePointer sendingNode, bool wasStatsPacket) {

    // Attempt to identify the sender from its address.
    if (sendingNode) {
        const QUuid& nodeUUID = sendingNode->getUUID();

        // now that we know the node ID, let's add these stats to the stats for that node...
        _octreeSceneStatsLock.lockForWrite();
        if (_octreeServerSceneStats.find(nodeUUID) != _octreeServerSceneStats.end()) {
            OctreeSceneStats& stats = _octreeServerSceneStats[nodeUUID];
            stats.trackIncomingOctreePacket(packet, wasStatsPacket, sendingNode->getClockSkewUsec());
        }
        _octreeSceneStatsLock.unlock();
    }
}

int Application::processOctreeStats(NLPacket& packet, SharedNodePointer sendingNode) {
    // But, also identify the sender, and keep track of the contained jurisdiction root for this server

    // parse the incoming stats datas stick it in a temporary object for now, while we
    // determine which server it belongs to
    int statsMessageLength = 0;

    const QUuid& nodeUUID = sendingNode->getUUID();
    
    // now that we know the node ID, let's add these stats to the stats for that node...
    _octreeSceneStatsLock.lockForWrite();
    
    OctreeSceneStats& octreeStats = _octreeServerSceneStats[nodeUUID];
    statsMessageLength = octreeStats.unpackFromPacket(packet);
    
    _octreeSceneStatsLock.unlock();

    // see if this is the first we've heard of this node...
    NodeToJurisdictionMap* jurisdiction = NULL;
    QString serverType;
    if (sendingNode->getType() == NodeType::EntityServer) {
        jurisdiction = &_entityServerJurisdictions;
        serverType = "Entity";
    }

    jurisdiction->lockForRead();
    if (jurisdiction->find(nodeUUID) == jurisdiction->end()) {
        jurisdiction->unlock();
        
        VoxelPositionSize rootDetails;
        voxelDetailsForCode(octreeStats.getJurisdictionRoot(), rootDetails);

        qCDebug(interfaceapp, "stats from new %s server... [%f, %f, %f, %f]",
                qPrintable(serverType),
                (double)rootDetails.x, (double)rootDetails.y, (double)rootDetails.z, (double)rootDetails.s);
    } else {
        jurisdiction->unlock();
    }
    // store jurisdiction details for later use
    // This is bit of fiddling is because JurisdictionMap assumes it is the owner of the values used to construct it
    // but OctreeSceneStats thinks it's just returning a reference to its contents. So we need to make a copy of the
    // details from the OctreeSceneStats to construct the JurisdictionMap
    JurisdictionMap jurisdictionMap;
    jurisdictionMap.copyContents(octreeStats.getJurisdictionRoot(), octreeStats.getJurisdictionEndNodes());
    jurisdiction->lockForWrite();
    (*jurisdiction)[nodeUUID] = jurisdictionMap;
    jurisdiction->unlock();

    return statsMessageLength;
}

void Application::packetSent(quint64 length) {
}

const QString SETTINGS_KEY = "Settings";

void Application::loadScripts() {
    // loads all saved scripts
    Settings settings;
    int size = settings.beginReadArray(SETTINGS_KEY);
    for (int i = 0; i < size; ++i){
        settings.setArrayIndex(i);
        QString string = settings.value("script").toString();
        if (!string.isEmpty()) {
            loadScript(string);
        }
    }
    settings.endArray();
}

void Application::clearScriptsBeforeRunning() {
    // clears all scripts from the settingsSettings settings;
    Settings settings;
    settings.beginWriteArray(SETTINGS_KEY);
    settings.remove("");
}

void Application::saveScripts() {
    // Saves all currently running user-loaded scripts
    Settings settings;
    settings.beginWriteArray(SETTINGS_KEY);
    settings.remove("");

    QStringList runningScripts = getRunningScripts();
    int i = 0;
    for (auto it = runningScripts.begin(); it != runningScripts.end(); ++it) {
        if (getScriptEngine(*it)->isUserLoaded()) {
            settings.setArrayIndex(i);
            settings.setValue("script", *it);
            ++i;
        }
    }
    settings.endArray();
}

QScriptValue joystickToScriptValue(QScriptEngine *engine, Joystick* const &in) {
    return engine->newQObject(in);
}

void joystickFromScriptValue(const QScriptValue &object, Joystick* &out) {
    out = qobject_cast<Joystick*>(object.toQObject());
}

void Application::registerScriptEngineWithApplicationServices(ScriptEngine* scriptEngine) {
    // setup the packet senders and jurisdiction listeners of the script engine's scripting interfaces so
    // we can use the same ones from the application.
    auto entityScriptingInterface = DependencyManager::get<EntityScriptingInterface>();
    entityScriptingInterface->setPacketSender(&_entityEditSender);
    entityScriptingInterface->setEntityTree(_entities.getTree());

    // AvatarManager has some custom types
    AvatarManager::registerMetaTypes(scriptEngine);

    // hook our avatar and avatar hash map object into this script engine
    scriptEngine->setAvatarData(_myAvatar, "MyAvatar"); // leave it as a MyAvatar class to expose thrust features
    scriptEngine->setAvatarHashMap(DependencyManager::get<AvatarManager>().data(), "AvatarList");

    scriptEngine->registerGlobalObject("Camera", &_myCamera);

#if defined(Q_OS_MAC) || defined(Q_OS_WIN)
    scriptEngine->registerGlobalObject("SpeechRecognizer", DependencyManager::get<SpeechRecognizer>().data());
#endif

    ClipboardScriptingInterface* clipboardScriptable = new ClipboardScriptingInterface();
    scriptEngine->registerGlobalObject("Clipboard", clipboardScriptable);
    connect(scriptEngine, SIGNAL(finished(const QString&)), clipboardScriptable, SLOT(deleteLater()));

    connect(scriptEngine, SIGNAL(finished(const QString&)), this, SLOT(scriptFinished(const QString&)));

    connect(scriptEngine, SIGNAL(loadScript(const QString&, bool)), this, SLOT(loadScript(const QString&, bool)));
    connect(scriptEngine, SIGNAL(reloadScript(const QString&, bool)), this, SLOT(reloadScript(const QString&, bool)));

    scriptEngine->registerGlobalObject("Overlays", &_overlays);
    qScriptRegisterMetaType(scriptEngine, OverlayPropertyResultToScriptValue, OverlayPropertyResultFromScriptValue);
    qScriptRegisterMetaType(scriptEngine, RayToOverlayIntersectionResultToScriptValue,
                            RayToOverlayIntersectionResultFromScriptValue);

    QScriptValue windowValue = scriptEngine->registerGlobalObject("Window", DependencyManager::get<WindowScriptingInterface>().data());
    scriptEngine->registerGetterSetter("location", LocationScriptingInterface::locationGetter,
                                       LocationScriptingInterface::locationSetter, windowValue);
    // register `location` on the global object.
    scriptEngine->registerGetterSetter("location", LocationScriptingInterface::locationGetter,
                                       LocationScriptingInterface::locationSetter);

    scriptEngine->registerFunction("WebWindow", WebWindowClass::constructor, 1);

    scriptEngine->registerGlobalObject("Menu", MenuScriptingInterface::getInstance());
    scriptEngine->registerGlobalObject("Settings", SettingsScriptingInterface::getInstance());
    scriptEngine->registerGlobalObject("AudioDevice", AudioDeviceScriptingInterface::getInstance());
    scriptEngine->registerGlobalObject("AnimationCache", DependencyManager::get<AnimationCache>().data());
    scriptEngine->registerGlobalObject("SoundCache", DependencyManager::get<SoundCache>().data());
    scriptEngine->registerGlobalObject("Account", AccountScriptingInterface::getInstance());
    scriptEngine->registerGlobalObject("DialogsManager", _dialogsManagerScriptingInterface);

    scriptEngine->registerGlobalObject("GlobalServices", GlobalServicesScriptingInterface::getInstance());
    qScriptRegisterMetaType(scriptEngine, DownloadInfoResultToScriptValue, DownloadInfoResultFromScriptValue);

    scriptEngine->registerGlobalObject("FaceTracker", DependencyManager::get<DdeFaceTracker>().data());

    scriptEngine->registerGlobalObject("AvatarManager", DependencyManager::get<AvatarManager>().data());

    qScriptRegisterMetaType(scriptEngine, joystickToScriptValue, joystickFromScriptValue);

    scriptEngine->registerGlobalObject("UndoStack", &_undoStackScriptingInterface);

    scriptEngine->registerGlobalObject("LODManager", DependencyManager::get<LODManager>().data());

    scriptEngine->registerGlobalObject("Paths", DependencyManager::get<PathUtils>().data());

    QScriptValue hmdInterface = scriptEngine->registerGlobalObject("HMD", &HMDScriptingInterface::getInstance());
    scriptEngine->registerFunction(hmdInterface, "getHUDLookAtPosition2D", HMDScriptingInterface::getHUDLookAtPosition2D, 0);
    scriptEngine->registerFunction(hmdInterface, "getHUDLookAtPosition3D", HMDScriptingInterface::getHUDLookAtPosition3D, 0);

    scriptEngine->registerGlobalObject("Scene", DependencyManager::get<SceneScriptingInterface>().data());

    scriptEngine->registerGlobalObject("ScriptDiscoveryService", this->getRunningScriptsWidget());

#ifdef HAVE_RTMIDI
    scriptEngine->registerGlobalObject("MIDI", &MIDIManager::getInstance());
#endif

    // TODO: Consider moving some of this functionality into the ScriptEngine class instead. It seems wrong that this
    // work is being done in the Application class when really these dependencies are more related to the ScriptEngine's
    // implementation
    QThread* workerThread = new QThread(this);
    QString scriptEngineName = QString("Script Thread:") + scriptEngine->getFilename();
    workerThread->setObjectName(scriptEngineName);

    // when the worker thread is started, call our engine's run..
    connect(workerThread, &QThread::started, scriptEngine, &ScriptEngine::run);
    
    // when the thread is terminated, add both scriptEngine and thread to the deleteLater queue
    connect(scriptEngine, &ScriptEngine::doneRunning, scriptEngine, &ScriptEngine::deleteLater);
    connect(workerThread, &QThread::finished, workerThread, &QThread::deleteLater);
    
    // tell the thread to stop when the script engine is done
    connect(scriptEngine, &ScriptEngine::destroyed, workerThread, &QThread::quit);

    auto nodeList = DependencyManager::get<NodeList>();
    connect(nodeList.data(), &NodeList::nodeKilled, scriptEngine, &ScriptEngine::nodeKilled);

    scriptEngine->moveToThread(workerThread);

    // Starts an event loop, and emits workerThread->started()
    workerThread->start();
}

void Application::initializeAcceptedFiles() {
    if (_acceptedExtensions.size() == 0) {
        _acceptedExtensions[SNAPSHOT_EXTENSION] = &Application::acceptSnapshot;
        _acceptedExtensions[SVO_EXTENSION] = &Application::importSVOFromURL;
        _acceptedExtensions[SVO_JSON_EXTENSION] = &Application::importSVOFromURL;
        _acceptedExtensions[JS_EXTENSION] = &Application::askToLoadScript;
        _acceptedExtensions[FST_EXTENSION] = &Application::askToSetAvatarUrl;
    }
}

bool Application::canAcceptURL(const QString& urlString) {
    initializeAcceptedFiles();

    QUrl url(urlString);
    if (urlString.startsWith(HIFI_URL_SCHEME)) {
        return true;
    }
    QHashIterator<QString, AcceptURLMethod> i(_acceptedExtensions);
    QString lowerPath = url.path().toLower();
    while (i.hasNext()) {
        i.next();
        if (lowerPath.endsWith(i.key())) {
            return true;
        }
    }
    return false;
}

bool Application::acceptURL(const QString& urlString) {
    initializeAcceptedFiles();

    if (urlString.startsWith(HIFI_URL_SCHEME)) {
        // this is a hifi URL - have the AddressManager handle it
        QMetaObject::invokeMethod(DependencyManager::get<AddressManager>().data(), "handleLookupString",
                                  Qt::AutoConnection, Q_ARG(const QString&, urlString));
        return true;
    } else {
        QUrl url(urlString);
        QHashIterator<QString, AcceptURLMethod> i(_acceptedExtensions);
        QString lowerPath = url.path().toLower();
        while (i.hasNext()) {
            i.next();
            if (lowerPath.endsWith(i.key())) {
                AcceptURLMethod method = i.value();
                (this->*method)(urlString);
                return true;
            }
        }
    }
    return false;
}

void Application::setSessionUUID(const QUuid& sessionUUID) {
    _physicsEngine.setSessionUUID(sessionUUID);
}

bool Application::askToSetAvatarUrl(const QString& url) {
    QUrl realUrl(url);
    if (realUrl.isLocalFile()) {
        QString message = "You can not use local files for avatar components.";

        QMessageBox msgBox;
        msgBox.setText(message);
        msgBox.setStandardButtons(QMessageBox::Ok);
        msgBox.setIcon(QMessageBox::Warning);
        msgBox.exec();
        return false;
    }

    // Download the FST file, to attempt to determine its model type
    QVariantHash fstMapping = FSTReader::downloadMapping(url);

    FSTReader::ModelType modelType = FSTReader::predictModelType(fstMapping);

    QMessageBox msgBox;
    msgBox.setIcon(QMessageBox::Question);
    msgBox.setWindowTitle("Set Avatar");
    QPushButton* headButton = NULL;
    QPushButton* bodyButton = NULL;
    QPushButton* bodyAndHeadButton = NULL;

    QString modelName = fstMapping["name"].toString();
    QString message;
    QString typeInfo;
    switch (modelType) {
        case FSTReader::HEAD_MODEL:
            message = QString("Would you like to use '") + modelName + QString("' for your avatar head?");
            headButton = msgBox.addButton(tr("Yes"), QMessageBox::ActionRole);
        break;

        case FSTReader::BODY_ONLY_MODEL:
            message = QString("Would you like to use '") + modelName + QString("' for your avatar body?");
            bodyButton = msgBox.addButton(tr("Yes"), QMessageBox::ActionRole);
        break;

        case FSTReader::HEAD_AND_BODY_MODEL:
            message = QString("Would you like to use '") + modelName + QString("' for your avatar?");
            bodyAndHeadButton = msgBox.addButton(tr("Yes"), QMessageBox::ActionRole);
        break;

        default:
            message = QString("Would you like to use '") + modelName + QString("' for some part of your avatar head?");
            headButton = msgBox.addButton(tr("Use for Head"), QMessageBox::ActionRole);
            bodyButton = msgBox.addButton(tr("Use for Body"), QMessageBox::ActionRole);
            bodyAndHeadButton = msgBox.addButton(tr("Use for Body and Head"), QMessageBox::ActionRole);
        break;
    }

    msgBox.setText(message);
    msgBox.addButton(QMessageBox::Cancel);

    msgBox.exec();

    if (msgBox.clickedButton() == headButton) {
        _myAvatar->useHeadURL(url, modelName);
        emit headURLChanged(url, modelName);
    } else if (msgBox.clickedButton() == bodyButton) {
        _myAvatar->useBodyURL(url, modelName);
        emit bodyURLChanged(url, modelName);
    } else if (msgBox.clickedButton() == bodyAndHeadButton) {
        _myAvatar->useFullAvatarURL(url, modelName);
        emit fullAvatarURLChanged(url, modelName);
    } else {
        qCDebug(interfaceapp) << "Declined to use the avatar: " << url;
    }

    return true;
}


bool Application::askToLoadScript(const QString& scriptFilenameOrURL) {
    QMessageBox::StandardButton reply;
    QString message = "Would you like to run this script:\n" + scriptFilenameOrURL;
    reply = QMessageBox::question(getWindow(), "Run Script", message, QMessageBox::Yes|QMessageBox::No);

    if (reply == QMessageBox::Yes) {
        qCDebug(interfaceapp) << "Chose to run the script: " << scriptFilenameOrURL;
        loadScript(scriptFilenameOrURL);
    } else {
        qCDebug(interfaceapp) << "Declined to run the script: " << scriptFilenameOrURL;
    }
    return true;
}

ScriptEngine* Application::loadScript(const QString& scriptFilename, bool isUserLoaded,
                                        bool loadScriptFromEditor, bool activateMainWindow, bool reload) {

    if (isAboutToQuit()) {
        return NULL;
    }

    QUrl scriptUrl(scriptFilename);
    const QString& scriptURLString = scriptUrl.toString();
    if (_scriptEnginesHash.contains(scriptURLString) && loadScriptFromEditor
        && !_scriptEnginesHash[scriptURLString]->isFinished()) {

        return _scriptEnginesHash[scriptURLString];
    }

    ScriptEngine* scriptEngine = new ScriptEngine(NO_SCRIPT, "", &_controllerScriptingInterface);
    scriptEngine->setUserLoaded(isUserLoaded);

    if (scriptFilename.isNull()) {
        // this had better be the script editor (we should de-couple so somebody who thinks they are loading a script
        // doesn't just get an empty script engine)

        // we can complete setup now since there isn't a script we have to load
        registerScriptEngineWithApplicationServices(scriptEngine);
    } else {
        // connect to the appropriate signals of this script engine
        connect(scriptEngine, &ScriptEngine::scriptLoaded, this, &Application::handleScriptEngineLoaded);
        connect(scriptEngine, &ScriptEngine::errorLoadingScript, this, &Application::handleScriptLoadError);

        // get the script engine object to load the script at the designated script URL
        scriptEngine->loadURL(scriptUrl, reload);
    }

    // restore the main window's active state
    if (activateMainWindow && !loadScriptFromEditor) {
        _window->activateWindow();
    }

    return scriptEngine;
}

void Application::reloadScript(const QString& scriptName, bool isUserLoaded) {
    loadScript(scriptName, isUserLoaded, false, false, true);
}

void Application::handleScriptEngineLoaded(const QString& scriptFilename) {
    ScriptEngine* scriptEngine = qobject_cast<ScriptEngine*>(sender());

    _scriptEnginesHash.insertMulti(scriptFilename, scriptEngine);
    _runningScriptsWidget->setRunningScripts(getRunningScripts());
    UserActivityLogger::getInstance().loadedScript(scriptFilename);

    // register our application services and set it off on its own thread
    registerScriptEngineWithApplicationServices(scriptEngine);
}

void Application::handleScriptLoadError(const QString& scriptFilename) {
    qCDebug(interfaceapp) << "Application::loadScript(), script failed to load...";
    QMessageBox::warning(getWindow(), "Error Loading Script", scriptFilename + " failed to load.");
}

void Application::scriptFinished(const QString& scriptName) {
    const QString& scriptURLString = QUrl(scriptName).toString();
    QHash<QString, ScriptEngine*>::iterator it = _scriptEnginesHash.find(scriptURLString);
    if (it != _scriptEnginesHash.end()) {
        _scriptEnginesHash.erase(it);
        _runningScriptsWidget->scriptStopped(scriptName);
        _runningScriptsWidget->setRunningScripts(getRunningScripts());
    }
}

void Application::stopAllScripts(bool restart) {
    if (restart) {
        // Delete all running scripts from cache so that they are re-downloaded when they are restarted
        auto scriptCache = DependencyManager::get<ScriptCache>();
        for (QHash<QString, ScriptEngine*>::const_iterator it = _scriptEnginesHash.constBegin();
            it != _scriptEnginesHash.constEnd(); it++) {
            if (!it.value()->isFinished()) {
                scriptCache->deleteScript(it.key());
            }
        }
    }

    // Stop and possibly restart all currently running scripts
    for (QHash<QString, ScriptEngine*>::const_iterator it = _scriptEnginesHash.constBegin();
            it != _scriptEnginesHash.constEnd(); it++) {
        if (it.value()->isFinished()) {
            continue;
        }
        if (restart && it.value()->isUserLoaded()) {
            connect(it.value(), SIGNAL(finished(const QString&)), SLOT(reloadScript(const QString&)));
        }
        it.value()->stop();
        qCDebug(interfaceapp) << "stopping script..." << it.key();
    }
    // HACK: ATM scripts cannot set/get their animation priorities, so we clear priorities
    // whenever a script stops in case it happened to have been setting joint rotations.
    // TODO: expose animation priorities and provide a layered animation control system.
    _myAvatar->clearJointAnimationPriorities();
    _myAvatar->clearScriptableSettings();
}

void Application::stopScript(const QString &scriptName, bool restart) {
    const QString& scriptURLString = QUrl(scriptName).toString();
    if (_scriptEnginesHash.contains(scriptURLString)) {
        ScriptEngine* scriptEngine = _scriptEnginesHash[scriptURLString];
        if (restart) {
            auto scriptCache = DependencyManager::get<ScriptCache>();
            scriptCache->deleteScript(scriptName);
            connect(scriptEngine, SIGNAL(finished(const QString&)), SLOT(reloadScript(const QString&)));
        }
        scriptEngine->stop();
        qCDebug(interfaceapp) << "stopping script..." << scriptName;
        // HACK: ATM scripts cannot set/get their animation priorities, so we clear priorities
        // whenever a script stops in case it happened to have been setting joint rotations.
        // TODO: expose animation priorities and provide a layered animation control system.
        _myAvatar->clearJointAnimationPriorities();
    }
    if (_scriptEnginesHash.empty()) {
        _myAvatar->clearScriptableSettings();
    }
}

void Application::reloadAllScripts() {
    stopAllScripts(true);
}

void Application::reloadOneScript(const QString& scriptName) {
    stopScript(scriptName, true);
}

void Application::loadDefaultScripts() {
    if (!_scriptEnginesHash.contains(DEFAULT_SCRIPTS_JS_URL)) {
        loadScript(DEFAULT_SCRIPTS_JS_URL);
    }
}

void Application::manageRunningScriptsWidgetVisibility(bool shown) {
    if (_runningScriptsWidgetWasVisible && shown) {
        _runningScriptsWidget->show();
    } else if (_runningScriptsWidgetWasVisible && !shown) {
        _runningScriptsWidget->hide();
    }
}

void Application::toggleRunningScriptsWidget() {
    if (_runningScriptsWidget->isVisible()) {
        if (_runningScriptsWidget->hasFocus()) {
            _runningScriptsWidget->hide();
        } else {
            _runningScriptsWidget->raise();
            setActiveWindow(_runningScriptsWidget);
            _runningScriptsWidget->setFocus();
        }
    } else {
        _runningScriptsWidget->show();
        _runningScriptsWidget->setFocus();
    }
}

void Application::packageModel() {
    ModelPackager::package();
}

void Application::openUrl(const QUrl& url) {
    if (!url.isEmpty()) {
        if (url.scheme() == HIFI_URL_SCHEME) {
            DependencyManager::get<AddressManager>()->handleLookupString(url.toString());
        } else {
            // address manager did not handle - ask QDesktopServices to handle
            QDesktopServices::openUrl(url);
        }
    }
}

void Application::updateMyAvatarTransform() {
    const float SIMULATION_OFFSET_QUANTIZATION = 16.0f; // meters
    glm::vec3 avatarPosition = _myAvatar->getPosition();
    glm::vec3 physicsWorldOffset = _physicsEngine.getOriginOffset();
    if (glm::distance(avatarPosition, physicsWorldOffset) > SIMULATION_OFFSET_QUANTIZATION) {
        glm::vec3 newOriginOffset = avatarPosition;
        int halfExtent = (int)HALF_SIMULATION_EXTENT;
        for (int i = 0; i < 3; ++i) {
            newOriginOffset[i] = (float)(glm::max(halfExtent,
                    ((int)(avatarPosition[i] / SIMULATION_OFFSET_QUANTIZATION)) * (int)SIMULATION_OFFSET_QUANTIZATION));
        }
        // TODO: Andrew to replace this with method that actually moves existing object positions in PhysicsEngine
        _physicsEngine.setOriginOffset(newOriginOffset);
    }
}

void Application::domainSettingsReceived(const QJsonObject& domainSettingsObject) {
    // from the domain-handler, figure out the satoshi cost per voxel and per meter cubed
    const QString VOXEL_SETTINGS_KEY = "voxels";
    const QString PER_VOXEL_COST_KEY = "per-voxel-credits";
    const QString PER_METER_CUBED_COST_KEY = "per-meter-cubed-credits";
    const QString VOXEL_WALLET_UUID = "voxel-wallet";

    const QJsonObject& voxelObject = domainSettingsObject[VOXEL_SETTINGS_KEY].toObject();

    qint64 satoshisPerVoxel = 0;
    qint64 satoshisPerMeterCubed = 0;
    QUuid voxelWalletUUID;

    if (!domainSettingsObject.isEmpty()) {
        float perVoxelCredits = (float) voxelObject[PER_VOXEL_COST_KEY].toDouble();
        float perMeterCubedCredits = (float) voxelObject[PER_METER_CUBED_COST_KEY].toDouble();

        satoshisPerVoxel = (qint64) floorf(perVoxelCredits * SATOSHIS_PER_CREDIT);
        satoshisPerMeterCubed = (qint64) floorf(perMeterCubedCredits * SATOSHIS_PER_CREDIT);

        voxelWalletUUID = QUuid(voxelObject[VOXEL_WALLET_UUID].toString());
    }

    qCDebug(interfaceapp) << "Octree edits costs are" << satoshisPerVoxel << "per octree cell and" << satoshisPerMeterCubed << "per meter cubed";
    qCDebug(interfaceapp) << "Destination wallet UUID for edit payments is" << voxelWalletUUID;
}

QString Application::getPreviousScriptLocation() {
    QString suggestedName;
    if (_previousScriptLocation.get().isEmpty()) {
        QString desktopLocation = QStandardPaths::writableLocation(QStandardPaths::DesktopLocation);
// Temporary fix to Qt bug: http://stackoverflow.com/questions/16194475
#ifdef __APPLE__
        suggestedName = desktopLocation.append("/script.js");
#endif
    } else {
        suggestedName = _previousScriptLocation.get();
    }
    return suggestedName;
}

void Application::setPreviousScriptLocation(const QString& previousScriptLocation) {
    _previousScriptLocation.set(previousScriptLocation);
}

void Application::loadDialog() {

    QString fileNameString = QFileDialog::getOpenFileName(_glWidget,
                                                          tr("Open Script"),
                                                          getPreviousScriptLocation(),
                                                          tr("JavaScript Files (*.js)"));
    if (!fileNameString.isEmpty()) {
        setPreviousScriptLocation(fileNameString);
        loadScript(fileNameString);
    }
}

void Application::loadScriptURLDialog() {
    QInputDialog scriptURLDialog(Application::getInstance()->getWindow());
    scriptURLDialog.setWindowTitle("Open and Run Script URL");
    scriptURLDialog.setLabelText("Script:");
    scriptURLDialog.setWindowFlags(Qt::Sheet);
    const float DIALOG_RATIO_OF_WINDOW = 0.30f;
    scriptURLDialog.resize(scriptURLDialog.parentWidget()->size().width() * DIALOG_RATIO_OF_WINDOW,
                        scriptURLDialog.size().height());

    int dialogReturn = scriptURLDialog.exec();
    QString newScript;
    if (dialogReturn == QDialog::Accepted) {
        if (scriptURLDialog.textValue().size() > 0) {
            // the user input a new hostname, use that
            newScript = scriptURLDialog.textValue();
        }
        loadScript(newScript);
    }
}

QString Application::getScriptsLocation() {
    return _scriptsLocationHandle.get();
}

void Application::setScriptsLocation(const QString& scriptsLocation) {
    _scriptsLocationHandle.set(scriptsLocation);
    emit scriptLocationChanged(scriptsLocation);
}

void Application::toggleLogDialog() {
    if (! _logDialog) {
        _logDialog = new LogDialog(_glWidget, getLogger());
    }

    if (_logDialog->isVisible()) {
        _logDialog->hide();
    } else {
        _logDialog->show();
    }
}

void Application::takeSnapshot() {
    QMediaPlayer* player = new QMediaPlayer();
    QFileInfo inf = QFileInfo(PathUtils::resourcesPath() + "sounds/snap.wav");
    player->setMedia(QUrl::fromLocalFile(inf.absoluteFilePath()));
    player->play();

    QString fileName = Snapshot::saveSnapshot(_glWidget->grabFrameBuffer());

    AccountManager& accountManager = AccountManager::getInstance();
    if (!accountManager.isLoggedIn()) {
        return;
    }

    if (!_snapshotShareDialog) {
        _snapshotShareDialog = new SnapshotShareDialog(fileName, _glWidget);
    }
    _snapshotShareDialog->show();
    
}

void Application::setVSyncEnabled() {
    _glWidget->makeCurrent();
#if defined(Q_OS_WIN)
    bool vsyncOn = Menu::getInstance()->isOptionChecked(MenuOption::RenderTargetFramerateVSyncOn);
    if (wglewGetExtension("WGL_EXT_swap_control")) {
        wglSwapIntervalEXT(vsyncOn);
        int swapInterval = wglGetSwapIntervalEXT();
        qCDebug(interfaceapp, "V-Sync is %s\n", (swapInterval > 0 ? "ON" : "OFF"));
    } else {
        qCDebug(interfaceapp, "V-Sync is FORCED ON on this system\n");
    }
#elif defined(Q_OS_LINUX)
    // TODO: write the poper code for linux
    /*
    if (glQueryExtension.... ("GLX_EXT_swap_control")) {
        glxSwapIntervalEXT(vsyncOn);
        int swapInterval = xglGetSwapIntervalEXT();
        _isVSyncOn = swapInterval;
        qCDebug(interfaceapp, "V-Sync is %s\n", (swapInterval > 0 ? "ON" : "OFF"));
    } else {
    qCDebug(interfaceapp, "V-Sync is FORCED ON on this system\n");
    }
    */
#else
    qCDebug(interfaceapp, "V-Sync is FORCED ON on this system\n");
#endif
    _offscreenContext->makeCurrent();
}

void Application::setThrottleFPSEnabled() {
    _isThrottleFPSEnabled = Menu::getInstance()->isOptionChecked(MenuOption::ThrottleFPSIfNotFocus);
}

bool Application::isVSyncOn() const {
#if defined(Q_OS_WIN)
    if (wglewGetExtension("WGL_EXT_swap_control")) {
        int swapInterval = wglGetSwapIntervalEXT();
        return (swapInterval > 0);
    }
#elif defined(Q_OS_LINUX)
    // TODO: write the poper code for linux
    /*
    if (glQueryExtension.... ("GLX_EXT_swap_control")) {
        int swapInterval = xglGetSwapIntervalEXT();
        return (swapInterval > 0);
    } else {
        return true;
    }
    */
#endif
    return true;
}

bool Application::isVSyncEditable() const {
#if defined(Q_OS_WIN)
    if (wglewGetExtension("WGL_EXT_swap_control")) {
        return true;
    }
#elif defined(Q_OS_LINUX)
    // TODO: write the poper code for linux
    /*
    if (glQueryExtension.... ("GLX_EXT_swap_control")) {
        return true;
    }
    */
#endif
    return false;
}

unsigned int Application::getRenderTargetFramerate() const {
    if (Menu::getInstance()->isOptionChecked(MenuOption::RenderTargetFramerateUnlimited)) {
        return 0;
    } else if (Menu::getInstance()->isOptionChecked(MenuOption::RenderTargetFramerate60)) {
        return 60;
    } else if (Menu::getInstance()->isOptionChecked(MenuOption::RenderTargetFramerate50)) {
        return 50;
    } else if (Menu::getInstance()->isOptionChecked(MenuOption::RenderTargetFramerate40)) {
        return 40;
    } else if (Menu::getInstance()->isOptionChecked(MenuOption::RenderTargetFramerate30)) {
        return 30;
    }
    return 0;
}

float Application::getRenderResolutionScale() const {
    if (Menu::getInstance()->isOptionChecked(MenuOption::RenderResolutionOne)) {
        return 1.0f;
    } else if (Menu::getInstance()->isOptionChecked(MenuOption::RenderResolutionTwoThird)) {
        return 0.666f;
    } else if (Menu::getInstance()->isOptionChecked(MenuOption::RenderResolutionHalf)) {
        return 0.5f;
    } else if (Menu::getInstance()->isOptionChecked(MenuOption::RenderResolutionThird)) {
        return 0.333f;
    } else if (Menu::getInstance()->isOptionChecked(MenuOption::RenderResolutionQuarter)) {
        return 0.25f;
    } else {
        return 1.0f;
    }
}

int Application::getRenderAmbientLight() const {
    if (Menu::getInstance()->isOptionChecked(MenuOption::RenderAmbientLightGlobal)) {
        return -1;
    } else if (Menu::getInstance()->isOptionChecked(MenuOption::RenderAmbientLight0)) {
        return 0;
    } else if (Menu::getInstance()->isOptionChecked(MenuOption::RenderAmbientLight1)) {
        return 1;
    } else if (Menu::getInstance()->isOptionChecked(MenuOption::RenderAmbientLight2)) {
        return 2;
    } else if (Menu::getInstance()->isOptionChecked(MenuOption::RenderAmbientLight3)) {
        return 3;
    } else if (Menu::getInstance()->isOptionChecked(MenuOption::RenderAmbientLight4)) {
        return 4;
    } else if (Menu::getInstance()->isOptionChecked(MenuOption::RenderAmbientLight5)) {
        return 5;
    } else if (Menu::getInstance()->isOptionChecked(MenuOption::RenderAmbientLight6)) {
        return 6;
    } else if (Menu::getInstance()->isOptionChecked(MenuOption::RenderAmbientLight7)) {
        return 7;
    } else if (Menu::getInstance()->isOptionChecked(MenuOption::RenderAmbientLight8)) {
        return 8;
    } else if (Menu::getInstance()->isOptionChecked(MenuOption::RenderAmbientLight9)) {
        return 9;
    } else {
        return -1;
    }
}

void Application::notifyPacketVersionMismatch() {
    if (!_notifiedPacketVersionMismatchThisDomain) {
        _notifiedPacketVersionMismatchThisDomain = true;

        QString message = "The location you are visiting is running an incompatible server version.\n";
        message += "Content may not display properly.";

        QMessageBox msgBox;
        msgBox.setText(message);
        msgBox.setStandardButtons(QMessageBox::Ok);
        msgBox.setIcon(QMessageBox::Warning);
        msgBox.exec();
    }
}

void Application::checkSkeleton() {
    if (_myAvatar->getSkeletonModel().isActive() && !_myAvatar->getSkeletonModel().hasSkeleton()) {
        qCDebug(interfaceapp) << "MyAvatar model has no skeleton";

        QString message = "Your selected avatar body has no skeleton.\n\nThe default body will be loaded...";
        QMessageBox msgBox;
        msgBox.setText(message);
        msgBox.setStandardButtons(QMessageBox::Ok);
        msgBox.setIcon(QMessageBox::Warning);
        msgBox.exec();

        _myAvatar->useBodyURL(DEFAULT_BODY_MODEL_URL, "Default");
    } else {
        _physicsEngine.setCharacterController(_myAvatar->getCharacterController());
    }
}

void Application::showFriendsWindow() {
    const QString FRIENDS_WINDOW_TITLE = "Add/Remove Friends";
    const QString FRIENDS_WINDOW_URL = "https://metaverse.highfidelity.com/user/friends";
    const int FRIENDS_WINDOW_WIDTH = 290;
    const int FRIENDS_WINDOW_HEIGHT = 500;
    if (!_friendsWindow) {
        _friendsWindow = new WebWindowClass(FRIENDS_WINDOW_TITLE, FRIENDS_WINDOW_URL, FRIENDS_WINDOW_WIDTH,
            FRIENDS_WINDOW_HEIGHT, false);
        connect(_friendsWindow, &WebWindowClass::closed, this, &Application::friendsWindowClosed);
    }
    _friendsWindow->setVisible(true);
}

void Application::friendsWindowClosed() {
    delete _friendsWindow;
    _friendsWindow = NULL;
}

void Application::postLambdaEvent(std::function<void()> f) {
    if (this->thread() == QThread::currentThread()) {
        f();
    } else {
        QCoreApplication::postEvent(this, new LambdaEvent(f));
    }
}

void Application::initPlugins() {
}

void Application::shutdownPlugins() {
}

glm::uvec2 Application::getCanvasSize() const {
    return glm::uvec2(_glWidget->width(), _glWidget->height());
}

glm::uvec2 Application::getUiSize() const {
    return getActiveDisplayPlugin()->getRecommendedUiSize();
}

QSize Application::getDeviceSize() const {
    return fromGlm(getActiveDisplayPlugin()->getRecommendedRenderSize());
}

PickRay Application::computePickRay() const {
    return computePickRay(getTrueMouseX(), getTrueMouseY());
}

bool Application::isThrottleRendering() const {
    return getActiveDisplayPlugin()->isThrottled();
}

ivec2 Application::getTrueMouse() const {
    return toGlm(_glWidget->mapFromGlobal(QCursor::pos()));
}

bool Application::hasFocus() const {
    return getActiveDisplayPlugin()->hasFocus();
}

glm::vec2 Application::getViewportDimensions() const {
    return toGlm(getDeviceSize());
}

void Application::setMaxOctreePacketsPerSecond(int maxOctreePPS) {
    if (maxOctreePPS != _maxOctreePPS) {
        _maxOctreePPS = maxOctreePPS;
        maxOctreePacketsPerSecond.set(_maxOctreePPS);
    }
}

int Application::getMaxOctreePacketsPerSecond() {
    return _maxOctreePPS;
}

qreal Application::getDevicePixelRatio() {
    return (_window && _window->windowHandle()) ? _window->windowHandle()->devicePixelRatio() : 1.0;
}

DisplayPlugin * Application::getActiveDisplayPlugin() {
    if (nullptr == _displayPlugin) {
        updateDisplayMode();
        Q_ASSERT(_displayPlugin);
    }
    return _displayPlugin.data();
}

const DisplayPlugin * Application::getActiveDisplayPlugin() const {
    return ((Application*)this)->getActiveDisplayPlugin();
}


static void addDisplayPluginToMenu(DisplayPluginPointer displayPlugin, bool active = false) {
    auto menu = Menu::getInstance();
    QString name = displayPlugin->getName();
    Q_ASSERT(!menu->menuItemExists(MenuOption::OutputMenu, name));

    static QActionGroup* displayPluginGroup = nullptr;
    if (!displayPluginGroup) {
        displayPluginGroup = new QActionGroup(menu);
        displayPluginGroup->setExclusive(true);
    }
    auto parent = menu->getMenu(MenuOption::OutputMenu);
    auto action = menu->addActionToQMenuAndActionHash(parent,
        name, 0, qApp,
        SLOT(updateDisplayMode()));
    action->setCheckable(true);
    action->setChecked(active);
    displayPluginGroup->addAction(action);
    Q_ASSERT(menu->menuItemExists(MenuOption::OutputMenu, name));
}

static QVector<QPair<QString, QString>> _currentDisplayPluginActions;

void Application::updateDisplayMode() {
    auto menu = Menu::getInstance();
    auto displayPlugins = PluginManager::getInstance()->getDisplayPlugins();

    static std::once_flag once;
    std::call_once(once, [&] {
        bool first = true;
        foreach(auto displayPlugin, displayPlugins) {
            addDisplayPluginToMenu(displayPlugin, first);
            QObject::connect(displayPlugin.data(), &DisplayPlugin::requestRender, [this] {
                paintGL();
            });
            QObject::connect(displayPlugin.data(), &DisplayPlugin::recommendedFramebufferSizeChanged, [this](const QSize & size) {
                resizeGL();
            });

            first = false;
        }
    });


    // Default to the first item on the list, in case none of the menu items match
    DisplayPluginPointer newDisplayPlugin = displayPlugins.at(0);
    foreach(DisplayPluginPointer displayPlugin, PluginManager::getInstance()->getDisplayPlugins()) {
        QString name = displayPlugin->getName();
        QAction* action = menu->getActionForOption(name);
        if (action->isChecked()) {
            newDisplayPlugin = displayPlugin;
            break;
        }
    }

    auto offscreenUi = DependencyManager::get<OffscreenUi>();
    DisplayPluginPointer oldDisplayPlugin = _displayPlugin;
    if (oldDisplayPlugin != newDisplayPlugin) {
        if (!_currentDisplayPluginActions.isEmpty()) {
            auto menu = Menu::getInstance();
            foreach(auto itemInfo, _currentDisplayPluginActions) {
                menu->removeMenuItem(itemInfo.first, itemInfo.second);
            }
            _currentDisplayPluginActions.clear();
        }

        if (newDisplayPlugin) {
            _offscreenContext->makeCurrent();
            newDisplayPlugin->activate();
            _offscreenContext->makeCurrent();
            offscreenUi->resize(fromGlm(newDisplayPlugin->getRecommendedUiSize()));
            _offscreenContext->makeCurrent();
        }

        oldDisplayPlugin = _displayPlugin;
        _displayPlugin = newDisplayPlugin;

        // Only show the hmd tools after the correct plugin has
        // been activated so that it's UI is setup correctly
        if (newDisplayPlugin->isHmd()) {
            showDisplayPluginsTools();
        }

        if (oldDisplayPlugin) {
            oldDisplayPlugin->deactivate();
            _offscreenContext->makeCurrent();
        }
        emit activeDisplayPluginChanged();
        resetSensors();
    }
    Q_ASSERT_X(_displayPlugin, "Application::updateDisplayMode", "could not find an activated display plugin");
}

static QVector<QPair<QString, QString>> _currentInputPluginActions;


static void addInputPluginToMenu(InputPluginPointer inputPlugin, bool active = false) {
    auto menu = Menu::getInstance();
    QString name = inputPlugin->getName();
    Q_ASSERT(!menu->menuItemExists(MenuOption::InputMenu, name));

    static QActionGroup* inputPluginGroup = nullptr;
    if (!inputPluginGroup) {
        inputPluginGroup = new QActionGroup(menu);
    }
    auto parent = menu->getMenu(MenuOption::InputMenu);
    auto action = menu->addCheckableActionToQMenuAndActionHash(parent,
        name, 0, active, qApp,
        SLOT(updateInputModes()));
    inputPluginGroup->addAction(action);
    inputPluginGroup->setExclusive(false);
    Q_ASSERT(menu->menuItemExists(MenuOption::InputMenu, name));
}


void Application::updateInputModes() {
    auto menu = Menu::getInstance();
    auto inputPlugins = PluginManager::getInstance()->getInputPlugins();
    static std::once_flag once;
    std::call_once(once, [&] {
        bool first = true;
        foreach(auto inputPlugin, inputPlugins) {
            addInputPluginToMenu(inputPlugin, first);
            first = false;
        }
    });
    auto offscreenUi = DependencyManager::get<OffscreenUi>();

    InputPluginList newInputPlugins;
    InputPluginList removedInputPlugins;
    foreach(auto inputPlugin, inputPlugins) {
        QString name = inputPlugin->getName();
        QAction* action = menu->getActionForOption(name);
        if (action->isChecked() && !_activeInputPlugins.contains(inputPlugin)) {
            _activeInputPlugins.append(inputPlugin);
            newInputPlugins.append(inputPlugin);
        } else if (!action->isChecked() && _activeInputPlugins.contains(inputPlugin)) {
            _activeInputPlugins.removeOne(inputPlugin);
            removedInputPlugins.append(inputPlugin);
        }
    }

    // A plugin was checked
    if (newInputPlugins.size() > 0) {
        foreach(auto newInputPlugin, newInputPlugins) {
            newInputPlugin->activate();
            //newInputPlugin->installEventFilter(qApp);
            //newInputPlugin->installEventFilter(offscreenUi.data());
        }
    }
    if (removedInputPlugins.size() > 0) { // A plugin was unchecked
        foreach(auto removedInputPlugin, removedInputPlugins) {
            removedInputPlugin->deactivate();
            //removedInputPlugin->removeEventFilter(qApp);
            //removedInputPlugin->removeEventFilter(offscreenUi.data());
        }
    }

    //if (newInputPlugins.size() > 0 || removedInputPlugins.size() > 0) {
    //    if (!_currentInputPluginActions.isEmpty()) {
    //        auto menu = Menu::getInstance();
    //        foreach(auto itemInfo, _currentInputPluginActions) {
    //            menu->removeMenuItem(itemInfo.first, itemInfo.second);
    //        }
    //        _currentInputPluginActions.clear();
    //    }
    //}
}

void Application::addMenu(const QString& menuName) {
    Menu::getInstance()->addMenu(menuName);
}

void Application::removeMenu(const QString& menuName) {
    Menu::getInstance()->removeMenu(menuName);
}

void Application::addMenuItem(const QString& path, const QString& name, std::function<void(bool)> onClicked, bool checkable, bool checked, const QString& groupName) {
    auto menu = Menu::getInstance();
    MenuWrapper* parentItem = menu->getMenu(path);
    QAction* action = parentItem->addAction(name);
    connect(action, &QAction::triggered, [=] {
        onClicked(action->isChecked());
    });
    action->setCheckable(checkable);
    action->setChecked(checked);
    _currentDisplayPluginActions.push_back({ path, name });
    _currentInputPluginActions.push_back({ path, name });
}

void Application::removeMenuItem(const QString& menuName, const QString& menuItem) {
    Menu::getInstance()->removeMenuItem(menuName, menuItem);
}

bool Application::isOptionChecked(const QString& name) {
    return Menu::getInstance()->isOptionChecked(name);
}

void Application::setIsOptionChecked(const QString& path, bool checked) {
    Menu::getInstance()->setIsOptionChecked(path, checked);
}

mat4 Application::getEyeProjection(int eye) const {
    if (isHMDMode()) {
        return getActiveDisplayPlugin()->getProjection((Eye)eye, _viewFrustum.getProjection());
    }

    return _viewFrustum.getProjection();
}

mat4 Application::getEyePose(int eye) const {
    if (isHMDMode()) {
        return getActiveDisplayPlugin()->getEyePose((Eye)eye);
    }

    return mat4();
}

mat4 Application::getEyeOffset(int eye) const {
    if (isHMDMode()) {
        mat4 identity;
        return getActiveDisplayPlugin()->getModelview((Eye)eye, identity);
    }

    return mat4();
}

mat4 Application::getHMDSensorPose() const {
    if (isHMDMode()) {
        return getActiveDisplayPlugin()->getHeadPose();
    }
    return mat4();
}

void Application::setFullscreen(const QScreen* target) {
    if (!_window->isFullScreen()) {
        _savedGeometry = _window->geometry();
    }
#ifdef Q_OS_MAC
    _window->setGeometry(target->availableGeometry());
#endif
    _window->windowHandle()->setScreen((QScreen*)target);
    _window->showFullScreen();
}

void Application::unsetFullscreen(const QScreen* avoid) {
    _window->showNormal();
    
    QRect targetGeometry = _savedGeometry;
    if (avoid != nullptr) {
        QRect avoidGeometry = avoid->geometry();
        if (avoidGeometry.contains(targetGeometry.topLeft())) {
            QScreen* newTarget = primaryScreen();
            if (newTarget == avoid) {
                foreach(auto screen, screens()) {
                    if (screen != avoid) {
                        newTarget = screen;
                        break;
                    }
                }
            }
            targetGeometry = newTarget->availableGeometry();
        }
    }
#ifdef Q_OS_MAC
    QTimer* timer = new QTimer();
    timer->singleShot(2000, [=] {
        _window->setGeometry(targetGeometry);
        timer->deleteLater();
    });
#else
    _window->setGeometry(targetGeometry);
#endif
}


void Application::showDisplayPluginsTools() {
    DependencyManager::get<DialogsManager>()->hmdTools(true);
}

QGLWidget* Application::getPrimarySurface() {
    return _glWidget;
}

void Application::setActiveDisplayPlugin(const QString& pluginName) {
    auto menu = Menu::getInstance();
    foreach(DisplayPluginPointer displayPlugin, PluginManager::getInstance()->getDisplayPlugins()) {
        QString name = displayPlugin->getName();
        QAction* action = menu->getActionForOption(name);
        if (pluginName == name) {
            action->setChecked(true);
        }
    }
    updateDisplayMode();
}

void Application::setPalmData(Hand* hand, UserInputMapper::PoseValue pose, float deltaTime, int index) {
    PalmData* palm;
    bool foundHand = false;
    for (size_t j = 0; j < hand->getNumPalms(); j++) {
        if (hand->getPalms()[j].getSixenseID() == index) {
            palm = &(hand->getPalms()[j]);
            foundHand = true;
            break;
        }
    }
    if (!foundHand) {
        PalmData newPalm(hand);
        hand->getPalms().push_back(newPalm);
        palm = &(hand->getPalms()[hand->getNumPalms() - 1]);
        palm->setSixenseID(index);
    }
    
    palm->setActive(pose.isValid());

    // transform from sensor space, to world space, to avatar model space.
    glm::mat4 poseMat = createMatFromQuatAndPos(pose.getRotation(), pose.getTranslation());
    glm::mat4 sensorToWorldMat = _myAvatar->getSensorToWorldMatrix();
    glm::mat4 modelMat = createMatFromQuatAndPos(_myAvatar->getOrientation(), _myAvatar->getPosition());
    glm::mat4 objectPose = glm::inverse(modelMat) * sensorToWorldMat * poseMat;

    glm::vec3 position = extractTranslation(objectPose);
    glm::quat rotation = glm::quat_cast(objectPose);

    //  Compute current velocity from position change
    glm::vec3 rawVelocity;
    if (deltaTime > 0.0f) {
        rawVelocity = (position - palm->getRawPosition()) / deltaTime;
    } else {
        rawVelocity = glm::vec3(0.0f);
    }
    palm->setRawVelocity(rawVelocity);   //  meters/sec
    
    //  Angular Velocity of Palm
    glm::quat deltaRotation = rotation * glm::inverse(palm->getRawRotation());
    glm::vec3 angularVelocity(0.0f);
    float rotationAngle = glm::angle(deltaRotation);
    if ((rotationAngle > EPSILON) && (deltaTime > 0.0f)) {
        angularVelocity = glm::normalize(glm::axis(deltaRotation));
        angularVelocity *= (rotationAngle / deltaTime);
        palm->setRawAngularVelocity(angularVelocity);
    } else {
        palm->setRawAngularVelocity(glm::vec3(0.0f));
    }

    if (InputDevice::getLowVelocityFilter()) {
        //  Use a velocity sensitive filter to damp small motions and preserve large ones with
        //  no latency.
        float velocityFilter = glm::clamp(1.0f - glm::length(rawVelocity), 0.0f, 1.0f);
        position = palm->getRawPosition() * velocityFilter + position * (1.0f - velocityFilter);
        rotation = safeMix(palm->getRawRotation(), rotation, 1.0f - velocityFilter);
    }
    palm->setRawPosition(position);
    palm->setRawRotation(rotation);

    // Store the one fingertip in the palm structure so we can track velocity
    const float FINGER_LENGTH = 0.3f;   //  meters
    const glm::vec3 FINGER_VECTOR(0.0f, 0.0f, FINGER_LENGTH);
    const glm::vec3 newTipPosition = position + rotation * FINGER_VECTOR;
    glm::vec3 oldTipPosition = palm->getTipRawPosition();
    if (deltaTime > 0.0f) {
        palm->setTipVelocity((newTipPosition - oldTipPosition) / deltaTime);
    } else {
        palm->setTipVelocity(glm::vec3(0.0f));
    }
    palm->setTipPosition(newTipPosition);
}

void Application::emulateMouse(Hand* hand, float click, float shift, int index) {
    // Locate the palm, if it exists and is active
    PalmData* palm;
    bool foundHand = false;
    for (size_t j = 0; j < hand->getNumPalms(); j++) {
        if (hand->getPalms()[j].getSixenseID() == index) {
            palm = &(hand->getPalms()[j]);
            foundHand = true;
            break;
        }
    }
    if (!foundHand || !palm->isActive()) {
        return;
    }

    // Process the mouse events
    QPoint pos;

    unsigned int deviceID = index == 0 ? CONTROLLER_0_EVENT : CONTROLLER_1_EVENT;

    if (qApp->isHMDMode()) {
        pos = qApp->getApplicationCompositor().getPalmClickLocation(palm);
    }
    else {
        // Get directon relative to avatar orientation
        glm::vec3 direction = glm::inverse(_myAvatar->getOrientation()) * palm->getFingerDirection();

        // Get the angles, scaled between (-0.5,0.5)
        float xAngle = (atan2(direction.z, direction.x) + M_PI_2);
        float yAngle = 0.5f - ((atan2f(direction.z, direction.y) + (float)M_PI_2));
        auto canvasSize = qApp->getCanvasSize();
        // Get the pixel range over which the xAngle and yAngle are scaled
        float cursorRange = canvasSize.x * InputDevice::getCursorPixelRangeMult();

        pos.setX(canvasSize.x / 2.0f + cursorRange * xAngle);
        pos.setY(canvasSize.y / 2.0f + cursorRange * yAngle);

    }
    
    //If we are off screen then we should stop processing, and if a trigger or bumper is pressed,
    //we should unpress them.
    if (pos.x() == INT_MAX) {
        if (_oldHandLeftClick[index]) {
            QMouseEvent mouseEvent(QEvent::MouseButtonRelease, pos, Qt::LeftButton, Qt::LeftButton, 0);

            qApp->mouseReleaseEvent(&mouseEvent, deviceID);

            _oldHandLeftClick[index] = false;
        }
        if (_oldHandRightClick[index]) {
            QMouseEvent mouseEvent(QEvent::MouseButtonRelease, pos, Qt::RightButton, Qt::RightButton, 0);

            qApp->mouseReleaseEvent(&mouseEvent, deviceID);

            _oldHandRightClick[index] = false;
        }
        return;
    }

    //If position has changed, emit a mouse move to the application
    if (pos.x() != _oldHandMouseX[index] || pos.y() != _oldHandMouseY[index]) {
        QMouseEvent mouseEvent(QEvent::MouseMove, pos, Qt::NoButton, Qt::NoButton, 0);

        // Only send the mouse event if the opposite left button isnt held down.
        // Is this check necessary?
        if (!_oldHandLeftClick[(int)(!index)]) {
            qApp->mouseMoveEvent(&mouseEvent, deviceID);
        }
    }
    _oldHandMouseX[index] = pos.x();
    _oldHandMouseY[index] = pos.y();

    //We need separate coordinates for clicks, since we need to check if
    //a magnification window was clicked on
    int clickX = pos.x();
    int clickY = pos.y();
    //Set pos to the new click location, which may be the same if no magnification window is open
    pos.setX(clickX);
    pos.setY(clickY);

    // Right click
    if (shift == 1.0f && click == 1.0f) {
        if (!_oldHandRightClick[index]) {
            _oldHandRightClick[index] = true;

            QMouseEvent mouseEvent(QEvent::MouseButtonPress, pos, Qt::RightButton, Qt::RightButton, 0);

            qApp->mousePressEvent(&mouseEvent, deviceID);
        }
    } else if (_oldHandRightClick[index]) {
        QMouseEvent mouseEvent(QEvent::MouseButtonRelease, pos, Qt::RightButton, Qt::RightButton, 0);

        qApp->mouseReleaseEvent(&mouseEvent, deviceID);

        _oldHandRightClick[index] = false;
    }

    // Left click
    if (shift != 1.0f && click == 1.0f) {
        if (!_oldHandLeftClick[index]) {
            _oldHandLeftClick[index] = true;

            QMouseEvent mouseEvent(QEvent::MouseButtonPress, pos, Qt::LeftButton, Qt::LeftButton, 0);

            qApp->mousePressEvent(&mouseEvent, deviceID);
        }
    } else if (_oldHandLeftClick[index]) {
        QMouseEvent mouseEvent(QEvent::MouseButtonRelease, pos, Qt::LeftButton, Qt::LeftButton, 0);

        qApp->mouseReleaseEvent(&mouseEvent, deviceID);

        _oldHandLeftClick[index] = false;
    }
}<|MERGE_RESOLUTION|>--- conflicted
+++ resolved
@@ -116,16 +116,8 @@
 #include "devices/EyeTracker.h"
 #include "devices/Faceshift.h"
 #include "devices/Leapmotion.h"
-<<<<<<< HEAD
-#include "devices/MIDIManager.h"
-#include "devices/OculusManager.h"
-#include "devices/RealSense.h"
-#include "devices/SDL2Manager.h"
-#include "devices/TV3DManager.h"
-=======
 #include "devices/RealSense.h"
 #include "devices/MIDIManager.h"
->>>>>>> b726769f
 #include "devices/3DConnexionClient.h"
 
 #include "scripting/AccountScriptingInterface.h"
@@ -650,14 +642,12 @@
     connect(ddeTracker.data(), &FaceTracker::muteToggled, this, &Application::faceTrackerMuteToggled);
 #endif
 
-<<<<<<< HEAD
 #ifdef HAVE_IVIEWHMD
     auto eyeTracker = DependencyManager::get<EyeTracker>();
     eyeTracker->init();
     setActiveEyeTracker();
 #endif
 
-=======
     _oldHandMouseX[0] = -1;
     _oldHandMouseY[0] = -1;
     _oldHandMouseX[1] = -1;
@@ -667,7 +657,6 @@
     _oldHandLeftClick[1] = false;
     _oldHandRightClick[1] = false;
     
->>>>>>> b726769f
     auto applicationUpdater = DependencyManager::get<AutoUpdater>();
     connect(applicationUpdater.data(), &AutoUpdater::newVersionIsAvailable, dialogsManager.data(), &DialogsManager::showUpdateDialog);
     applicationUpdater->checkForUpdate();
