--- conflicted
+++ resolved
@@ -2250,10 +2250,7 @@
     qCDebug(interfaceapp) << "Metaverse session ID is" << uuidStringWithoutCurlyBraces(accountManager->getSessionID());
 
 #if defined(Q_OS_ANDROID)
-<<<<<<< HEAD
-=======
     AndroidHelper::instance().init();
->>>>>>> 0f8c6666
     AndroidHelper::instance().notifyLoadComplete();
 #endif
 }
