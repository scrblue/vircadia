//
//  Application.cpp
//  interface/src
//
//  Created by Andrzej Kapolka on 5/10/13.
//  Copyright 2013 High Fidelity, Inc.
//
//  Distributed under the Apache License, Version 2.0.
//  See the accompanying file LICENSE or http://www.apache.org/licenses/LICENSE-2.0.html
//

#include "Application.h"

#include <chrono>
#include <thread>

#include <gl/Config.h>
#include <glm/glm.hpp>
#include <glm/gtx/component_wise.hpp>
#include <glm/gtx/quaternion.hpp>
#include <glm/gtx/vector_angle.hpp>
#include <glm/gtc/type_ptr.hpp>

#include <QtCore/QAbstractNativeEventFilter>
#include <QtCore/QCommandLineParser>
#include <QtCore/QMimeData>
#include <QtCore/QThreadPool>
#include <QtConcurrent/QtConcurrentRun>

#include <QtGui/QScreen>
#include <QtGui/QWindow>
#include <QtGui/QDesktopServices>

#include <QtNetwork/QLocalSocket>
#include <QtNetwork/QLocalServer>

#include <QtQml/QQmlContext>
#include <QtQml/QQmlEngine>
#include <QtQuick/QQuickWindow>

#include <QtWidgets/QDesktopWidget>
#include <QtWidgets/QMessageBox>

#include <QtMultimedia/QMediaPlayer>

#include <QFontDatabase>
#include <QProcessEnvironment>
#include <QTemporaryDir>

#include <gl/QOpenGLContextWrapper.h>

#include <shared/QtHelpers.h>
#include <shared/GlobalAppProperties.h>
#include <StatTracker.h>
#include <Trace.h>
#include <ResourceScriptingInterface.h>
#include <AccountManager.h>
#include <AddressManager.h>
#include <AnimDebugDraw.h>
#include <BuildInfo.h>
#include <AssetClient.h>
#include <AssetUpload.h>
#include <AutoUpdater.h>
#include <Midi.h>
#include <AudioInjectorManager.h>
#include <AvatarBookmarks.h>
#include <CursorManager.h>
#include <DebugDraw.h>
#include <DeferredLightingEffect.h>
#include <EntityScriptClient.h>
#include <EntityScriptServerLogClient.h>
#include <EntityScriptingInterface.h>
#include "ui/overlays/ContextOverlayInterface.h"
#include <ErrorDialog.h>
#include <FileScriptingInterface.h>
#include <Finally.h>
#include <FingerprintUtils.h>
#include <FramebufferCache.h>
#include <gpu/Batch.h>
#include <gpu/Context.h>
#include <gpu/gl/GLBackend.h>
#include <HFActionEvent.h>
#include <HFBackEvent.h>
#include <InfoView.h>
#include <input-plugins/InputPlugin.h>
#include <controllers/UserInputMapper.h>
#include <controllers/InputRecorder.h>
#include <controllers/ScriptingInterface.h>
#include <controllers/StateController.h>
#include <UserActivityLoggerScriptingInterface.h>
#include <LogHandler.h>
#include "LocationBookmarks.h"
#include <LocationScriptingInterface.h>
#include <MainWindow.h>
#include <MappingRequest.h>
#include <MessagesClient.h>
#include <ModelEntityItem.h>
#include <NetworkAccessManager.h>
#include <NetworkingConstants.h>
#include <ObjectMotionState.h>
#include <OctalCode.h>
#include <OctreeSceneStats.h>
#include <OffscreenUi.h>
#include <gl/OffscreenGLCanvas.h>
#include <ui/OffscreenQmlSurfaceCache.h>
#include <PathUtils.h>
#include <PerfStat.h>
#include <PhysicsEngine.h>
#include <PhysicsHelpers.h>
#include <plugins/CodecPlugin.h>
#include <plugins/PluginManager.h>
#include <plugins/PluginUtils.h>
#include <plugins/SteamClientPlugin.h>
#include <plugins/InputConfiguration.h>
#include <RecordingScriptingInterface.h>
#include <RenderableWebEntityItem.h>
#include <UpdateSceneTask.h>
#include <RenderViewTask.h>
#include <SecondaryCamera.h>
#include <ResourceCache.h>
#include <ResourceRequest.h>
#include <SandboxUtils.h>
#include <SceneScriptingInterface.h>
#include <ScriptEngines.h>
#include <ScriptCache.h>
#include <SoundCache.h>
#include <ui/TabletScriptingInterface.h>
#include <ui/ToolbarScriptingInterface.h>
#include <Tooltip.h>
#include <udt/PacketHeaders.h>
#include <UserActivityLogger.h>
#include <UsersScriptingInterface.h>
#include <recording/ClipCache.h>
#include <recording/Deck.h>
#include <recording/Recorder.h>
#include <shared/StringHelpers.h>
#include <QmlWebWindowClass.h>
#include <Preferences.h>
#include <display-plugins/CompositorHelper.h>
#include <trackers/EyeTracker.h>
#include <avatars-renderer/ScriptAvatar.h>

#include "AudioClient.h"
#include "audio/AudioScope.h"
#include "avatar/AvatarManager.h"
#include "avatar/MyHead.h"
#include "CrashHandler.h"
#include "devices/DdeFaceTracker.h"
#include "DiscoverabilityManager.h"
#include "GLCanvas.h"
#include "InterfaceDynamicFactory.h"
#include "InterfaceLogging.h"
#include "LODManager.h"
#include "ModelPackager.h"
#include "scripting/Audio.h"
#include "networking/CloseEventSender.h"
#include "scripting/TestScriptingInterface.h"
#include "scripting/AccountScriptingInterface.h"
#include "scripting/AssetMappingsScriptingInterface.h"
#include "scripting/ClipboardScriptingInterface.h"
#include "scripting/DesktopScriptingInterface.h"
#include "scripting/GlobalServicesScriptingInterface.h"
#include "scripting/HMDScriptingInterface.h"
#include "scripting/MenuScriptingInterface.h"
#include "scripting/SettingsScriptingInterface.h"
#include "scripting/WindowScriptingInterface.h"
#include "scripting/ControllerScriptingInterface.h"
#include "scripting/RatesScriptingInterface.h"
#if defined(Q_OS_MAC) || defined(Q_OS_WIN)
#include "SpeechRecognizer.h"
#endif
#include "ui/ResourceImageItem.h"
#include "ui/AddressBarDialog.h"
#include "ui/AvatarInputs.h"
#include "ui/DialogsManager.h"
#include "ui/LoginDialog.h"
#include "ui/overlays/Cube3DOverlay.h"
#include "ui/overlays/Web3DOverlay.h"
#include "ui/Snapshot.h"
#include "ui/SnapshotAnimated.h"
#include "ui/StandAloneJSConsole.h"
#include "ui/Stats.h"
#include "ui/UpdateDialog.h"
#include "ui/overlays/Overlays.h"
#include "ui/DomainConnectionModel.h"
#include "Util.h"
#include "InterfaceParentFinder.h"
#include "ui/OctreeStatsProvider.h"

#include "FrameTimingsScriptingInterface.h"
#include <GPUIdent.h>
#include <gl/GLHelpers.h>
#include <src/scripting/LimitlessVoiceRecognitionScriptingInterface.h>
#include <EntityScriptClient.h>
#include <ModelScriptingInterface.h>

// On Windows PC, NVidia Optimus laptop, we want to enable NVIDIA GPU
// FIXME seems to be broken.
#if defined(Q_OS_WIN)
#include <VersionHelpers.h>

extern "C" {
 _declspec(dllexport) DWORD NvOptimusEnablement = 0x00000001;
}
#endif

Q_LOGGING_CATEGORY(trace_app_input_mouse, "trace.app.input.mouse")

using namespace std;

static QTimer locationUpdateTimer;
static QTimer identityPacketTimer;
static QTimer pingTimer;

static const int MAX_CONCURRENT_RESOURCE_DOWNLOADS = 16;

// For processing on QThreadPool, we target a number of threads after reserving some
// based on how many are being consumed by the application and the display plugin.  However,
// we will never drop below the 'min' value
static const int MIN_PROCESSING_THREAD_POOL_SIZE = 1;

static const QString SNAPSHOT_EXTENSION  = ".jpg";
static const QString SVO_EXTENSION  = ".svo";
static const QString SVO_JSON_EXTENSION = ".svo.json";
static const QString JSON_EXTENSION = ".json";
static const QString JS_EXTENSION  = ".js";
static const QString FST_EXTENSION  = ".fst";
static const QString FBX_EXTENSION  = ".fbx";
static const QString OBJ_EXTENSION  = ".obj";
static const QString AVA_JSON_EXTENSION = ".ava.json";
static const QString WEB_VIEW_TAG = "noDownload=true";
static const QString ZIP_EXTENSION = ".zip";

static const float MIRROR_FULLSCREEN_DISTANCE = 0.389f;

static const quint64 TOO_LONG_SINCE_LAST_SEND_DOWNSTREAM_AUDIO_STATS = 1 * USECS_PER_SECOND;

static const QString INFO_EDIT_ENTITIES_PATH = "html/edit-commands.html";
static const QString INFO_HELP_PATH = "../../../html/tabletHelp.html";

static const unsigned int THROTTLED_SIM_FRAMERATE = 15;
static const int THROTTLED_SIM_FRAME_PERIOD_MS = MSECS_PER_SECOND / THROTTLED_SIM_FRAMERATE;

static const uint32_t INVALID_FRAME = UINT32_MAX;

static const float PHYSICS_READY_RANGE = 3.0f; // how far from avatar to check for entities that aren't ready for simulation

static const QString DESKTOP_LOCATION = QStandardPaths::writableLocation(QStandardPaths::DesktopLocation);

Setting::Handle<int> maxOctreePacketsPerSecond("maxOctreePPS", DEFAULT_MAX_OCTREE_PPS);

static const QString MARKETPLACE_CDN_HOSTNAME = "mpassets.highfidelity.com";
static const int INTERVAL_TO_CHECK_HMD_WORN_STATUS = 500; // milliseconds
static const QString DESKTOP_DISPLAY_PLUGIN_NAME = "Desktop";

static const QString SYSTEM_TABLET = "com.highfidelity.interface.tablet.system";

const QHash<QString, Application::AcceptURLMethod> Application::_acceptedExtensions {
    { SVO_EXTENSION, &Application::importSVOFromURL },
    { SVO_JSON_EXTENSION, &Application::importSVOFromURL },
    { AVA_JSON_EXTENSION, &Application::askToWearAvatarAttachmentUrl },
    { JSON_EXTENSION, &Application::importJSONFromURL },
    { JS_EXTENSION, &Application::askToLoadScript },
    { FST_EXTENSION, &Application::askToSetAvatarUrl },
    { ZIP_EXTENSION, &Application::importFromZIP }
};

class DeadlockWatchdogThread : public QThread {
public:
    static const unsigned long HEARTBEAT_UPDATE_INTERVAL_SECS = 1;
    static const unsigned long MAX_HEARTBEAT_AGE_USECS = 30 * USECS_PER_SECOND;
    static const int WARNING_ELAPSED_HEARTBEAT = 500 * USECS_PER_MSEC; // warn if elapsed heartbeat average is large
    static const int HEARTBEAT_SAMPLES = 100000; // ~5 seconds worth of samples

    // Set the heartbeat on launch
    DeadlockWatchdogThread() {
        setObjectName("Deadlock Watchdog");
        // Give the heartbeat an initial value
        _heartbeat = usecTimestampNow();
        connect(qApp, &QCoreApplication::aboutToQuit, [this] {
            _quit = true;
        });
    }

    static void updateHeartbeat() {
        auto now = usecTimestampNow();
        auto elapsed = now - _heartbeat;
        _movingAverage.addSample(elapsed);
        _heartbeat = now;
    }

    static void deadlockDetectionCrash() {
        uint32_t* crashTrigger = nullptr;
        *crashTrigger = 0xDEAD10CC;
    }

    void run() override {
        while (!_quit) {
            QThread::sleep(HEARTBEAT_UPDATE_INTERVAL_SECS);
            // Don't do heartbeat detection under nsight
            if (nsightActive()) {
                continue;
            }
            uint64_t lastHeartbeat = _heartbeat; // sample atomic _heartbeat, because we could context switch away and have it updated on us
            uint64_t now = usecTimestampNow();
            auto lastHeartbeatAge = (now > lastHeartbeat) ? now - lastHeartbeat : 0;
            auto elapsedMovingAverage = _movingAverage.getAverage();

            if (elapsedMovingAverage > _maxElapsedAverage) {
                qCDebug(interfaceapp_deadlock) << "DEADLOCK WATCHDOG WARNING:"
                    << "lastHeartbeatAge:" << lastHeartbeatAge
                    << "elapsedMovingAverage:" << elapsedMovingAverage
                    << "maxElapsed:" << _maxElapsed
                    << "PREVIOUS maxElapsedAverage:" << _maxElapsedAverage
                    << "NEW maxElapsedAverage:" << elapsedMovingAverage << "** NEW MAX ELAPSED AVERAGE **"
                    << "samples:" << _movingAverage.getSamples();
                _maxElapsedAverage = elapsedMovingAverage;
            }
            if (lastHeartbeatAge > _maxElapsed) {
                qCDebug(interfaceapp_deadlock) << "DEADLOCK WATCHDOG WARNING:"
                    << "lastHeartbeatAge:" << lastHeartbeatAge
                    << "elapsedMovingAverage:" << elapsedMovingAverage
                    << "PREVIOUS maxElapsed:" << _maxElapsed
                    << "NEW maxElapsed:" << lastHeartbeatAge << "** NEW MAX ELAPSED **"
                    << "maxElapsedAverage:" << _maxElapsedAverage
                    << "samples:" << _movingAverage.getSamples();
                _maxElapsed = lastHeartbeatAge;
            }
            if (elapsedMovingAverage > WARNING_ELAPSED_HEARTBEAT) {
                qCDebug(interfaceapp_deadlock) << "DEADLOCK WATCHDOG WARNING:"
                    << "lastHeartbeatAge:" << lastHeartbeatAge
                    << "elapsedMovingAverage:" << elapsedMovingAverage << "** OVER EXPECTED VALUE **"
                    << "maxElapsed:" << _maxElapsed
                    << "maxElapsedAverage:" << _maxElapsedAverage
                    << "samples:" << _movingAverage.getSamples();
            }

            if (lastHeartbeatAge > MAX_HEARTBEAT_AGE_USECS) {
                qCDebug(interfaceapp_deadlock) << "DEADLOCK DETECTED -- "
                         << "lastHeartbeatAge:" << lastHeartbeatAge
                         << "[ lastHeartbeat :" << lastHeartbeat
                         << "now:" << now << " ]"
                         << "elapsedMovingAverage:" << elapsedMovingAverage
                         << "maxElapsed:" << _maxElapsed
                         << "maxElapsedAverage:" << _maxElapsedAverage
                         << "samples:" << _movingAverage.getSamples();

                // Don't actually crash in debug builds, in case this apparent deadlock is simply from
                // the developer actively debugging code
                #ifdef NDEBUG
                    deadlockDetectionCrash();
                #endif
            }
        }
    }

    static std::atomic<uint64_t> _heartbeat;
    static std::atomic<uint64_t> _maxElapsed;
    static std::atomic<int> _maxElapsedAverage;
    static ThreadSafeMovingAverage<int, HEARTBEAT_SAMPLES> _movingAverage;

    bool _quit { false };
};

std::atomic<uint64_t> DeadlockWatchdogThread::_heartbeat;
std::atomic<uint64_t> DeadlockWatchdogThread::_maxElapsed;
std::atomic<int> DeadlockWatchdogThread::_maxElapsedAverage;
ThreadSafeMovingAverage<int, DeadlockWatchdogThread::HEARTBEAT_SAMPLES> DeadlockWatchdogThread::_movingAverage;

#ifdef Q_OS_WIN
class MyNativeEventFilter : public QAbstractNativeEventFilter {
public:
    static MyNativeEventFilter& getInstance() {
        static MyNativeEventFilter staticInstance;
        return staticInstance;
    }

    bool nativeEventFilter(const QByteArray &eventType, void* msg, long* result) Q_DECL_OVERRIDE {
        if (eventType == "windows_generic_MSG") {
            MSG* message = (MSG*)msg;

            if (message->message == UWM_IDENTIFY_INSTANCES) {
                *result = UWM_IDENTIFY_INSTANCES;
                return true;
            }

            if (message->message == UWM_SHOW_APPLICATION) {
                MainWindow* applicationWindow = qApp->getWindow();
                if (applicationWindow->isMinimized()) {
                    applicationWindow->showNormal();  // Restores to windowed or maximized state appropriately.
                }
                qApp->setActiveWindow(applicationWindow);  // Flashes the taskbar icon if not focus.
                return true;
            }

            if (message->message == WM_COPYDATA) {
                COPYDATASTRUCT* pcds = (COPYDATASTRUCT*)(message->lParam);
                QUrl url = QUrl((const char*)(pcds->lpData));
                if (url.isValid() && url.scheme() == HIFI_URL_SCHEME) {
                    DependencyManager::get<AddressManager>()->handleLookupString(url.toString());
                    return true;
                }
            }

            if (message->message == WM_DEVICECHANGE) {
                Midi::USBchanged();                // re-scan the MIDI bus
            }
        }
        return false;
    }
};
#endif

class LambdaEvent : public QEvent {
    std::function<void()> _fun;
public:
    LambdaEvent(const std::function<void()> & fun) :
    QEvent(static_cast<QEvent::Type>(Application::Lambda)), _fun(fun) {
    }
    LambdaEvent(std::function<void()> && fun) :
    QEvent(static_cast<QEvent::Type>(Application::Lambda)), _fun(fun) {
    }
    void call() const { _fun(); }
};

void messageHandler(QtMsgType type, const QMessageLogContext& context, const QString& message) {
    QString logMessage = LogHandler::getInstance().printMessage((LogMsgType) type, context, message);

    if (!logMessage.isEmpty()) {
#ifdef Q_OS_WIN
        OutputDebugStringA(logMessage.toLocal8Bit().constData());
        OutputDebugStringA("\n");
#endif
        qApp->getLogger()->addMessage(qPrintable(logMessage + "\n"));
    }
}

static const QString STATE_IN_HMD = "InHMD";
static const QString STATE_CAMERA_FULL_SCREEN_MIRROR = "CameraFSM";
static const QString STATE_CAMERA_FIRST_PERSON = "CameraFirstPerson";
static const QString STATE_CAMERA_THIRD_PERSON = "CameraThirdPerson";
static const QString STATE_CAMERA_ENTITY = "CameraEntity";
static const QString STATE_CAMERA_INDEPENDENT = "CameraIndependent";
static const QString STATE_SNAP_TURN = "SnapTurn";
static const QString STATE_ADVANCED_MOVEMENT_CONTROLS = "AdvancedMovement";
static const QString STATE_GROUNDED = "Grounded";
static const QString STATE_NAV_FOCUSED = "NavigationFocused";

// Statically provided display and input plugins
extern DisplayPluginList getDisplayPlugins();
extern InputPluginList getInputPlugins();
extern void saveInputPluginSettings(const InputPluginList& plugins);

bool setupEssentials(int& argc, char** argv, bool runningMarkerExisted) {
    const char** constArgv = const_cast<const char**>(argv);

    // HRS: I could not figure out how to move these any earlier in startup, so when using this option, be sure to also supply
    // --allowMultipleInstances
    auto reportAndQuit = [&](const char* commandSwitch, std::function<void(FILE* fp)> report) {
        const char* reportfile = getCmdOption(argc, constArgv, commandSwitch);
        // Reports to the specified file, because stdout is set up to be captured for logging.
        if (reportfile) {
            FILE* fp = fopen(reportfile, "w");
            if (fp) {
                report(fp);
                fclose(fp);
                if (!runningMarkerExisted) { // don't leave ours around
                    RunningMarker runingMarker(RUNNING_MARKER_FILENAME);
                    runingMarker.deleteRunningMarkerFile(); // happens in deleter, but making the side-effect explicit.
                }
                _exit(0);
            }
        }
    };
    reportAndQuit("--protocolVersion", [&](FILE* fp) {
        DependencyManager::set<AddressManager>();
        auto version = DependencyManager::get<AddressManager>()->protocolVersion();
        fputs(version.toLatin1().data(), fp);
    });
    reportAndQuit("--version", [&](FILE* fp) {
        fputs(BuildInfo::VERSION.toLatin1().data(), fp);
    });

    const char* portStr = getCmdOption(argc, constArgv, "--listenPort");
    const int listenPort = portStr ? atoi(portStr) : INVALID_PORT;

    static const auto SUPPRESS_SETTINGS_RESET = "--suppress-settings-reset";
    bool suppressPrompt = cmdOptionExists(argc, const_cast<const char**>(argv), SUPPRESS_SETTINGS_RESET);
    bool previousSessionCrashed = CrashHandler::checkForResetSettings(runningMarkerExisted, suppressPrompt);
    // get dir to use for cache
    static const auto CACHE_SWITCH = "--cache";
    QString cacheDir = getCmdOption(argc, const_cast<const char**>(argv), CACHE_SWITCH);
    if (!cacheDir.isEmpty()) {
        qApp->setProperty(hifi::properties::APP_LOCAL_DATA_PATH, cacheDir);
    }

    Setting::init();

    // Tell the plugin manager about our statically linked plugins
    auto pluginManager = PluginManager::getInstance();
    pluginManager->setInputPluginProvider([] { return getInputPlugins(); });
    pluginManager->setDisplayPluginProvider([] { return getDisplayPlugins(); });
    pluginManager->setInputPluginSettingsPersister([](const InputPluginList& plugins) { saveInputPluginSettings(plugins); });
    if (auto steamClient = pluginManager->getSteamClientPlugin()) {
        steamClient->init();
    }

    DependencyManager::set<tracing::Tracer>();
    PROFILE_SET_THREAD_NAME("Main Thread");

#if defined(Q_OS_WIN)
    // Select appropriate audio DLL
    QString audioDLLPath = QCoreApplication::applicationDirPath();
    if (IsWindows8OrGreater()) {
        audioDLLPath += "/audioWin8";
    } else {
        audioDLLPath += "/audioWin7";
    }
    QCoreApplication::addLibraryPath(audioDLLPath);
#endif

    DependencyManager::registerInheritance<LimitedNodeList, NodeList>();
    DependencyManager::registerInheritance<AvatarHashMap, AvatarManager>();
    DependencyManager::registerInheritance<EntityDynamicFactoryInterface, InterfaceDynamicFactory>();
    DependencyManager::registerInheritance<SpatialParentFinder, InterfaceParentFinder>();

    // Set dependencies
    DependencyManager::set<AccountManager>(std::bind(&Application::getUserAgent, qApp));
    DependencyManager::set<StatTracker>();
    DependencyManager::set<ScriptEngines>(ScriptEngine::CLIENT_SCRIPT);
    DependencyManager::set<Preferences>();
    DependencyManager::set<recording::ClipCache>();
    DependencyManager::set<recording::Deck>();
    DependencyManager::set<recording::Recorder>();
    DependencyManager::set<AddressManager>();
    DependencyManager::set<NodeList>(NodeType::Agent, listenPort);
    DependencyManager::set<GeometryCache>();
    DependencyManager::set<ModelCache>();
    DependencyManager::set<ScriptCache>();
    DependencyManager::set<SoundCache>();
    DependencyManager::set<DdeFaceTracker>();
    DependencyManager::set<EyeTracker>();
    DependencyManager::set<AudioClient>();
    DependencyManager::set<AudioScope>();
    DependencyManager::set<DeferredLightingEffect>();
    DependencyManager::set<TextureCache>();
    DependencyManager::set<FramebufferCache>();
    DependencyManager::set<AnimationCache>();
    DependencyManager::set<ModelBlender>();
    DependencyManager::set<UsersScriptingInterface>();
    DependencyManager::set<AvatarManager>();
    DependencyManager::set<LODManager>();
    DependencyManager::set<StandAloneJSConsole>();
    DependencyManager::set<DialogsManager>();
    DependencyManager::set<BandwidthRecorder>();
    DependencyManager::set<ResourceCacheSharedItems>();
    DependencyManager::set<DesktopScriptingInterface>();
    DependencyManager::set<EntityScriptingInterface>(true);
    DependencyManager::set<RecordingScriptingInterface>();
    DependencyManager::set<WindowScriptingInterface>();
    DependencyManager::set<HMDScriptingInterface>();
    DependencyManager::set<ResourceScriptingInterface>();
    DependencyManager::set<TabletScriptingInterface>();
    DependencyManager::set<InputConfiguration>();
    DependencyManager::set<ToolbarScriptingInterface>();
    DependencyManager::set<UserActivityLoggerScriptingInterface>();
    DependencyManager::set<AssetMappingsScriptingInterface>();
    DependencyManager::set<DomainConnectionModel>();

#if defined(Q_OS_MAC) || defined(Q_OS_WIN)
    DependencyManager::set<SpeechRecognizer>();
#endif
    DependencyManager::set<DiscoverabilityManager>();
    DependencyManager::set<SceneScriptingInterface>();
    DependencyManager::set<OffscreenUi>();
    DependencyManager::set<AutoUpdater>();
    DependencyManager::set<Midi>();
    DependencyManager::set<PathUtils>();
    DependencyManager::set<InterfaceDynamicFactory>();
    DependencyManager::set<AudioInjectorManager>();
    DependencyManager::set<MessagesClient>();
    controller::StateController::setStateVariables({ { STATE_IN_HMD, STATE_CAMERA_FULL_SCREEN_MIRROR,
                    STATE_CAMERA_FIRST_PERSON, STATE_CAMERA_THIRD_PERSON, STATE_CAMERA_ENTITY, STATE_CAMERA_INDEPENDENT,
                    STATE_SNAP_TURN, STATE_ADVANCED_MOVEMENT_CONTROLS, STATE_GROUNDED, STATE_NAV_FOCUSED } });
    DependencyManager::set<UserInputMapper>();
    DependencyManager::set<controller::ScriptingInterface, ControllerScriptingInterface>();
    DependencyManager::set<InterfaceParentFinder>();
    DependencyManager::set<EntityTreeRenderer>(true, qApp, qApp);
    DependencyManager::set<CompositorHelper>();
    DependencyManager::set<OffscreenQmlSurfaceCache>();
    DependencyManager::set<EntityScriptClient>();
    DependencyManager::set<EntityScriptServerLogClient>();
    DependencyManager::set<LimitlessVoiceRecognitionScriptingInterface>();
    DependencyManager::set<OctreeStatsProvider>(nullptr, qApp->getOcteeSceneStats());
    DependencyManager::set<AvatarBookmarks>();
    DependencyManager::set<LocationBookmarks>();
    DependencyManager::set<Snapshot>();
    DependencyManager::set<CloseEventSender>();
    DependencyManager::set<ResourceManager>();
    DependencyManager::set<ContextOverlayInterface>();

    return previousSessionCrashed;
}

// FIXME move to header, or better yet, design some kind of UI manager
// to take care of highlighting keyboard focused items, rather than
// continuing to overburden Application.cpp
std::shared_ptr<Cube3DOverlay> _keyboardFocusHighlight{ nullptr };
OverlayID _keyboardFocusHighlightID{ UNKNOWN_OVERLAY_ID };


// FIXME hack access to the internal share context for the Chromium helper
// Normally we'd want to use QWebEngine::initialize(), but we can't because
// our primary context is a QGLWidget, which can't easily be initialized to share
// from a QOpenGLContext.
//
// So instead we create a new offscreen context to share with the QGLWidget,
// and manually set THAT to be the shared context for the Chromium helper
OffscreenGLCanvas* _chromiumShareContext { nullptr };
Q_GUI_EXPORT void qt_gl_set_global_share_context(QOpenGLContext *context);

Setting::Handle<int> sessionRunTime{ "sessionRunTime", 0 };

const float DEFAULT_HMD_TABLET_SCALE_PERCENT = 100.0f;
const float DEFAULT_DESKTOP_TABLET_SCALE_PERCENT = 75.0f;
const bool DEFAULT_DESKTOP_TABLET_BECOMES_TOOLBAR = true;
const bool DEFAULT_HMD_TABLET_BECOMES_TOOLBAR = false;
const bool DEFAULT_PREFER_AVATAR_FINGER_OVER_STYLUS = false;
const QString DEFAULT_CURSOR_NAME = "DEFAULT";

Application::Application(int& argc, char** argv, QElapsedTimer& startupTimer, bool runningMarkerExisted) :
    QApplication(argc, argv),
    _window(new MainWindow(desktop())),
    _sessionRunTimer(startupTimer),
    _previousSessionCrashed(setupEssentials(argc, argv, runningMarkerExisted)),
    _undoStackScriptingInterface(&_undoStack),
    _entitySimulation(new PhysicalEntitySimulation()),
    _physicsEngine(new PhysicsEngine(Vectors::ZERO)),
    _entityClipboard(new EntityTree()),
    _lastQueriedTime(usecTimestampNow()),
    _previousScriptLocation("LastScriptLocation", DESKTOP_LOCATION),
    _fieldOfView("fieldOfView", DEFAULT_FIELD_OF_VIEW_DEGREES),
    _hmdTabletScale("hmdTabletScale", DEFAULT_HMD_TABLET_SCALE_PERCENT),
    _desktopTabletScale("desktopTabletScale", DEFAULT_DESKTOP_TABLET_SCALE_PERCENT),
    _desktopTabletBecomesToolbarSetting("desktopTabletBecomesToolbar", DEFAULT_DESKTOP_TABLET_BECOMES_TOOLBAR),
    _hmdTabletBecomesToolbarSetting("hmdTabletBecomesToolbar", DEFAULT_HMD_TABLET_BECOMES_TOOLBAR),
    _preferAvatarFingerOverStylusSetting("preferAvatarFingerOverStylus", DEFAULT_PREFER_AVATAR_FINGER_OVER_STYLUS),
    _constrainToolbarPosition("toolbar/constrainToolbarToCenterX", true),
    _preferredCursor("preferredCursor", DEFAULT_CURSOR_NAME),
    _scaleMirror(1.0f),
    _rotateMirror(0.0f),
    _raiseMirror(0.0f),
    _enableProcessOctreeThread(true),
    _lastNackTime(usecTimestampNow()),
    _lastSendDownstreamAudioStats(usecTimestampNow()),
    _aboutToQuit(false),
    _notifiedPacketVersionMismatchThisDomain(false),
    _maxOctreePPS(maxOctreePacketsPerSecond.get()),
    _lastFaceTrackerUpdate(0),
    _snapshotSound(nullptr)
{
    auto steamClient = PluginManager::getInstance()->getSteamClientPlugin();
    setProperty(hifi::properties::STEAM, (steamClient && steamClient->isRunning()));
    setProperty(hifi::properties::CRASHED, _previousSessionCrashed);

    {
        const QString TEST_SCRIPT = "--testScript";
        const QString TRACE_FILE = "--traceFile";
        const QStringList args = arguments();
        for (int i = 0; i < args.size() - 1; ++i) {
            if (args.at(i) == TEST_SCRIPT) {
                QString testScriptPath = args.at(i + 1);
                if (QFileInfo(testScriptPath).exists()) {
                    setProperty(hifi::properties::TEST, QUrl::fromLocalFile(testScriptPath));
                }
            } else if (args.at(i) == TRACE_FILE) {
                QString traceFilePath = args.at(i + 1);
                setProperty(hifi::properties::TRACING, traceFilePath);
                DependencyManager::get<tracing::Tracer>()->startTracing();
            }
        }
    }

    // make sure the debug draw singleton is initialized on the main thread.
    DebugDraw::getInstance().removeMarker("");

    PluginContainer* pluginContainer = dynamic_cast<PluginContainer*>(this); // set the container for any plugins that care
    PluginManager::getInstance()->setContainer(pluginContainer);

    QThreadPool::globalInstance()->setMaxThreadCount(MIN_PROCESSING_THREAD_POOL_SIZE);
    thread()->setPriority(QThread::HighPriority);
    thread()->setObjectName("Main Thread");

    setInstance(this);

    auto controllerScriptingInterface = DependencyManager::get<controller::ScriptingInterface>().data();
    _controllerScriptingInterface = dynamic_cast<ControllerScriptingInterface*>(controllerScriptingInterface);

    _entityClipboard->createRootElement();

#ifdef Q_OS_WIN
    installNativeEventFilter(&MyNativeEventFilter::getInstance());
#endif

    _logger = new FileLogger(this);  // After setting organization name in order to get correct directory

    qInstallMessageHandler(messageHandler);

    QFontDatabase::addApplicationFont(PathUtils::resourcesPath() + "styles/Inconsolata.otf");
    _window->setWindowTitle("Interface");

    Model::setAbstractViewStateInterface(this); // The model class will sometimes need to know view state details from us

    auto nodeList = DependencyManager::get<NodeList>();
    nodeList->startThread();

    // Set up a watchdog thread to intentionally crash the application on deadlocks
    _deadlockWatchdogThread = new DeadlockWatchdogThread();
    _deadlockWatchdogThread->start();

    if (steamClient) {
        qCDebug(interfaceapp) << "[VERSION] SteamVR buildID:" << steamClient->getSteamVRBuildID();
    }
    qCDebug(interfaceapp) << "[VERSION] Build sequence:" << qPrintable(applicationVersion());
    qCDebug(interfaceapp) << "[VERSION] MODIFIED_ORGANIZATION:" << BuildInfo::MODIFIED_ORGANIZATION;
    qCDebug(interfaceapp) << "[VERSION] VERSION:" << BuildInfo::VERSION;
    qCDebug(interfaceapp) << "[VERSION] BUILD_BRANCH:" << BuildInfo::BUILD_BRANCH;
    qCDebug(interfaceapp) << "[VERSION] BUILD_GLOBAL_SERVICES:" << BuildInfo::BUILD_GLOBAL_SERVICES;
#if USE_STABLE_GLOBAL_SERVICES
    qCDebug(interfaceapp) << "[VERSION] We will use STABLE global services.";
#else
    qCDebug(interfaceapp) << "[VERSION] We will use DEVELOPMENT global services.";
#endif

    // set the OCULUS_STORE property so the oculus plugin can know if we ran from the Oculus Store
    static const QString OCULUS_STORE_ARG = "--oculus-store";
    setProperty(hifi::properties::OCULUS_STORE, arguments().indexOf(OCULUS_STORE_ARG) != -1);

    updateHeartbeat();

    // setup a timer for domain-server check ins
    QTimer* domainCheckInTimer = new QTimer(this);
    connect(domainCheckInTimer, &QTimer::timeout, nodeList.data(), &NodeList::sendDomainServerCheckIn);
    domainCheckInTimer->start(DOMAIN_SERVER_CHECK_IN_MSECS);
    connect(this, &QCoreApplication::aboutToQuit, [domainCheckInTimer] {
        domainCheckInTimer->stop();
        domainCheckInTimer->deleteLater();
    });


    auto audioIO = DependencyManager::get<AudioClient>();
    audioIO->setPositionGetter([]{
        auto avatarManager = DependencyManager::get<AvatarManager>();
        auto myAvatar = avatarManager ? avatarManager->getMyAvatar() : nullptr;

        return myAvatar ? myAvatar->getPositionForAudio() : Vectors::ZERO;
    });
    audioIO->setOrientationGetter([]{
        auto avatarManager = DependencyManager::get<AvatarManager>();
        auto myAvatar = avatarManager ? avatarManager->getMyAvatar() : nullptr;

        return myAvatar ? myAvatar->getOrientationForAudio() : Quaternions::IDENTITY;
    });

    recording::Frame::registerFrameHandler(AudioConstants::getAudioFrameName(), [=](recording::Frame::ConstPointer frame) {
        audioIO->handleRecordedAudioInput(frame->data);
    });

    connect(audioIO.data(), &AudioClient::inputReceived, [](const QByteArray& audio){
        static auto recorder = DependencyManager::get<recording::Recorder>();
        if (recorder->isRecording()) {
            static const recording::FrameType AUDIO_FRAME_TYPE = recording::Frame::registerFrameType(AudioConstants::getAudioFrameName());
            recorder->recordFrame(AUDIO_FRAME_TYPE, audio);
        }
    });
    audioIO->startThread();

    auto audioScriptingInterface = DependencyManager::set<AudioScriptingInterface, scripting::Audio>();
    connect(audioIO.data(), &AudioClient::mutedByMixer, audioScriptingInterface.data(), &AudioScriptingInterface::mutedByMixer);
    connect(audioIO.data(), &AudioClient::receivedFirstPacket, audioScriptingInterface.data(), &AudioScriptingInterface::receivedFirstPacket);
    connect(audioIO.data(), &AudioClient::disconnected, audioScriptingInterface.data(), &AudioScriptingInterface::disconnected);
    connect(audioIO.data(), &AudioClient::muteEnvironmentRequested, [](glm::vec3 position, float radius) {
        auto audioClient = DependencyManager::get<AudioClient>();
        auto audioScriptingInterface = DependencyManager::get<AudioScriptingInterface>();
        auto myAvatarPosition = DependencyManager::get<AvatarManager>()->getMyAvatar()->getPosition();
        float distance = glm::distance(myAvatarPosition, position);
        bool shouldMute = !audioClient->isMuted() && (distance < radius);

        if (shouldMute) {
            audioClient->toggleMute();
            audioScriptingInterface->environmentMuted();
        }
    });
    connect(this, &Application::activeDisplayPluginChanged,
        reinterpret_cast<scripting::Audio*>(audioScriptingInterface.data()), &scripting::Audio::onContextChanged);

    // Make sure we don't time out during slow operations at startup
    updateHeartbeat();

    // Setup MessagesClient
    DependencyManager::get<MessagesClient>()->startThread();

    const DomainHandler& domainHandler = nodeList->getDomainHandler();

    connect(&domainHandler, SIGNAL(hostnameChanged(const QString&)), SLOT(domainChanged(const QString&)));
    connect(&domainHandler, SIGNAL(resetting()), SLOT(resettingDomain()));
    connect(&domainHandler, SIGNAL(connectedToDomain(const QString&)), SLOT(updateWindowTitle()));
    connect(&domainHandler, SIGNAL(disconnectedFromDomain()), SLOT(updateWindowTitle()));
    connect(&domainHandler, &DomainHandler::disconnectedFromDomain, this, &Application::clearDomainAvatars);
    connect(&domainHandler, &DomainHandler::disconnectedFromDomain, this, [this]() {
        getOverlays().deleteOverlay(getTabletScreenID());
        getOverlays().deleteOverlay(getTabletHomeButtonID());
        getOverlays().deleteOverlay(getTabletFrameID());
    });
    connect(&domainHandler, &DomainHandler::domainConnectionRefused, this, &Application::domainConnectionRefused);

    // We could clear ATP assets only when changing domains, but it's possible that the domain you are connected
    // to has gone down and switched to a new content set, so when you reconnect the cached ATP assets will no longer be valid.
    connect(&domainHandler, &DomainHandler::disconnectedFromDomain, DependencyManager::get<ScriptCache>().data(), &ScriptCache::clearATPScriptsFromCache);

    // update our location every 5 seconds in the metaverse server, assuming that we are authenticated with one
    const qint64 DATA_SERVER_LOCATION_CHANGE_UPDATE_MSECS = 5 * MSECS_PER_SECOND;

    auto discoverabilityManager = DependencyManager::get<DiscoverabilityManager>();
    connect(&locationUpdateTimer, &QTimer::timeout, discoverabilityManager.data(), &DiscoverabilityManager::updateLocation);
    connect(&locationUpdateTimer, &QTimer::timeout,
        DependencyManager::get<AddressManager>().data(), &AddressManager::storeCurrentAddress);
    locationUpdateTimer.start(DATA_SERVER_LOCATION_CHANGE_UPDATE_MSECS);

    // if we get a domain change, immediately attempt update location in metaverse server
    connect(&nodeList->getDomainHandler(), &DomainHandler::connectedToDomain,
        discoverabilityManager.data(), &DiscoverabilityManager::updateLocation);

    // send a location update immediately
    discoverabilityManager->updateLocation();

    auto myAvatar = getMyAvatar();

    connect(nodeList.data(), &NodeList::nodeAdded, this, &Application::nodeAdded);
    connect(nodeList.data(), &NodeList::nodeKilled, this, &Application::nodeKilled);
    connect(nodeList.data(), &NodeList::nodeActivated, this, &Application::nodeActivated);
    connect(nodeList.data(), &NodeList::uuidChanged, myAvatar.get(), &MyAvatar::setSessionUUID);
    connect(nodeList.data(), &NodeList::uuidChanged, this, &Application::setSessionUUID);
    connect(nodeList.data(), &NodeList::packetVersionMismatch, this, &Application::notifyPacketVersionMismatch);

    // you might think we could just do this in NodeList but we only want this connection for Interface
    connect(nodeList.data(), &NodeList::limitOfSilentDomainCheckInsReached, nodeList.data(), &NodeList::reset);

    // connect to appropriate slots on AccountManager
    auto accountManager = DependencyManager::get<AccountManager>();

    auto dialogsManager = DependencyManager::get<DialogsManager>();
    connect(accountManager.data(), &AccountManager::authRequired, dialogsManager.data(), &DialogsManager::showLoginDialog);
    connect(accountManager.data(), &AccountManager::usernameChanged, this, &Application::updateWindowTitle);

    // set the account manager's root URL and trigger a login request if we don't have the access token
    accountManager->setIsAgent(true);
    accountManager->setAuthURL(NetworkingConstants::METAVERSE_SERVER_URL);

    auto addressManager = DependencyManager::get<AddressManager>();

    // use our MyAvatar position and quat for address manager path
    addressManager->setPositionGetter([this]{ return getMyAvatar()->getPosition(); });
    addressManager->setOrientationGetter([this]{ return getMyAvatar()->getOrientation(); });

    connect(addressManager.data(), &AddressManager::hostChanged, this, &Application::updateWindowTitle);
    connect(this, &QCoreApplication::aboutToQuit, addressManager.data(), &AddressManager::storeCurrentAddress);

    connect(this, &Application::activeDisplayPluginChanged, this, &Application::updateThreadPoolCount);
    connect(this, &Application::activeDisplayPluginChanged, this, [](){
        qApp->setProperty(hifi::properties::HMD, qApp->isHMDMode());
    });
    connect(this, &Application::activeDisplayPluginChanged, this, &Application::updateSystemTabletMode);

    // Save avatar location immediately after a teleport.
    connect(myAvatar.get(), &MyAvatar::positionGoneTo,
        DependencyManager::get<AddressManager>().data(), &AddressManager::storeCurrentAddress);

    auto scriptEngines = DependencyManager::get<ScriptEngines>().data();
    scriptEngines->registerScriptInitializer([this](ScriptEngine* engine){
        registerScriptEngineWithApplicationServices(engine);
    });

    connect(scriptEngines, &ScriptEngines::scriptCountChanged, scriptEngines, [this] {
        auto scriptEngines = DependencyManager::get<ScriptEngines>();
        if (scriptEngines->getRunningScripts().isEmpty()) {
            getMyAvatar()->clearScriptableSettings();
        }
    }, Qt::QueuedConnection);

    connect(scriptEngines, &ScriptEngines::scriptsReloading, scriptEngines, [this] {
        getEntities()->reloadEntityScripts();
    }, Qt::QueuedConnection);

    connect(scriptEngines, &ScriptEngines::scriptLoadError,
        scriptEngines, [](const QString& filename, const QString& error){
        OffscreenUi::warning(nullptr, "Error Loading Script", filename + " failed to load.");
    }, Qt::QueuedConnection);

#ifdef _WIN32
    WSADATA WsaData;
    int wsaresult = WSAStartup(MAKEWORD(2, 2), &WsaData);
#endif

    // tell the NodeList instance who to tell the domain server we care about
    nodeList->addSetOfNodeTypesToNodeInterestSet(NodeSet() << NodeType::AudioMixer << NodeType::AvatarMixer
        << NodeType::EntityServer << NodeType::AssetServer << NodeType::MessagesMixer << NodeType::EntityScriptServer);

    // connect to the packet sent signal of the _entityEditSender
    connect(&_entityEditSender, &EntityEditPacketSender::packetSent, this, &Application::packetSent);

    const char** constArgv = const_cast<const char**>(argv);
    QString concurrentDownloadsStr = getCmdOption(argc, constArgv, "--concurrent-downloads");
    bool success;
    int concurrentDownloads = concurrentDownloadsStr.toInt(&success);
    if (!success) {
        concurrentDownloads = MAX_CONCURRENT_RESOURCE_DOWNLOADS;
    }
    ResourceCache::setRequestLimit(concurrentDownloads);

    // perhaps override the avatar url.  Since we will test later for validity
    // we don't need to do so here.
    QString avatarURL = getCmdOption(argc, constArgv, "--avatarURL");
    _avatarOverrideUrl = QUrl::fromUserInput(avatarURL);

    // If someone specifies both --avatarURL and --replaceAvatarURL,
    // the replaceAvatarURL wins.  So only set the _overrideUrl if this
    // does have a non-empty string.
    QString replaceURL = getCmdOption(argc, constArgv, "--replaceAvatarURL");
    if (!replaceURL.isEmpty()) {
        _avatarOverrideUrl = QUrl::fromUserInput(replaceURL);
        _saveAvatarOverrideUrl = true;
    }

    _glWidget = new GLCanvas();
    getApplicationCompositor().setRenderingWidget(_glWidget);
    _window->setCentralWidget(_glWidget);

    _window->restoreGeometry();
    _window->setVisible(true);

    _glWidget->setFocusPolicy(Qt::StrongFocus);
    _glWidget->setFocus();

    showCursor(Cursor::Manager::lookupIcon(_preferredCursor.get()));

    // enable mouse tracking; otherwise, we only get drag events
    _glWidget->setMouseTracking(true);
    // Make sure the window is set to the correct size by processing the pending events
    QCoreApplication::processEvents();
    _glWidget->createContext();
    _glWidget->makeCurrent();

    initializeGL();
    // Make sure we don't time out during slow operations at startup
    updateHeartbeat();

    Setting::Handle<bool> firstRun { Settings::firstRun, true };

    // once the settings have been loaded, check if we need to flip the default for UserActivityLogger
    auto& userActivityLogger = UserActivityLogger::getInstance();
    if (!userActivityLogger.isDisabledSettingSet()) {
        // the user activity logger is opt-out for Interface
        // but it's defaulted to disabled for other targets
        // so we need to enable it here if it has never been disabled by the user
        userActivityLogger.disable(false);
    }

    if (userActivityLogger.isEnabled()) {
        // sessionRunTime will be reset soon by loadSettings. Grab it now to get previous session value.
        // The value will be 0 if the user blew away settings this session, which is both a feature and a bug.
        static const QString TESTER = "HIFI_TESTER";
        auto gpuIdent = GPUIdent::getInstance();
        auto glContextData = getGLContextData();
        QJsonObject properties = {
            { "version", applicationVersion() },
            { "tester", QProcessEnvironment::systemEnvironment().contains(TESTER) },
            { "previousSessionCrashed", _previousSessionCrashed },
            { "previousSessionRuntime", sessionRunTime.get() },
            { "cpu_architecture", QSysInfo::currentCpuArchitecture() },
            { "kernel_type", QSysInfo::kernelType() },
            { "kernel_version", QSysInfo::kernelVersion() },
            { "os_type", QSysInfo::productType() },
            { "os_version", QSysInfo::productVersion() },
            { "gpu_name", gpuIdent->getName() },
            { "gpu_driver", gpuIdent->getDriver() },
            { "gpu_memory", static_cast<qint64>(gpuIdent->getMemory()) },
            { "gl_version_int", glVersionToInteger(glContextData.value("version").toString()) },
            { "gl_version", glContextData["version"] },
            { "gl_vender", glContextData["vendor"] },
            { "gl_sl_version", glContextData["sl_version"] },
            { "gl_renderer", glContextData["renderer"] },
            { "ideal_thread_count", QThread::idealThreadCount() }
        };
        auto macVersion = QSysInfo::macVersion();
        if (macVersion != QSysInfo::MV_None) {
            properties["os_osx_version"] = QSysInfo::macVersion();
        }
        auto windowsVersion = QSysInfo::windowsVersion();
        if (windowsVersion != QSysInfo::WV_None) {
            properties["os_win_version"] = QSysInfo::windowsVersion();
        }

        ProcessorInfo procInfo;
        if (getProcessorInfo(procInfo)) {
            properties["processor_core_count"] = procInfo.numProcessorCores;
            properties["logical_processor_count"] = procInfo.numLogicalProcessors;
            properties["processor_l1_cache_count"] = procInfo.numProcessorCachesL1;
            properties["processor_l2_cache_count"] = procInfo.numProcessorCachesL2;
            properties["processor_l3_cache_count"] = procInfo.numProcessorCachesL3;
        }

        properties["first_run"] = firstRun.get();

        // add the user's machine ID to the launch event
        properties["machine_fingerprint"] = uuidStringWithoutCurlyBraces(FingerprintUtils::getMachineFingerprint());

        userActivityLogger.logAction("launch", properties);
    }

    // Tell our entity edit sender about our known jurisdictions
    _entityEditSender.setServerJurisdictions(&_entityServerJurisdictions);
    _entityEditSender.setMyAvatar(myAvatar.get());

    // For now we're going to set the PPS for outbound packets to be super high, this is
    // probably not the right long term solution. But for now, we're going to do this to
    // allow you to move an entity around in your hand
    _entityEditSender.setPacketsPerSecond(3000); // super high!!

    _overlays.init(); // do this before scripts load
    // Make sure we don't time out during slow operations at startup
    updateHeartbeat();

    connect(this, SIGNAL(aboutToQuit()), this, SLOT(onAboutToQuit()));

    // hook up bandwidth estimator
    QSharedPointer<BandwidthRecorder> bandwidthRecorder = DependencyManager::get<BandwidthRecorder>();
    connect(nodeList.data(), &LimitedNodeList::dataSent,
        bandwidthRecorder.data(), &BandwidthRecorder::updateOutboundData);
    connect(nodeList.data(), &LimitedNodeList::dataReceived,
        bandwidthRecorder.data(), &BandwidthRecorder::updateInboundData);

    // FIXME -- I'm a little concerned about this.
    connect(myAvatar->getSkeletonModel().get(), &SkeletonModel::skeletonLoaded,
        this, &Application::checkSkeleton, Qt::QueuedConnection);

    // Setup the userInputMapper with the actions
    auto userInputMapper = DependencyManager::get<UserInputMapper>();
    connect(userInputMapper.data(), &UserInputMapper::actionEvent, [this](int action, float state) {
        using namespace controller;
        auto offscreenUi = DependencyManager::get<OffscreenUi>();
        auto tabletScriptingInterface = DependencyManager::get<TabletScriptingInterface>();
        {
            auto actionEnum = static_cast<Action>(action);
            int key = Qt::Key_unknown;
            static int lastKey = Qt::Key_unknown;
            bool navAxis = false;
            switch (actionEnum) {
                case Action::UI_NAV_VERTICAL:
                    navAxis = true;
                    if (state > 0.0f) {
                        key = Qt::Key_Up;
                    } else if (state < 0.0f) {
                        key = Qt::Key_Down;
                    }
                    break;

                case Action::UI_NAV_LATERAL:
                    navAxis = true;
                    if (state > 0.0f) {
                        key = Qt::Key_Right;
                    } else if (state < 0.0f) {
                        key = Qt::Key_Left;
                    }
                    break;

                case Action::UI_NAV_GROUP:
                    navAxis = true;
                    if (state > 0.0f) {
                        key = Qt::Key_Tab;
                    } else if (state < 0.0f) {
                        key = Qt::Key_Backtab;
                    }
                    break;

                case Action::UI_NAV_BACK:
                    key = Qt::Key_Escape;
                    break;

                case Action::UI_NAV_SELECT:
                    key = Qt::Key_Return;
                    break;
                default:
                    break;
            }

            auto window = tabletScriptingInterface->getTabletWindow();
            if (navAxis && window) {
                if (lastKey != Qt::Key_unknown) {
                    QKeyEvent event(QEvent::KeyRelease, lastKey, Qt::NoModifier);
                    sendEvent(window, &event);
                    lastKey = Qt::Key_unknown;
                }

                if (key != Qt::Key_unknown) {
                    QKeyEvent event(QEvent::KeyPress, key, Qt::NoModifier);
                    sendEvent(window, &event);
                    tabletScriptingInterface->processEvent(&event);
                    lastKey = key;
                }
            } else if (key != Qt::Key_unknown && window) {
                if (state) {
                    QKeyEvent event(QEvent::KeyPress, key, Qt::NoModifier);
                    sendEvent(window, &event);
                    tabletScriptingInterface->processEvent(&event);
                } else {
                    QKeyEvent event(QEvent::KeyRelease, key, Qt::NoModifier);
                    sendEvent(window, &event);
                }
                return;
            }
        }

        if (action == controller::toInt(controller::Action::RETICLE_CLICK)) {
            auto reticlePos = getApplicationCompositor().getReticlePosition();
            QPoint localPos(reticlePos.x, reticlePos.y); // both hmd and desktop already handle this in our coordinates.
            if (state) {
                QMouseEvent mousePress(QEvent::MouseButtonPress, localPos, Qt::LeftButton, Qt::LeftButton, Qt::NoModifier);
                sendEvent(_glWidget, &mousePress);
                _reticleClickPressed = true;
            } else {
                QMouseEvent mouseRelease(QEvent::MouseButtonRelease, localPos, Qt::LeftButton, Qt::NoButton, Qt::NoModifier);
                sendEvent(_glWidget, &mouseRelease);
                _reticleClickPressed = false;
            }
            return; // nothing else to do
        }

        if (state) {
            if (action == controller::toInt(controller::Action::TOGGLE_MUTE)) {
                DependencyManager::get<AudioClient>()->toggleMute();
            } else if (action == controller::toInt(controller::Action::CYCLE_CAMERA)) {
                cycleCamera();
            } else if (action == controller::toInt(controller::Action::CONTEXT_MENU)) {
                toggleTabletUI();
            } else if (action == controller::toInt(controller::Action::RETICLE_X)) {
                auto oldPos = getApplicationCompositor().getReticlePosition();
                getApplicationCompositor().setReticlePosition({ oldPos.x + state, oldPos.y });
            } else if (action == controller::toInt(controller::Action::RETICLE_Y)) {
                auto oldPos = getApplicationCompositor().getReticlePosition();
                getApplicationCompositor().setReticlePosition({ oldPos.x, oldPos.y + state });
            } else if (action == controller::toInt(controller::Action::TOGGLE_OVERLAY)) {
                toggleOverlays();
            }
        }
    });

    _applicationStateDevice = userInputMapper->getStateDevice();

    _applicationStateDevice->setInputVariant(STATE_IN_HMD, []() -> float {
        return qApp->isHMDMode() ? 1 : 0;
    });
    _applicationStateDevice->setInputVariant(STATE_CAMERA_FULL_SCREEN_MIRROR, []() -> float {
        return qApp->getCamera().getMode() == CAMERA_MODE_MIRROR ? 1 : 0;
    });
    _applicationStateDevice->setInputVariant(STATE_CAMERA_FIRST_PERSON, []() -> float {
        return qApp->getCamera().getMode() == CAMERA_MODE_FIRST_PERSON ? 1 : 0;
    });
    _applicationStateDevice->setInputVariant(STATE_CAMERA_THIRD_PERSON, []() -> float {
        return qApp->getCamera().getMode() == CAMERA_MODE_THIRD_PERSON ? 1 : 0;
    });
    _applicationStateDevice->setInputVariant(STATE_CAMERA_ENTITY, []() -> float {
        return qApp->getCamera().getMode() == CAMERA_MODE_ENTITY ? 1 : 0;
    });
    _applicationStateDevice->setInputVariant(STATE_CAMERA_INDEPENDENT, []() -> float {
        return qApp->getCamera().getMode() == CAMERA_MODE_INDEPENDENT ? 1 : 0;
    });
    _applicationStateDevice->setInputVariant(STATE_SNAP_TURN, []() -> float {
        return qApp->getMyAvatar()->getSnapTurn() ? 1 : 0;
    });
    _applicationStateDevice->setInputVariant(STATE_ADVANCED_MOVEMENT_CONTROLS, []() -> float {
        return qApp->getMyAvatar()->useAdvancedMovementControls() ? 1 : 0;
    });

    _applicationStateDevice->setInputVariant(STATE_GROUNDED, []() -> float {
        return qApp->getMyAvatar()->getCharacterController()->onGround() ? 1 : 0;
    });
    _applicationStateDevice->setInputVariant(STATE_NAV_FOCUSED, []() -> float {
        return DependencyManager::get<OffscreenUi>()->navigationFocused() ? 1 : 0;
    });

    // Setup the _keyboardMouseDevice, _touchscreenDevice and the user input mapper with the default bindings
    userInputMapper->registerDevice(_keyboardMouseDevice->getInputDevice());
    // if the _touchscreenDevice is not supported it will not be registered
    if (_touchscreenDevice) {
        userInputMapper->registerDevice(_touchscreenDevice->getInputDevice());
    }

    // force the model the look at the correct directory (weird order of operations issue)
    scriptEngines->setScriptsLocation(scriptEngines->getScriptsLocation());
    // do this as late as possible so that all required subsystems are initialized
    // If we've overridden the default scripts location, just load default scripts
    // otherwise, load 'em all

    // we just want to see if --scripts was set, we've already parsed it and done
    // the change in PathUtils.  Rather than pass that in the constructor, lets just
    // look (this could be debated)
    QString scriptsSwitch = QString("--").append(SCRIPTS_SWITCH);
    QDir defaultScriptsLocation(getCmdOption(argc, constArgv, scriptsSwitch.toStdString().c_str()));
    if (!defaultScriptsLocation.exists()) {
        scriptEngines->loadDefaultScripts();
        scriptEngines->defaultScriptsLocationOverridden(true);
    } else {
        scriptEngines->loadScripts();
    }

    // Make sure we don't time out during slow operations at startup
    updateHeartbeat();

    loadSettings();

    // Now that we've loaded the menu and thus switched to the previous display plugin
    // we can unlock the desktop repositioning code, since all the positions will be
    // relative to the desktop size for this plugin
    auto offscreenUi = DependencyManager::get<OffscreenUi>();
    offscreenUi->getDesktop()->setProperty("repositionLocked", false);

    // Make sure we don't time out during slow operations at startup
    updateHeartbeat();


    QTimer* settingsTimer = new QTimer();
    moveToNewNamedThread(settingsTimer, "Settings Thread", [this, settingsTimer]{
        connect(qApp, &Application::beforeAboutToQuit, [this, settingsTimer]{
            // Disconnect the signal from the save settings
            QObject::disconnect(settingsTimer, &QTimer::timeout, this, &Application::saveSettings);
            // Stop the settings timer
            settingsTimer->stop();
            // Delete it (this will trigger the thread destruction
            settingsTimer->deleteLater();
            // Mark the settings thread as finished, so we know we can safely save in the main application
            // shutdown code
            _settingsGuard.trigger();
        });

        int SAVE_SETTINGS_INTERVAL = 10 * MSECS_PER_SECOND; // Let's save every seconds for now
        settingsTimer->setSingleShot(false);
        settingsTimer->setInterval(SAVE_SETTINGS_INTERVAL); // 10s, Qt::CoarseTimer acceptable
        QObject::connect(settingsTimer, &QTimer::timeout, this, &Application::saveSettings);
    }, QThread::LowestPriority);

    if (Menu::getInstance()->isOptionChecked(MenuOption::FirstPerson)) {
        getMyAvatar()->setBoomLength(MyAvatar::ZOOM_MIN);  // So that camera doesn't auto-switch to third person.
    } else if (Menu::getInstance()->isOptionChecked(MenuOption::IndependentMode)) {
        Menu::getInstance()->setIsOptionChecked(MenuOption::ThirdPerson, true);
        cameraMenuChanged();
    } else if (Menu::getInstance()->isOptionChecked(MenuOption::CameraEntityMode)) {
        Menu::getInstance()->setIsOptionChecked(MenuOption::ThirdPerson, true);
        cameraMenuChanged();
    }

    // set the local loopback interface for local sounds
    AudioInjector::setLocalAudioInterface(audioIO.data());
    audioScriptingInterface->setLocalAudioInterface(audioIO.data());
    connect(audioIO.data(), &AudioClient::noiseGateOpened, audioScriptingInterface.data(), &AudioScriptingInterface::noiseGateOpened);
    connect(audioIO.data(), &AudioClient::noiseGateClosed, audioScriptingInterface.data(), &AudioScriptingInterface::noiseGateClosed);
    connect(audioIO.data(), &AudioClient::inputReceived, audioScriptingInterface.data(), &AudioScriptingInterface::inputReceived);


    this->installEventFilter(this);

#ifdef HAVE_DDE
    auto ddeTracker = DependencyManager::get<DdeFaceTracker>();
    ddeTracker->init();
    connect(ddeTracker.data(), &FaceTracker::muteToggled, this, &Application::faceTrackerMuteToggled);
#endif

#ifdef HAVE_IVIEWHMD
    auto eyeTracker = DependencyManager::get<EyeTracker>();
    eyeTracker->init();
    setActiveEyeTracker();
#endif

    // If launched from Steam, let it handle updates
    const QString HIFI_NO_UPDATER_COMMAND_LINE_KEY = "--no-updater";
    bool noUpdater = arguments().indexOf(HIFI_NO_UPDATER_COMMAND_LINE_KEY) != -1;
    if (!noUpdater) {
        auto applicationUpdater = DependencyManager::get<AutoUpdater>();
        connect(applicationUpdater.data(), &AutoUpdater::newVersionIsAvailable, dialogsManager.data(), &DialogsManager::showUpdateDialog);
        applicationUpdater->checkForUpdate();
    }

    // Now that menu is initialized we can sync myAvatar with it's state.
    myAvatar->updateMotionBehaviorFromMenu();

// FIXME spacemouse code still needs cleanup
#if 0
    // the 3Dconnexion device wants to be initialized after a window is displayed.
    SpacemouseManager::getInstance().init();
#endif

    // If the user clicks an an entity, we will check that it's an unlocked web entity, and if so, set the focus to it
    auto entityScriptingInterface = DependencyManager::get<EntityScriptingInterface>();
    connect(entityScriptingInterface.data(), &EntityScriptingInterface::clickDownOnEntity,
            [this](const EntityItemID& entityItemID, const PointerEvent& event) {
        auto entity = getEntities()->getTree()->findEntityByID(entityItemID);
        if (entity && entity->wantsKeyboardFocus()) {
            setKeyboardFocusOverlay(UNKNOWN_OVERLAY_ID);
            setKeyboardFocusEntity(entityItemID);
        } else {
            setKeyboardFocusEntity(UNKNOWN_ENTITY_ID);
        }
    });

    connect(entityScriptingInterface.data(), &EntityScriptingInterface::deletingEntity, [=](const EntityItemID& entityItemID) {
        if (entityItemID == _keyboardFocusedEntity.get()) {
            setKeyboardFocusEntity(UNKNOWN_ENTITY_ID);
        }
    });

    // If the user clicks somewhere where there is NO entity at all, we will release focus
    connect(getEntities().data(), &EntityTreeRenderer::mousePressOffEntity, [=]() {
        setKeyboardFocusEntity(UNKNOWN_ENTITY_ID);
    });

    // Keyboard focus handling for Web overlays.
    auto overlays = &(qApp->getOverlays());

    connect(overlays, &Overlays::mousePressOnOverlay, [=](const OverlayID& overlayID, const PointerEvent& event) {
        auto thisOverlay = std::dynamic_pointer_cast<Web3DOverlay>(overlays->getOverlay(overlayID));
        // Only Web overlays can have keyboard focus.
        if (thisOverlay) {
            setKeyboardFocusEntity(UNKNOWN_ENTITY_ID);
            setKeyboardFocusOverlay(overlayID);
        }
    });

    connect(overlays, &Overlays::overlayDeleted, [=](const OverlayID& overlayID) {
        if (overlayID == _keyboardFocusedOverlay.get()) {
            setKeyboardFocusOverlay(UNKNOWN_OVERLAY_ID);
        }
    });

    connect(overlays, &Overlays::mousePressOffOverlay, [=]() {
        setKeyboardFocusOverlay(UNKNOWN_OVERLAY_ID);
    });

    connect(this, &Application::aboutToQuit, [=]() {
        setKeyboardFocusOverlay(UNKNOWN_OVERLAY_ID);
        setKeyboardFocusEntity(UNKNOWN_ENTITY_ID);
    });

    connect(overlays,
        SIGNAL(mousePressOnOverlay(const OverlayID&, const PointerEvent&)),
        DependencyManager::get<ContextOverlayInterface>().data(),
        SLOT(contextOverlays_mousePressOnOverlay(const OverlayID&, const PointerEvent&)));

    connect(overlays,
        SIGNAL(hoverEnterOverlay(const OverlayID&, const PointerEvent&)),
        DependencyManager::get<ContextOverlayInterface>().data(),
        SLOT(contextOverlays_hoverEnterOverlay(const OverlayID&, const PointerEvent&)));

    connect(overlays,
        SIGNAL(hoverLeaveOverlay(const OverlayID&, const PointerEvent&)),
        DependencyManager::get<ContextOverlayInterface>().data(),
        SLOT(contextOverlays_hoverLeaveOverlay(const OverlayID&, const PointerEvent&)));

    // Add periodic checks to send user activity data
    static int CHECK_NEARBY_AVATARS_INTERVAL_MS = 10000;
    static int NEARBY_AVATAR_RADIUS_METERS = 10;

    // setup the stats interval depending on if the 1s faster hearbeat was requested
    static const QString FAST_STATS_ARG = "--fast-heartbeat";
    static int SEND_STATS_INTERVAL_MS = arguments().indexOf(FAST_STATS_ARG) != -1 ? 1000 : 10000;

    static glm::vec3 lastAvatarPosition = myAvatar->getPosition();
    static glm::mat4 lastHMDHeadPose = getHMDSensorPose();
    static controller::Pose lastLeftHandPose = myAvatar->getLeftHandPose();
    static controller::Pose lastRightHandPose = myAvatar->getRightHandPose();

    // Periodically send fps as a user activity event
    QTimer* sendStatsTimer = new QTimer(this);
    sendStatsTimer->setInterval(SEND_STATS_INTERVAL_MS);  // 10s, Qt::CoarseTimer acceptable
    connect(sendStatsTimer, &QTimer::timeout, this, [this]() {

        QJsonObject properties = {};
        MemoryInfo memInfo;
        if (getMemoryInfo(memInfo)) {
            properties["system_memory_total"] = static_cast<qint64>(memInfo.totalMemoryBytes);
            properties["system_memory_used"] = static_cast<qint64>(memInfo.usedMemoryBytes);
            properties["process_memory_used"] = static_cast<qint64>(memInfo.processUsedMemoryBytes);
        }

        // content location and build info - useful for filtering stats
        auto addressManager = DependencyManager::get<AddressManager>();
        auto currentDomain = addressManager->currentShareableAddress(true).toString(); // domain only
        auto currentPath = addressManager->currentPath(true); // with orientation
        properties["current_domain"] = currentDomain;
        properties["current_path"] = currentPath;
        properties["build_version"] = BuildInfo::VERSION;

        auto displayPlugin = qApp->getActiveDisplayPlugin();

        properties["fps"] = _frameCounter.rate();
        properties["target_frame_rate"] = getTargetFrameRate();
        properties["render_rate"] = displayPlugin->renderRate();
        properties["present_rate"] = displayPlugin->presentRate();
        properties["new_frame_present_rate"] = displayPlugin->newFramePresentRate();
        properties["dropped_frame_rate"] = displayPlugin->droppedFrameRate();
        properties["stutter_rate"] = displayPlugin->stutterRate();
        properties["sim_rate"] = getAverageSimsPerSecond();
        properties["avatar_sim_rate"] = getAvatarSimrate();
        properties["has_async_reprojection"] = displayPlugin->hasAsyncReprojection();
        properties["hardware_stats"] = displayPlugin->getHardwareStats();

        auto bandwidthRecorder = DependencyManager::get<BandwidthRecorder>();
        properties["packet_rate_in"] = bandwidthRecorder->getCachedTotalAverageInputPacketsPerSecond();
        properties["packet_rate_out"] = bandwidthRecorder->getCachedTotalAverageOutputPacketsPerSecond();
        properties["kbps_in"] = bandwidthRecorder->getCachedTotalAverageInputKilobitsPerSecond();
        properties["kbps_out"] = bandwidthRecorder->getCachedTotalAverageOutputKilobitsPerSecond();

        properties["atp_in_kbps"] = bandwidthRecorder->getAverageInputKilobitsPerSecond(NodeType::AssetServer);

        auto nodeList = DependencyManager::get<NodeList>();
        SharedNodePointer entityServerNode = nodeList->soloNodeOfType(NodeType::EntityServer);
        SharedNodePointer audioMixerNode = nodeList->soloNodeOfType(NodeType::AudioMixer);
        SharedNodePointer avatarMixerNode = nodeList->soloNodeOfType(NodeType::AvatarMixer);
        SharedNodePointer assetServerNode = nodeList->soloNodeOfType(NodeType::AssetServer);
        SharedNodePointer messagesMixerNode = nodeList->soloNodeOfType(NodeType::MessagesMixer);
        properties["entity_ping"] = entityServerNode ? entityServerNode->getPingMs() : -1;
        properties["audio_ping"] = audioMixerNode ? audioMixerNode->getPingMs() : -1;
        properties["avatar_ping"] = avatarMixerNode ? avatarMixerNode->getPingMs() : -1;
        properties["asset_ping"] = assetServerNode ? assetServerNode->getPingMs() : -1;
        properties["messages_ping"] = messagesMixerNode ? messagesMixerNode->getPingMs() : -1;

        auto loadingRequests = ResourceCache::getLoadingRequests();

        QJsonArray loadingRequestsStats;
        for (const auto& request : loadingRequests) {
            QJsonObject requestStats;
            requestStats["filename"] = request->getURL().fileName();
            requestStats["received"] = request->getBytesReceived();
            requestStats["total"] = request->getBytesTotal();
            requestStats["attempts"] = (int)request->getDownloadAttempts();
            loadingRequestsStats.append(requestStats);
        }

        properties["active_downloads"] = loadingRequests.size();
        properties["pending_downloads"] = ResourceCache::getPendingRequestCount();
        properties["active_downloads_details"] = loadingRequestsStats;

        auto statTracker = DependencyManager::get<StatTracker>();

        properties["processing_resources"] = statTracker->getStat("Processing").toInt();
        properties["pending_processing_resources"] = statTracker->getStat("PendingProcessing").toInt();

        QJsonObject startedRequests;
        startedRequests["atp"] = statTracker->getStat(STAT_ATP_REQUEST_STARTED).toInt();
        startedRequests["http"] = statTracker->getStat(STAT_HTTP_REQUEST_STARTED).toInt();
        startedRequests["file"] = statTracker->getStat(STAT_FILE_REQUEST_STARTED).toInt();
        startedRequests["total"] = startedRequests["atp"].toInt() + startedRequests["http"].toInt()
            + startedRequests["file"].toInt();
        properties["started_requests"] = startedRequests;

        QJsonObject successfulRequests;
        successfulRequests["atp"] = statTracker->getStat(STAT_ATP_REQUEST_SUCCESS).toInt();
        successfulRequests["http"] = statTracker->getStat(STAT_HTTP_REQUEST_SUCCESS).toInt();
        successfulRequests["file"] = statTracker->getStat(STAT_FILE_REQUEST_SUCCESS).toInt();
        successfulRequests["total"] = successfulRequests["atp"].toInt() + successfulRequests["http"].toInt()
            + successfulRequests["file"].toInt();
        properties["successful_requests"] = successfulRequests;

        QJsonObject failedRequests;
        failedRequests["atp"] = statTracker->getStat(STAT_ATP_REQUEST_FAILED).toInt();
        failedRequests["http"] = statTracker->getStat(STAT_HTTP_REQUEST_FAILED).toInt();
        failedRequests["file"] = statTracker->getStat(STAT_FILE_REQUEST_FAILED).toInt();
        failedRequests["total"] = failedRequests["atp"].toInt() + failedRequests["http"].toInt()
            + failedRequests["file"].toInt();
        properties["failed_requests"] = failedRequests;

        QJsonObject cacheRequests;
        cacheRequests["atp"] = statTracker->getStat(STAT_ATP_REQUEST_CACHE).toInt();
        cacheRequests["http"] = statTracker->getStat(STAT_HTTP_REQUEST_CACHE).toInt();
        cacheRequests["total"] = cacheRequests["atp"].toInt() + cacheRequests["http"].toInt();
        properties["cache_requests"] = cacheRequests;

        QJsonObject atpMappingRequests;
        atpMappingRequests["started"] = statTracker->getStat(STAT_ATP_MAPPING_REQUEST_STARTED).toInt();
        atpMappingRequests["failed"] = statTracker->getStat(STAT_ATP_MAPPING_REQUEST_FAILED).toInt();
        atpMappingRequests["successful"] = statTracker->getStat(STAT_ATP_MAPPING_REQUEST_SUCCESS).toInt();
        properties["atp_mapping_requests"] = atpMappingRequests;

        properties["throttled"] = _displayPlugin ? _displayPlugin->isThrottled() : false;

        QJsonObject bytesDownloaded;
        bytesDownloaded["atp"] = statTracker->getStat(STAT_ATP_RESOURCE_TOTAL_BYTES).toInt();
        bytesDownloaded["http"] = statTracker->getStat(STAT_HTTP_RESOURCE_TOTAL_BYTES).toInt();
        bytesDownloaded["file"] = statTracker->getStat(STAT_FILE_RESOURCE_TOTAL_BYTES).toInt();
        bytesDownloaded["total"] = bytesDownloaded["atp"].toInt() + bytesDownloaded["http"].toInt()
            + bytesDownloaded["file"].toInt();
        properties["bytesDownloaded"] = bytesDownloaded;

        auto myAvatar = getMyAvatar();
        glm::vec3 avatarPosition = myAvatar->getPosition();
        properties["avatar_has_moved"] = lastAvatarPosition != avatarPosition;
        lastAvatarPosition = avatarPosition;

        auto entityScriptingInterface = DependencyManager::get<EntityScriptingInterface>();
        auto entityActivityTracking = entityScriptingInterface->getActivityTracking();
        entityScriptingInterface->resetActivityTracking();
        properties["added_entity_cnt"] = entityActivityTracking.addedEntityCount;
        properties["deleted_entity_cnt"] = entityActivityTracking.deletedEntityCount;
        properties["edited_entity_cnt"] = entityActivityTracking.editedEntityCount;

        NodeToOctreeSceneStats* octreeServerSceneStats = getOcteeSceneStats();
        unsigned long totalServerOctreeElements = 0;
        for (NodeToOctreeSceneStatsIterator i = octreeServerSceneStats->begin(); i != octreeServerSceneStats->end(); i++) {
            totalServerOctreeElements += i->second.getTotalElements();
        }

        properties["local_octree_elements"] = (qint64) OctreeElement::getInternalNodeCount();
        properties["server_octree_elements"] = (qint64) totalServerOctreeElements;

        properties["active_display_plugin"] = getActiveDisplayPlugin()->getName();
        properties["using_hmd"] = isHMDMode();

        _autoSwitchDisplayModeSupportedHMDPlugin = nullptr;
        foreach(DisplayPluginPointer displayPlugin, PluginManager::getInstance()->getDisplayPlugins()) {
            if (displayPlugin->isHmd() &&
                displayPlugin->getSupportsAutoSwitch()) {
                _autoSwitchDisplayModeSupportedHMDPlugin = displayPlugin;
                _autoSwitchDisplayModeSupportedHMDPluginName =
                    _autoSwitchDisplayModeSupportedHMDPlugin->getName();
                _previousHMDWornStatus =
                    _autoSwitchDisplayModeSupportedHMDPlugin->isDisplayVisible();
                break;
            }
        }

        if (_autoSwitchDisplayModeSupportedHMDPlugin) {
            if (getActiveDisplayPlugin() != _autoSwitchDisplayModeSupportedHMDPlugin &&
                !_autoSwitchDisplayModeSupportedHMDPlugin->isSessionActive()) {
                    startHMDStandBySession();
            }
            // Poll periodically to check whether the user has worn HMD or not. Switch Display mode accordingly.
            // If the user wears HMD then switch to VR mode. If the user removes HMD then switch to Desktop mode.
            QTimer* autoSwitchDisplayModeTimer = new QTimer(this);
            connect(autoSwitchDisplayModeTimer, SIGNAL(timeout()), this, SLOT(switchDisplayMode()));
            autoSwitchDisplayModeTimer->start(INTERVAL_TO_CHECK_HMD_WORN_STATUS);
        }

        auto glInfo = getGLContextData();
        properties["gl_info"] = glInfo;
        properties["gpu_used_memory"] = (int)BYTES_TO_MB(gpu::Context::getUsedGPUMemSize());
        properties["gpu_free_memory"] = (int)BYTES_TO_MB(gpu::Context::getFreeGPUMemSize());
        properties["gpu_frame_time"] = (float)(qApp->getGPUContext()->getFrameTimerGPUAverage());
        properties["batch_frame_time"] = (float)(qApp->getGPUContext()->getFrameTimerBatchAverage());
        properties["ideal_thread_count"] = QThread::idealThreadCount();

        auto hmdHeadPose = getHMDSensorPose();
        properties["hmd_head_pose_changed"] = isHMDMode() && (hmdHeadPose != lastHMDHeadPose);
        lastHMDHeadPose = hmdHeadPose;

        auto leftHandPose = myAvatar->getLeftHandPose();
        auto rightHandPose = myAvatar->getRightHandPose();
        // controller::Pose considers two poses to be different if either are invalid. In our case, we actually
        // want to consider the pose to be unchanged if it was invalid and still is invalid, so we check that first.
        properties["hand_pose_changed"] =
            ((leftHandPose.valid || lastLeftHandPose.valid) && (leftHandPose != lastLeftHandPose))
            || ((rightHandPose.valid || lastRightHandPose.valid) && (rightHandPose != lastRightHandPose));
        lastLeftHandPose = leftHandPose;
        lastRightHandPose = rightHandPose;

        properties["local_socket_changes"] = DependencyManager::get<StatTracker>()->getStat(LOCAL_SOCKET_CHANGE_STAT).toInt();

        UserActivityLogger::getInstance().logAction("stats", properties);
    });
    sendStatsTimer->start();

    // Periodically check for count of nearby avatars
    static int lastCountOfNearbyAvatars = -1;
    QTimer* checkNearbyAvatarsTimer = new QTimer(this);
    checkNearbyAvatarsTimer->setInterval(CHECK_NEARBY_AVATARS_INTERVAL_MS); // 10 seconds, Qt::CoarseTimer ok
    connect(checkNearbyAvatarsTimer, &QTimer::timeout, this, [this]() {
        auto avatarManager = DependencyManager::get<AvatarManager>();
        int nearbyAvatars = avatarManager->numberOfAvatarsInRange(avatarManager->getMyAvatar()->getPosition(),
                                                                  NEARBY_AVATAR_RADIUS_METERS) - 1;
        if (nearbyAvatars != lastCountOfNearbyAvatars) {
            lastCountOfNearbyAvatars = nearbyAvatars;
            UserActivityLogger::getInstance().logAction("nearby_avatars", { { "count", nearbyAvatars } });
        }
    });
    checkNearbyAvatarsTimer->start();

    // Track user activity event when we receive a mute packet
    auto onMutedByMixer = []() {
        UserActivityLogger::getInstance().logAction("received_mute_packet");
    };
    connect(DependencyManager::get<AudioClient>().data(), &AudioClient::mutedByMixer, this, onMutedByMixer);

    // Track when the address bar is opened
    auto onAddressBarShown = [this]() {
        // Record time
        UserActivityLogger::getInstance().logAction("opened_address_bar", { { "uptime_ms", _sessionRunTimer.elapsed() } });
    };
    connect(DependencyManager::get<DialogsManager>().data(), &DialogsManager::addressBarShown, this, onAddressBarShown);

    // Make sure we don't time out during slow operations at startup
    updateHeartbeat();

    OctreeEditPacketSender* packetSender = entityScriptingInterface->getPacketSender();
    EntityEditPacketSender* entityPacketSender = static_cast<EntityEditPacketSender*>(packetSender);
    entityPacketSender->setMyAvatar(myAvatar.get());

    connect(this, &Application::applicationStateChanged, this, &Application::activeChanged);
    connect(_window, SIGNAL(windowMinimizedChanged(bool)), this, SLOT(windowMinimizedChanged(bool)));
    qCDebug(interfaceapp, "Startup time: %4.2f seconds.", (double)startupTimer.elapsed() / 1000.0);

    {
        PROFILE_RANGE(render, "Process Default Skybox");
        auto textureCache = DependencyManager::get<TextureCache>();

        auto skyboxUrl = PathUtils::resourcesPath().toStdString() + "images/Default-Sky-9-cubemap.ktx";

        _defaultSkyboxTexture = gpu::Texture::unserialize(skyboxUrl);
        _defaultSkyboxAmbientTexture = _defaultSkyboxTexture;

        _defaultSkybox->setCubemap(_defaultSkyboxTexture);
    }

    EntityItem::setEntitiesShouldFadeFunction([this]() {
        SharedNodePointer entityServerNode = DependencyManager::get<NodeList>()->soloNodeOfType(NodeType::EntityServer);
        return entityServerNode && !isPhysicsEnabled();
    });

    QFileInfo inf = QFileInfo(PathUtils::resourcesPath() + "sounds/snap.wav");
    _snapshotSound = DependencyManager::get<SoundCache>()->getSound(QUrl::fromLocalFile(inf.absoluteFilePath()));

    QVariant testProperty = property(hifi::properties::TEST);
    qDebug() << testProperty;
    if (testProperty.isValid()) {
        auto scriptEngines = DependencyManager::get<ScriptEngines>();
        const auto testScript = property(hifi::properties::TEST).toUrl();
        scriptEngines->loadScript(testScript, false);
    } else {
        PROFILE_RANGE(render, "GetSandboxStatus");
        auto reply = SandboxUtils::getStatus();
        connect(reply, &QNetworkReply::finished, this, [=] {
            handleSandboxStatus(reply);
        });
    }

    // Monitor model assets (e.g., from Clara.io) added to the world that may need resizing.
    static const int ADD_ASSET_TO_WORLD_TIMER_INTERVAL_MS = 1000;
    _addAssetToWorldResizeTimer.setInterval(ADD_ASSET_TO_WORLD_TIMER_INTERVAL_MS); // 1s, Qt::CoarseTimer acceptable
    connect(&_addAssetToWorldResizeTimer, &QTimer::timeout, this, &Application::addAssetToWorldCheckModelSize);

    // Auto-update and close adding asset to world info message box.
    static const int ADD_ASSET_TO_WORLD_INFO_TIMEOUT_MS = 5000;
    _addAssetToWorldInfoTimer.setInterval(ADD_ASSET_TO_WORLD_INFO_TIMEOUT_MS); // 5s, Qt::CoarseTimer acceptable
    _addAssetToWorldInfoTimer.setSingleShot(true);
    connect(&_addAssetToWorldInfoTimer, &QTimer::timeout, this, &Application::addAssetToWorldInfoTimeout);
    static const int ADD_ASSET_TO_WORLD_ERROR_TIMEOUT_MS = 8000;
    _addAssetToWorldErrorTimer.setInterval(ADD_ASSET_TO_WORLD_ERROR_TIMEOUT_MS); // 8s, Qt::CoarseTimer acceptable
    _addAssetToWorldErrorTimer.setSingleShot(true);
    connect(&_addAssetToWorldErrorTimer, &QTimer::timeout, this, &Application::addAssetToWorldErrorTimeout);

    connect(this, &QCoreApplication::aboutToQuit, this, &Application::addAssetToWorldMessageClose);
    connect(&domainHandler, &DomainHandler::hostnameChanged, this, &Application::addAssetToWorldMessageClose);

    updateSystemTabletMode();

    connect(&_myCamera, &Camera::modeUpdated, this, &Application::cameraModeChanged);

    qCDebug(interfaceapp) << "Metaverse session ID is" << uuidStringWithoutCurlyBraces(accountManager->getSessionID());
}

void Application::domainConnectionRefused(const QString& reasonMessage, int reasonCodeInt, const QString& extraInfo) {
    DomainHandler::ConnectionRefusedReason reasonCode = static_cast<DomainHandler::ConnectionRefusedReason>(reasonCodeInt);

    if (reasonCode == DomainHandler::ConnectionRefusedReason::TooManyUsers && !extraInfo.isEmpty()) {
        DependencyManager::get<AddressManager>()->handleLookupString(extraInfo);
        return;
    }

    switch (reasonCode) {
        case DomainHandler::ConnectionRefusedReason::ProtocolMismatch:
        case DomainHandler::ConnectionRefusedReason::TooManyUsers:
        case DomainHandler::ConnectionRefusedReason::Unknown: {
            QString message = "Unable to connect to the location you are visiting.\n";
            message += reasonMessage;
            OffscreenUi::warning("", message);
            break;
        }
        default:
            // nothing to do.
            break;
    }
}

QString Application::getUserAgent() {
    if (QThread::currentThread() != thread()) {
        QString userAgent;

        BLOCKING_INVOKE_METHOD(this, "getUserAgent", Q_RETURN_ARG(QString, userAgent));

        return userAgent;
    }

    QString userAgent = "Mozilla/5.0 (HighFidelityInterface/" + BuildInfo::VERSION + "; "
        + QSysInfo::productType() + " " + QSysInfo::productVersion() + ")";

    auto formatPluginName = [](QString name) -> QString { return name.trimmed().replace(" ", "-");  };

    // For each plugin, add to userAgent
    auto displayPlugins = PluginManager::getInstance()->getDisplayPlugins();
    for (auto& dp : displayPlugins) {
        if (dp->isActive() && dp->isHmd()) {
            userAgent += " " + formatPluginName(dp->getName());
        }
    }
    auto inputPlugins= PluginManager::getInstance()->getInputPlugins();
    for (auto& ip : inputPlugins) {
        if (ip->isActive()) {
            userAgent += " " + formatPluginName(ip->getName());
        }
    }
    // for codecs, we include all of them, even if not active
    auto codecPlugins = PluginManager::getInstance()->getCodecPlugins();
    for (auto& cp : codecPlugins) {
        userAgent += " " + formatPluginName(cp->getName());
    }

    return userAgent;
}

void Application::toggleTabletUI(bool shouldOpen) const {
    auto tabletScriptingInterface = DependencyManager::get<TabletScriptingInterface>();
    auto hmd = DependencyManager::get<HMDScriptingInterface>();
    if (!(shouldOpen && hmd->getShouldShowTablet())) {
        auto HMD = DependencyManager::get<HMDScriptingInterface>();
        HMD->toggleShouldShowTablet();
    }
}

void Application::checkChangeCursor() {
    QMutexLocker locker(&_changeCursorLock);
    if (_cursorNeedsChanging) {
#ifdef Q_OS_MAC
        auto cursorTarget = _window; // OSX doesn't seem to provide for hiding the cursor only on the GL widget
#else
        // On windows and linux, hiding the top level cursor also means it's invisible when hovering over the
        // window menu, which is a pain, so only hide it for the GL surface
        auto cursorTarget = _glWidget;
#endif
        cursorTarget->setCursor(_desiredCursor);

        _cursorNeedsChanging = false;
    }
}

void Application::showCursor(const Cursor::Icon& cursor) {
    QMutexLocker locker(&_changeCursorLock);

    auto managedCursor = Cursor::Manager::instance().getCursor();
    auto curIcon = managedCursor->getIcon();
    if (curIcon != cursor) {
        managedCursor->setIcon(cursor);
        curIcon = cursor;
    }
    _desiredCursor = cursor == Cursor::Icon::SYSTEM ? Qt::ArrowCursor : Qt::BlankCursor;
    _cursorNeedsChanging = true;
}

void Application::updateHeartbeat() const {
    static_cast<DeadlockWatchdogThread*>(_deadlockWatchdogThread)->updateHeartbeat();
}

void Application::onAboutToQuit() {
    emit beforeAboutToQuit();

    foreach(auto inputPlugin, PluginManager::getInstance()->getInputPlugins()) {
        if (inputPlugin->isActive()) {
            inputPlugin->deactivate();
        }
    }

    getActiveDisplayPlugin()->deactivate();
    if (_autoSwitchDisplayModeSupportedHMDPlugin
        && _autoSwitchDisplayModeSupportedHMDPlugin->isSessionActive()) {
        _autoSwitchDisplayModeSupportedHMDPlugin->endSession();
    }
    // use the CloseEventSender via a QThread to send an event that says the user asked for the app to close
    DependencyManager::get<CloseEventSender>()->startThread();

    // Hide Running Scripts dialog so that it gets destroyed in an orderly manner; prevents warnings at shutdown.
    DependencyManager::get<OffscreenUi>()->hide("RunningScripts");

    _aboutToQuit = true;

    cleanupBeforeQuit();
}

void Application::cleanupBeforeQuit() {
    // add a logline indicating if QTWEBENGINE_REMOTE_DEBUGGING is set or not
    QString webengineRemoteDebugging = QProcessEnvironment::systemEnvironment().value("QTWEBENGINE_REMOTE_DEBUGGING", "false");
    qCDebug(interfaceapp) << "QTWEBENGINE_REMOTE_DEBUGGING =" << webengineRemoteDebugging;

    if (tracing::enabled()) {
        auto tracer = DependencyManager::get<tracing::Tracer>();
        tracer->stopTracing();
        auto outputFile = property(hifi::properties::TRACING).toString();
        tracer->serialize(outputFile);
    }

    // Stop third party processes so that they're not left running in the event of a subsequent shutdown crash.
#ifdef HAVE_DDE
    DependencyManager::get<DdeFaceTracker>()->setEnabled(false);
#endif
#ifdef HAVE_IVIEWHMD
    DependencyManager::get<EyeTracker>()->setEnabled(false, true);
#endif
    AnimDebugDraw::getInstance().shutdown();

    // FIXME: once we move to shared pointer for the INputDevice we shoud remove this naked delete:
    _applicationStateDevice.reset();

    {
        if (_keyboardFocusHighlightID != UNKNOWN_OVERLAY_ID) {
            getOverlays().deleteOverlay(_keyboardFocusHighlightID);
            _keyboardFocusHighlightID = UNKNOWN_OVERLAY_ID;
        }
        _keyboardFocusHighlight = nullptr;
    }

    auto nodeList = DependencyManager::get<NodeList>();

    // send the domain a disconnect packet, force stoppage of domain-server check-ins
    nodeList->getDomainHandler().disconnect();
    nodeList->setIsShuttingDown(true);

    // tell the packet receiver we're shutting down, so it can drop packets
    nodeList->getPacketReceiver().setShouldDropPackets(true);

    getEntities()->shutdown(); // tell the entities system we're shutting down, so it will stop running scripts

    // Clear any queued processing (I/O, FBX/OBJ/Texture parsing)
    QThreadPool::globalInstance()->clear();

    DependencyManager::get<ScriptEngines>()->shutdownScripting(); // stop all currently running global scripts
    DependencyManager::destroy<ScriptEngines>();

    _displayPlugin.reset();
    PluginManager::getInstance()->shutdown();

    // Cleanup all overlays after the scripts, as scripts might add more
    _overlays.cleanupAllOverlays();
    // The cleanup process enqueues the transactions but does not process them.  Calling this here will force the actual
    // removal of the items.
    // See https://highfidelity.fogbugz.com/f/cases/5328
    _main3DScene->processTransactionQueue();

    // first stop all timers directly or by invokeMethod
    // depending on what thread they run in
    locationUpdateTimer.stop();
    identityPacketTimer.stop();
    pingTimer.stop();

    // Wait for the settings thread to shut down, and save the settings one last time when it's safe
    if (_settingsGuard.wait()) {
        // save state
        saveSettings();
    }

    _window->saveGeometry();

    // Destroy third party processes after scripts have finished using them.
#ifdef HAVE_DDE
    DependencyManager::destroy<DdeFaceTracker>();
#endif
#ifdef HAVE_IVIEWHMD
    DependencyManager::destroy<EyeTracker>();
#endif

    // stop QML
    DependencyManager::destroy<TabletScriptingInterface>();
    DependencyManager::destroy<ToolbarScriptingInterface>();
    DependencyManager::destroy<OffscreenUi>();

    DependencyManager::destroy<OffscreenQmlSurfaceCache>();

    if (_snapshotSoundInjector != nullptr) {
        _snapshotSoundInjector->stop();
    }

    // FIXME: something else is holding a reference to AudioClient,
    // so it must be explicitly synchronously stopped here
    DependencyManager::get<AudioClient>()->cleanupBeforeQuit();

    // destroy Audio so it and its threads have a chance to go down safely
    // this must happen after QML, as there are unexplained audio crashes originating in qtwebengine
    DependencyManager::destroy<AudioClient>();
    DependencyManager::destroy<AudioInjectorManager>();

    qCDebug(interfaceapp) << "Application::cleanupBeforeQuit() complete";
}

Application::~Application() {
    // remove avatars from physics engine
    DependencyManager::get<AvatarManager>()->clearOtherAvatars();
    VectorOfMotionStates motionStates;
    DependencyManager::get<AvatarManager>()->getObjectsToRemoveFromPhysics(motionStates);
    _physicsEngine->removeObjects(motionStates);
    DependencyManager::get<AvatarManager>()->deleteAllAvatars();

    _physicsEngine->setCharacterController(nullptr);

    // the _shapeManager should have zero references
    _shapeManager.collectGarbage();
    assert(_shapeManager.getNumShapes() == 0);

    // shutdown render engine
    _main3DScene = nullptr;
    _renderEngine = nullptr;

    DependencyManager::destroy<Preferences>();

    _entityClipboard->eraseAllOctreeElements();
    _entityClipboard.reset();

    EntityTreePointer tree = getEntities()->getTree();
    tree->setSimulation(nullptr);

    _octreeProcessor.terminate();
    _entityEditSender.terminate();


    DependencyManager::destroy<AvatarManager>();
    DependencyManager::destroy<AnimationCache>();
    DependencyManager::destroy<FramebufferCache>();
    DependencyManager::destroy<TextureCache>();
    DependencyManager::destroy<ModelCache>();
    DependencyManager::destroy<GeometryCache>();
    DependencyManager::destroy<ScriptCache>();
    DependencyManager::destroy<SoundCache>();
    DependencyManager::destroy<OctreeStatsProvider>();

    DependencyManager::get<ResourceManager>()->cleanup();

    // remove the NodeList from the DependencyManager
    DependencyManager::destroy<NodeList>();

    if (auto steamClient = PluginManager::getInstance()->getSteamClientPlugin()) {
        steamClient->shutdown();
    }

#if 0
    ConnexionClient::getInstance().destroy();
#endif
    // The window takes ownership of the menu, so this has the side effect of destroying it.
    _window->setMenuBar(nullptr);

    _window->deleteLater();

    // make sure that the quit event has finished sending before we take the application down
    auto closeEventSender = DependencyManager::get<CloseEventSender>();
    while (!closeEventSender->hasFinishedQuitEvent() && !closeEventSender->hasTimedOutQuitEvent()) {
        // sleep a little so we're not spinning at 100%
        std::this_thread::sleep_for(std::chrono::milliseconds(10));
    }
    // quit the thread used by the closure event sender
    closeEventSender->thread()->quit();

    // Can't log to file passed this point, FileLogger about to be deleted
    qInstallMessageHandler(LogHandler::verboseMessageHandler);
}

void Application::initializeGL() {
    qCDebug(interfaceapp) << "Created Display Window.";

    // initialize glut for shape drawing; Qt apparently initializes it on OS X
    if (_isGLInitialized) {
        return;
    } else {
        _isGLInitialized = true;
    }

    _glWidget->makeCurrent();
    _chromiumShareContext = new OffscreenGLCanvas();
    _chromiumShareContext->setObjectName("ChromiumShareContext");
    _chromiumShareContext->create(_glWidget->qglContext());
    _chromiumShareContext->makeCurrent();
    qt_gl_set_global_share_context(_chromiumShareContext->getContext());

    _glWidget->makeCurrent();
    gpu::Context::init<gpu::gl::GLBackend>();
    qApp->setProperty(hifi::properties::gl::MAKE_PROGRAM_CALLBACK,
        QVariant::fromValue((void*)(&gpu::gl::GLBackend::makeProgram)));
    _gpuContext = std::make_shared<gpu::Context>();
    // The gpu context can make child contexts for transfers, so
    // we need to restore primary rendering context
    _glWidget->makeCurrent();

    initDisplay();
    qCDebug(interfaceapp, "Initialized Display.");

    // Set up the render engine
    render::CullFunctor cullFunctor = LODManager::shouldRender;
    static const QString RENDER_FORWARD = "HIFI_RENDER_FORWARD";
    bool isDeferred = !QProcessEnvironment::systemEnvironment().contains(RENDER_FORWARD);
    _renderEngine->addJob<UpdateSceneTask>("UpdateScene");
    _renderEngine->addJob<SecondaryCameraRenderTask>("SecondaryCameraJob", cullFunctor);
    _renderEngine->addJob<RenderViewTask>("RenderMainView", cullFunctor, isDeferred);
    _renderEngine->load();
    _renderEngine->registerScene(_main3DScene);

    // The UI can't be created until the primary OpenGL
    // context is created, because it needs to share
    // texture resources
    // Needs to happen AFTER the render engine initialization to access its configuration
    initializeUi();
    qCDebug(interfaceapp, "Initialized Offscreen UI.");
    _glWidget->makeCurrent();


    // call Menu getInstance static method to set up the menu
    // Needs to happen AFTER the QML UI initialization
    _window->setMenuBar(Menu::getInstance());

    init();
    qCDebug(interfaceapp, "init() complete.");

    // create thread for parsing of octree data independent of the main network and rendering threads
    _octreeProcessor.initialize(_enableProcessOctreeThread);
    connect(&_octreeProcessor, &OctreePacketProcessor::packetVersionMismatch, this, &Application::notifyPacketVersionMismatch);
    _entityEditSender.initialize(_enableProcessOctreeThread);

    _idleLoopStdev.reset();

    _offscreenContext = new OffscreenGLCanvas();
    _offscreenContext->setObjectName("MainThreadContext");
    _offscreenContext->create(_glWidget->qglContext());
    _offscreenContext->makeCurrent();

    // update before the first render
    update(0);

}

FrameTimingsScriptingInterface _frameTimingsScriptingInterface;

extern void setupPreferences();

void Application::initializeUi() {
    AddressBarDialog::registerType();
    ErrorDialog::registerType();
    LoginDialog::registerType();
    Tooltip::registerType();
    UpdateDialog::registerType();
    qmlRegisterType<ResourceImageItem>("Hifi", 1, 0, "ResourceImageItem");
    qmlRegisterType<Preference>("Hifi", 1, 0, "Preference");

    auto offscreenUi = DependencyManager::get<OffscreenUi>();
    offscreenUi->create(_glWidget->qglContext());

    auto surfaceContext = offscreenUi->getSurfaceContext();

    offscreenUi->setProxyWindow(_window->windowHandle());
    offscreenUi->setBaseUrl(QUrl::fromLocalFile(PathUtils::resourcesPath() + "/qml/"));
    // OffscreenUi is a subclass of OffscreenQmlSurface specifically designed to
    // support the window management and scripting proxies for VR use
    offscreenUi->createDesktop(QString("hifi/Desktop.qml"));

    // FIXME either expose so that dialogs can set this themselves or
    // do better detection in the offscreen UI of what has focus
    offscreenUi->setNavigationFocused(false);

    auto engine = surfaceContext->engine();
    connect(engine, &QQmlEngine::quit, [] {
        qApp->quit();
    });

    setupPreferences();

    // For some reason there is already an "Application" object in the QML context,
    // though I can't find it. Hence, "ApplicationInterface"
    surfaceContext->setContextProperty("Audio", DependencyManager::get<AudioScriptingInterface>().data());
    surfaceContext->setContextProperty("AudioStats", DependencyManager::get<AudioClient>()->getStats().data());
    surfaceContext->setContextProperty("AudioScope", DependencyManager::get<AudioScope>().data());

    surfaceContext->setContextProperty("Controller", DependencyManager::get<controller::ScriptingInterface>().data());
    surfaceContext->setContextProperty("Entities", DependencyManager::get<EntityScriptingInterface>().data());
    _fileDownload = new FileScriptingInterface(engine);
    surfaceContext->setContextProperty("File", _fileDownload);
    connect(_fileDownload, &FileScriptingInterface::unzipResult, this, &Application::handleUnzip);
    surfaceContext->setContextProperty("MyAvatar", getMyAvatar().get());
    surfaceContext->setContextProperty("Messages", DependencyManager::get<MessagesClient>().data());
    surfaceContext->setContextProperty("Recording", DependencyManager::get<RecordingScriptingInterface>().data());
    surfaceContext->setContextProperty("Preferences", DependencyManager::get<Preferences>().data());
    surfaceContext->setContextProperty("AddressManager", DependencyManager::get<AddressManager>().data());
    surfaceContext->setContextProperty("FrameTimings", &_frameTimingsScriptingInterface);
    surfaceContext->setContextProperty("Rates", new RatesScriptingInterface(this));

    surfaceContext->setContextProperty("TREE_SCALE", TREE_SCALE);
    // FIXME Quat and Vec3 won't work with QJSEngine used by QML
    surfaceContext->setContextProperty("Quat", new Quat());
    surfaceContext->setContextProperty("Vec3", new Vec3());
    surfaceContext->setContextProperty("Uuid", new ScriptUUID());
    surfaceContext->setContextProperty("Assets", DependencyManager::get<AssetMappingsScriptingInterface>().data());

    surfaceContext->setContextProperty("AvatarList", DependencyManager::get<AvatarManager>().data());
    surfaceContext->setContextProperty("Users", DependencyManager::get<UsersScriptingInterface>().data());

    surfaceContext->setContextProperty("UserActivityLogger", DependencyManager::get<UserActivityLoggerScriptingInterface>().data());

    surfaceContext->setContextProperty("Camera", &_myCamera);

#if defined(Q_OS_MAC) || defined(Q_OS_WIN)
    surfaceContext->setContextProperty("SpeechRecognizer", DependencyManager::get<SpeechRecognizer>().data());
#endif

    surfaceContext->setContextProperty("Overlays", &_overlays);
    surfaceContext->setContextProperty("Window", DependencyManager::get<WindowScriptingInterface>().data());
    surfaceContext->setContextProperty("MenuInterface", MenuScriptingInterface::getInstance());
    surfaceContext->setContextProperty("Stats", Stats::getInstance());
    surfaceContext->setContextProperty("Settings", SettingsScriptingInterface::getInstance());
    surfaceContext->setContextProperty("ScriptDiscoveryService", DependencyManager::get<ScriptEngines>().data());
    surfaceContext->setContextProperty("AvatarBookmarks", DependencyManager::get<AvatarBookmarks>().data());
    surfaceContext->setContextProperty("LocationBookmarks", DependencyManager::get<LocationBookmarks>().data());

    // Caches
    surfaceContext->setContextProperty("AnimationCache", DependencyManager::get<AnimationCache>().data());
    surfaceContext->setContextProperty("TextureCache", DependencyManager::get<TextureCache>().data());
    surfaceContext->setContextProperty("ModelCache", DependencyManager::get<ModelCache>().data());
    surfaceContext->setContextProperty("SoundCache", DependencyManager::get<SoundCache>().data());
    surfaceContext->setContextProperty("InputConfiguration", DependencyManager::get<InputConfiguration>().data());

    surfaceContext->setContextProperty("Account", AccountScriptingInterface::getInstance());
    surfaceContext->setContextProperty("Tablet", DependencyManager::get<TabletScriptingInterface>().data());
    surfaceContext->setContextProperty("DialogsManager", _dialogsManagerScriptingInterface);
    surfaceContext->setContextProperty("GlobalServices", GlobalServicesScriptingInterface::getInstance());
    surfaceContext->setContextProperty("FaceTracker", DependencyManager::get<DdeFaceTracker>().data());
    surfaceContext->setContextProperty("AvatarManager", DependencyManager::get<AvatarManager>().data());
    surfaceContext->setContextProperty("UndoStack", &_undoStackScriptingInterface);
    surfaceContext->setContextProperty("LODManager", DependencyManager::get<LODManager>().data());
    surfaceContext->setContextProperty("HMD", DependencyManager::get<HMDScriptingInterface>().data());
    surfaceContext->setContextProperty("Scene", DependencyManager::get<SceneScriptingInterface>().data());
    surfaceContext->setContextProperty("Render", _renderEngine->getConfiguration().get());
    surfaceContext->setContextProperty("Reticle", getApplicationCompositor().getReticleInterface());
    surfaceContext->setContextProperty("Snapshot", DependencyManager::get<Snapshot>().data());

    surfaceContext->setContextProperty("ApplicationCompositor", &getApplicationCompositor());

    surfaceContext->setContextProperty("AvatarInputs", AvatarInputs::getInstance());
    surfaceContext->setContextProperty("ContextOverlay", DependencyManager::get<ContextOverlayInterface>().data());

    if (auto steamClient = PluginManager::getInstance()->getSteamClientPlugin()) {
        surfaceContext->setContextProperty("Steam", new SteamScriptingInterface(engine, steamClient.get()));
    }


    _glWidget->installEventFilter(offscreenUi.data());
    offscreenUi->setMouseTranslator([=](const QPointF& pt) {
        QPointF result = pt;
        auto displayPlugin = getActiveDisplayPlugin();
        if (displayPlugin->isHmd()) {
            getApplicationCompositor().handleRealMouseMoveEvent(false);
            auto resultVec = getApplicationCompositor().getReticlePosition();
            result = QPointF(resultVec.x, resultVec.y);
        }
        return result.toPoint();
    });
    offscreenUi->resume();
    connect(_window, &MainWindow::windowGeometryChanged, [this](const QRect& r){
        resizeGL();
    });

    // This will set up the input plugins UI
    _activeInputPlugins.clear();
    foreach(auto inputPlugin, PluginManager::getInstance()->getInputPlugins()) {
        if (KeyboardMouseDevice::NAME == inputPlugin->getName()) {
            _keyboardMouseDevice = std::dynamic_pointer_cast<KeyboardMouseDevice>(inputPlugin);
        }
        if (TouchscreenDevice::NAME == inputPlugin->getName()) {
            _touchscreenDevice = std::dynamic_pointer_cast<TouchscreenDevice>(inputPlugin);
        }
    }
    _window->setMenuBar(new Menu());

    auto compositorHelper = DependencyManager::get<CompositorHelper>();
    connect(compositorHelper.data(), &CompositorHelper::allowMouseCaptureChanged, this, [=] {
        if (isHMDMode()) {
            showCursor(compositorHelper->getAllowMouseCapture() ?
                       Cursor::Manager::lookupIcon(_preferredCursor.get()) :
                       Cursor::Icon::SYSTEM);
        }
    });

    // Pre-create a couple of Web3D overlays to speed up tablet UI
    auto offscreenSurfaceCache = DependencyManager::get<OffscreenQmlSurfaceCache>();
    offscreenSurfaceCache->reserve(Web3DOverlay::QML, 2);
}

void Application::paintGL() {
    // Some plugins process message events, allowing paintGL to be called reentrantly.
    if (_inPaint || _aboutToQuit || _window->isMinimized()) {
        return;
    }

    _inPaint = true;
    Finally clearFlag([this] { _inPaint = false; });

    _frameCount++;

    auto lastPaintBegin = usecTimestampNow();
    PROFILE_RANGE_EX(render, __FUNCTION__, 0xff0000ff, (uint64_t)_frameCount);
    PerformanceTimer perfTimer("paintGL");

    if (nullptr == _displayPlugin) {
        return;
    }

    DisplayPluginPointer displayPlugin;
    {
        PROFILE_RANGE(render, "/getActiveDisplayPlugin");
        displayPlugin = getActiveDisplayPlugin();
    }

    {
        PROFILE_RANGE(render, "/offscreenMakeCurrent");
        // FIXME not needed anymore?
        _offscreenContext->makeCurrent();
    }

    {
        PROFILE_RANGE(render, "/pluginBeginFrameRender");
        // If a display plugin loses it's underlying support, it
        // needs to be able to signal us to not use it
        if (!displayPlugin->beginFrameRender(_frameCount)) {
            _inPaint = false;
            updateDisplayMode();
            return;
        }
    }

    // update the avatar with a fresh HMD pose
    {
        PROFILE_RANGE(render, "/updateAvatar");
        getMyAvatar()->updateFromHMDSensorMatrix(getHMDSensorPose());
    }

    auto lodManager = DependencyManager::get<LODManager>();

    RenderArgs renderArgs;
    {
        PROFILE_RANGE(render, "/buildFrustrumAndArgs");
        {
            QMutexLocker viewLocker(&_viewMutex);
            _viewFrustum.calculate();
        }
        renderArgs = RenderArgs(_gpuContext, lodManager->getOctreeSizeScale(),
            lodManager->getBoundaryLevelAdjust(), RenderArgs::DEFAULT_RENDER_MODE,
            RenderArgs::MONO, RenderArgs::RENDER_DEBUG_NONE);
        {
            QMutexLocker viewLocker(&_viewMutex);
            renderArgs.setViewFrustum(_viewFrustum);
        }
    }

    {
        PROFILE_RANGE(render, "/resizeGL");
        PerformanceWarning::setSuppressShortTimings(Menu::getInstance()->isOptionChecked(MenuOption::SuppressShortTimings));
        bool showWarnings = Menu::getInstance()->isOptionChecked(MenuOption::PipelineWarnings);
        PerformanceWarning warn(showWarnings, "Application::paintGL()");
        resizeGL();
    }

    {
        PROFILE_RANGE(render, "/gpuContextReset");
        _gpuContext->beginFrame(getHMDSensorPose());
        // Reset the gpu::Context Stages
        // Back to the default framebuffer;
        gpu::doInBatch(_gpuContext, [&](gpu::Batch& batch) {
            batch.resetStages();
        });
    }


    {
        PROFILE_RANGE(render, "/renderOverlay");
        PerformanceTimer perfTimer("renderOverlay");
        // NOTE: There is no batch associated with this renderArgs
        // the ApplicationOverlay class assumes it's viewport is setup to be the device size
        QSize size = getDeviceSize();
        renderArgs._viewport = glm::ivec4(0, 0, size.width(), size.height());
        _applicationOverlay.renderOverlay(&renderArgs);
    }

    glm::vec3 boomOffset;
    {
        PROFILE_RANGE(render, "/updateCamera");
        {
            PerformanceTimer perfTimer("CameraUpdates");

            auto myAvatar = getMyAvatar();
            boomOffset = myAvatar->getScale() * myAvatar->getBoomLength() * -IDENTITY_FORWARD;

            if (_myCamera.getMode() == CAMERA_MODE_FIRST_PERSON || _myCamera.getMode() == CAMERA_MODE_THIRD_PERSON) {
                Menu::getInstance()->setIsOptionChecked(MenuOption::FirstPerson, myAvatar->getBoomLength() <= MyAvatar::ZOOM_MIN);
                Menu::getInstance()->setIsOptionChecked(MenuOption::ThirdPerson, !(myAvatar->getBoomLength() <= MyAvatar::ZOOM_MIN));
                cameraMenuChanged();
            }

            // The render mode is default or mirror if the camera is in mirror mode, assigned further below
            renderArgs._renderMode = RenderArgs::DEFAULT_RENDER_MODE;

            // Always use the default eye position, not the actual head eye position.
            // Using the latter will cause the camera to wobble with idle animations,
            // or with changes from the face tracker
            if (_myCamera.getMode() == CAMERA_MODE_FIRST_PERSON) {
                if (isHMDMode()) {
                    mat4 camMat = myAvatar->getSensorToWorldMatrix() * myAvatar->getHMDSensorMatrix();
                    _myCamera.setPosition(extractTranslation(camMat));
                    _myCamera.setOrientation(glm::quat_cast(camMat));
                } else {
                    _myCamera.setPosition(myAvatar->getDefaultEyePosition());
                    _myCamera.setOrientation(myAvatar->getMyHead()->getHeadOrientation());
                }
            } else if (_myCamera.getMode() == CAMERA_MODE_THIRD_PERSON) {
                if (isHMDMode()) {
                    auto hmdWorldMat = myAvatar->getSensorToWorldMatrix() * myAvatar->getHMDSensorMatrix();
                    _myCamera.setOrientation(glm::normalize(glm::quat_cast(hmdWorldMat)));
                    _myCamera.setPosition(extractTranslation(hmdWorldMat) +
                        myAvatar->getOrientation() * boomOffset);
                } else {
                    _myCamera.setOrientation(myAvatar->getHead()->getOrientation());
                    if (Menu::getInstance()->isOptionChecked(MenuOption::CenterPlayerInView)) {
                        _myCamera.setPosition(myAvatar->getDefaultEyePosition()
                            + _myCamera.getOrientation() * boomOffset);
                    } else {
                        _myCamera.setPosition(myAvatar->getDefaultEyePosition()
                            + myAvatar->getOrientation() * boomOffset);
                    }
                }
            } else if (_myCamera.getMode() == CAMERA_MODE_MIRROR) {
                if (isHMDMode()) {
                    auto mirrorBodyOrientation = myAvatar->getOrientation() * glm::quat(glm::vec3(0.0f, PI + _rotateMirror, 0.0f));

                    glm::quat hmdRotation = extractRotation(myAvatar->getHMDSensorMatrix());
                    // Mirror HMD yaw and roll
                    glm::vec3 mirrorHmdEulers = glm::eulerAngles(hmdRotation);
                    mirrorHmdEulers.y = -mirrorHmdEulers.y;
                    mirrorHmdEulers.z = -mirrorHmdEulers.z;
                    glm::quat mirrorHmdRotation = glm::quat(mirrorHmdEulers);

                    glm::quat worldMirrorRotation = mirrorBodyOrientation * mirrorHmdRotation;

                    _myCamera.setOrientation(worldMirrorRotation);

                    glm::vec3 hmdOffset = extractTranslation(myAvatar->getHMDSensorMatrix());
                    // Mirror HMD lateral offsets
                    hmdOffset.x = -hmdOffset.x;

                    _myCamera.setPosition(myAvatar->getDefaultEyePosition()
                        + glm::vec3(0, _raiseMirror * myAvatar->getUniformScale(), 0)
                        + mirrorBodyOrientation * glm::vec3(0.0f, 0.0f, 1.0f) * MIRROR_FULLSCREEN_DISTANCE * _scaleMirror
                        + mirrorBodyOrientation * hmdOffset);
                } else {
                    _myCamera.setOrientation(myAvatar->getOrientation()
                        * glm::quat(glm::vec3(0.0f, PI + _rotateMirror, 0.0f)));
                    _myCamera.setPosition(myAvatar->getDefaultEyePosition()
                        + glm::vec3(0, _raiseMirror * myAvatar->getUniformScale(), 0)
                        + (myAvatar->getOrientation() * glm::quat(glm::vec3(0.0f, _rotateMirror, 0.0f))) *
                        glm::vec3(0.0f, 0.0f, -1.0f) * MIRROR_FULLSCREEN_DISTANCE * _scaleMirror);
                }
                renderArgs._renderMode = RenderArgs::MIRROR_RENDER_MODE;
            } else if (_myCamera.getMode() == CAMERA_MODE_ENTITY) {
                EntityItemPointer cameraEntity = _myCamera.getCameraEntityPointer();
                if (cameraEntity != nullptr) {
                    if (isHMDMode()) {
                        glm::quat hmdRotation = extractRotation(myAvatar->getHMDSensorMatrix());
                        _myCamera.setOrientation(cameraEntity->getRotation() * hmdRotation);
                        glm::vec3 hmdOffset = extractTranslation(myAvatar->getHMDSensorMatrix());
                        _myCamera.setPosition(cameraEntity->getPosition() + (hmdRotation * hmdOffset));
                    } else {
                        _myCamera.setOrientation(cameraEntity->getRotation());
                        _myCamera.setPosition(cameraEntity->getPosition());
                    }
                }
            }
            // Update camera position
            if (!isHMDMode()) {
                _myCamera.update(1.0f / _frameCounter.rate());
            }
        }
    }

    {
        PROFILE_RANGE(render, "/updateCompositor");
        getApplicationCompositor().setFrameInfo(_frameCount, _myCamera.getTransform());
    }

    gpu::FramebufferPointer finalFramebuffer;
    QSize finalFramebufferSize;
    {
        PROFILE_RANGE(render, "/getOutputFramebuffer");
        // Primary rendering pass
        auto framebufferCache = DependencyManager::get<FramebufferCache>();
        finalFramebufferSize = framebufferCache->getFrameBufferSize();
        // Final framebuffer that will be handled to the display-plugin
        finalFramebuffer = framebufferCache->getFramebuffer();
    }

    {
        PROFILE_RANGE(render, "/mainRender");
        PerformanceTimer perfTimer("mainRender");
        renderArgs._boomOffset = boomOffset;
        // FIXME is this ever going to be different from the size previously set in the render args
        // in the overlay render?
        // Viewport is assigned to the size of the framebuffer
        renderArgs._viewport = ivec4(0, 0, finalFramebufferSize.width(), finalFramebufferSize.height());
        if (displayPlugin->isStereo()) {
            // Stereo modes will typically have a larger projection matrix overall,
            // so we ask for the 'mono' projection matrix, which for stereo and HMD
            // plugins will imply the combined projection for both eyes.
            //
            // This is properly implemented for the Oculus plugins, but for OpenVR
            // and Stereo displays I'm not sure how to get / calculate it, so we're
            // just relying on the left FOV in each case and hoping that the
            // overall culling margin of error doesn't cause popping in the
            // right eye.  There are FIXMEs in the relevant plugins
            _myCamera.setProjection(displayPlugin->getCullingProjection(_myCamera.getProjection()));
            renderArgs._context->enableStereo(true);
            mat4 eyeOffsets[2];
            mat4 eyeProjections[2];
            auto baseProjection = renderArgs.getViewFrustum().getProjection();
            auto hmdInterface = DependencyManager::get<HMDScriptingInterface>();
            float IPDScale = hmdInterface->getIPDScale();

            // FIXME we probably don't need to set the projection matrix every frame,
            // only when the display plugin changes (or in non-HMD modes when the user
            // changes the FOV manually, which right now I don't think they can.
            for_each_eye([&](Eye eye) {
                // For providing the stereo eye views, the HMD head pose has already been
                // applied to the avatar, so we need to get the difference between the head
                // pose applied to the avatar and the per eye pose, and use THAT as
                // the per-eye stereo matrix adjustment.
                mat4 eyeToHead = displayPlugin->getEyeToHeadTransform(eye);
                // Grab the translation
                vec3 eyeOffset = glm::vec3(eyeToHead[3]);
                // Apply IPD scaling
                mat4 eyeOffsetTransform = glm::translate(mat4(), eyeOffset * -1.0f * IPDScale);
                eyeOffsets[eye] = eyeOffsetTransform;
                eyeProjections[eye] = displayPlugin->getEyeProjection(eye, baseProjection);
            });
            renderArgs._context->setStereoProjections(eyeProjections);
            renderArgs._context->setStereoViews(eyeOffsets);

            // Configure the type of display / stereo
            renderArgs._displayMode = (isHMDMode() ? RenderArgs::STEREO_HMD : RenderArgs::STEREO_MONITOR);
        }
        renderArgs._blitFramebuffer = finalFramebuffer;
        displaySide(&renderArgs, _myCamera);
    }

    auto frame = _gpuContext->endFrame();
    frame->frameIndex = _frameCount;
    frame->framebuffer = finalFramebuffer;
    frame->framebufferRecycler = [](const gpu::FramebufferPointer& framebuffer){
        DependencyManager::get<FramebufferCache>()->releaseFramebuffer(framebuffer);
    };
    frame->overlay = _applicationOverlay.getOverlayTexture();
    // deliver final scene rendering commands to the display plugin
    {
        PROFILE_RANGE(render, "/pluginOutput");
        PerformanceTimer perfTimer("pluginOutput");
        _frameCounter.increment();
        displayPlugin->submitFrame(frame);
    }

    // Reset the framebuffer and stereo state
    renderArgs._blitFramebuffer.reset();
    renderArgs._context->enableStereo(false);

    {
        Stats::getInstance()->setRenderDetails(renderArgs._details);
    }

    uint64_t lastPaintDuration = usecTimestampNow() - lastPaintBegin;
    _frameTimingsScriptingInterface.addValue(lastPaintDuration);
}

void Application::runTests() {
    runTimingTests();
    runUnitTests();
}

void Application::faceTrackerMuteToggled() {

    QAction* muteAction = Menu::getInstance()->getActionForOption(MenuOption::MuteFaceTracking);
    Q_CHECK_PTR(muteAction);
    bool isMuted = getSelectedFaceTracker()->isMuted();
    muteAction->setChecked(isMuted);
    getSelectedFaceTracker()->setEnabled(!isMuted);
    Menu::getInstance()->getActionForOption(MenuOption::CalibrateCamera)->setEnabled(!isMuted);
}

void Application::setFieldOfView(float fov) {
    if (fov != _fieldOfView.get()) {
        _fieldOfView.set(fov);
        resizeGL();
    }
}

void Application::setHMDTabletScale(float hmdTabletScale) {
    _hmdTabletScale.set(hmdTabletScale);
}

void Application::setDesktopTabletScale(float desktopTabletScale) {
    _desktopTabletScale.set(desktopTabletScale);
}

void Application::setDesktopTabletBecomesToolbarSetting(bool value) {
    _desktopTabletBecomesToolbarSetting.set(value);
    updateSystemTabletMode();
}

void Application::setHmdTabletBecomesToolbarSetting(bool value) {
    _hmdTabletBecomesToolbarSetting.set(value);
    updateSystemTabletMode();
}

void Application::setPreferAvatarFingerOverStylus(bool value) {
    _preferAvatarFingerOverStylusSetting.set(value);
}

void Application::setPreferredCursor(const QString& cursorName) {
    qCDebug(interfaceapp) << "setPreferredCursor" << cursorName;
    _preferredCursor.set(cursorName.isEmpty() ? DEFAULT_CURSOR_NAME : cursorName);
    showCursor(Cursor::Manager::lookupIcon(_preferredCursor.get()));
}

void Application::setSettingConstrainToolbarPosition(bool setting) {
    _constrainToolbarPosition.set(setting);
    DependencyManager::get<OffscreenUi>()->setConstrainToolbarToCenterX(setting);
}

void Application::showHelp() {
    static const QString HAND_CONTROLLER_NAME_VIVE = "vive";
    static const QString HAND_CONTROLLER_NAME_OCULUS_TOUCH = "oculus";

    static const QString TAB_KEYBOARD_MOUSE = "kbm";
    static const QString TAB_GAMEPAD = "gamepad";
    static const QString TAB_HAND_CONTROLLERS = "handControllers";

    QString handControllerName = HAND_CONTROLLER_NAME_VIVE;
    QString defaultTab = TAB_KEYBOARD_MOUSE;

    if (PluginUtils::isViveControllerAvailable()) {
        defaultTab = TAB_HAND_CONTROLLERS;
        handControllerName = HAND_CONTROLLER_NAME_VIVE;
    } else if (PluginUtils::isOculusTouchControllerAvailable()) {
        defaultTab = TAB_HAND_CONTROLLERS;
        handControllerName = HAND_CONTROLLER_NAME_OCULUS_TOUCH;
    } else if (PluginUtils::isXboxControllerAvailable()) {
        defaultTab = TAB_GAMEPAD;
    }

    QUrlQuery queryString;
    queryString.addQueryItem("handControllerName", handControllerName);
    queryString.addQueryItem("defaultTab", defaultTab);
    auto tabletScriptingInterface = DependencyManager::get<TabletScriptingInterface>();
    TabletProxy* tablet = dynamic_cast<TabletProxy*>(tabletScriptingInterface->getTablet(SYSTEM_TABLET));
    tablet->gotoWebScreen(INFO_HELP_PATH + "?" + queryString.toString());
    //InfoView::show(INFO_HELP_PATH, false, queryString.toString());
}

void Application::resizeEvent(QResizeEvent* event) {
    resizeGL();
}

void Application::resizeGL() {
    PROFILE_RANGE(render, __FUNCTION__);
    if (nullptr == _displayPlugin) {
        return;
    }

    auto displayPlugin = getActiveDisplayPlugin();
    // Set the desired FBO texture size. If it hasn't changed, this does nothing.
    // Otherwise, it must rebuild the FBOs
    uvec2 framebufferSize = displayPlugin->getRecommendedRenderSize();
    uvec2 renderSize = uvec2(vec2(framebufferSize) * getRenderResolutionScale());
    if (_renderResolution != renderSize) {
        _renderResolution = renderSize;
        DependencyManager::get<FramebufferCache>()->setFrameBufferSize(fromGlm(renderSize));
    }

    // FIXME the aspect ratio for stereo displays is incorrect based on this.
    float aspectRatio = displayPlugin->getRecommendedAspectRatio();
    _myCamera.setProjection(glm::perspective(glm::radians(_fieldOfView.get()), aspectRatio,
                                             DEFAULT_NEAR_CLIP, DEFAULT_FAR_CLIP));
    // Possible change in aspect ratio
    {
        QMutexLocker viewLocker(&_viewMutex);
        _myCamera.loadViewFrustum(_viewFrustum);
    }

    auto offscreenUi = DependencyManager::get<OffscreenUi>();
    auto uiSize = displayPlugin->getRecommendedUiSize();
    // Bit of a hack since there's no device pixel ratio change event I can find.
    if (offscreenUi->size() != fromGlm(uiSize)) {
        qCDebug(interfaceapp) << "Device pixel ratio changed, triggering resize to " << uiSize;
        offscreenUi->resize(fromGlm(uiSize), true);
        _offscreenContext->makeCurrent();
    }
}

void Application::handleSandboxStatus(QNetworkReply* reply) {
    PROFILE_RANGE(render, "HandleSandboxStatus");

    bool sandboxIsRunning = SandboxUtils::readStatus(reply->readAll());
    qDebug() << "HandleSandboxStatus" << sandboxIsRunning;

    enum HandControllerType {
        Vive,
        Oculus
    };
    static const std::map<HandControllerType, int> MIN_CONTENT_VERSION = {
        { Vive, 1 },
        { Oculus, 27 }
    };

    // Get sandbox content set version
    auto acDirPath = PathUtils::getAppDataPath() + "../../" + BuildInfo::MODIFIED_ORGANIZATION + "/assignment-client/";
    auto contentVersionPath = acDirPath + "content-version.txt";
    qCDebug(interfaceapp) << "Checking " << contentVersionPath << " for content version";
    int contentVersion = 0;
    QFile contentVersionFile(contentVersionPath);
    if (contentVersionFile.open(QIODevice::ReadOnly | QIODevice::Text)) {
        QString line = contentVersionFile.readAll();
        contentVersion = line.toInt(); // returns 0 if conversion fails
    }

    // Get controller availability
    bool hasHandControllers = false;
    HandControllerType handControllerType = Vive;
    if (PluginUtils::isViveControllerAvailable()) {
        hasHandControllers = true;
        handControllerType = Vive;
    } else if (PluginUtils::isOculusTouchControllerAvailable()) {
        hasHandControllers = true;
        handControllerType = Oculus;
    }

    // Check tutorial content versioning
    bool hasTutorialContent = contentVersion >= MIN_CONTENT_VERSION.at(handControllerType);

    // Check HMD use (may be technically available without being in use)
    bool hasHMD = PluginUtils::isHMDAvailable();
    bool isUsingHMD = _displayPlugin->isHmd();
    bool isUsingHMDAndHandControllers = hasHMD && hasHandControllers && isUsingHMD;

    Setting::Handle<bool> tutorialComplete{ "tutorialComplete", false };
    Setting::Handle<bool> firstRun{ Settings::firstRun, true };

    const QString HIFI_SKIP_TUTORIAL_COMMAND_LINE_KEY = "--skipTutorial";
    // Skips tutorial/help behavior, and does NOT clear firstRun setting.
    bool skipTutorial = arguments().contains(HIFI_SKIP_TUTORIAL_COMMAND_LINE_KEY);
    bool isTutorialComplete = tutorialComplete.get();
    bool shouldGoToTutorial = isUsingHMDAndHandControllers && hasTutorialContent && !isTutorialComplete && !skipTutorial;

    qCDebug(interfaceapp) << "HMD:" << hasHMD << ", Hand Controllers: " << hasHandControllers << ", Using HMD: " << isUsingHMDAndHandControllers;
    qCDebug(interfaceapp) << "Tutorial version:" << contentVersion << ", sufficient:" << hasTutorialContent <<
        ", complete:" << isTutorialComplete << ", should go:" << shouldGoToTutorial;

    // when --url in command line, teleport to location
    const QString HIFI_URL_COMMAND_LINE_KEY = "--url";
    int urlIndex = arguments().indexOf(HIFI_URL_COMMAND_LINE_KEY);
    QString addressLookupString;
    if (urlIndex != -1) {
        addressLookupString = arguments().value(urlIndex + 1);
    }

    const QString TUTORIAL_PATH = "/tutorial_begin";

    static const QString SENT_TO_TUTORIAL = "tutorial";
    static const QString SENT_TO_PREVIOUS_LOCATION = "previous_location";
    static const QString SENT_TO_ENTRY = "entry";
    static const QString SENT_TO_SANDBOX = "sandbox";

    QString sentTo;

    if (shouldGoToTutorial) {
        if (sandboxIsRunning) {
            qCDebug(interfaceapp) << "Home sandbox appears to be running, going to Home.";
            DependencyManager::get<AddressManager>()->goToLocalSandbox(TUTORIAL_PATH);
            sentTo = SENT_TO_TUTORIAL;
        } else {
            qCDebug(interfaceapp) << "Home sandbox does not appear to be running, going to Entry.";
            if (firstRun.get()) {
                showHelp();
            }
            if (addressLookupString.isEmpty()) {
                DependencyManager::get<AddressManager>()->goToEntry();
                sentTo = SENT_TO_ENTRY;
            } else {
                DependencyManager::get<AddressManager>()->loadSettings(addressLookupString);
                sentTo = SENT_TO_PREVIOUS_LOCATION;
            }
        }
    } else {

        // If this is a first run we short-circuit the address passed in
        if (firstRun.get() && !skipTutorial) {
            showHelp();
            if (isUsingHMDAndHandControllers) {
                if (sandboxIsRunning) {
                    qCDebug(interfaceapp) << "Home sandbox appears to be running, going to Home.";
                    DependencyManager::get<AddressManager>()->goToLocalSandbox();
                    sentTo = SENT_TO_SANDBOX;
                } else {
                    qCDebug(interfaceapp) << "Home sandbox does not appear to be running, going to Entry.";
                    DependencyManager::get<AddressManager>()->goToEntry();
                    sentTo = SENT_TO_ENTRY;
                }
            } else {
                DependencyManager::get<AddressManager>()->goToEntry();
                sentTo = SENT_TO_ENTRY;
            }
        } else {
            qCDebug(interfaceapp) << "Not first run... going to" << qPrintable(addressLookupString.isEmpty() ? QString("previous location") : addressLookupString);
            DependencyManager::get<AddressManager>()->loadSettings(addressLookupString);
            sentTo = SENT_TO_PREVIOUS_LOCATION;
        }
    }

    UserActivityLogger::getInstance().logAction("startup_sent_to", {
        { "sent_to", sentTo },
        { "sandbox_is_running", sandboxIsRunning },
        { "has_hmd", hasHMD },
        { "has_hand_controllers", hasHandControllers },
        { "is_using_hmd", isUsingHMD },
        { "is_using_hmd_and_hand_controllers", isUsingHMDAndHandControllers },
        { "content_version", contentVersion },
        { "is_tutorial_complete", isTutorialComplete },
        { "has_tutorial_content", hasTutorialContent },
        { "should_go_to_tutorial", shouldGoToTutorial }
    });

    _connectionMonitor.init();

    // After all of the constructor is completed, then set firstRun to false.
    if (!skipTutorial) {
        firstRun.set(false);
    }
}

bool Application::importJSONFromURL(const QString& urlString) {
    // we only load files that terminate in just .json (not .svo.json and not .ava.json)
    // if they come from the High Fidelity Marketplace Assets CDN

    QUrl jsonURL { urlString };

    if (jsonURL.host().endsWith(MARKETPLACE_CDN_HOSTNAME)) {
        emit svoImportRequested(urlString);
        return true;
    } else {
        return false;
    }
}

bool Application::importSVOFromURL(const QString& urlString) {
    emit svoImportRequested(urlString);
    return true;
}

<<<<<<< HEAD
bool Application::importFromZIP(const QString& filePath) {
    qDebug() << "A zip file has been dropped in: " << filePath;
    QUrl empty = "";
=======
void Application::onPresent(quint32 frameCount) {
    if (shouldPaint()) {
        postEvent(this, new QEvent(static_cast<QEvent::Type>(Idle)), Qt::HighEventPriority);
        postEvent(this, new QEvent(static_cast<QEvent::Type>(Paint)), Qt::HighEventPriority);
    }
}

bool Application::importFromZIP(const QString& filePath) {
    qDebug() << "A zip file has been dropped in: " << filePath;
    QUrl empty;
>>>>>>> 153b5cb0
    qApp->getFileDownloadInterface()->runUnzip(filePath, empty, true, true);
    return true;
}

bool _renderRequested { false };

bool Application::event(QEvent* event) {
    if (!Menu::getInstance()) {
        return false;
    }

    int type = event->type();
    switch (type) {
        case Event::Lambda:
            static_cast<LambdaEvent*>(event)->call();
            return true;

        // Explicit idle keeps the idle running at a lower interval, but without any rendering
        // see (windowMinimizedChanged)
        case Event::Idle:
            idle();
            // Clear the event queue of pending idle calls
            removePostedEvents(this, Idle);
            return true;

        case Event::Paint:
            // NOTE: This must be updated as close to painting as possible,
            //       or AvatarInputs will mysteriously move to the bottom-right
            AvatarInputs::getInstance()->update();
            paintGL();
            // Clear the event queue of pending paint calls
            removePostedEvents(this, Paint);
            return true;

        default:
            break;
    }

    {
        if (!_keyboardFocusedEntity.get().isInvalidID()) {
            switch (event->type()) {
                case QEvent::KeyPress:
                case QEvent::KeyRelease: {
                    //auto entityScriptingInterface = DependencyManager::get<EntityScriptingInterface>();
                    auto entity = getEntities()->getTree()->findEntityByID(_keyboardFocusedEntity.get());
                    if (entity && entity->getEventHandler()) {
                        event->setAccepted(false);
                        QCoreApplication::sendEvent(entity->getEventHandler(), event);
                        if (event->isAccepted()) {
                            _lastAcceptedKeyPress = usecTimestampNow();
                            return true;
                        }
                    }
                    break;
                }
                default:
                    break;
                }
        }
    }

    {
        if (_keyboardFocusedOverlay.get() != UNKNOWN_OVERLAY_ID) {
            switch (event->type()) {
                case QEvent::KeyPress:
                case QEvent::KeyRelease: {
                    // Only Web overlays can have focus.
                    auto overlay =
                        std::dynamic_pointer_cast<Web3DOverlay>(getOverlays().getOverlay(_keyboardFocusedOverlay.get()));
                    if (overlay && overlay->getEventHandler()) {
                        event->setAccepted(false);
                        QCoreApplication::sendEvent(overlay->getEventHandler(), event);
                        if (event->isAccepted()) {
                            _lastAcceptedKeyPress = usecTimestampNow();
                            return true;
                        }
                    }
                    break;
                }
                default:
                    break;
                }
        }
    }

    switch (event->type()) {
        case QEvent::MouseMove:
            mouseMoveEvent(static_cast<QMouseEvent*>(event));
            return true;
        case QEvent::MouseButtonPress:
            mousePressEvent(static_cast<QMouseEvent*>(event));
            return true;
        case QEvent::MouseButtonDblClick:
            mouseDoublePressEvent(static_cast<QMouseEvent*>(event));
            return true;
        case QEvent::MouseButtonRelease:
            mouseReleaseEvent(static_cast<QMouseEvent*>(event));
            return true;
        case QEvent::KeyPress:
            keyPressEvent(static_cast<QKeyEvent*>(event));
            return true;
        case QEvent::KeyRelease:
            keyReleaseEvent(static_cast<QKeyEvent*>(event));
            return true;
        case QEvent::FocusOut:
            focusOutEvent(static_cast<QFocusEvent*>(event));
            return true;
        case QEvent::TouchBegin:
            touchBeginEvent(static_cast<QTouchEvent*>(event));
            event->accept();
            return true;
        case QEvent::TouchEnd:
            touchEndEvent(static_cast<QTouchEvent*>(event));
            return true;
        case QEvent::TouchUpdate:
            touchUpdateEvent(static_cast<QTouchEvent*>(event));
            return true;
        case QEvent::Gesture:
            touchGestureEvent((QGestureEvent*)event);
            return true;
        case QEvent::Wheel:
            wheelEvent(static_cast<QWheelEvent*>(event));
            return true;
        case QEvent::Drop:
            dropEvent(static_cast<QDropEvent*>(event));
            return true;
        default:
            break;
    }

    // handle custom URL
    if (event->type() == QEvent::FileOpen) {

        QFileOpenEvent* fileEvent = static_cast<QFileOpenEvent*>(event);

        QUrl url = fileEvent->url();

        if (!url.isEmpty()) {
            QString urlString = url.toString();

            if (canAcceptURL(urlString)) {

                return acceptURL(urlString);
            }
        }
        return false;
    }

    if (HFActionEvent::types().contains(event->type())) {
        _controllerScriptingInterface->handleMetaEvent(static_cast<HFMetaEvent*>(event));
    }

    return QApplication::event(event);
}

bool Application::eventFilter(QObject* object, QEvent* event) {

    if (event->type() == QEvent::Leave) {
        getApplicationCompositor().handleLeaveEvent();
    }

    if (event->type() == QEvent::ShortcutOverride) {
        if (DependencyManager::get<OffscreenUi>()->shouldSwallowShortcut(event)) {
            event->accept();
            return true;
        }

        // Filter out captured keys before they're used for shortcut actions.
        if (_controllerScriptingInterface->isKeyCaptured(static_cast<QKeyEvent*>(event))) {
            event->accept();
            return true;
        }
    }

    return false;
}

static bool _altPressed{ false };

void Application::keyPressEvent(QKeyEvent* event) {
    _altPressed = event->key() == Qt::Key_Alt;
    _keysPressed.insert(event->key());

    _controllerScriptingInterface->emitKeyPressEvent(event); // send events to any registered scripts

    // if one of our scripts have asked to capture this event, then stop processing it
    if (_controllerScriptingInterface->isKeyCaptured(event)) {
        return;
    }

    if (hasFocus()) {
        if (_keyboardMouseDevice->isActive()) {
            _keyboardMouseDevice->keyPressEvent(event);
        }

        bool isShifted = event->modifiers().testFlag(Qt::ShiftModifier);
        bool isMeta = event->modifiers().testFlag(Qt::ControlModifier);
        bool isOption = event->modifiers().testFlag(Qt::AltModifier);
        switch (event->key()) {
            case Qt::Key_Enter:
            case Qt::Key_Return:
                if (isOption) {
                    if (_window->isFullScreen()) {
                        unsetFullscreen();
                    } else {
                        setFullscreen(nullptr);
                    }
                } else {
                    Menu::getInstance()->triggerOption(MenuOption::AddressBar);
                }
                break;

            case Qt::Key_1:
            case Qt::Key_2:
            case Qt::Key_3:
            case Qt::Key_4:
            case Qt::Key_5:
            case Qt::Key_6:
            case Qt::Key_7:
                if (isMeta || isOption) {
                    unsigned int index = static_cast<unsigned int>(event->key() - Qt::Key_1);
                    auto displayPlugins = PluginManager::getInstance()->getDisplayPlugins();
                    if (index < displayPlugins.size()) {
                        auto targetPlugin = displayPlugins.at(index);
                        QString targetName = targetPlugin->getName();
                        auto menu = Menu::getInstance();
                        QAction* action = menu->getActionForOption(targetName);
                        if (action && !action->isChecked()) {
                            action->trigger();
                        }
                    }
                }
                break;

            case Qt::Key_X:
                if (isShifted && isMeta) {
                    auto offscreenUi = DependencyManager::get<OffscreenUi>();
                    offscreenUi->togglePinned();
                    //offscreenUi->getSurfaceContext()->engine()->clearComponentCache();
                    //OffscreenUi::information("Debugging", "Component cache cleared");
                    // placeholder for dialogs being converted to QML.
                }
                break;

            case Qt::Key_Y:
                if (isShifted && isMeta) {
                    getActiveDisplayPlugin()->cycleDebugOutput();
                }
                break;

            case Qt::Key_B:
                if (isMeta) {
                    auto offscreenUi = DependencyManager::get<OffscreenUi>();
                    offscreenUi->load("Browser.qml");
                } else if (isOption) {
                    controller::InputRecorder* inputRecorder = controller::InputRecorder::getInstance();
                    inputRecorder->stopPlayback();
                }
                break;

            case Qt::Key_L:
                if (isShifted && isMeta) {
                    Menu::getInstance()->triggerOption(MenuOption::Log);
                } else if (isMeta) {
                    Menu::getInstance()->triggerOption(MenuOption::AddressBar);
                } else if (isShifted) {
                    Menu::getInstance()->triggerOption(MenuOption::LodTools);
                }
                break;

            case Qt::Key_F: {
                if (isOption) {
                    _physicsEngine->dumpNextStats();
                }
                break;
            }

            case Qt::Key_Asterisk:
                Menu::getInstance()->triggerOption(MenuOption::DefaultSkybox);
                break;

            case Qt::Key_M:
                if (isMeta) {
                    DependencyManager::get<AudioClient>()->toggleMute();
                }
                break;

            case Qt::Key_N:
                if (!isOption && !isShifted && isMeta) {
                    DependencyManager::get<NodeList>()->toggleIgnoreRadius();
                }
                break;

            case Qt::Key_S:
                if (isShifted && isMeta && !isOption) {
                    Menu::getInstance()->triggerOption(MenuOption::SuppressShortTimings);
                } else if (!isOption && !isShifted && isMeta) {
                    AudioInjectorOptions options;
                    options.localOnly = true;
                    options.stereo = true;

                    if (_snapshotSoundInjector) {
                        _snapshotSoundInjector->setOptions(options);
                        _snapshotSoundInjector->restart();
                    } else {
                        QByteArray samples = _snapshotSound->getByteArray();
                        _snapshotSoundInjector = AudioInjector::playSound(samples, options);
                    }
                    takeSnapshot(true);
                }
                break;

            case Qt::Key_Apostrophe: {
                if (isMeta) {
                    auto cursor = Cursor::Manager::instance().getCursor();
                    auto curIcon = cursor->getIcon();
                    if (curIcon == Cursor::Icon::DEFAULT) {
                        showCursor(Cursor::Icon::RETICLE);
                    } else if (curIcon == Cursor::Icon::RETICLE) {
                        showCursor(Cursor::Icon::SYSTEM);
                    } else if (curIcon == Cursor::Icon::SYSTEM) {
                        showCursor(Cursor::Icon::LINK);
                    } else {
                        showCursor(Cursor::Icon::DEFAULT);
                    }
                } else {
                    resetSensors(true);
                }
                break;
            }

            case Qt::Key_Backslash:
                Menu::getInstance()->triggerOption(MenuOption::Chat);
                break;

            case Qt::Key_Up:
                if (_myCamera.getMode() == CAMERA_MODE_MIRROR) {
                    if (!isShifted) {
                        _scaleMirror *= 0.95f;
                    } else {
                        _raiseMirror += 0.05f;
                    }
                }
                break;

            case Qt::Key_Down:
                if (_myCamera.getMode() == CAMERA_MODE_MIRROR) {
                    if (!isShifted) {
                        _scaleMirror *= 1.05f;
                    } else {
                        _raiseMirror -= 0.05f;
                    }
                }
                break;

            case Qt::Key_Left:
                if (_myCamera.getMode() == CAMERA_MODE_MIRROR) {
                    _rotateMirror += PI / 20.0f;
                }
                break;

            case Qt::Key_Right:
                if (_myCamera.getMode() == CAMERA_MODE_MIRROR) {
                    _rotateMirror -= PI / 20.0f;
                }
                break;

#if 0
            case Qt::Key_I:
                if (isShifted) {
                    _myCamera.setEyeOffsetOrientation(glm::normalize(
                                                                     glm::quat(glm::vec3(0.002f, 0, 0)) * _myCamera.getEyeOffsetOrientation()));
                } else {
                    _myCamera.setEyeOffsetPosition(_myCamera.getEyeOffsetPosition() + glm::vec3(0, 0.001, 0));
                }
                updateProjectionMatrix();
                break;

            case Qt::Key_K:
                if (isShifted) {
                    _myCamera.setEyeOffsetOrientation(glm::normalize(
                                                                     glm::quat(glm::vec3(-0.002f, 0, 0)) * _myCamera.getEyeOffsetOrientation()));
                } else {
                    _myCamera.setEyeOffsetPosition(_myCamera.getEyeOffsetPosition() + glm::vec3(0, -0.001, 0));
                }
                updateProjectionMatrix();
                break;

            case Qt::Key_J:
                if (isShifted) {
                    QMutexLocker viewLocker(&_viewMutex);
                    _viewFrustum.setFocalLength(_viewFrustum.getFocalLength() - 0.1f);
                } else {
                    _myCamera.setEyeOffsetPosition(_myCamera.getEyeOffsetPosition() + glm::vec3(-0.001, 0, 0));
                }
                updateProjectionMatrix();
                break;

            case Qt::Key_M:
                if (isShifted) {
                    QMutexLocker viewLocker(&_viewMutex);
                    _viewFrustum.setFocalLength(_viewFrustum.getFocalLength() + 0.1f);
                } else {
                    _myCamera.setEyeOffsetPosition(_myCamera.getEyeOffsetPosition() + glm::vec3(0.001, 0, 0));
                }
                updateProjectionMatrix();
                break;

            case Qt::Key_U:
                if (isShifted) {
                    _myCamera.setEyeOffsetOrientation(glm::normalize(
                                                                     glm::quat(glm::vec3(0, 0, -0.002f)) * _myCamera.getEyeOffsetOrientation()));
                } else {
                    _myCamera.setEyeOffsetPosition(_myCamera.getEyeOffsetPosition() + glm::vec3(0, 0, -0.001));
                }
                updateProjectionMatrix();
                break;

            case Qt::Key_Y:
                if (isShifted) {
                    _myCamera.setEyeOffsetOrientation(glm::normalize(
                                                                     glm::quat(glm::vec3(0, 0, 0.002f)) * _myCamera.getEyeOffsetOrientation()));
                } else {
                    _myCamera.setEyeOffsetPosition(_myCamera.getEyeOffsetPosition() + glm::vec3(0, 0, 0.001));
                }
                updateProjectionMatrix();
                break;
#endif

            case Qt::Key_Slash:
                Menu::getInstance()->triggerOption(MenuOption::Stats);
                break;

            case Qt::Key_Plus: {
                if (isMeta && event->modifiers().testFlag(Qt::KeypadModifier)) {
                    auto& cursorManager = Cursor::Manager::instance();
                    cursorManager.setScale(cursorManager.getScale() * 1.1f);
                } else {
                    getMyAvatar()->increaseSize();
                }
                break;
            }

            case Qt::Key_Minus: {
                if (isMeta && event->modifiers().testFlag(Qt::KeypadModifier)) {
                    auto& cursorManager = Cursor::Manager::instance();
                    cursorManager.setScale(cursorManager.getScale() / 1.1f);
                } else {
                    getMyAvatar()->decreaseSize();
                }
                break;
            }

            case Qt::Key_Equal:
                getMyAvatar()->resetSize();
                break;
            case Qt::Key_Space: {
                if (!event->isAutoRepeat()) {
                    // FIXME -- I don't think we've tested the HFActionEvent in a while... this looks possibly dubious
                    // this starts an HFActionEvent
                    HFActionEvent startActionEvent(HFActionEvent::startType(),
                                                   computePickRay(getMouse().x, getMouse().y));
                    sendEvent(this, &startActionEvent);
                }

                break;
            }
            case Qt::Key_Escape: {
                getActiveDisplayPlugin()->abandonCalibration();
                if (!event->isAutoRepeat()) {
                    // this starts the HFCancelEvent
                    HFBackEvent startBackEvent(HFBackEvent::startType());
                    sendEvent(this, &startBackEvent);
                }

                break;
            }

            default:
                event->ignore();
                break;
        }
    }
}



void Application::keyReleaseEvent(QKeyEvent* event) {
    _keysPressed.remove(event->key());

    _controllerScriptingInterface->emitKeyReleaseEvent(event); // send events to any registered scripts

    // if one of our scripts have asked to capture this event, then stop processing it
    if (_controllerScriptingInterface->isKeyCaptured(event)) {
        return;
    }

    if (_keyboardMouseDevice->isActive()) {
        _keyboardMouseDevice->keyReleaseEvent(event);
    }

    switch (event->key()) {
        case Qt::Key_Space: {
            if (!event->isAutoRepeat()) {
                // FIXME -- I don't think we've tested the HFActionEvent in a while... this looks possibly dubious
                // this ends the HFActionEvent
                HFActionEvent endActionEvent(HFActionEvent::endType(),
                                             computePickRay(getMouse().x, getMouse().y));
                sendEvent(this, &endActionEvent);
            }
            break;
        }
        case Qt::Key_Escape: {
            if (!event->isAutoRepeat()) {
                // this ends the HFCancelEvent
                HFBackEvent endBackEvent(HFBackEvent::endType());
                sendEvent(this, &endBackEvent);
            }
            break;
        }
        default:
            event->ignore();
            break;
    }
}

void Application::focusOutEvent(QFocusEvent* event) {
    auto inputPlugins = PluginManager::getInstance()->getInputPlugins();
    foreach(auto inputPlugin, inputPlugins) {
        if (inputPlugin->isActive()) {
            inputPlugin->pluginFocusOutEvent();
        }
    }

// FIXME spacemouse code still needs cleanup
#if 0
    //SpacemouseDevice::getInstance().focusOutEvent();
    //SpacemouseManager::getInstance().getDevice()->focusOutEvent();
    SpacemouseManager::getInstance().ManagerFocusOutEvent();
#endif

    // synthesize events for keys currently pressed, since we may not get their release events
    foreach (int key, _keysPressed) {
        QKeyEvent keyEvent(QEvent::KeyRelease, key, Qt::NoModifier);
        keyReleaseEvent(&keyEvent);
    }
    _keysPressed.clear();
}

void Application::maybeToggleMenuVisible(QMouseEvent* event) const {
#ifndef Q_OS_MAC
    // If in full screen, and our main windows menu bar is hidden, and we're close to the top of the QMainWindow
    // then show the menubar.
    if (_window->isFullScreen()) {
        QMenuBar* menuBar = _window->menuBar();
        if (menuBar) {
            static const int MENU_TOGGLE_AREA = 10;
            if (!menuBar->isVisible()) {
                if (event->pos().y() <= MENU_TOGGLE_AREA) {
                    menuBar->setVisible(true);
                }
            }  else {
                if (event->pos().y() > MENU_TOGGLE_AREA) {
                    menuBar->setVisible(false);
                }
            }
        }
    }
#endif
}

void Application::mouseMoveEvent(QMouseEvent* event) {
    PROFILE_RANGE(app_input_mouse, __FUNCTION__);

    if (_aboutToQuit) {
        return;
    }

    maybeToggleMenuVisible(event);

    auto& compositor = getApplicationCompositor();
    // if this is a real mouse event, and we're in HMD mode, then we should use it to move the
    // compositor reticle
    // handleRealMouseMoveEvent() will return true, if we shouldn't process the event further
    if (!compositor.fakeEventActive() && compositor.handleRealMouseMoveEvent()) {
        return; // bail
    }

    auto offscreenUi = DependencyManager::get<OffscreenUi>();
    auto eventPosition = compositor.getMouseEventPosition(event);
    QPointF transformedPos = offscreenUi->mapToVirtualScreen(eventPosition, _glWidget);
    auto button = event->button();
    auto buttons = event->buttons();
    // Determine if the ReticleClick Action is 1 and if so, fake include the LeftMouseButton
    if (_reticleClickPressed) {
        if (button == Qt::NoButton) {
            button = Qt::LeftButton;
        }
        buttons |= Qt::LeftButton;
    }

    QMouseEvent mappedEvent(event->type(),
        transformedPos,
        event->screenPos(), button,
        buttons, event->modifiers());

    if (compositor.getReticleVisible() || !isHMDMode() || !compositor.getReticleOverDesktop() ||
        getOverlays().getOverlayAtPoint(glm::vec2(transformedPos.x(), transformedPos.y())) != UNKNOWN_OVERLAY_ID) {
        getOverlays().mouseMoveEvent(&mappedEvent);
        getEntities()->mouseMoveEvent(&mappedEvent);
    }

    _controllerScriptingInterface->emitMouseMoveEvent(&mappedEvent); // send events to any registered scripts

    // if one of our scripts have asked to capture this event, then stop processing it
    if (_controllerScriptingInterface->isMouseCaptured()) {
        return;
    }

    if (_keyboardMouseDevice->isActive()) {
        _keyboardMouseDevice->mouseMoveEvent(event);
    }
}

void Application::mousePressEvent(QMouseEvent* event) {
    // Inhibit the menu if the user is using alt-mouse dragging
    _altPressed = false;

    auto offscreenUi = DependencyManager::get<OffscreenUi>();
    // If we get a mouse press event it means it wasn't consumed by the offscreen UI,
    // hence, we should defocus all of the offscreen UI windows, in order to allow
    // keyboard shortcuts not to be swallowed by them.  In particular, WebEngineViews
    // will consume all keyboard events.
    offscreenUi->unfocusWindows();

    auto eventPosition = getApplicationCompositor().getMouseEventPosition(event);
    QPointF transformedPos = offscreenUi->mapToVirtualScreen(eventPosition, _glWidget);
    QMouseEvent mappedEvent(event->type(),
        transformedPos,
        event->screenPos(), event->button(),
        event->buttons(), event->modifiers());

    if (!_aboutToQuit) {
        getOverlays().mousePressEvent(&mappedEvent);
        if (!_controllerScriptingInterface->areEntityClicksCaptured()) {
            getEntities()->mousePressEvent(&mappedEvent);
        }
    }

    _controllerScriptingInterface->emitMousePressEvent(&mappedEvent); // send events to any registered scripts

    // if one of our scripts have asked to capture this event, then stop processing it
    if (_controllerScriptingInterface->isMouseCaptured()) {
        return;
    }

    if (hasFocus()) {
        if (_keyboardMouseDevice->isActive()) {
            _keyboardMouseDevice->mousePressEvent(event);
        }

        if (event->button() == Qt::LeftButton) {
            // nobody handled this - make it an action event on the _window object
            HFActionEvent actionEvent(HFActionEvent::startType(),
                computePickRay(mappedEvent.x(), mappedEvent.y()));
            sendEvent(this, &actionEvent);
        }
    }
}

void Application::mouseDoublePressEvent(QMouseEvent* event) {
    auto offscreenUi = DependencyManager::get<OffscreenUi>();
    auto eventPosition = getApplicationCompositor().getMouseEventPosition(event);
    QPointF transformedPos = offscreenUi->mapToVirtualScreen(eventPosition, _glWidget);
    QMouseEvent mappedEvent(event->type(),
        transformedPos,
        event->screenPos(), event->button(),
        event->buttons(), event->modifiers());

    if (!_aboutToQuit) {
        getOverlays().mouseDoublePressEvent(&mappedEvent);
        if (!_controllerScriptingInterface->areEntityClicksCaptured()) {
            getEntities()->mouseDoublePressEvent(&mappedEvent);
        }
    }


    // if one of our scripts have asked to capture this event, then stop processing it
    if (_controllerScriptingInterface->isMouseCaptured()) {
        return;
    }

    _controllerScriptingInterface->emitMouseDoublePressEvent(event);
}

void Application::mouseReleaseEvent(QMouseEvent* event) {

    auto offscreenUi = DependencyManager::get<OffscreenUi>();
    auto eventPosition = getApplicationCompositor().getMouseEventPosition(event);
    QPointF transformedPos = offscreenUi->mapToVirtualScreen(eventPosition, _glWidget);
    QMouseEvent mappedEvent(event->type(),
        transformedPos,
        event->screenPos(), event->button(),
        event->buttons(), event->modifiers());

    if (!_aboutToQuit) {
        getOverlays().mouseReleaseEvent(&mappedEvent);
        getEntities()->mouseReleaseEvent(&mappedEvent);
    }

    _controllerScriptingInterface->emitMouseReleaseEvent(&mappedEvent); // send events to any registered scripts

    // if one of our scripts have asked to capture this event, then stop processing it
    if (_controllerScriptingInterface->isMouseCaptured()) {
        return;
    }

    if (hasFocus()) {
        if (_keyboardMouseDevice->isActive()) {
            _keyboardMouseDevice->mouseReleaseEvent(event);
        }

        if (event->button() == Qt::LeftButton) {
            // fire an action end event
            HFActionEvent actionEvent(HFActionEvent::endType(),
                computePickRay(mappedEvent.x(), mappedEvent.y()));
            sendEvent(this, &actionEvent);
        }
    }
}

void Application::touchUpdateEvent(QTouchEvent* event) {
    _altPressed = false;

    if (event->type() == QEvent::TouchUpdate) {
        TouchEvent thisEvent(*event, _lastTouchEvent);
        _controllerScriptingInterface->emitTouchUpdateEvent(thisEvent); // send events to any registered scripts
        _lastTouchEvent = thisEvent;
    }

    // if one of our scripts have asked to capture this event, then stop processing it
    if (_controllerScriptingInterface->isTouchCaptured()) {
        return;
    }

    if (_keyboardMouseDevice->isActive()) {
        _keyboardMouseDevice->touchUpdateEvent(event);
    }
    if (_touchscreenDevice && _touchscreenDevice->isActive()) {
        _touchscreenDevice->touchUpdateEvent(event);
    }
}

void Application::touchBeginEvent(QTouchEvent* event) {
    _altPressed = false;
    TouchEvent thisEvent(*event); // on touch begin, we don't compare to last event
    _controllerScriptingInterface->emitTouchBeginEvent(thisEvent); // send events to any registered scripts

    _lastTouchEvent = thisEvent; // and we reset our last event to this event before we call our update
    touchUpdateEvent(event);

    // if one of our scripts have asked to capture this event, then stop processing it
    if (_controllerScriptingInterface->isTouchCaptured()) {
        return;
    }

    if (_keyboardMouseDevice->isActive()) {
        _keyboardMouseDevice->touchBeginEvent(event);
    }
    if (_touchscreenDevice && _touchscreenDevice->isActive()) {
        _touchscreenDevice->touchBeginEvent(event);
    }

}

void Application::touchEndEvent(QTouchEvent* event) {
    _altPressed = false;
    TouchEvent thisEvent(*event, _lastTouchEvent);
    _controllerScriptingInterface->emitTouchEndEvent(thisEvent); // send events to any registered scripts
    _lastTouchEvent = thisEvent;

    // if one of our scripts have asked to capture this event, then stop processing it
    if (_controllerScriptingInterface->isTouchCaptured()) {
        return;
    }

    if (_keyboardMouseDevice->isActive()) {
        _keyboardMouseDevice->touchEndEvent(event);
    }
    if (_touchscreenDevice && _touchscreenDevice->isActive()) {
        _touchscreenDevice->touchEndEvent(event);
    }

    // put any application specific touch behavior below here..
}

void Application::touchGestureEvent(QGestureEvent* event) {
    if (_touchscreenDevice && _touchscreenDevice->isActive()) {
        _touchscreenDevice->touchGestureEvent(event);
    }
}

void Application::wheelEvent(QWheelEvent* event) const {
    _altPressed = false;
    _controllerScriptingInterface->emitWheelEvent(event); // send events to any registered scripts

    // if one of our scripts have asked to capture this event, then stop processing it
    if (_controllerScriptingInterface->isWheelCaptured()) {
        return;
    }

    if (_keyboardMouseDevice->isActive()) {
        _keyboardMouseDevice->wheelEvent(event);
    }
}

void Application::dropEvent(QDropEvent *event) {
    const QMimeData* mimeData = event->mimeData();
    for (auto& url : mimeData->urls()) {
        QString urlString = url.toString();
        if (acceptURL(urlString, true)) {
            event->acceptProposedAction();
        }
    }
}

void Application::dragEnterEvent(QDragEnterEvent* event) {
    event->acceptProposedAction();
}

// This is currently not used, but could be invoked if the user wants to go to the place embedded in an
// Interface-taken snapshot. (It was developed for drag and drop, before we had asset-server loading or in-world browsers.)
bool Application::acceptSnapshot(const QString& urlString) {
    QUrl url(urlString);
    QString snapshotPath = url.toLocalFile();

    SnapshotMetaData* snapshotData = Snapshot::parseSnapshotData(snapshotPath);
    if (snapshotData) {
        if (!snapshotData->getURL().toString().isEmpty()) {
            DependencyManager::get<AddressManager>()->handleLookupString(snapshotData->getURL().toString());
        }
    } else {
        OffscreenUi::warning("", "No location details were found in the file\n" +
                             snapshotPath + "\nTry dragging in an authentic Hifi snapshot.");
    }
    return true;
}

static uint32_t _renderedFrameIndex { INVALID_FRAME };

bool Application::shouldPaint() {
    if (_aboutToQuit) {
        return false;
    }

    auto displayPlugin = getActiveDisplayPlugin();

#ifdef DEBUG_PAINT_DELAY
    static uint64_t paintDelaySamples{ 0 };
    static uint64_t paintDelayUsecs{ 0 };

    paintDelayUsecs += displayPlugin->getPaintDelayUsecs();

    static const int PAINT_DELAY_THROTTLE = 1000;
    if (++paintDelaySamples % PAINT_DELAY_THROTTLE == 0) {
        qCDebug(interfaceapp).nospace() <<
            "Paint delay (" << paintDelaySamples << " samples): " <<
            (float)paintDelaySamples / paintDelayUsecs << "us";
    }
#endif
    
    // Throttle if requested
    if (displayPlugin->isThrottled() && (_lastTimeUpdated.elapsed() < THROTTLED_SIM_FRAME_PERIOD_MS)) {
        return false;
    }

    // Sync up the _renderedFrameIndex
    _renderedFrameIndex = displayPlugin->presentCount();

    return true;
}

#ifdef Q_OS_WIN
#include <Windows.h>
#include <TCHAR.h>
#include <pdh.h>
#pragma comment(lib, "pdh.lib")
#pragma comment(lib, "ntdll.lib")

extern "C" {
    enum SYSTEM_INFORMATION_CLASS {
        SystemBasicInformation = 0,
        SystemProcessorPerformanceInformation = 8,
    };

    struct SYSTEM_PROCESSOR_PERFORMANCE_INFORMATION {
        LARGE_INTEGER IdleTime;
        LARGE_INTEGER KernelTime;
        LARGE_INTEGER UserTime;
        LARGE_INTEGER DpcTime;
        LARGE_INTEGER InterruptTime;
        ULONG InterruptCount;
    };

    struct SYSTEM_BASIC_INFORMATION {
        ULONG Reserved;
        ULONG TimerResolution;
        ULONG PageSize;
        ULONG NumberOfPhysicalPages;
        ULONG LowestPhysicalPageNumber;
        ULONG HighestPhysicalPageNumber;
        ULONG AllocationGranularity;
        ULONG_PTR MinimumUserModeAddress;
        ULONG_PTR MaximumUserModeAddress;
        ULONG_PTR ActiveProcessorsAffinityMask;
        CCHAR NumberOfProcessors;
    };

    NTSYSCALLAPI NTSTATUS NTAPI NtQuerySystemInformation(
        _In_ SYSTEM_INFORMATION_CLASS SystemInformationClass,
        _Out_writes_bytes_opt_(SystemInformationLength) PVOID SystemInformation,
        _In_ ULONG SystemInformationLength,
        _Out_opt_ PULONG ReturnLength
    );

}
template <typename T>
NTSTATUS NtQuerySystemInformation(SYSTEM_INFORMATION_CLASS SystemInformationClass, T& t) {
    return NtQuerySystemInformation(SystemInformationClass, &t, (ULONG)sizeof(T), nullptr);
}

template <typename T>
NTSTATUS NtQuerySystemInformation(SYSTEM_INFORMATION_CLASS SystemInformationClass, std::vector<T>& t) {
    return NtQuerySystemInformation(SystemInformationClass, t.data(), (ULONG)(sizeof(T) * t.size()), nullptr);
}


template <typename T>
void updateValueAndDelta(std::pair<T, T>& pair, T newValue) {
    auto& value = pair.first;
    auto& delta = pair.second;
    delta = (value != 0) ? newValue - value : 0;
    value = newValue;
}

struct MyCpuInfo {
    using ValueAndDelta = std::pair<LONGLONG, LONGLONG>;
    std::string name;
    ValueAndDelta kernel { 0, 0 };
    ValueAndDelta user { 0, 0 };
    ValueAndDelta idle { 0, 0 };
    float kernelUsage { 0.0f };
    float userUsage { 0.0f };

    void update(const SYSTEM_PROCESSOR_PERFORMANCE_INFORMATION& cpuInfo) {
        updateValueAndDelta(kernel, cpuInfo.KernelTime.QuadPart);
        updateValueAndDelta(user, cpuInfo.UserTime.QuadPart);
        updateValueAndDelta(idle, cpuInfo.IdleTime.QuadPart);
        auto totalTime = kernel.second + user.second + idle.second;
        if (totalTime != 0) {
            kernelUsage = (FLOAT)kernel.second / totalTime;
            userUsage = (FLOAT)user.second / totalTime;
        } else {
            kernelUsage = userUsage = 0.0f;
        }
    }
};

void updateCpuInformation() {
    static std::once_flag once;
    static SYSTEM_BASIC_INFORMATION systemInfo {};
    static SYSTEM_PROCESSOR_PERFORMANCE_INFORMATION cpuTotals;
    static std::vector<SYSTEM_PROCESSOR_PERFORMANCE_INFORMATION> cpuInfos;
    static std::vector<MyCpuInfo> myCpuInfos;
    static MyCpuInfo myCpuTotals;
    std::call_once(once, [&] {
        NtQuerySystemInformation( SystemBasicInformation, systemInfo);
        cpuInfos.resize(systemInfo.NumberOfProcessors);
        myCpuInfos.resize(systemInfo.NumberOfProcessors);
        for (size_t i = 0; i < systemInfo.NumberOfProcessors; ++i) {
            myCpuInfos[i].name = "cpu." + std::to_string(i);
        }
        myCpuTotals.name = "cpu.total";
    });
    NtQuerySystemInformation(SystemProcessorPerformanceInformation, cpuInfos);

    // Zero the CPU totals.
    memset(&cpuTotals, 0, sizeof(SYSTEM_PROCESSOR_PERFORMANCE_INFORMATION));
    for (size_t i = 0; i < systemInfo.NumberOfProcessors; ++i) {
        auto& cpuInfo = cpuInfos[i];
        // KernelTime includes IdleTime.
        cpuInfo.KernelTime.QuadPart -= cpuInfo.IdleTime.QuadPart;

        // Update totals
        cpuTotals.IdleTime.QuadPart += cpuInfo.IdleTime.QuadPart;
        cpuTotals.KernelTime.QuadPart += cpuInfo.KernelTime.QuadPart;
        cpuTotals.UserTime.QuadPart += cpuInfo.UserTime.QuadPart;

        // Update friendly structure
        auto& myCpuInfo = myCpuInfos[i];
        myCpuInfo.update(cpuInfo);
        PROFILE_COUNTER(app, myCpuInfo.name.c_str(), {
            { "kernel", myCpuInfo.kernelUsage },
            { "user", myCpuInfo.userUsage }
        });
    }

    myCpuTotals.update(cpuTotals);
    PROFILE_COUNTER(app, myCpuTotals.name.c_str(), {
        { "kernel", myCpuTotals.kernelUsage },
        { "user", myCpuTotals.userUsage }
    });
}


static ULARGE_INTEGER lastCPU, lastSysCPU, lastUserCPU;
static int numProcessors;
static HANDLE self;
static PDH_HQUERY cpuQuery;
static PDH_HCOUNTER cpuTotal;

void initCpuUsage() {
    SYSTEM_INFO sysInfo;
    FILETIME ftime, fsys, fuser;

    GetSystemInfo(&sysInfo);
    numProcessors = sysInfo.dwNumberOfProcessors;

    GetSystemTimeAsFileTime(&ftime);
    memcpy(&lastCPU, &ftime, sizeof(FILETIME));

    self = GetCurrentProcess();
    GetProcessTimes(self, &ftime, &ftime, &fsys, &fuser);
    memcpy(&lastSysCPU, &fsys, sizeof(FILETIME));
    memcpy(&lastUserCPU, &fuser, sizeof(FILETIME));

    PdhOpenQuery(NULL, NULL, &cpuQuery);
    PdhAddCounter(cpuQuery, "\\Processor(_Total)\\% Processor Time", NULL, &cpuTotal);
    PdhCollectQueryData(cpuQuery);
}

void getCpuUsage(vec3& systemAndUser) {
    FILETIME ftime, fsys, fuser;
    ULARGE_INTEGER now, sys, user;

    GetSystemTimeAsFileTime(&ftime);
    memcpy(&now, &ftime, sizeof(FILETIME));

    GetProcessTimes(self, &ftime, &ftime, &fsys, &fuser);
    memcpy(&sys, &fsys, sizeof(FILETIME));
    memcpy(&user, &fuser, sizeof(FILETIME));
    systemAndUser.x = (sys.QuadPart - lastSysCPU.QuadPart);
    systemAndUser.y = (user.QuadPart - lastUserCPU.QuadPart);
    systemAndUser /= (float)(now.QuadPart - lastCPU.QuadPart);
    systemAndUser /= (float)numProcessors;
    systemAndUser *= 100.0f;
    lastCPU = now;
    lastUserCPU = user;
    lastSysCPU = sys;

    PDH_FMT_COUNTERVALUE counterVal;
    PdhCollectQueryData(cpuQuery);
    PdhGetFormattedCounterValue(cpuTotal, PDH_FMT_DOUBLE, NULL, &counterVal);
    systemAndUser.z = (float)counterVal.doubleValue;
}

void setupCpuMonitorThread() {
    initCpuUsage();
    auto cpuMonitorThread = QThread::currentThread();

    QTimer* timer = new QTimer();
    timer->setInterval(50);
    QObject::connect(timer, &QTimer::timeout, [] {
        updateCpuInformation();
        vec3 kernelUserAndSystem;
        getCpuUsage(kernelUserAndSystem);
        PROFILE_COUNTER(app, "cpuProcess", { { "system", kernelUserAndSystem.x }, { "user", kernelUserAndSystem.y } });
        PROFILE_COUNTER(app, "cpuSystem", { { "system", kernelUserAndSystem.z } });
    });
    QObject::connect(cpuMonitorThread, &QThread::finished, [=] {
        timer->deleteLater();
        cpuMonitorThread->deleteLater();
    });
    timer->start();
}

#endif


void Application::idle() {
    PerformanceTimer perfTimer("idle");

    // Update the deadlock watchdog
    updateHeartbeat();

    auto offscreenUi = DependencyManager::get<OffscreenUi>();

    // These tasks need to be done on our first idle, because we don't want the showing of
    // overlay subwindows to do a showDesktop() until after the first time through
    static bool firstIdle = true;
    if (firstIdle) {
        firstIdle = false;
        connect(offscreenUi.data(), &OffscreenUi::showDesktop, this, &Application::showDesktop);
    }

#ifdef Q_OS_WIN
    // If tracing is enabled then monitor the CPU in a separate thread
    static std::once_flag once;
    std::call_once(once, [&] {
        if (trace_app().isDebugEnabled()) {
            QThread* cpuMonitorThread = new QThread(qApp);
            cpuMonitorThread->setObjectName("cpuMonitorThread");
            QObject::connect(cpuMonitorThread, &QThread::started, [this] { setupCpuMonitorThread(); });
            QObject::connect(qApp, &QCoreApplication::aboutToQuit, cpuMonitorThread, &QThread::quit);
            cpuMonitorThread->start();
        }
    });
#endif



    auto displayPlugin = getActiveDisplayPlugin();
    if (displayPlugin) {
        PROFILE_COUNTER_IF_CHANGED(app, "present", float, displayPlugin->presentRate());
    }
    PROFILE_COUNTER_IF_CHANGED(app, "fps", float, _frameCounter.rate());
    PROFILE_COUNTER_IF_CHANGED(app, "currentDownloads", int, ResourceCache::getLoadingRequests().length());
    PROFILE_COUNTER_IF_CHANGED(app, "pendingDownloads", int, ResourceCache::getPendingRequestCount());
    PROFILE_COUNTER_IF_CHANGED(app, "currentProcessing", int, DependencyManager::get<StatTracker>()->getStat("Processing").toInt());
    PROFILE_COUNTER_IF_CHANGED(app, "pendingProcessing", int, DependencyManager::get<StatTracker>()->getStat("PendingProcessing").toInt());
    auto renderConfig = _renderEngine->getConfiguration();
    PROFILE_COUNTER_IF_CHANGED(render, "gpuTime", float, (float)_gpuContext->getFrameTimerGPUAverage());
    PROFILE_COUNTER(render_detail, "gpuTimes", {
        { "OpaqueRangeTimer", renderConfig->getConfig("OpaqueRangeTimer")->property("gpuRunTime") },
        { "LinearDepth", renderConfig->getConfig("LinearDepth")->property("gpuRunTime") },
        { "SurfaceGeometry", renderConfig->getConfig("SurfaceGeometry")->property("gpuRunTime") },
        { "RenderDeferred", renderConfig->getConfig("RenderDeferred")->property("gpuRunTime") },
        { "ToneAndPostRangeTimer", renderConfig->getConfig("ToneAndPostRangeTimer")->property("gpuRunTime") }
    });

    PROFILE_RANGE(app, __FUNCTION__);

    if (auto steamClient = PluginManager::getInstance()->getSteamClientPlugin()) {
        steamClient->runCallbacks();
    }

    float secondsSinceLastUpdate = (float)_lastTimeUpdated.nsecsElapsed() / NSECS_PER_MSEC / MSECS_PER_SECOND;
    _lastTimeUpdated.start();

    // If the offscreen Ui has something active that is NOT the root, then assume it has keyboard focus.
    if (_keyboardDeviceHasFocus && offscreenUi && offscreenUi->getWindow()->activeFocusItem() != offscreenUi->getRootItem()) {
        _keyboardMouseDevice->pluginFocusOutEvent();
        _keyboardDeviceHasFocus = false;
    } else if (offscreenUi && offscreenUi->getWindow()->activeFocusItem() == offscreenUi->getRootItem()) {
        _keyboardDeviceHasFocus = true;
    }

    checkChangeCursor();

    Stats::getInstance()->updateStats();

    _simCounter.increment();

    // Normally we check PipelineWarnings, but since idle will often take more than 10ms we only show these idle timing
    // details if we're in ExtraDebugging mode. However, the ::update() and its subcomponents will show their timing
    // details normally.
    bool showWarnings = getLogger()->extraDebugging();
    PerformanceWarning warn(showWarnings, "idle()");

    {
        PerformanceTimer perfTimer("update");
        PerformanceWarning warn(showWarnings, "Application::idle()... update()");
        static const float BIGGEST_DELTA_TIME_SECS = 0.25f;
        update(glm::clamp(secondsSinceLastUpdate, 0.0f, BIGGEST_DELTA_TIME_SECS));
    }


    // Update focus highlight for entity or overlay.
    {
        if (!_keyboardFocusedEntity.get().isInvalidID() || _keyboardFocusedOverlay.get() != UNKNOWN_OVERLAY_ID) {
            const quint64 LOSE_FOCUS_AFTER_ELAPSED_TIME = 30 * USECS_PER_SECOND; // if idle for 30 seconds, drop focus
            quint64 elapsedSinceAcceptedKeyPress = usecTimestampNow() - _lastAcceptedKeyPress;
            if (elapsedSinceAcceptedKeyPress > LOSE_FOCUS_AFTER_ELAPSED_TIME) {
                setKeyboardFocusEntity(UNKNOWN_ENTITY_ID);
                setKeyboardFocusOverlay(UNKNOWN_OVERLAY_ID);
            } else {
                // update position of highlight overlay
                if (!_keyboardFocusedEntity.get().isInvalidID()) {
                    auto entity = getEntities()->getTree()->findEntityByID(_keyboardFocusedEntity.get());
                    if (entity && _keyboardFocusHighlight) {
                        _keyboardFocusHighlight->setRotation(entity->getRotation());
                        _keyboardFocusHighlight->setPosition(entity->getPosition());
                    }
                } else {
                    // Only Web overlays can have focus.
                    auto overlay =
                        std::dynamic_pointer_cast<Web3DOverlay>(getOverlays().getOverlay(_keyboardFocusedOverlay.get()));
                    if (overlay && _keyboardFocusHighlight) {
                        _keyboardFocusHighlight->setRotation(overlay->getRotation());
                        _keyboardFocusHighlight->setPosition(overlay->getPosition());
                    }
                }
            }
        }
    }

    {
        PerformanceTimer perfTimer("pluginIdle");
        PerformanceWarning warn(showWarnings, "Application::idle()... pluginIdle()");
        getActiveDisplayPlugin()->idle();
        auto inputPlugins = PluginManager::getInstance()->getInputPlugins();
        foreach(auto inputPlugin, inputPlugins) {
            if (inputPlugin->isActive()) {
                inputPlugin->idle();
            }
        }
    }
    {
        PerformanceTimer perfTimer("rest");
        PerformanceWarning warn(showWarnings, "Application::idle()... rest of it");
        _idleLoopStdev.addValue(secondsSinceLastUpdate);

        //  Record standard deviation and reset counter if needed
        const int STDEV_SAMPLES = 500;
        if (_idleLoopStdev.getSamples() > STDEV_SAMPLES) {
            _idleLoopMeasuredJitter = _idleLoopStdev.getStDev();
            _idleLoopStdev.reset();
        }
    }

    _overlayConductor.update(secondsSinceLastUpdate);
}

ivec2 Application::getMouse() const {
    return getApplicationCompositor().getReticlePosition();
}

FaceTracker* Application::getActiveFaceTracker() {
    auto dde = DependencyManager::get<DdeFaceTracker>();

    return dde->isActive() ? static_cast<FaceTracker*>(dde.data()) : nullptr;
}

FaceTracker* Application::getSelectedFaceTracker() {
    FaceTracker* faceTracker = nullptr;
#ifdef HAVE_DDE
    if (Menu::getInstance()->isOptionChecked(MenuOption::UseCamera)) {
        faceTracker = DependencyManager::get<DdeFaceTracker>().data();
    }
#endif
    return faceTracker;
}

void Application::setActiveFaceTracker() const {
#ifdef HAVE_DDE
    bool isMuted = Menu::getInstance()->isOptionChecked(MenuOption::MuteFaceTracking);
    bool isUsingDDE = Menu::getInstance()->isOptionChecked(MenuOption::UseCamera);
    Menu::getInstance()->getActionForOption(MenuOption::BinaryEyelidControl)->setVisible(isUsingDDE);
    Menu::getInstance()->getActionForOption(MenuOption::CoupleEyelids)->setVisible(isUsingDDE);
    Menu::getInstance()->getActionForOption(MenuOption::UseAudioForMouth)->setVisible(isUsingDDE);
    Menu::getInstance()->getActionForOption(MenuOption::VelocityFilter)->setVisible(isUsingDDE);
    Menu::getInstance()->getActionForOption(MenuOption::CalibrateCamera)->setVisible(isUsingDDE);
    auto ddeTracker = DependencyManager::get<DdeFaceTracker>();
    ddeTracker->setIsMuted(isMuted);
    ddeTracker->setEnabled(isUsingDDE && !isMuted);
#endif
}

#ifdef HAVE_IVIEWHMD
void Application::setActiveEyeTracker() {
    auto eyeTracker = DependencyManager::get<EyeTracker>();
    if (!eyeTracker->isInitialized()) {
        return;
    }

    bool isEyeTracking = Menu::getInstance()->isOptionChecked(MenuOption::SMIEyeTracking);
    bool isSimulating = Menu::getInstance()->isOptionChecked(MenuOption::SimulateEyeTracking);
    eyeTracker->setEnabled(isEyeTracking, isSimulating);

    Menu::getInstance()->getActionForOption(MenuOption::OnePointCalibration)->setEnabled(isEyeTracking && !isSimulating);
    Menu::getInstance()->getActionForOption(MenuOption::ThreePointCalibration)->setEnabled(isEyeTracking && !isSimulating);
    Menu::getInstance()->getActionForOption(MenuOption::FivePointCalibration)->setEnabled(isEyeTracking && !isSimulating);
}

void Application::calibrateEyeTracker1Point() {
    DependencyManager::get<EyeTracker>()->calibrate(1);
}

void Application::calibrateEyeTracker3Points() {
    DependencyManager::get<EyeTracker>()->calibrate(3);
}

void Application::calibrateEyeTracker5Points() {
    DependencyManager::get<EyeTracker>()->calibrate(5);
}
#endif

bool Application::exportEntities(const QString& filename, const QVector<EntityItemID>& entityIDs, const glm::vec3* givenOffset) {
    QHash<EntityItemID, EntityItemPointer> entities;

    auto entityTree = getEntities()->getTree();
    auto exportTree = std::make_shared<EntityTree>();
    exportTree->createRootElement();
    glm::vec3 root(TREE_SCALE, TREE_SCALE, TREE_SCALE);
    bool success = true;
    entityTree->withReadLock([&] {
        for (auto entityID : entityIDs) { // Gather entities and properties.
            auto entityItem = entityTree->findEntityByEntityItemID(entityID);
            if (!entityItem) {
                qCWarning(interfaceapp) << "Skipping export of" << entityID << "that is not in scene.";
                continue;
            }

            if (!givenOffset) {
                EntityItemID parentID = entityItem->getParentID();
                if (parentID.isInvalidID() || !entityIDs.contains(parentID) || !entityTree->findEntityByEntityItemID(parentID)) {
                    auto position = entityItem->getPosition(); // If parent wasn't selected, we want absolute position, which isn't in properties.
                    root.x = glm::min(root.x, position.x);
                    root.y = glm::min(root.y, position.y);
                    root.z = glm::min(root.z, position.z);
                }
            }
            entities[entityID] = entityItem;
        }

        if (entities.size() == 0) {
            success = false;
            return;
        }

        if (givenOffset) {
            root = *givenOffset;
        }
        for (EntityItemPointer& entityDatum : entities) {
            auto properties = entityDatum->getProperties();
            EntityItemID parentID = properties.getParentID();
            if (parentID.isInvalidID()) {
                properties.setPosition(properties.getPosition() - root);
            }
            else if (!entities.contains(parentID)) {
                entityDatum->globalizeProperties(properties, "Parent %3 of %2 %1 is not selected for export.", -root);
            } // else valid parent -- don't offset
            exportTree->addEntity(entityDatum->getEntityItemID(), properties);
        }
    });
    if (success) {
        success = exportTree->writeToJSONFile(filename.toLocal8Bit().constData());

        // restore the main window's active state
        _window->activateWindow();
    }
    return success;
}

bool Application::exportEntities(const QString& filename, float x, float y, float z, float scale) {
    glm::vec3 center(x, y, z);
    glm::vec3 minCorner = center - vec3(scale);
    float cubeSize = scale * 2;
    AACube boundingCube(minCorner, cubeSize);
    QVector<EntityItemPointer> entities;
    QVector<EntityItemID> ids;
    auto entityTree = getEntities()->getTree();
    entityTree->withReadLock([&] {
        entityTree->findEntities(boundingCube, entities);
        foreach(EntityItemPointer entity, entities) {
            ids << entity->getEntityItemID();
        }
    });
    return exportEntities(filename, ids, &center);
}

void Application::loadSettings() {

    sessionRunTime.set(0); // Just clean living. We're about to saveSettings, which will update value.
    DependencyManager::get<AudioClient>()->loadSettings();
    DependencyManager::get<LODManager>()->loadSettings();

    // DONT CHECK IN
    //DependencyManager::get<LODManager>()->setAutomaticLODAdjust(false);

    Menu::getInstance()->loadSettings();

    // If there is a preferred plugin, we probably messed it up with the menu settings, so fix it.
    auto pluginManager = PluginManager::getInstance();
    auto plugins = pluginManager->getPreferredDisplayPlugins();
    auto menu = Menu::getInstance();
    if (plugins.size() > 0) {
        for (auto plugin : plugins) {
            if (auto action = menu->getActionForOption(plugin->getName())) {
                action->setChecked(true);
                action->trigger();
                // Find and activated highest priority plugin, bail for the rest
                break;
            }
        }
    }

    Setting::Handle<bool> firstRun { Settings::firstRun, true };
    bool isFirstPerson = false;
    if (firstRun.get()) {
        // If this is our first run, and no preferred devices were set, default to
        // an HMD device if available.
        auto displayPlugins = pluginManager->getDisplayPlugins();
        for (auto& plugin : displayPlugins) {
            if (plugin->isHmd()) {
                if (auto action = menu->getActionForOption(plugin->getName())) {
                    action->setChecked(true);
                    action->trigger();
                    break;
                }
            }
        }

        isFirstPerson = (qApp->isHMDMode());
    } else {
        // if this is not the first run, the camera will be initialized differently depending on user settings

        if (qApp->isHMDMode()) {
            // if the HMD is active, use first-person camera, unless the appropriate setting is checked
            isFirstPerson = menu->isOptionChecked(MenuOption::FirstPersonHMD);
        } else {
            // if HMD is not active, only use first person if the menu option is checked
            isFirstPerson = menu->isOptionChecked(MenuOption::FirstPerson);
        }
    }

    // finish initializing the camera, based on everything we checked above. Third person camera will be used if no settings
    // dictated that we should be in first person
    Menu::getInstance()->setIsOptionChecked(MenuOption::FirstPerson, isFirstPerson);
    Menu::getInstance()->setIsOptionChecked(MenuOption::ThirdPerson, !isFirstPerson);
    _myCamera.setMode((isFirstPerson) ? CAMERA_MODE_FIRST_PERSON : CAMERA_MODE_THIRD_PERSON);
    cameraMenuChanged();

    auto inputs = pluginManager->getInputPlugins();
    for (auto plugin : inputs) {
        if (!plugin->isActive()) {
            plugin->activate();
        }
    }

    getMyAvatar()->loadData();
    _settingsLoaded = true;
}

void Application::saveSettings() const {
    sessionRunTime.set(_sessionRunTimer.elapsed() / MSECS_PER_SECOND);
    DependencyManager::get<AudioClient>()->saveSettings();
    DependencyManager::get<LODManager>()->saveSettings();

    Menu::getInstance()->saveSettings();
    getMyAvatar()->saveData();
    PluginManager::getInstance()->saveSettings();
}

bool Application::importEntities(const QString& urlOrFilename) {
    bool success = false;
    _entityClipboard->withWriteLock([&] {
        _entityClipboard->eraseAllOctreeElements();

        success = _entityClipboard->readFromURL(urlOrFilename);
        if (success) {
            _entityClipboard->reaverageOctreeElements();
        }
    });
    return success;
}

QVector<EntityItemID> Application::pasteEntities(float x, float y, float z) {
    return _entityClipboard->sendEntities(&_entityEditSender, getEntities()->getTree(), x, y, z);
}

void Application::initDisplay() {
}

void Application::init() {
    // Make sure Login state is up to date
    DependencyManager::get<DialogsManager>()->toggleLoginDialog();

    DependencyManager::get<DeferredLightingEffect>()->init();

    DependencyManager::get<AvatarManager>()->init();

    _timerStart.start();
    _lastTimeUpdated.start();


    if (auto steamClient = PluginManager::getInstance()->getSteamClientPlugin()) {
        // when +connect_lobby in command line, join steam lobby
        const QString STEAM_LOBBY_COMMAND_LINE_KEY = "+connect_lobby";
        int lobbyIndex = arguments().indexOf(STEAM_LOBBY_COMMAND_LINE_KEY);
        if (lobbyIndex != -1) {
            QString lobbyId = arguments().value(lobbyIndex + 1);
            steamClient->joinLobby(lobbyId);
        }
    }


    qCDebug(interfaceapp) << "Loaded settings";

    // fire off an immediate domain-server check in now that settings are loaded
    DependencyManager::get<NodeList>()->sendDomainServerCheckIn();

    getEntities()->init();
    getEntities()->setEntityLoadingPriorityFunction([this](const EntityItem& item) {
        auto dims = item.getDimensions();
        auto maxSize = glm::compMax(dims);

        if (maxSize <= 0.0f) {
            return 0.0f;
        }

        auto distance = glm::distance(getMyAvatar()->getPosition(), item.getPosition());
        return atan2(maxSize, distance);
    });

    ObjectMotionState::setShapeManager(&_shapeManager);
    _physicsEngine->init();

    EntityTreePointer tree = getEntities()->getTree();
    _entitySimulation->init(tree, _physicsEngine, &_entityEditSender);
    tree->setSimulation(_entitySimulation);

    auto entityScriptingInterface = DependencyManager::get<EntityScriptingInterface>();

    // connect the _entityCollisionSystem to our EntityTreeRenderer since that's what handles running entity scripts
    connect(_entitySimulation.get(), &EntitySimulation::entityCollisionWithEntity,
            getEntities().data(), &EntityTreeRenderer::entityCollisionWithEntity);

    // connect the _entities (EntityTreeRenderer) to our script engine's EntityScriptingInterface for firing
    // of events related clicking, hovering over, and entering entities
    getEntities()->connectSignalsToSlots(entityScriptingInterface.data());

    // Make sure any new sounds are loaded as soon as know about them.
    connect(tree.get(), &EntityTree::newCollisionSoundURL, this, [this](QUrl newURL, EntityItemID id) {
        EntityTreePointer tree = getEntities()->getTree();
        if (auto entity = tree->findEntityByEntityItemID(id)) {
            auto sound = DependencyManager::get<SoundCache>()->getSound(newURL);
            auto renderable = entity->getRenderableInterface();
            if (renderable) {
                renderable->setCollisionSound(sound);
            }
        }
    }, Qt::QueuedConnection);
    connect(getMyAvatar().get(), &MyAvatar::newCollisionSoundURL, this, [this](QUrl newURL) {
        if (auto avatar = getMyAvatar()) {
            auto sound = DependencyManager::get<SoundCache>()->getSound(newURL);
            avatar->setCollisionSound(sound);
        }
    }, Qt::QueuedConnection);
}

void Application::updateLOD() const {
    PerformanceTimer perfTimer("LOD");
    // adjust it unless we were asked to disable this feature, or if we're currently in throttleRendering mode
    if (!isThrottleRendering()) {
        DependencyManager::get<LODManager>()->autoAdjustLOD(_frameCounter.rate());
    } else {
        DependencyManager::get<LODManager>()->resetLODAdjust();
    }
}

void Application::pushPostUpdateLambda(void* key, std::function<void()> func) {
    std::unique_lock<std::mutex> guard(_postUpdateLambdasLock);
    _postUpdateLambdas[key] = func;
}

// Called during Application::update immediately before AvatarManager::updateMyAvatar, updating my data that is then sent to everyone.
// (Maybe this code should be moved there?)
// The principal result is to call updateLookAtTargetAvatar() and then setLookAtPosition().
// Note that it is called BEFORE we update position or joints based on sensors, etc.
void Application::updateMyAvatarLookAtPosition() {
    PerformanceTimer perfTimer("lookAt");
    bool showWarnings = Menu::getInstance()->isOptionChecked(MenuOption::PipelineWarnings);
    PerformanceWarning warn(showWarnings, "Application::updateMyAvatarLookAtPosition()");

    auto myAvatar = getMyAvatar();
    myAvatar->updateLookAtTargetAvatar();
    FaceTracker* faceTracker = getActiveFaceTracker();
    auto eyeTracker = DependencyManager::get<EyeTracker>();

    bool isLookingAtSomeone = false;
    bool isHMD = qApp->isHMDMode();
    glm::vec3 lookAtSpot;
    if (eyeTracker->isTracking() && (isHMD || eyeTracker->isSimulating())) {
        //  Look at the point that the user is looking at.
        glm::vec3 lookAtPosition = eyeTracker->getLookAtPosition();
        if (_myCamera.getMode() == CAMERA_MODE_MIRROR) {
            lookAtPosition.x = -lookAtPosition.x;
        }
        if (isHMD) {
            // TODO -- this code is probably wrong, getHeadPose() returns something in sensor frame, not avatar
            glm::mat4 headPose = getActiveDisplayPlugin()->getHeadPose();
            glm::quat hmdRotation = glm::quat_cast(headPose);
            lookAtSpot = _myCamera.getPosition() + myAvatar->getOrientation() * (hmdRotation * lookAtPosition);
        } else {
            lookAtSpot = myAvatar->getHead()->getEyePosition()
                + (myAvatar->getHead()->getFinalOrientationInWorldFrame() * lookAtPosition);
        }
    } else {
        AvatarSharedPointer lookingAt = myAvatar->getLookAtTargetAvatar().lock();
        if (lookingAt && myAvatar.get() != lookingAt.get()) {
            //  If I am looking at someone else, look directly at one of their eyes
            isLookingAtSomeone = true;
            auto lookingAtHead = static_pointer_cast<Avatar>(lookingAt)->getHead();

            const float MAXIMUM_FACE_ANGLE = 65.0f * RADIANS_PER_DEGREE;
            glm::vec3 lookingAtFaceOrientation = lookingAtHead->getFinalOrientationInWorldFrame() * IDENTITY_FORWARD;
            glm::vec3 fromLookingAtToMe = glm::normalize(myAvatar->getHead()->getEyePosition()
                - lookingAtHead->getEyePosition());
            float faceAngle = glm::angle(lookingAtFaceOrientation, fromLookingAtToMe);

            if (faceAngle < MAXIMUM_FACE_ANGLE) {
                // Randomly look back and forth between look targets
                eyeContactTarget target = Menu::getInstance()->isOptionChecked(MenuOption::FixGaze) ?
                    LEFT_EYE : myAvatar->getEyeContactTarget();
                switch (target) {
                    case LEFT_EYE:
                        lookAtSpot = lookingAtHead->getLeftEyePosition();
                        break;
                    case RIGHT_EYE:
                        lookAtSpot = lookingAtHead->getRightEyePosition();
                        break;
                    case MOUTH:
                        lookAtSpot = lookingAtHead->getMouthPosition();
                        break;
                }
            } else {
                // Just look at their head (mid point between eyes)
                lookAtSpot = lookingAtHead->getEyePosition();
            }
        } else {
            //  I am not looking at anyone else, so just look forward
            auto headPose = myAvatar->getControllerPoseInWorldFrame(controller::Action::HEAD);
            if (headPose.isValid()) {
                lookAtSpot = transformPoint(headPose.getMatrix(), glm::vec3(0.0f, 0.0f, TREE_SCALE));
            } else {
                lookAtSpot = myAvatar->getHead()->getEyePosition() +
                    (myAvatar->getHead()->getFinalOrientationInWorldFrame() * glm::vec3(0.0f, 0.0f, -TREE_SCALE));
            }
        }

        // Deflect the eyes a bit to match the detected gaze from the face tracker if active.
        if (faceTracker && !faceTracker->isMuted()) {
            float eyePitch = faceTracker->getEstimatedEyePitch();
            float eyeYaw = faceTracker->getEstimatedEyeYaw();
            const float GAZE_DEFLECTION_REDUCTION_DURING_EYE_CONTACT = 0.1f;
            glm::vec3 origin = myAvatar->getHead()->getEyePosition();
            float deflection = faceTracker->getEyeDeflection();
            if (isLookingAtSomeone) {
                deflection *= GAZE_DEFLECTION_REDUCTION_DURING_EYE_CONTACT;
            }
            lookAtSpot = origin + _myCamera.getOrientation() * glm::quat(glm::radians(glm::vec3(
                eyePitch * deflection, eyeYaw * deflection, 0.0f))) *
                glm::inverse(_myCamera.getOrientation()) * (lookAtSpot - origin);
        }
    }

    myAvatar->getHead()->setLookAtPosition(lookAtSpot);
}

void Application::updateThreads(float deltaTime) {
    PerformanceTimer perfTimer("updateThreads");
    bool showWarnings = Menu::getInstance()->isOptionChecked(MenuOption::PipelineWarnings);
    PerformanceWarning warn(showWarnings, "Application::updateThreads()");

    // parse voxel packets
    if (!_enableProcessOctreeThread) {
        _octreeProcessor.threadRoutine();
        _entityEditSender.threadRoutine();
    }
}

void Application::toggleOverlays() {
    auto menu = Menu::getInstance();
    menu->setIsOptionChecked(MenuOption::Overlays, menu->isOptionChecked(MenuOption::Overlays));
}

void Application::setOverlaysVisible(bool visible) {
    auto menu = Menu::getInstance();
    menu->setIsOptionChecked(MenuOption::Overlays, true);
}

void Application::centerUI() {
    _overlayConductor.centerUI();
}

void Application::cycleCamera() {
    auto menu = Menu::getInstance();
    if (menu->isOptionChecked(MenuOption::FullscreenMirror)) {

        menu->setIsOptionChecked(MenuOption::FullscreenMirror, false);
        menu->setIsOptionChecked(MenuOption::FirstPerson, true);

    } else if (menu->isOptionChecked(MenuOption::FirstPerson)) {

        menu->setIsOptionChecked(MenuOption::FirstPerson, false);
        menu->setIsOptionChecked(MenuOption::ThirdPerson, true);

    } else if (menu->isOptionChecked(MenuOption::ThirdPerson)) {

        menu->setIsOptionChecked(MenuOption::ThirdPerson, false);
        menu->setIsOptionChecked(MenuOption::FullscreenMirror, true);

    } else if (menu->isOptionChecked(MenuOption::IndependentMode) || menu->isOptionChecked(MenuOption::CameraEntityMode)) {
        // do nothing if in independent or camera entity modes
        return;
    }
    cameraMenuChanged(); // handle the menu change
}

void Application::cameraModeChanged() {
    switch (_myCamera.getMode()) {
        case CAMERA_MODE_FIRST_PERSON:
            Menu::getInstance()->setIsOptionChecked(MenuOption::FirstPerson, true);
            break;
        case CAMERA_MODE_THIRD_PERSON:
            Menu::getInstance()->setIsOptionChecked(MenuOption::ThirdPerson, true);
            break;
        case CAMERA_MODE_MIRROR:
            Menu::getInstance()->setIsOptionChecked(MenuOption::FullscreenMirror, true);
            break;
        case CAMERA_MODE_INDEPENDENT:
            Menu::getInstance()->setIsOptionChecked(MenuOption::IndependentMode, true);
            break;
        case CAMERA_MODE_ENTITY:
            Menu::getInstance()->setIsOptionChecked(MenuOption::CameraEntityMode, true);
            break;
        default:
            break;
    }
    cameraMenuChanged();
}


void Application::cameraMenuChanged() {
    auto menu = Menu::getInstance();
    if (menu->isOptionChecked(MenuOption::FullscreenMirror)) {
        if (_myCamera.getMode() != CAMERA_MODE_MIRROR) {
            _myCamera.setMode(CAMERA_MODE_MIRROR);
            getMyAvatar()->reset(false, false, false); // to reset any active MyAvatar::FollowHelpers
        }
    } else if (menu->isOptionChecked(MenuOption::FirstPerson)) {
        if (_myCamera.getMode() != CAMERA_MODE_FIRST_PERSON) {
            _myCamera.setMode(CAMERA_MODE_FIRST_PERSON);
            getMyAvatar()->setBoomLength(MyAvatar::ZOOM_MIN);
        }
    } else if (menu->isOptionChecked(MenuOption::ThirdPerson)) {
        if (_myCamera.getMode() != CAMERA_MODE_THIRD_PERSON) {
            _myCamera.setMode(CAMERA_MODE_THIRD_PERSON);
            if (getMyAvatar()->getBoomLength() == MyAvatar::ZOOM_MIN) {
                getMyAvatar()->setBoomLength(MyAvatar::ZOOM_DEFAULT);
            }
        }
    } else if (menu->isOptionChecked(MenuOption::IndependentMode)) {
        if (_myCamera.getMode() != CAMERA_MODE_INDEPENDENT) {
            _myCamera.setMode(CAMERA_MODE_INDEPENDENT);
        }
    } else if (menu->isOptionChecked(MenuOption::CameraEntityMode)) {
        if (_myCamera.getMode() != CAMERA_MODE_ENTITY) {
            _myCamera.setMode(CAMERA_MODE_ENTITY);
        }
    }
}

void Application::resetPhysicsReadyInformation() {
    // we've changed domains or cleared out caches or something.  we no longer know enough about the
    // collision information of nearby entities to make running bullet be safe.
    _fullSceneReceivedCounter = 0;
    _fullSceneCounterAtLastPhysicsCheck = 0;
    _nearbyEntitiesCountAtLastPhysicsCheck = 0;
    _nearbyEntitiesStabilityCount = 0;
    _physicsEnabled = false;
}


void Application::reloadResourceCaches() {
    resetPhysicsReadyInformation();
    {
        QMutexLocker viewLocker(&_viewMutex);
        _viewFrustum.setPosition(glm::vec3(0.0f, 0.0f, TREE_SCALE));
        _viewFrustum.setOrientation(glm::quat());
    }
    // Clear entities out of view frustum
    queryOctree(NodeType::EntityServer, PacketType::EntityQuery, _entityServerJurisdictions);

    DependencyManager::get<AssetClient>()->clearCache();

    DependencyManager::get<AnimationCache>()->refreshAll();
    DependencyManager::get<ModelCache>()->refreshAll();
    DependencyManager::get<SoundCache>()->refreshAll();
    DependencyManager::get<TextureCache>()->refreshAll();

    DependencyManager::get<NodeList>()->reset();  // Force redownload of .fst models

    getMyAvatar()->resetFullAvatarURL();
}

void Application::rotationModeChanged() const {
    if (!Menu::getInstance()->isOptionChecked(MenuOption::CenterPlayerInView)) {
        getMyAvatar()->setHeadPitch(0);
    }
}

void Application::setKeyboardFocusHighlight(const glm::vec3& position, const glm::quat& rotation, const glm::vec3& dimensions) {
    // Create focus
    if (_keyboardFocusHighlightID == UNKNOWN_OVERLAY_ID || !getOverlays().isAddedOverlay(_keyboardFocusHighlightID)) {
        _keyboardFocusHighlight = std::make_shared<Cube3DOverlay>();
        _keyboardFocusHighlight->setAlpha(1.0f);
        _keyboardFocusHighlight->setBorderSize(1.0f);
        _keyboardFocusHighlight->setColor({ 0xFF, 0xEF, 0x00 });
        _keyboardFocusHighlight->setIsSolid(false);
        _keyboardFocusHighlight->setPulseMin(0.5);
        _keyboardFocusHighlight->setPulseMax(1.0);
        _keyboardFocusHighlight->setColorPulse(1.0);
        _keyboardFocusHighlight->setIgnoreRayIntersection(true);
        _keyboardFocusHighlight->setDrawInFront(false);
        _keyboardFocusHighlightID = getOverlays().addOverlay(_keyboardFocusHighlight);
    }

    // Position focus
    _keyboardFocusHighlight->setRotation(rotation);
    _keyboardFocusHighlight->setPosition(position);
    _keyboardFocusHighlight->setDimensions(dimensions);
    _keyboardFocusHighlight->setVisible(true);
}

QUuid Application::getKeyboardFocusEntity() const {
    return _keyboardFocusedEntity.get();
}

void Application::setKeyboardFocusEntity(QUuid id) {
    EntityItemID entityItemID(id);
    setKeyboardFocusEntity(entityItemID);
}

static const float FOCUS_HIGHLIGHT_EXPANSION_FACTOR = 1.05f;

void Application::setKeyboardFocusEntity(EntityItemID entityItemID) {
    if (_keyboardFocusedEntity.get() != entityItemID) {
        _keyboardFocusedEntity.set(entityItemID);

        if (_keyboardFocusHighlight && _keyboardFocusedOverlay.get() == UNKNOWN_OVERLAY_ID) {
            _keyboardFocusHighlight->setVisible(false);
        }

        if (entityItemID == UNKNOWN_ENTITY_ID) {
            return;
        }

        auto entityScriptingInterface = DependencyManager::get<EntityScriptingInterface>();
        auto properties = entityScriptingInterface->getEntityProperties(entityItemID);
        if (!properties.getLocked() && properties.getVisible()) {
            auto entity = getEntities()->getTree()->findEntityByID(entityItemID);
            if (entity && entity->wantsKeyboardFocus()) {
                entity->setProxyWindow(_window->windowHandle());
                if (_keyboardMouseDevice->isActive()) {
                    _keyboardMouseDevice->pluginFocusOutEvent();
                }
                _lastAcceptedKeyPress = usecTimestampNow();

                setKeyboardFocusHighlight(entity->getPosition(), entity->getRotation(),
                    entity->getDimensions() * FOCUS_HIGHLIGHT_EXPANSION_FACTOR);
            }
        }
    }
}

OverlayID Application::getKeyboardFocusOverlay() {
    return _keyboardFocusedOverlay.get();
}

void Application::setKeyboardFocusOverlay(OverlayID overlayID) {
    if (overlayID != _keyboardFocusedOverlay.get()) {
        _keyboardFocusedOverlay.set(overlayID);

        if (_keyboardFocusHighlight && _keyboardFocusedEntity.get() == UNKNOWN_ENTITY_ID) {
            _keyboardFocusHighlight->setVisible(false);
        }

        if (overlayID == UNKNOWN_OVERLAY_ID) {
            return;
        }

        auto overlayType = getOverlays().getOverlayType(overlayID);
        auto isVisible = getOverlays().getProperty(overlayID, "visible").value.toBool();
        if (overlayType == Web3DOverlay::TYPE && isVisible) {
            auto overlay = std::dynamic_pointer_cast<Web3DOverlay>(getOverlays().getOverlay(overlayID));
            overlay->setProxyWindow(_window->windowHandle());

            if (_keyboardMouseDevice->isActive()) {
                _keyboardMouseDevice->pluginFocusOutEvent();
            }
            _lastAcceptedKeyPress = usecTimestampNow();

            if (overlay->getProperty("showKeyboardFocusHighlight").toBool()) {
                auto size = overlay->getSize() * FOCUS_HIGHLIGHT_EXPANSION_FACTOR;
                const float OVERLAY_DEPTH = 0.0105f;
                setKeyboardFocusHighlight(overlay->getPosition(), overlay->getRotation(), glm::vec3(size.x, size.y, OVERLAY_DEPTH));
            } else if (_keyboardFocusHighlight) {
                _keyboardFocusHighlight->setVisible(false);
            }
        }
    }
}

void Application::updateDialogs(float deltaTime) const {
    PerformanceTimer perfTimer("updateDialogs");
    bool showWarnings = Menu::getInstance()->isOptionChecked(MenuOption::PipelineWarnings);
    PerformanceWarning warn(showWarnings, "Application::updateDialogs()");
    auto dialogsManager = DependencyManager::get<DialogsManager>();

    QPointer<OctreeStatsDialog> octreeStatsDialog = dialogsManager->getOctreeStatsDialog();
    if (octreeStatsDialog) {
        octreeStatsDialog->update();
    }
}

static bool domainLoadingInProgress = false;

void Application::update(float deltaTime) {

    PROFILE_RANGE_EX(app, __FUNCTION__, 0xffff0000, (uint64_t)_frameCount + 1);

    bool showWarnings = Menu::getInstance()->isOptionChecked(MenuOption::PipelineWarnings);
    PerformanceWarning warn(showWarnings, "Application::update()");

    updateLOD();

    if (!_physicsEnabled) {
        if (!domainLoadingInProgress) {
            PROFILE_ASYNC_BEGIN(app, "Scene Loading", "");
            domainLoadingInProgress = true;
        }

        // we haven't yet enabled physics.  we wait until we think we have all the collision information
        // for nearby entities before starting bullet up.
        quint64 now = usecTimestampNow();
        bool timeout = false;
        const int PHYSICS_CHECK_TIMEOUT = 2 * USECS_PER_SECOND;
        if (_lastPhysicsCheckTime > 0 && now - _lastPhysicsCheckTime > PHYSICS_CHECK_TIMEOUT) {
            timeout = true;
        }

        if (timeout || _fullSceneReceivedCounter > _fullSceneCounterAtLastPhysicsCheck) {
            // we've received a new full-scene octree stats packet, or it's been long enough to try again anyway
            _lastPhysicsCheckTime = now;
            _fullSceneCounterAtLastPhysicsCheck = _fullSceneReceivedCounter;

            // process octree stats packets are sent in between full sends of a scene (this isn't currently true).
            // We keep physics disabled until we've received a full scene and everything near the avatar in that
            // scene is ready to compute its collision shape.
            if (nearbyEntitiesAreReadyForPhysics()) {
                _physicsEnabled = true;
                getMyAvatar()->updateMotionBehaviorFromMenu();
            }
        }
    } else if (domainLoadingInProgress) {
        domainLoadingInProgress = false;
        PROFILE_ASYNC_END(app, "Scene Loading", "");
    }

    {
        PerformanceTimer perfTimer("devices");

        FaceTracker* tracker = getSelectedFaceTracker();
        if (tracker && Menu::getInstance()->isOptionChecked(MenuOption::MuteFaceTracking) != tracker->isMuted()) {
            tracker->toggleMute();
        }

        tracker = getActiveFaceTracker();
        if (tracker && !tracker->isMuted()) {
            tracker->update(deltaTime);

            // Auto-mute microphone after losing face tracking?
            if (tracker->isTracking()) {
                _lastFaceTrackerUpdate = usecTimestampNow();
            } else {
                const quint64 MUTE_MICROPHONE_AFTER_USECS = 5000000;  //5 secs
                Menu* menu = Menu::getInstance();
                auto audioClient = DependencyManager::get<AudioClient>();
                if (menu->isOptionChecked(MenuOption::AutoMuteAudio) && !audioClient->isMuted()) {
                    if (_lastFaceTrackerUpdate > 0
                        && ((usecTimestampNow() - _lastFaceTrackerUpdate) > MUTE_MICROPHONE_AFTER_USECS)) {
                        audioClient->toggleMute();
                        _lastFaceTrackerUpdate = 0;
                    }
                } else {
                    _lastFaceTrackerUpdate = 0;
                }
            }
        } else {
            _lastFaceTrackerUpdate = 0;
        }

    }

    auto myAvatar = getMyAvatar();
    auto userInputMapper = DependencyManager::get<UserInputMapper>();

    controller::InputCalibrationData calibrationData = {
        myAvatar->getSensorToWorldMatrix(),
        createMatFromQuatAndPos(myAvatar->getOrientation(), myAvatar->getPosition()),
        myAvatar->getHMDSensorMatrix(),
        myAvatar->getCenterEyeCalibrationMat(),
        myAvatar->getHeadCalibrationMat(),
        myAvatar->getSpine2CalibrationMat(),
        myAvatar->getHipsCalibrationMat(),
        myAvatar->getLeftFootCalibrationMat(),
        myAvatar->getRightFootCalibrationMat(),
        myAvatar->getRightArmCalibrationMat(),
        myAvatar->getLeftArmCalibrationMat(),
        myAvatar->getRightHandCalibrationMat(),
        myAvatar->getLeftHandCalibrationMat()
    };

    InputPluginPointer keyboardMousePlugin;
    for (auto inputPlugin : PluginManager::getInstance()->getInputPlugins()) {
        if (inputPlugin->getName() == KeyboardMouseDevice::NAME) {
            keyboardMousePlugin = inputPlugin;
        } else if (inputPlugin->isActive()) {
            inputPlugin->pluginUpdate(deltaTime, calibrationData);
        }
    }

    userInputMapper->setInputCalibrationData(calibrationData);
    userInputMapper->update(deltaTime);

    if (keyboardMousePlugin && keyboardMousePlugin->isActive()) {
        keyboardMousePlugin->pluginUpdate(deltaTime, calibrationData);
    }

    // Transfer the user inputs to the driveKeys
    // FIXME can we drop drive keys and just have the avatar read the action states directly?
    myAvatar->clearDriveKeys();
    if (_myCamera.getMode() != CAMERA_MODE_INDEPENDENT) {
        if (!_controllerScriptingInterface->areActionsCaptured()) {
            myAvatar->setDriveKey(MyAvatar::TRANSLATE_Z, -1.0f * userInputMapper->getActionState(controller::Action::TRANSLATE_Z));
            myAvatar->setDriveKey(MyAvatar::TRANSLATE_Y, userInputMapper->getActionState(controller::Action::TRANSLATE_Y));
            myAvatar->setDriveKey(MyAvatar::TRANSLATE_X, userInputMapper->getActionState(controller::Action::TRANSLATE_X));
            if (deltaTime > FLT_EPSILON) {
                myAvatar->setDriveKey(MyAvatar::PITCH, -1.0f * userInputMapper->getActionState(controller::Action::PITCH));
                myAvatar->setDriveKey(MyAvatar::YAW, -1.0f * userInputMapper->getActionState(controller::Action::YAW));
                myAvatar->setDriveKey(MyAvatar::STEP_YAW, -1.0f * userInputMapper->getActionState(controller::Action::STEP_YAW));
            }
        }
        myAvatar->setDriveKey(MyAvatar::ZOOM, userInputMapper->getActionState(controller::Action::TRANSLATE_CAMERA_Z));
    }

    static const std::vector<controller::Action> avatarControllerActions = {
        controller::Action::LEFT_HAND,
        controller::Action::RIGHT_HAND,
        controller::Action::LEFT_FOOT,
        controller::Action::RIGHT_FOOT,
        controller::Action::HIPS,
        controller::Action::SPINE2,
        controller::Action::HEAD,
        controller::Action::LEFT_HAND_THUMB1,
        controller::Action::LEFT_HAND_THUMB2,
        controller::Action::LEFT_HAND_THUMB3,
        controller::Action::LEFT_HAND_THUMB4,
        controller::Action::LEFT_HAND_INDEX1,
        controller::Action::LEFT_HAND_INDEX2,
        controller::Action::LEFT_HAND_INDEX3,
        controller::Action::LEFT_HAND_INDEX4,
        controller::Action::LEFT_HAND_MIDDLE1,
        controller::Action::LEFT_HAND_MIDDLE2,
        controller::Action::LEFT_HAND_MIDDLE3,
        controller::Action::LEFT_HAND_MIDDLE4,
        controller::Action::LEFT_HAND_RING1,
        controller::Action::LEFT_HAND_RING2,
        controller::Action::LEFT_HAND_RING3,
        controller::Action::LEFT_HAND_RING4,
        controller::Action::LEFT_HAND_PINKY1,
        controller::Action::LEFT_HAND_PINKY2,
        controller::Action::LEFT_HAND_PINKY3,
        controller::Action::LEFT_HAND_PINKY4,
        controller::Action::RIGHT_HAND_THUMB1,
        controller::Action::RIGHT_HAND_THUMB2,
        controller::Action::RIGHT_HAND_THUMB3,
        controller::Action::RIGHT_HAND_THUMB4,
        controller::Action::RIGHT_HAND_INDEX1,
        controller::Action::RIGHT_HAND_INDEX2,
        controller::Action::RIGHT_HAND_INDEX3,
        controller::Action::RIGHT_HAND_INDEX4,
        controller::Action::RIGHT_HAND_MIDDLE1,
        controller::Action::RIGHT_HAND_MIDDLE2,
        controller::Action::RIGHT_HAND_MIDDLE3,
        controller::Action::RIGHT_HAND_MIDDLE4,
        controller::Action::RIGHT_HAND_RING1,
        controller::Action::RIGHT_HAND_RING2,
        controller::Action::RIGHT_HAND_RING3,
        controller::Action::RIGHT_HAND_RING4,
        controller::Action::RIGHT_HAND_PINKY1,
        controller::Action::RIGHT_HAND_PINKY2,
        controller::Action::RIGHT_HAND_PINKY3,
        controller::Action::RIGHT_HAND_PINKY4,
        controller::Action::LEFT_ARM,
        controller::Action::RIGHT_ARM,
        controller::Action::LEFT_SHOULDER,
        controller::Action::RIGHT_SHOULDER,
        controller::Action::LEFT_FORE_ARM,
        controller::Action::RIGHT_FORE_ARM,
        controller::Action::LEFT_LEG,
        controller::Action::RIGHT_LEG,
        controller::Action::LEFT_UP_LEG,
        controller::Action::RIGHT_UP_LEG,
        controller::Action::LEFT_TOE_BASE,
        controller::Action::RIGHT_TOE_BASE
    };

    // copy controller poses from userInputMapper to myAvatar.
    glm::mat4 myAvatarMatrix = createMatFromQuatAndPos(myAvatar->getOrientation(), myAvatar->getPosition());
    glm::mat4 worldToSensorMatrix = glm::inverse(myAvatar->getSensorToWorldMatrix());
    glm::mat4 avatarToSensorMatrix = worldToSensorMatrix * myAvatarMatrix;
    for (auto& action : avatarControllerActions) {
        controller::Pose pose = userInputMapper->getPoseState(action);
        myAvatar->setControllerPoseInSensorFrame(action, pose.transform(avatarToSensorMatrix));
    }

    updateThreads(deltaTime); // If running non-threaded, then give the threads some time to process...
    updateDialogs(deltaTime); // update various stats dialogs if present

    QSharedPointer<AvatarManager> avatarManager = DependencyManager::get<AvatarManager>();

    if (_physicsEnabled) {
        PROFILE_RANGE_EX(simulation_physics, "Physics", 0xffff0000, (uint64_t)getActiveDisplayPlugin()->presentCount());

        PerformanceTimer perfTimer("physics");

        {
            PROFILE_RANGE_EX(simulation_physics, "UpdateStats", 0xffffff00, (uint64_t)getActiveDisplayPlugin()->presentCount());

            PerformanceTimer perfTimer("updateStates)");
            static VectorOfMotionStates motionStates;
            _entitySimulation->getObjectsToRemoveFromPhysics(motionStates);
            _physicsEngine->removeObjects(motionStates);
            _entitySimulation->deleteObjectsRemovedFromPhysics();

            getEntities()->getTree()->withReadLock([&] {
                _entitySimulation->getObjectsToAddToPhysics(motionStates);
                _physicsEngine->addObjects(motionStates);

            });
            getEntities()->getTree()->withReadLock([&] {
                _entitySimulation->getObjectsToChange(motionStates);
                VectorOfMotionStates stillNeedChange = _physicsEngine->changeObjects(motionStates);
                _entitySimulation->setObjectsToChange(stillNeedChange);
            });

            _entitySimulation->applyDynamicChanges();

             avatarManager->getObjectsToRemoveFromPhysics(motionStates);
            _physicsEngine->removeObjects(motionStates);
            avatarManager->getObjectsToAddToPhysics(motionStates);
            _physicsEngine->addObjects(motionStates);
            avatarManager->getObjectsToChange(motionStates);
            _physicsEngine->changeObjects(motionStates);

            myAvatar->prepareForPhysicsSimulation();
            _physicsEngine->forEachDynamic([&](EntityDynamicPointer dynamic) {
                dynamic->prepareForPhysicsSimulation();
            });
        }
        {
            PROFILE_RANGE_EX(simulation_physics, "StepSimulation", 0xffff8000, (uint64_t)getActiveDisplayPlugin()->presentCount());
            PerformanceTimer perfTimer("stepSimulation");
            getEntities()->getTree()->withWriteLock([&] {
                _physicsEngine->stepSimulation();
            });
        }
        {
            PROFILE_RANGE_EX(simulation_physics, "HarvestChanges", 0xffffff00, (uint64_t)getActiveDisplayPlugin()->presentCount());
            PerformanceTimer perfTimer("harvestChanges");
            if (_physicsEngine->hasOutgoingChanges()) {
                // grab the collision events BEFORE handleOutgoingChanges() because at this point
                // we have a better idea of which objects we own or should own.
                auto& collisionEvents = _physicsEngine->getCollisionEvents();

                getEntities()->getTree()->withWriteLock([&] {
                    PerformanceTimer perfTimer("handleOutgoingChanges");

                    const VectorOfMotionStates& outgoingChanges = _physicsEngine->getChangedMotionStates();
                    _entitySimulation->handleChangedMotionStates(outgoingChanges);
                    avatarManager->handleChangedMotionStates(outgoingChanges);

                    const VectorOfMotionStates& deactivations = _physicsEngine->getDeactivatedMotionStates();
                    _entitySimulation->handleDeactivatedMotionStates(deactivations);
                });

                if (!_aboutToQuit) {
                    // handleCollisionEvents() AFTER handleOutgoinChanges()
                    PerformanceTimer perfTimer("entities");
                    avatarManager->handleCollisionEvents(collisionEvents);
                    // Collision events (and their scripts) must not be handled when we're locked, above. (That would risk
                    // deadlock.)
                    _entitySimulation->handleCollisionEvents(collisionEvents);

                    // NOTE: the getEntities()->update() call below will wait for lock
                    // and will simulate entity motion (the EntityTree has been given an EntitySimulation).
                    getEntities()->update(); // update the models...
                }

                myAvatar->harvestResultsFromPhysicsSimulation(deltaTime);

                if (Menu::getInstance()->isOptionChecked(MenuOption::DisplayDebugTimingDetails) &&
                        Menu::getInstance()->isOptionChecked(MenuOption::ExpandPhysicsSimulationTiming)) {
                    _physicsEngine->harvestPerformanceStats();
                }
                // NOTE: the PhysicsEngine stats are written to stdout NOT to Qt log framework
                _physicsEngine->dumpStatsIfNecessary();
            }
        }
    }

    // AvatarManager update
    {
        PerformanceTimer perfTimer("AvatarManager");
        _avatarSimCounter.increment();

        {
            PROFILE_RANGE_EX(simulation, "OtherAvatars", 0xffff00ff, (uint64_t)getActiveDisplayPlugin()->presentCount());
            avatarManager->updateOtherAvatars(deltaTime);
        }

        qApp->updateMyAvatarLookAtPosition();

        {
            PROFILE_RANGE_EX(simulation, "MyAvatar", 0xffff00ff, (uint64_t)getActiveDisplayPlugin()->presentCount());
            avatarManager->updateMyAvatar(deltaTime);
        }
    }

    {
        PROFILE_RANGE_EX(app, "Overlays", 0xffff0000, (uint64_t)getActiveDisplayPlugin()->presentCount());
        PerformanceTimer perfTimer("overlays");
        _overlays.update(deltaTime);
    }

    // Update _viewFrustum with latest camera and view frustum data...
    // NOTE: we get this from the view frustum, to make it simpler, since the
    // loadViewFrumstum() method will get the correct details from the camera
    // We could optimize this to not actually load the viewFrustum, since we don't
    // actually need to calculate the view frustum planes to send these details
    // to the server.
    {
        QMutexLocker viewLocker(&_viewMutex);
        _myCamera.loadViewFrustum(_viewFrustum);
    }

    quint64 now = usecTimestampNow();

    // Update my voxel servers with my current voxel query...
    {
        PROFILE_RANGE_EX(app, "QueryOctree", 0xffff0000, (uint64_t)getActiveDisplayPlugin()->presentCount());
        QMutexLocker viewLocker(&_viewMutex);
        PerformanceTimer perfTimer("queryOctree");
        quint64 sinceLastQuery = now - _lastQueriedTime;
        const quint64 TOO_LONG_SINCE_LAST_QUERY = 3 * USECS_PER_SECOND;
        bool queryIsDue = sinceLastQuery > TOO_LONG_SINCE_LAST_QUERY;
        bool viewIsDifferentEnough = !_lastQueriedViewFrustum.isVerySimilar(_viewFrustum);
        // if it's been a while since our last query or the view has significantly changed then send a query, otherwise suppress it
        if (queryIsDue || viewIsDifferentEnough) {
            _lastQueriedTime = now;
            if (DependencyManager::get<SceneScriptingInterface>()->shouldRenderEntities()) {
                queryOctree(NodeType::EntityServer, PacketType::EntityQuery, _entityServerJurisdictions);
            }
            sendAvatarViewFrustum();
            _lastQueriedViewFrustum = _viewFrustum;
        }
    }

    // sent nack packets containing missing sequence numbers of received packets from nodes
    {
        quint64 sinceLastNack = now - _lastNackTime;
        const quint64 TOO_LONG_SINCE_LAST_NACK = 1 * USECS_PER_SECOND;
        if (sinceLastNack > TOO_LONG_SINCE_LAST_NACK) {
            _lastNackTime = now;
            sendNackPackets();
        }
    }

    // send packet containing downstream audio stats to the AudioMixer
    {
        quint64 sinceLastNack = now - _lastSendDownstreamAudioStats;
        if (sinceLastNack > TOO_LONG_SINCE_LAST_SEND_DOWNSTREAM_AUDIO_STATS) {
            _lastSendDownstreamAudioStats = now;

            QMetaObject::invokeMethod(DependencyManager::get<AudioClient>().data(), "sendDownstreamAudioStatsPacket", Qt::QueuedConnection);
        }
    }

    avatarManager->postUpdate(deltaTime);

    {
        PROFILE_RANGE_EX(app, "PreRenderLambdas", 0xffff0000, (uint64_t)0);

        std::unique_lock<std::mutex> guard(_postUpdateLambdasLock);
        for (auto& iter : _postUpdateLambdas) {
            iter.second();
        }
        _postUpdateLambdas.clear();
    }

    AnimDebugDraw::getInstance().update();

    DependencyManager::get<LimitlessVoiceRecognitionScriptingInterface>()->update();
}

void Application::sendAvatarViewFrustum() {
    QByteArray viewFrustumByteArray = _viewFrustum.toByteArray();
    auto avatarPacket = NLPacket::create(PacketType::ViewFrustum, viewFrustumByteArray.size());
    avatarPacket->write(viewFrustumByteArray);

    DependencyManager::get<NodeList>()->broadcastToNodes(std::move(avatarPacket), NodeSet() << NodeType::AvatarMixer);
}


int Application::sendNackPackets() {

    // iterates through all nodes in NodeList
    auto nodeList = DependencyManager::get<NodeList>();

    int packetsSent = 0;

    nodeList->eachNode([&](const SharedNodePointer& node){

        if (node->getActiveSocket() && node->getType() == NodeType::EntityServer) {

            auto nackPacketList = NLPacketList::create(PacketType::OctreeDataNack);

            QUuid nodeUUID = node->getUUID();

            // if there are octree packets from this node that are waiting to be processed,
            // don't send a NACK since the missing packets may be among those waiting packets.
            if (_octreeProcessor.hasPacketsToProcessFrom(nodeUUID)) {
                return;
            }

            QSet<OCTREE_PACKET_SEQUENCE> missingSequenceNumbers;
            _octreeServerSceneStats.withReadLock([&] {
                // retrieve octree scene stats of this node
                if (_octreeServerSceneStats.find(nodeUUID) == _octreeServerSceneStats.end()) {
                    return;
                }
                // get sequence number stats of node, prune its missing set, and make a copy of the missing set
                SequenceNumberStats& sequenceNumberStats = _octreeServerSceneStats[nodeUUID].getIncomingOctreeSequenceNumberStats();
                sequenceNumberStats.pruneMissingSet();
                missingSequenceNumbers = sequenceNumberStats.getMissingSet();
            });

            // construct nack packet(s) for this node
            foreach(const OCTREE_PACKET_SEQUENCE& missingNumber, missingSequenceNumbers) {
                nackPacketList->writePrimitive(missingNumber);
            }

            if (nackPacketList->getNumPackets()) {
                packetsSent += (int)nackPacketList->getNumPackets();

                // send the packet list
                nodeList->sendPacketList(std::move(nackPacketList), *node);
            }
        }
    });


    return packetsSent;
}

void Application::queryOctree(NodeType_t serverType, PacketType packetType, NodeToJurisdictionMap& jurisdictions, bool forceResend) {

    if (!_settingsLoaded) {
        return; // bail early if settings are not loaded
    }

    //qCDebug(interfaceapp) << ">>> inside... queryOctree()... _viewFrustum.getFieldOfView()=" << _viewFrustum.getFieldOfView();
    bool wantExtraDebugging = getLogger()->extraDebugging();

    ViewFrustum viewFrustum;
    copyViewFrustum(viewFrustum);
    _octreeQuery.setCameraPosition(viewFrustum.getPosition());
    _octreeQuery.setCameraOrientation(viewFrustum.getOrientation());
    _octreeQuery.setCameraFov(viewFrustum.getFieldOfView());
    _octreeQuery.setCameraAspectRatio(viewFrustum.getAspectRatio());
    _octreeQuery.setCameraNearClip(viewFrustum.getNearClip());
    _octreeQuery.setCameraFarClip(viewFrustum.getFarClip());
    _octreeQuery.setCameraEyeOffsetPosition(glm::vec3());
    _octreeQuery.setCameraCenterRadius(viewFrustum.getCenterRadius());
    auto lodManager = DependencyManager::get<LODManager>();
    _octreeQuery.setOctreeSizeScale(lodManager->getOctreeSizeScale());
    _octreeQuery.setBoundaryLevelAdjust(lodManager->getBoundaryLevelAdjust());

    // Iterate all of the nodes, and get a count of how many octree servers we have...
    int totalServers = 0;
    int inViewServers = 0;
    int unknownJurisdictionServers = 0;

    auto nodeList = DependencyManager::get<NodeList>();

    nodeList->eachNode([&](const SharedNodePointer& node) {
        // only send to the NodeTypes that are serverType
        if (node->getActiveSocket() && node->getType() == serverType) {
            totalServers++;

            // get the server bounds for this server
            QUuid nodeUUID = node->getUUID();

            // if we haven't heard from this voxel server, go ahead and send it a query, so we
            // can get the jurisdiction...
            if (jurisdictions.find(nodeUUID) == jurisdictions.end()) {
                unknownJurisdictionServers++;
            } else {
                const JurisdictionMap& map = (jurisdictions)[nodeUUID];

                auto rootCode = map.getRootOctalCode();

                if (rootCode) {
                    VoxelPositionSize rootDetails;
                    voxelDetailsForCode(rootCode.get(), rootDetails);
                    AACube serverBounds(glm::vec3(rootDetails.x * TREE_SCALE,
                                                  rootDetails.y * TREE_SCALE,
                                                  rootDetails.z * TREE_SCALE) - glm::vec3(HALF_TREE_SCALE),
                                        rootDetails.s * TREE_SCALE);
                    if (viewFrustum.cubeIntersectsKeyhole(serverBounds)) {
                        inViewServers++;
                    }
                }
            }
        }
    });

    if (wantExtraDebugging) {
        qCDebug(interfaceapp, "Servers: total %d, in view %d, unknown jurisdiction %d",
            totalServers, inViewServers, unknownJurisdictionServers);
    }

    int perServerPPS = 0;
    const int SMALL_BUDGET = 10;
    int perUnknownServer = SMALL_BUDGET;
    int totalPPS = getMaxOctreePacketsPerSecond();

    // determine PPS based on number of servers
    if (inViewServers >= 1) {
        // set our preferred PPS to be exactly evenly divided among all of the voxel servers... and allocate 1 PPS
        // for each unknown jurisdiction server
        perServerPPS = (totalPPS / inViewServers) - (unknownJurisdictionServers * perUnknownServer);
    } else {
        if (unknownJurisdictionServers > 0) {
            perUnknownServer = (totalPPS / unknownJurisdictionServers);
        }
    }

    if (wantExtraDebugging) {
        qCDebug(interfaceapp, "perServerPPS: %d perUnknownServer: %d", perServerPPS, perUnknownServer);
    }

    auto queryPacket = NLPacket::create(packetType);

    nodeList->eachNode([&](const SharedNodePointer& node) {
        // only send to the NodeTypes that are serverType
        if (node->getActiveSocket() && node->getType() == serverType) {

            // get the server bounds for this server
            QUuid nodeUUID = node->getUUID();

            bool inView = false;
            bool unknownView = false;

            // if we haven't heard from this voxel server, go ahead and send it a query, so we
            // can get the jurisdiction...
            if (jurisdictions.find(nodeUUID) == jurisdictions.end()) {
                unknownView = true; // assume it's in view
                if (wantExtraDebugging) {
                    qCDebug(interfaceapp) << "no known jurisdiction for node " << *node << ", assume it's visible.";
                }
            } else {
                const JurisdictionMap& map = (jurisdictions)[nodeUUID];

                auto rootCode = map.getRootOctalCode();

                if (rootCode) {
                    VoxelPositionSize rootDetails;
                    voxelDetailsForCode(rootCode.get(), rootDetails);
                    AACube serverBounds(glm::vec3(rootDetails.x * TREE_SCALE,
                                                  rootDetails.y * TREE_SCALE,
                                                  rootDetails.z * TREE_SCALE) - glm::vec3(HALF_TREE_SCALE),
                                        rootDetails.s * TREE_SCALE);


                    inView = viewFrustum.cubeIntersectsKeyhole(serverBounds);
                } else if (wantExtraDebugging) {
                    qCDebug(interfaceapp) << "Jurisdiction without RootCode for node " << *node << ". That's unusual!";
                }
            }

            if (inView) {
                _octreeQuery.setMaxQueryPacketsPerSecond(perServerPPS);
            } else if (unknownView) {
                if (wantExtraDebugging) {
                    qCDebug(interfaceapp) << "no known jurisdiction for node " << *node << ", give it budget of "
                                            << perUnknownServer << " to send us jurisdiction.";
                }

                // set the query's position/orientation to be degenerate in a manner that will get the scene quickly
                // If there's only one server, then don't do this, and just let the normal voxel query pass through
                // as expected... this way, we will actually get a valid scene if there is one to be seen
                if (totalServers > 1) {
                    _octreeQuery.setCameraPosition(glm::vec3(-0.1,-0.1,-0.1));
                    const glm::quat OFF_IN_NEGATIVE_SPACE = glm::quat(-0.5, 0, -0.5, 1.0);
                    _octreeQuery.setCameraOrientation(OFF_IN_NEGATIVE_SPACE);
                    _octreeQuery.setCameraNearClip(0.1f);
                    _octreeQuery.setCameraFarClip(0.1f);
                    if (wantExtraDebugging) {
                        qCDebug(interfaceapp) << "Using 'minimal' camera position for node" << *node;
                    }
                } else {
                    if (wantExtraDebugging) {
                        qCDebug(interfaceapp) << "Using regular camera position for node" << *node;
                    }
                }
                _octreeQuery.setMaxQueryPacketsPerSecond(perUnknownServer);
            } else {
                _octreeQuery.setMaxQueryPacketsPerSecond(0);
            }

            // if asked to forceResend, then set the query's position/orientation to be degenerate in a manner
            // that will cause our next query to be guarenteed to be different and the server will resend to us
            if (forceResend) {
                _octreeQuery.setCameraPosition(glm::vec3(-0.1, -0.1, -0.1));
                const glm::quat OFF_IN_NEGATIVE_SPACE = glm::quat(-0.5, 0, -0.5, 1.0);
                _octreeQuery.setCameraOrientation(OFF_IN_NEGATIVE_SPACE);
                _octreeQuery.setCameraNearClip(0.1f);
                _octreeQuery.setCameraFarClip(0.1f);
            }

            // encode the query data
            int packetSize = _octreeQuery.getBroadcastData(reinterpret_cast<unsigned char*>(queryPacket->getPayload()));
            queryPacket->setPayloadSize(packetSize);

            // make sure we still have an active socket
            nodeList->sendUnreliablePacket(*queryPacket, *node);
        }
    });
}


bool Application::isHMDMode() const {
    return getActiveDisplayPlugin()->isHmd();
}

float Application::getTargetFrameRate() const { return getActiveDisplayPlugin()->getTargetFrameRate(); }

QRect Application::getDesirableApplicationGeometry() const {
    QRect applicationGeometry = getWindow()->geometry();

    // If our parent window is on the HMD, then don't use its geometry, instead use
    // the "main screen" geometry.
    HMDToolsDialog* hmdTools = DependencyManager::get<DialogsManager>()->getHMDToolsDialog();
    if (hmdTools && hmdTools->hasHMDScreen()) {
        QScreen* hmdScreen = hmdTools->getHMDScreen();
        QWindow* appWindow = getWindow()->windowHandle();
        QScreen* appScreen = appWindow->screen();

        // if our app's screen is the hmd screen, we don't want to place the
        // running scripts widget on it. So we need to pick a better screen.
        // we will use the screen for the HMDTools since it's a guaranteed
        // better screen.
        if (appScreen == hmdScreen) {
            QScreen* betterScreen = hmdTools->windowHandle()->screen();
            applicationGeometry = betterScreen->geometry();
        }
    }
    return applicationGeometry;
}

PickRay Application::computePickRay(float x, float y) const {
    vec2 pickPoint { x, y };
    PickRay result;
    if (isHMDMode()) {
        getApplicationCompositor().computeHmdPickRay(pickPoint, result.origin, result.direction);
    } else {
        pickPoint /= getCanvasSize();
        QMutexLocker viewLocker(&_viewMutex);
        _viewFrustum.computePickRay(pickPoint.x, pickPoint.y, result.origin, result.direction);
    }
    return result;
}

std::shared_ptr<MyAvatar> Application::getMyAvatar() const {
    return DependencyManager::get<AvatarManager>()->getMyAvatar();
}

glm::vec3 Application::getAvatarPosition() const {
    return getMyAvatar()->getPosition();
}

void Application::copyViewFrustum(ViewFrustum& viewOut) const {
    QMutexLocker viewLocker(&_viewMutex);
    viewOut = _viewFrustum;
}

void Application::copyDisplayViewFrustum(ViewFrustum& viewOut) const {
    QMutexLocker viewLocker(&_viewMutex);
    viewOut = _displayViewFrustum;
}

void Application::copyShadowViewFrustum(ViewFrustum& viewOut) const {
    QMutexLocker viewLocker(&_viewMutex);
    viewOut = _shadowViewFrustum;
}

// WorldBox Render Data & rendering functions

class WorldBoxRenderData {
public:
    typedef render::Payload<WorldBoxRenderData> Payload;
    typedef Payload::DataPointer Pointer;

    int _val = 0;
    static render::ItemID _item; // unique WorldBoxRenderData
};

render::ItemID WorldBoxRenderData::_item { render::Item::INVALID_ITEM_ID };

namespace render {
    template <> const ItemKey payloadGetKey(const WorldBoxRenderData::Pointer& stuff) { return ItemKey::Builder::opaqueShape(); }
    template <> const Item::Bound payloadGetBound(const WorldBoxRenderData::Pointer& stuff) { return Item::Bound(); }
    template <> void payloadRender(const WorldBoxRenderData::Pointer& stuff, RenderArgs* args) {
        if (Menu::getInstance()->isOptionChecked(MenuOption::WorldAxes)) {
            PerformanceTimer perfTimer("worldBox");

            auto& batch = *args->_batch;
            DependencyManager::get<GeometryCache>()->bindSimpleProgram(batch);
            renderWorldBox(args, batch);
        }
    }
}

void Application::displaySide(RenderArgs* renderArgs, Camera& theCamera, bool selfAvatarOnly) {

    // FIXME: This preDisplayRender call is temporary until we create a separate render::scene for the mirror rendering.
    // Then we can move this logic into the Avatar::simulate call.
    auto myAvatar = getMyAvatar();
    myAvatar->preDisplaySide(renderArgs);

    PROFILE_RANGE(render, __FUNCTION__);
    PerformanceTimer perfTimer("display");
    PerformanceWarning warn(Menu::getInstance()->isOptionChecked(MenuOption::PipelineWarnings), "Application::displaySide()");

    // load the view frustum
    {
        QMutexLocker viewLocker(&_viewMutex);
        theCamera.loadViewFrustum(_displayViewFrustum);
    }

    // TODO fix shadows and make them use the GPU library

    // The pending changes collecting the changes here
    render::Transaction transaction;

    // Assuming nothing gets rendered through that
    if (!selfAvatarOnly) {
        if (DependencyManager::get<SceneScriptingInterface>()->shouldRenderEntities()) {
            // render models...
            PerformanceTimer perfTimer("entities");
            PerformanceWarning warn(Menu::getInstance()->isOptionChecked(MenuOption::PipelineWarnings),
                "Application::displaySide() ... entities...");

            RenderArgs::DebugFlags renderDebugFlags = RenderArgs::RENDER_DEBUG_NONE;

            if (Menu::getInstance()->isOptionChecked(MenuOption::PhysicsShowHulls)) {
                renderDebugFlags = static_cast<RenderArgs::DebugFlags>(renderDebugFlags |
                    static_cast<int>(RenderArgs::RENDER_DEBUG_HULLS));
            }
            renderArgs->_debugFlags = renderDebugFlags;
            //ViveControllerManager::getInstance().updateRendering(renderArgs, _main3DScene, transaction);

            RenderArgs::OutlineFlags renderOutlineFlags = RenderArgs::RENDER_OUTLINE_NONE;
            auto contextOverlayInterface = DependencyManager::get<ContextOverlayInterface>();
            if (contextOverlayInterface->getEnabled()) {
                if (DependencyManager::get<ContextOverlayInterface>()->getIsInMarketplaceInspectionMode()) {
                    renderOutlineFlags = RenderArgs::RENDER_OUTLINE_MARKETPLACE_MODE;
                } else {
                    renderOutlineFlags = RenderArgs::RENDER_OUTLINE_WIREFRAMES;
                }
            }
            renderArgs->_outlineFlags = renderOutlineFlags;
        }
    }

    // FIXME: Move this out of here!, WorldBox should be driven by the entity content just like the other entities
    // Make sure the WorldBox is in the scene
    if (!render::Item::isValidID(WorldBoxRenderData::_item)) {
        auto worldBoxRenderData = make_shared<WorldBoxRenderData>();
        auto worldBoxRenderPayload = make_shared<WorldBoxRenderData::Payload>(worldBoxRenderData);

        WorldBoxRenderData::_item = _main3DScene->allocateID();

        transaction.resetItem(WorldBoxRenderData::_item, worldBoxRenderPayload);
    } else {
        transaction.updateItem<WorldBoxRenderData>(WorldBoxRenderData::_item,
            [](WorldBoxRenderData& payload) {
            payload._val++;
        });
    }

    {
        _main3DScene->enqueueTransaction(transaction);
    }

    // For now every frame pass the renderContext
    {
        PerformanceTimer perfTimer("EngineRun");

        {
            QMutexLocker viewLocker(&_viewMutex);
            renderArgs->setViewFrustum(_displayViewFrustum);
        }
        renderArgs->_cameraMode = (int8_t)theCamera.getMode(); // HACK
        renderArgs->_scene = getMain3DScene();
        _renderEngine->getRenderContext()->args = renderArgs;

        // Before the deferred pass, let's try to use the render engine
        _renderEngine->run();
    }
}

void Application::resetSensors(bool andReload) {
    DependencyManager::get<DdeFaceTracker>()->reset();
    DependencyManager::get<EyeTracker>()->reset();
    getActiveDisplayPlugin()->resetSensors();
    _overlayConductor.centerUI();
    getMyAvatar()->reset(true, andReload);
    QMetaObject::invokeMethod(DependencyManager::get<AudioClient>().data(), "reset", Qt::QueuedConnection);
}

void Application::updateWindowTitle() const {

    auto nodeList = DependencyManager::get<NodeList>();
    auto accountManager = DependencyManager::get<AccountManager>();

    QString buildVersion = " (build " + applicationVersion() + ")";

    QString loginStatus = accountManager->isLoggedIn() ? "" : " (NOT LOGGED IN)";

    QString connectionStatus = nodeList->getDomainHandler().isConnected() ? "" : " (NOT CONNECTED)";
    QString username = accountManager->getAccountInfo().getUsername();
    QString currentPlaceName = DependencyManager::get<AddressManager>()->getHost();

    if (currentPlaceName.isEmpty()) {
        currentPlaceName = nodeList->getDomainHandler().getHostname();
    }

    QString title = QString() + (!username.isEmpty() ? username + " @ " : QString())
        + currentPlaceName + connectionStatus + loginStatus + buildVersion;

#ifndef WIN32
    // crashes with vs2013/win32
    qCDebug(interfaceapp, "Application title set to: %s", title.toStdString().c_str());
#endif
    _window->setWindowTitle(title);

    // updateTitleWindow gets called whenever there's a change regarding the domain, so rather
    // than placing this within domainChanged, it's placed here to cover the other potential cases.
    DependencyManager::get< MessagesClient >()->sendLocalMessage("Toolbar-DomainChanged", "");
}

void Application::clearDomainOctreeDetails() {

    // if we're about to quit, we really don't need to do any of these things...
    if (_aboutToQuit) {
        return;
    }

    qCDebug(interfaceapp) << "Clearing domain octree details...";

    resetPhysicsReadyInformation();

    // reset our node to stats and node to jurisdiction maps... since these must be changing...
    _entityServerJurisdictions.withWriteLock([&] {
        _entityServerJurisdictions.clear();
    });

    _octreeServerSceneStats.withWriteLock([&] {
        _octreeServerSceneStats.clear();
    });

    // reset the model renderer
    getEntities()->clear();

    auto skyStage = DependencyManager::get<SceneScriptingInterface>()->getSkyStage();

    skyStage->setBackgroundMode(model::SunSkyStage::SKY_DEFAULT);

    _recentlyClearedDomain = true;

    DependencyManager::get<AnimationCache>()->clearUnusedResources();
    DependencyManager::get<ModelCache>()->clearUnusedResources();
    DependencyManager::get<SoundCache>()->clearUnusedResources();
    DependencyManager::get<TextureCache>()->clearUnusedResources();
}

void Application::clearDomainAvatars() {
    getMyAvatar()->setAvatarEntityDataChanged(true); // to recreate worn entities
    DependencyManager::get<AvatarManager>()->clearOtherAvatars();
}

void Application::domainChanged(const QString& domainHostname) {
    updateWindowTitle();
    // disable physics until we have enough information about our new location to not cause craziness.
    resetPhysicsReadyInformation();
}


void Application::resettingDomain() {
    _notifiedPacketVersionMismatchThisDomain = false;
}

void Application::nodeAdded(SharedNodePointer node) const {
    // nothing to do here
}

void Application::nodeActivated(SharedNodePointer node) {
    if (node->getType() == NodeType::AssetServer) {
        // asset server just connected - check if we have the asset browser showing

        auto offscreenUi = DependencyManager::get<OffscreenUi>();
        auto assetDialog = offscreenUi->getRootItem()->findChild<QQuickItem*>("AssetServer");

        if (assetDialog) {
            auto nodeList = DependencyManager::get<NodeList>();

            if (nodeList->getThisNodeCanWriteAssets()) {
                // call reload on the shown asset browser dialog to get the mappings (if permissions allow)
                QMetaObject::invokeMethod(assetDialog, "reload");
            } else {
                // we switched to an Asset Server that we can't modify, hide the Asset Browser
                assetDialog->setVisible(false);
            }
        }
    }

    // If we get a new EntityServer activated, do a "forceRedraw" query. This will send a degenerate
    // query so that the server will think our next non-degenerate query is "different enough" to send
    // us a full scene
    if (_recentlyClearedDomain && node->getType() == NodeType::EntityServer) {
        _recentlyClearedDomain = false;
        if (DependencyManager::get<SceneScriptingInterface>()->shouldRenderEntities()) {
            queryOctree(NodeType::EntityServer, PacketType::EntityQuery, _entityServerJurisdictions, true);
        }
    }

    if (node->getType() == NodeType::AudioMixer) {
        DependencyManager::get<AudioClient>()->negotiateAudioFormat();
    }

    if (node->getType() == NodeType::AvatarMixer) {
        // new avatar mixer, send off our identity packet on next update loop
        // Reset skeletonModelUrl if the last server modified our choice.
        // Override the avatar url (but not model name) here too.
        if (_avatarOverrideUrl.isValid()) {
            getMyAvatar()->useFullAvatarURL(_avatarOverrideUrl);
        }
        static const QUrl empty{};
        if (getMyAvatar()->getFullAvatarURLFromPreferences() != getMyAvatar()->cannonicalSkeletonModelURL(empty)) {
            getMyAvatar()->resetFullAvatarURL();
        }
        getMyAvatar()->markIdentityDataChanged();
        getMyAvatar()->resetLastSent();
    }
}

void Application::nodeKilled(SharedNodePointer node) {
    // These are here because connecting NodeList::nodeKilled to OctreePacketProcessor::nodeKilled doesn't work:
    // OctreePacketProcessor::nodeKilled is not being called when NodeList::nodeKilled is emitted.
    // This may have to do with GenericThread::threadRoutine() blocking the QThread event loop

    _octreeProcessor.nodeKilled(node);

    _entityEditSender.nodeKilled(node);

    if (node->getType() == NodeType::AudioMixer) {
        QMetaObject::invokeMethod(DependencyManager::get<AudioClient>().data(), "audioMixerKilled");
    } else if (node->getType() == NodeType::EntityServer) {
        // we lost an entity server, clear all of the domain octree details
        clearDomainOctreeDetails();
    } else if (node->getType() == NodeType::AvatarMixer) {
        // our avatar mixer has gone away - clear the hash of avatars
        DependencyManager::get<AvatarManager>()->clearOtherAvatars();
    } else if (node->getType() == NodeType::AssetServer) {
        // asset server going away - check if we have the asset browser showing

        auto offscreenUi = DependencyManager::get<OffscreenUi>();
        auto assetDialog = offscreenUi->getRootItem()->findChild<QQuickItem*>("AssetServer");

        if (assetDialog) {
            // call reload on the shown asset browser dialog
            QMetaObject::invokeMethod(assetDialog, "clear");
        }
    }
}

void Application::trackIncomingOctreePacket(ReceivedMessage& message, SharedNodePointer sendingNode, bool wasStatsPacket) {
    // Attempt to identify the sender from its address.
    if (sendingNode) {
        const QUuid& nodeUUID = sendingNode->getUUID();

        // now that we know the node ID, let's add these stats to the stats for that node...
        _octreeServerSceneStats.withWriteLock([&] {
            if (_octreeServerSceneStats.find(nodeUUID) != _octreeServerSceneStats.end()) {
                OctreeSceneStats& stats = _octreeServerSceneStats[nodeUUID];
                stats.trackIncomingOctreePacket(message, wasStatsPacket, sendingNode->getClockSkewUsec());
            }
        });
    }
}

bool Application::nearbyEntitiesAreReadyForPhysics() {
    // this is used to avoid the following scenario:
    // A table has some items sitting on top of it.  The items are at rest, meaning they aren't active in bullet.
    // Someone logs in close to the table.  They receive information about the items on the table before they
    // receive information about the table.  The items are very close to the avatar's capsule, so they become
    // activated in bullet.  This causes them to fall to the floor, because the table's shape isn't yet in bullet.
    EntityTreePointer entityTree = getEntities()->getTree();
    if (!entityTree) {
        return false;
    }

    QVector<EntityItemPointer> entities;
    entityTree->withReadLock([&] {
        AABox box(getMyAvatar()->getPosition() - glm::vec3(PHYSICS_READY_RANGE), glm::vec3(2 * PHYSICS_READY_RANGE));
        entityTree->findEntities(box, entities);
    });

    // For reasons I haven't found, we don't necessarily have the full scene when we receive a stats packet.  Apply
    // a heuristic to try to decide when we actually know about all of the nearby entities.
    uint32_t nearbyCount = entities.size();
    if (nearbyCount == _nearbyEntitiesCountAtLastPhysicsCheck) {
        _nearbyEntitiesStabilityCount++;
    } else {
        _nearbyEntitiesStabilityCount = 0;
    }
    _nearbyEntitiesCountAtLastPhysicsCheck = nearbyCount;

    const uint32_t MINIMUM_NEARBY_ENTITIES_STABILITY_COUNT = 3;
    if (_nearbyEntitiesStabilityCount >= MINIMUM_NEARBY_ENTITIES_STABILITY_COUNT) {
        // We've seen the same number of nearby entities for several stats packets in a row.  assume we've got all
        // the local entities.
        bool result = true;
        foreach (EntityItemPointer entity, entities) {
            if (entity->shouldBePhysical() && !entity->isReadyToComputeShape()) {
                static QString repeatedMessage =
                    LogHandler::getInstance().addRepeatedMessageRegex("Physics disabled until entity loads: .*");
                qCDebug(interfaceapp) << "Physics disabled until entity loads: " << entity->getID() << entity->getName();
                // don't break here because we want all the relevant entities to start their downloads
                result = false;
            }
        }
        return result;
    }
    return false;
}

int Application::processOctreeStats(ReceivedMessage& message, SharedNodePointer sendingNode) {
    // But, also identify the sender, and keep track of the contained jurisdiction root for this server

    // parse the incoming stats datas stick it in a temporary object for now, while we
    // determine which server it belongs to
    int statsMessageLength = 0;

    const QUuid& nodeUUID = sendingNode->getUUID();

    // now that we know the node ID, let's add these stats to the stats for that node...
    _octreeServerSceneStats.withWriteLock([&] {
        OctreeSceneStats& octreeStats = _octreeServerSceneStats[nodeUUID];
        statsMessageLength = octreeStats.unpackFromPacket(message);

        if (octreeStats.isFullScene()) {
            _fullSceneReceivedCounter++;
        }

        // see if this is the first we've heard of this node...
        NodeToJurisdictionMap* jurisdiction = nullptr;
        QString serverType;
        if (sendingNode->getType() == NodeType::EntityServer) {
            jurisdiction = &_entityServerJurisdictions;
            serverType = "Entity";
        }

        bool found = false;

        jurisdiction->withReadLock([&] {
            if (jurisdiction->find(nodeUUID) != jurisdiction->end()) {
                found = true;
                return;
            }

            VoxelPositionSize rootDetails;
            voxelDetailsForCode(octreeStats.getJurisdictionRoot().get(), rootDetails);

            qCDebug(interfaceapp, "stats from new %s server... [%f, %f, %f, %f]",
                qPrintable(serverType),
                (double)rootDetails.x, (double)rootDetails.y, (double)rootDetails.z, (double)rootDetails.s);
        });

        if (!found) {
            // store jurisdiction details for later use
            // This is bit of fiddling is because JurisdictionMap assumes it is the owner of the values used to construct it
            // but OctreeSceneStats thinks it's just returning a reference to its contents. So we need to make a copy of the
            // details from the OctreeSceneStats to construct the JurisdictionMap
            JurisdictionMap jurisdictionMap;
            jurisdictionMap.copyContents(octreeStats.getJurisdictionRoot(), octreeStats.getJurisdictionEndNodes());
            jurisdiction->withWriteLock([&] {
                (*jurisdiction)[nodeUUID] = jurisdictionMap;
            });
        }
    });

    return statsMessageLength;
}

void Application::packetSent(quint64 length) {
}

void Application::registerScriptEngineWithApplicationServices(ScriptEngine* scriptEngine) {

    scriptEngine->setEmitScriptUpdatesFunction([this]() {
        SharedNodePointer entityServerNode = DependencyManager::get<NodeList>()->soloNodeOfType(NodeType::EntityServer);
        return !entityServerNode || isPhysicsEnabled();
    });

    // setup the packet senders and jurisdiction listeners of the script engine's scripting interfaces so
    // we can use the same ones from the application.
    auto entityScriptingInterface = DependencyManager::get<EntityScriptingInterface>();
    entityScriptingInterface->setPacketSender(&_entityEditSender);
    entityScriptingInterface->setEntityTree(getEntities()->getTree());

    // give the script engine to the RecordingScriptingInterface for its callbacks
    DependencyManager::get<RecordingScriptingInterface>()->setScriptEngine(scriptEngine);

    if (property(hifi::properties::TEST).isValid()) {
        scriptEngine->registerGlobalObject("Test", TestScriptingInterface::getInstance());
    }

    scriptEngine->registerGlobalObject("Rates", new RatesScriptingInterface(this));

    // hook our avatar and avatar hash map object into this script engine
    getMyAvatar()->registerMetaTypes(scriptEngine);

    scriptEngine->registerGlobalObject("AvatarList", DependencyManager::get<AvatarManager>().data());

    scriptEngine->registerGlobalObject("Camera", &_myCamera);

#if defined(Q_OS_MAC) || defined(Q_OS_WIN)
    scriptEngine->registerGlobalObject("SpeechRecognizer", DependencyManager::get<SpeechRecognizer>().data());
#endif

    ClipboardScriptingInterface* clipboardScriptable = new ClipboardScriptingInterface();
    scriptEngine->registerGlobalObject("Clipboard", clipboardScriptable);
    connect(scriptEngine, &ScriptEngine::finished, clipboardScriptable, &ClipboardScriptingInterface::deleteLater);

    scriptEngine->registerGlobalObject("Overlays", &_overlays);
    qScriptRegisterMetaType(scriptEngine, OverlayPropertyResultToScriptValue, OverlayPropertyResultFromScriptValue);
    qScriptRegisterMetaType(scriptEngine, RayToOverlayIntersectionResultToScriptValue,
                            RayToOverlayIntersectionResultFromScriptValue);

    scriptEngine->registerGlobalObject("OffscreenFlags", DependencyManager::get<OffscreenUi>()->getFlags());
    scriptEngine->registerGlobalObject("Desktop", DependencyManager::get<DesktopScriptingInterface>().data());

    qScriptRegisterMetaType(scriptEngine, wrapperToScriptValue<ToolbarProxy>, wrapperFromScriptValue<ToolbarProxy>);
    qScriptRegisterMetaType(scriptEngine, wrapperToScriptValue<ToolbarButtonProxy>, wrapperFromScriptValue<ToolbarButtonProxy>);
    scriptEngine->registerGlobalObject("Toolbars", DependencyManager::get<ToolbarScriptingInterface>().data());

    qScriptRegisterMetaType(scriptEngine, wrapperToScriptValue<TabletProxy>, wrapperFromScriptValue<TabletProxy>);
    qScriptRegisterMetaType(scriptEngine, wrapperToScriptValue<TabletButtonProxy>, wrapperFromScriptValue<TabletButtonProxy>);
    scriptEngine->registerGlobalObject("Tablet", DependencyManager::get<TabletScriptingInterface>().data());


    DependencyManager::get<TabletScriptingInterface>().data()->setToolbarScriptingInterface(DependencyManager::get<ToolbarScriptingInterface>().data());

    scriptEngine->registerGlobalObject("Window", DependencyManager::get<WindowScriptingInterface>().data());
    qScriptRegisterMetaType(scriptEngine, CustomPromptResultToScriptValue, CustomPromptResultFromScriptValue);
    scriptEngine->registerGetterSetter("location", LocationScriptingInterface::locationGetter,
                        LocationScriptingInterface::locationSetter, "Window");
    // register `location` on the global object.
    scriptEngine->registerGetterSetter("location", LocationScriptingInterface::locationGetter,
                                       LocationScriptingInterface::locationSetter);

    scriptEngine->registerFunction("OverlayWebWindow", QmlWebWindowClass::constructor);
    scriptEngine->registerFunction("OverlayWindow", QmlWindowClass::constructor);

    scriptEngine->registerGlobalObject("Menu", MenuScriptingInterface::getInstance());
    scriptEngine->registerGlobalObject("Stats", Stats::getInstance());
    scriptEngine->registerGlobalObject("Settings", SettingsScriptingInterface::getInstance());
    scriptEngine->registerGlobalObject("Snapshot", DependencyManager::get<Snapshot>().data());
    scriptEngine->registerGlobalObject("AudioStats", DependencyManager::get<AudioClient>()->getStats().data());
    scriptEngine->registerGlobalObject("AudioScope", DependencyManager::get<AudioScope>().data());
    scriptEngine->registerGlobalObject("AvatarBookmarks", DependencyManager::get<AvatarBookmarks>().data());
    scriptEngine->registerGlobalObject("LocationBookmarks", DependencyManager::get<LocationBookmarks>().data());

    // Caches
    scriptEngine->registerGlobalObject("AnimationCache", DependencyManager::get<AnimationCache>().data());
    scriptEngine->registerGlobalObject("TextureCache", DependencyManager::get<TextureCache>().data());
    scriptEngine->registerGlobalObject("ModelCache", DependencyManager::get<ModelCache>().data());
    scriptEngine->registerGlobalObject("SoundCache", DependencyManager::get<SoundCache>().data());

    scriptEngine->registerGlobalObject("Account", AccountScriptingInterface::getInstance());
    scriptEngine->registerGlobalObject("DialogsManager", _dialogsManagerScriptingInterface);

    scriptEngine->registerGlobalObject("GlobalServices", GlobalServicesScriptingInterface::getInstance());
    qScriptRegisterMetaType(scriptEngine, DownloadInfoResultToScriptValue, DownloadInfoResultFromScriptValue);

    scriptEngine->registerGlobalObject("FaceTracker", DependencyManager::get<DdeFaceTracker>().data());

    scriptEngine->registerGlobalObject("AvatarManager", DependencyManager::get<AvatarManager>().data());

    scriptEngine->registerGlobalObject("UndoStack", &_undoStackScriptingInterface);

    scriptEngine->registerGlobalObject("LODManager", DependencyManager::get<LODManager>().data());

    scriptEngine->registerGlobalObject("Paths", DependencyManager::get<PathUtils>().data());

    scriptEngine->registerGlobalObject("HMD", DependencyManager::get<HMDScriptingInterface>().data());
    scriptEngine->registerFunction("HMD", "getHUDLookAtPosition2D", HMDScriptingInterface::getHUDLookAtPosition2D, 0);
    scriptEngine->registerFunction("HMD", "getHUDLookAtPosition3D", HMDScriptingInterface::getHUDLookAtPosition3D, 0);

    scriptEngine->registerGlobalObject("Scene", DependencyManager::get<SceneScriptingInterface>().data());
    scriptEngine->registerGlobalObject("Render", _renderEngine->getConfiguration().get());

    scriptEngine->registerGlobalObject("ScriptDiscoveryService", DependencyManager::get<ScriptEngines>().data());
    scriptEngine->registerGlobalObject("Reticle", getApplicationCompositor().getReticleInterface());

    scriptEngine->registerGlobalObject("UserActivityLogger", DependencyManager::get<UserActivityLoggerScriptingInterface>().data());
    scriptEngine->registerGlobalObject("Users", DependencyManager::get<UsersScriptingInterface>().data());

    scriptEngine->registerGlobalObject("LimitlessSpeechRecognition", DependencyManager::get<LimitlessVoiceRecognitionScriptingInterface>().data());

    if (auto steamClient = PluginManager::getInstance()->getSteamClientPlugin()) {
        scriptEngine->registerGlobalObject("Steam", new SteamScriptingInterface(scriptEngine, steamClient.get()));
    }
    auto scriptingInterface = DependencyManager::get<controller::ScriptingInterface>();
    scriptEngine->registerGlobalObject("Controller", scriptingInterface.data());
    UserInputMapper::registerControllerTypes(scriptEngine);

    auto recordingInterface = DependencyManager::get<RecordingScriptingInterface>();
    scriptEngine->registerGlobalObject("Recording", recordingInterface.data());

    auto entityScriptServerLog = DependencyManager::get<EntityScriptServerLogClient>();
    scriptEngine->registerGlobalObject("EntityScriptServerLog", entityScriptServerLog.data());
    scriptEngine->registerGlobalObject("AvatarInputs", AvatarInputs::getInstance());
    scriptEngine->registerGlobalObject("ContextOverlay", DependencyManager::get<ContextOverlayInterface>().data());

    qScriptRegisterMetaType(scriptEngine, OverlayIDtoScriptValue, OverlayIDfromScriptValue);

    // connect this script engines printedMessage signal to the global ScriptEngines these various messages
    connect(scriptEngine, &ScriptEngine::printedMessage, DependencyManager::get<ScriptEngines>().data(), &ScriptEngines::onPrintedMessage);
    connect(scriptEngine, &ScriptEngine::errorMessage, DependencyManager::get<ScriptEngines>().data(), &ScriptEngines::onErrorMessage);
    connect(scriptEngine, &ScriptEngine::warningMessage, DependencyManager::get<ScriptEngines>().data(), &ScriptEngines::onWarningMessage);
    connect(scriptEngine, &ScriptEngine::infoMessage, DependencyManager::get<ScriptEngines>().data(), &ScriptEngines::onInfoMessage);
    connect(scriptEngine, &ScriptEngine::clearDebugWindow, DependencyManager::get<ScriptEngines>().data(), &ScriptEngines::onClearDebugWindow);

}

bool Application::canAcceptURL(const QString& urlString) const {
    QUrl url(urlString);
    if (url.query().contains(WEB_VIEW_TAG)) {
        return false;
    } else if (urlString.startsWith(HIFI_URL_SCHEME)) {
        return true;
    }
    QHashIterator<QString, AcceptURLMethod> i(_acceptedExtensions);
    QString lowerPath = url.path().toLower();
    while (i.hasNext()) {
        i.next();
        if (lowerPath.endsWith(i.key(), Qt::CaseInsensitive)) {
            return true;
        }
    }
    return false;
}

bool Application::acceptURL(const QString& urlString, bool defaultUpload) {
    if (urlString.startsWith(HIFI_URL_SCHEME)) {
        // this is a hifi URL - have the AddressManager handle it
        emit receivedHifiSchemeURL(urlString);
        QMetaObject::invokeMethod(DependencyManager::get<AddressManager>().data(), "handleLookupString",
                                  Qt::AutoConnection, Q_ARG(const QString&, urlString));
        return true;
    }

    QUrl url(urlString);
    QHashIterator<QString, AcceptURLMethod> i(_acceptedExtensions);
    QString lowerPath = url.path().toLower();
    while (i.hasNext()) {
        i.next();
        if (lowerPath.endsWith(i.key(), Qt::CaseInsensitive)) {
            AcceptURLMethod method = i.value();
            return (this->*method)(urlString);
        }
    }

    if (defaultUpload) {
        showAssetServerWidget(urlString);
    }
    return defaultUpload;
}

void Application::setSessionUUID(const QUuid& sessionUUID) const {
    Physics::setSessionUUID(sessionUUID);
}

bool Application::askToSetAvatarUrl(const QString& url) {
    QUrl realUrl(url);
    if (realUrl.isLocalFile()) {
        OffscreenUi::warning("", "You can not use local files for avatar components.");
        return false;
    }

    // Download the FST file, to attempt to determine its model type
    QVariantHash fstMapping = FSTReader::downloadMapping(url);

    FSTReader::ModelType modelType = FSTReader::predictModelType(fstMapping);

    QString modelName = fstMapping["name"].toString();
    QString modelLicense = fstMapping["license"].toString();

    bool agreeToLicence = true; // assume true
    if (!modelLicense.isEmpty()) {
        // word wrap the licence text to fit in a reasonable shaped message box.
        const int MAX_CHARACTERS_PER_LINE = 90;
        modelLicense = simpleWordWrap(modelLicense, MAX_CHARACTERS_PER_LINE);

        agreeToLicence = QMessageBox::Yes == OffscreenUi::question("Avatar Usage License",
            modelLicense + "\nDo you agree to these terms?",
            QMessageBox::Yes | QMessageBox::No, QMessageBox::Yes);
    }

    bool ok = false;

    if (!agreeToLicence) {
        qCDebug(interfaceapp) << "Declined to agree to avatar license: " << url;
    } else {
        switch (modelType) {

            case FSTReader::HEAD_AND_BODY_MODEL:
                 ok = QMessageBox::Ok == OffscreenUi::question("Set Avatar",
                                   "Would you like to use '" + modelName + "' for your avatar?",
                                   QMessageBox::Ok | QMessageBox::Cancel, QMessageBox::Ok);
            break;

            default:
                OffscreenUi::warning("", modelName + "Does not support a head and body as required.");
            break;
        }
    }

    if (ok) {
        getMyAvatar()->useFullAvatarURL(url, modelName);
        emit fullAvatarURLChanged(url, modelName);
    } else {
        qCDebug(interfaceapp) << "Declined to use the avatar: " << url;
    }

    return true;
}


bool Application::askToLoadScript(const QString& scriptFilenameOrURL) {
    QMessageBox::StandardButton reply;

    QString shortName = scriptFilenameOrURL;

    QUrl scriptURL { scriptFilenameOrURL };

    if (scriptURL.host().endsWith(MARKETPLACE_CDN_HOSTNAME)) {
        int startIndex = shortName.lastIndexOf('/') + 1;
        int endIndex = shortName.lastIndexOf('?');
        shortName = shortName.mid(startIndex, endIndex - startIndex);
    }

    QString message = "Would you like to run this script:\n" + shortName;

    reply = OffscreenUi::question(getWindow(), "Run Script", message, QMessageBox::Yes | QMessageBox::No);

    if (reply == QMessageBox::Yes) {
        qCDebug(interfaceapp) << "Chose to run the script: " << scriptFilenameOrURL;
        DependencyManager::get<ScriptEngines>()->loadScript(scriptFilenameOrURL);
    } else {
        qCDebug(interfaceapp) << "Declined to run the script: " << scriptFilenameOrURL;
    }
    return true;
}

bool Application::askToWearAvatarAttachmentUrl(const QString& url) {
    QNetworkAccessManager& networkAccessManager = NetworkAccessManager::getInstance();
    QNetworkRequest networkRequest = QNetworkRequest(url);
    networkRequest.setAttribute(QNetworkRequest::FollowRedirectsAttribute, true);
    networkRequest.setHeader(QNetworkRequest::UserAgentHeader, HIGH_FIDELITY_USER_AGENT);
    QNetworkReply* reply = networkAccessManager.get(networkRequest);
    int requestNumber = ++_avatarAttachmentRequest;
    connect(reply, &QNetworkReply::finished, [this, reply, url, requestNumber]() {

        if (requestNumber != _avatarAttachmentRequest) {
            // this request has been superseded by another more recent request
            reply->deleteLater();
            return;
        }

        QNetworkReply::NetworkError networkError = reply->error();
        if (networkError == QNetworkReply::NoError) {
            // download success
            QByteArray contents = reply->readAll();

            QJsonParseError jsonError;
            auto doc = QJsonDocument::fromJson(contents, &jsonError);
            if (jsonError.error == QJsonParseError::NoError) {

                auto jsonObject = doc.object();

                // retrieve optional name field from JSON
                QString name = tr("Unnamed Attachment");
                auto nameValue = jsonObject.value("name");
                if (nameValue.isString()) {
                    name = nameValue.toString();
                }

                // display confirmation dialog
                if (displayAvatarAttachmentConfirmationDialog(name)) {

                    // add attachment to avatar
                    auto myAvatar = getMyAvatar();
                    assert(myAvatar);
                    auto attachmentDataVec = myAvatar->getAttachmentData();
                    AttachmentData attachmentData;
                    attachmentData.fromJson(jsonObject);
                    attachmentDataVec.push_back(attachmentData);
                    myAvatar->setAttachmentData(attachmentDataVec);

                } else {
                    qCDebug(interfaceapp) << "User declined to wear the avatar attachment: " << url;
                }

            } else {
                // json parse error
                auto avatarAttachmentParseErrorString = tr("Error parsing attachment JSON from url: \"%1\"");
                displayAvatarAttachmentWarning(avatarAttachmentParseErrorString.arg(url));
            }
        } else {
            // download failure
            auto avatarAttachmentDownloadErrorString = tr("Error downloading attachment JSON from url: \"%1\"");
            displayAvatarAttachmentWarning(avatarAttachmentDownloadErrorString.arg(url));
        }
        reply->deleteLater();
    });
    return true;
}

void Application::displayAvatarAttachmentWarning(const QString& message) const {
    auto avatarAttachmentWarningTitle = tr("Avatar Attachment Failure");
    OffscreenUi::warning(avatarAttachmentWarningTitle, message);
}

bool Application::displayAvatarAttachmentConfirmationDialog(const QString& name) const {
    auto avatarAttachmentConfirmationTitle = tr("Avatar Attachment Confirmation");
    auto avatarAttachmentConfirmationMessage = tr("Would you like to wear '%1' on your avatar?").arg(name);
    auto reply = OffscreenUi::question(avatarAttachmentConfirmationTitle,
                                       avatarAttachmentConfirmationMessage,
                                       QMessageBox::Ok | QMessageBox::Cancel);
    if (QMessageBox::Ok == reply) {
        return true;
    } else {
        return false;
    }
}

void Application::showDialog(const QUrl& widgetUrl, const QUrl& tabletUrl, const QString& name) const {
    auto tablet = DependencyManager::get<TabletScriptingInterface>()->getTablet(SYSTEM_TABLET);
    auto hmd = DependencyManager::get<HMDScriptingInterface>();
    bool onTablet = false;

    if (!tablet->getToolbarMode()) {
        onTablet = tablet->pushOntoStack(tabletUrl);
        if (onTablet) {
            toggleTabletUI(true);
        }
    }

    if (!onTablet) {
        DependencyManager::get<OffscreenUi>()->show(widgetUrl, name);
    }
    if (tablet->getToolbarMode()) {
        DependencyManager::get<OffscreenUi>()->show(widgetUrl, name);
    }
}

void Application::showScriptLogs() {
    auto scriptEngines = DependencyManager::get<ScriptEngines>();
    QUrl defaultScriptsLoc = PathUtils::defaultScriptsLocation();
    defaultScriptsLoc.setPath(defaultScriptsLoc.path() + "developer/debugging/debugWindow.js");
    scriptEngines->loadScript(defaultScriptsLoc.toString());
}

void Application::showAssetServerWidget(QString filePath) {
    if (!DependencyManager::get<NodeList>()->getThisNodeCanWriteAssets()) {
        return;
    }
    static const QUrl url { "AssetServer.qml" };

    auto startUpload = [=](QQmlContext* context, QObject* newObject){
        if (!filePath.isEmpty()) {
            emit uploadRequest(filePath);
        }
    };
    auto tabletScriptingInterface = DependencyManager::get<TabletScriptingInterface>();
    auto tablet = dynamic_cast<TabletProxy*>(tabletScriptingInterface->getTablet(SYSTEM_TABLET));
    auto hmd = DependencyManager::get<HMDScriptingInterface>();
    if (tablet->getToolbarMode()) {
        DependencyManager::get<OffscreenUi>()->show(url, "AssetServer", startUpload);
    } else {
        if (!hmd->getShouldShowTablet() && !isHMDMode()) {
            DependencyManager::get<OffscreenUi>()->show(url, "AssetServer", startUpload);
        } else {
            static const QUrl url("../../hifi/dialogs/TabletAssetServer.qml");
            tablet->pushOntoStack(url);
        }
    }

    startUpload(nullptr, nullptr);
}

void Application::addAssetToWorldFromURL(QString url) {
    qInfo(interfaceapp) << "Download model and add to world from" << url;

    QString filename = url.section("filename=", 1, 1);  // Filename is in "?filename=" parameter at end of URL.

    if (!DependencyManager::get<NodeList>()->getThisNodeCanWriteAssets()) {
        QString errorInfo = "You do not have permissions to write to the Asset Server.";
        qWarning(interfaceapp) << "Error downloading model: " + errorInfo;
        addAssetToWorldError(filename, errorInfo);
        return;
    }

    addAssetToWorldInfo(filename, "Downloading model file " + filename + ".");

    auto request = DependencyManager::get<ResourceManager>()->createResourceRequest(nullptr, QUrl(url));
    connect(request, &ResourceRequest::finished, this, &Application::addAssetToWorldFromURLRequestFinished);
    request->send();
}

void Application::addAssetToWorldFromURLRequestFinished() {
    auto request = qobject_cast<ResourceRequest*>(sender());
    auto url = request->getUrl().toString();
    auto result = request->getResult();

    QString filename = url.section("filename=", 1, 1);  // Filename from trailing "?filename=" URL parameter.

    if (result == ResourceRequest::Success) {
        qInfo(interfaceapp) << "Downloaded model from" << url;
        QTemporaryDir temporaryDir;
        temporaryDir.setAutoRemove(false);
        if (temporaryDir.isValid()) {
            QString temporaryDirPath = temporaryDir.path();
            QString downloadPath = temporaryDirPath + "/" + filename;
            qInfo(interfaceapp) << "Download path:" << downloadPath;

            QFile tempFile(downloadPath);
            if (tempFile.open(QIODevice::WriteOnly)) {
                tempFile.write(request->getData());
                addAssetToWorldInfoClear(filename);  // Remove message from list; next one added will have a different key.
                qApp->getFileDownloadInterface()->runUnzip(downloadPath, url, true, false);
            } else {
                QString errorInfo = "Couldn't open temporary file for download";
                qWarning(interfaceapp) << errorInfo;
                addAssetToWorldError(filename, errorInfo);
            }
        } else {
            QString errorInfo = "Couldn't create temporary directory for download";
            qWarning(interfaceapp) << errorInfo;
            addAssetToWorldError(filename, errorInfo);
        }
    } else {
        qWarning(interfaceapp) << "Error downloading" << url << ":" << request->getResultString();
        addAssetToWorldError(filename, "Error downloading " + filename + " : " + request->getResultString());
    }

    request->deleteLater();
}


QString filenameFromPath(QString filePath) {
    return filePath.right(filePath.length() - filePath.lastIndexOf("/") - 1);
}

void Application::addAssetToWorldUnzipFailure(QString filePath) {
    QString filename = filenameFromPath(QUrl(filePath).toLocalFile());
    qWarning(interfaceapp) << "Couldn't unzip file" << filePath;
    addAssetToWorldError(filename, "Couldn't unzip file " + filename + ".");
}

void Application::addAssetToWorld(QString filePath, QString zipFile, bool isZip) {
    // Automatically upload and add asset to world as an alternative manual process initiated by showAssetServerWidget().
    QString mapping;
    QString path = filePath;
    QString filename = filenameFromPath(path);
    if (isZip) {
        QString assetFolder = zipFile.section("/", -1);
        assetFolder.remove(".zip");
        mapping = "/" + assetFolder + "/" + filename;
    } else {
        mapping = "/" + filename;
    }

    // Test repeated because possibly different code paths.
    if (!DependencyManager::get<NodeList>()->getThisNodeCanWriteAssets()) {
        QString errorInfo = "You do not have permissions to write to the Asset Server.";
        qWarning(interfaceapp) << "Error downloading model: " + errorInfo;
        addAssetToWorldError(filename, errorInfo);
        return;
    }

    addAssetToWorldInfo(filename, "Adding " + mapping.mid(1) + " to the Asset Server.");

    addAssetToWorldWithNewMapping(path, mapping, 0);
}

void Application::addAssetToWorldWithNewMapping(QString filePath, QString mapping, int copy) {
    auto request = DependencyManager::get<AssetClient>()->createGetMappingRequest(mapping);

    QObject::connect(request, &GetMappingRequest::finished, this, [=](GetMappingRequest* request) mutable {
        const int MAX_COPY_COUNT = 100;  // Limit number of duplicate assets; recursion guard.
        auto result = request->getError();
        if (result == GetMappingRequest::NotFound) {
            addAssetToWorldUpload(filePath, mapping);
        } else if (result != GetMappingRequest::NoError) {
            QString errorInfo = "Could not map asset name: "
                + mapping.left(mapping.length() - QString::number(copy).length() - 1);
            qWarning(interfaceapp) << "Error downloading model: " + errorInfo;
            addAssetToWorldError(filenameFromPath(filePath), errorInfo);
        } else if (copy < MAX_COPY_COUNT - 1) {
            if (copy > 0) {
                mapping = mapping.remove(mapping.lastIndexOf("-"), QString::number(copy).length() + 1);
            }
            copy++;
            mapping = mapping.insert(mapping.lastIndexOf("."), "-" + QString::number(copy));
            addAssetToWorldWithNewMapping(filePath, mapping, copy);
        } else {
            QString errorInfo = "Too many copies of asset name: "
                + mapping.left(mapping.length() - QString::number(copy).length() - 1);
            qWarning(interfaceapp) << "Error downloading model: " + errorInfo;
            addAssetToWorldError(filenameFromPath(filePath), errorInfo);
        }
        request->deleteLater();
    });

    request->start();
}

void Application::addAssetToWorldUpload(QString filePath, QString mapping) {
    qInfo(interfaceapp) << "Uploading" << filePath << "to Asset Server as" << mapping;
    auto upload = DependencyManager::get<AssetClient>()->createUpload(filePath);
    QObject::connect(upload, &AssetUpload::finished, this, [=](AssetUpload* upload, const QString& hash) mutable {
        if (upload->getError() != AssetUpload::NoError) {
            QString errorInfo = "Could not upload model to the Asset Server.";
            qWarning(interfaceapp) << "Error downloading model: " + errorInfo;
            addAssetToWorldError(filenameFromPath(filePath), errorInfo);
        } else {
            addAssetToWorldSetMapping(filePath, mapping, hash);
        }

        // Remove temporary directory created by Clara.io market place download.
        int index = filePath.lastIndexOf("/model_repo/");
        if (index > 0) {
            QString tempDir = filePath.left(index);
            qCDebug(interfaceapp) << "Removing temporary directory at: " + tempDir;
            QDir(tempDir).removeRecursively();
        }

        upload->deleteLater();
    });

    upload->start();
}

void Application::addAssetToWorldSetMapping(QString filePath, QString mapping, QString hash) {
    auto request = DependencyManager::get<AssetClient>()->createSetMappingRequest(mapping, hash);
    connect(request, &SetMappingRequest::finished, this, [=](SetMappingRequest* request) mutable {
        if (request->getError() != SetMappingRequest::NoError) {
            QString errorInfo = "Could not set asset mapping.";
            qWarning(interfaceapp) << "Error downloading model: " + errorInfo;
            addAssetToWorldError(filenameFromPath(filePath), errorInfo);
        } else {
            // to prevent files that aren't models from being loaded into world automatically
            if (filePath.endsWith(".obj") || filePath.endsWith(".fbx")) {
                addAssetToWorldAddEntity(filePath, mapping);
            } else {
<<<<<<< HEAD
                qCDebug(interfaceapp) << "Zipped contents are not valid entity files";
=======
                qCDebug(interfaceapp) << "Zipped contents are not supported entity files";
>>>>>>> 153b5cb0
                addAssetToWorldInfoDone(filenameFromPath(filePath));
            }
        }
        request->deleteLater();
    });

    request->start();
}

void Application::addAssetToWorldAddEntity(QString filePath, QString mapping) {
    EntityItemProperties properties;
    properties.setType(EntityTypes::Model);
    properties.setName(mapping.right(mapping.length() - 1));
    properties.setModelURL("atp:" + mapping);
    properties.setShapeType(SHAPE_TYPE_SIMPLE_COMPOUND);
    properties.setCollisionless(true);  // Temporarily set so that doesn't collide with avatar.
    properties.setVisible(false);  // Temporarily set so that don't see at large unresized dimensions.
    properties.setPosition(getMyAvatar()->getPosition() + getMyAvatar()->getOrientation() * glm::vec3(0.0f, 0.0f, -2.0f));
    properties.setGravity(glm::vec3(0.0f, 0.0f, 0.0f));
    auto entityID = DependencyManager::get<EntityScriptingInterface>()->addEntity(properties);

    // Note: Model dimensions are not available here; model is scaled per FBX mesh in RenderableModelEntityItem::update() later
    // on. But FBX dimensions may be in cm, so we monitor for the dimension change and rescale again if warranted.

    if (entityID == QUuid()) {
        QString errorInfo = "Could not add model " + mapping + " to world.";
        qWarning(interfaceapp) << "Could not add model to world: " + errorInfo;
        addAssetToWorldError(filenameFromPath(filePath), errorInfo);
    } else {
        // Monitor when asset is rendered in world so that can resize if necessary.
        _addAssetToWorldResizeList.insert(entityID, 0);  // List value is count of checks performed.
        if (!_addAssetToWorldResizeTimer.isActive()) {
            _addAssetToWorldResizeTimer.start();
        }

        // Close progress message box.
        addAssetToWorldInfoDone(filenameFromPath(filePath));
    }
}

void Application::addAssetToWorldCheckModelSize() {
    if (_addAssetToWorldResizeList.size() == 0) {
        return;
    }

    auto item = _addAssetToWorldResizeList.begin();
    while (item != _addAssetToWorldResizeList.end()) {
        auto entityID = item.key();

        EntityPropertyFlags propertyFlags;
        propertyFlags += PROP_NAME;
        propertyFlags += PROP_DIMENSIONS;
        auto entityScriptingInterface = DependencyManager::get<EntityScriptingInterface>();
        auto properties = entityScriptingInterface->getEntityProperties(entityID, propertyFlags);
        auto name = properties.getName();
        auto dimensions = properties.getDimensions();

        const QString GRABBABLE_USER_DATA = "{\"grabbableKey\":{\"grabbable\":true}}";
        bool doResize = false;

        const glm::vec3 DEFAULT_DIMENSIONS = glm::vec3(0.1f, 0.1f, 0.1f);
        if (dimensions != DEFAULT_DIMENSIONS) {

            // Scale model so that its maximum is exactly specific size.
            const float MAXIMUM_DIMENSION = 1.0f;
            auto previousDimensions = dimensions;
            auto scale = std::min(MAXIMUM_DIMENSION / dimensions.x, std::min(MAXIMUM_DIMENSION / dimensions.y,
                MAXIMUM_DIMENSION / dimensions.z));
            dimensions *= scale;
            qInfo(interfaceapp) << "Model" << name << "auto-resized from" << previousDimensions << " to " << dimensions;
            doResize = true;

            item = _addAssetToWorldResizeList.erase(item);  // Finished with this entity; advance to next.
        } else {
            // Increment count of checks done.
            _addAssetToWorldResizeList[entityID]++;

            const int CHECK_MODEL_SIZE_MAX_CHECKS = 300;
            if (_addAssetToWorldResizeList[entityID] > CHECK_MODEL_SIZE_MAX_CHECKS) {
                // Have done enough checks; model was either the default size or something's gone wrong.

                // Rescale all dimensions.
                const glm::vec3 UNIT_DIMENSIONS = glm::vec3(1.0f, 1.0f, 1.0f);
                dimensions = UNIT_DIMENSIONS;
                qInfo(interfaceapp) << "Model" << name << "auto-resize timed out; resized to " << dimensions;
                doResize = true;

                item = _addAssetToWorldResizeList.erase(item);  // Finished with this entity; advance to next.
            } else {
                // No action on this entity; advance to next.
                ++item;
            }
        }

        if (doResize) {
            EntityItemProperties properties;
            properties.setDimensions(dimensions);
            properties.setVisible(true);
            properties.setCollisionless(false);
            properties.setUserData(GRABBABLE_USER_DATA);
            properties.setLastEdited(usecTimestampNow());
            entityScriptingInterface->editEntity(entityID, properties);
        }
    }

    // Stop timer if nothing in list to check.
    if (_addAssetToWorldResizeList.size() == 0) {
        _addAssetToWorldResizeTimer.stop();
    }
}


void Application::addAssetToWorldInfo(QString modelName, QString infoText) {
    // Displays the most recent info message, subject to being overridden by error messages.

    if (_aboutToQuit) {
        return;
    }

    /*
    Cancel info timer if running.
    If list has an entry for modelName, delete it (just one).
    Append modelName, infoText to list.
    Display infoText in message box unless an error is being displayed (i.e., error timer is running).
    Show message box if not already visible.
    */

    _addAssetToWorldInfoTimer.stop();

    addAssetToWorldInfoClear(modelName);

    _addAssetToWorldInfoKeys.append(modelName);
    _addAssetToWorldInfoMessages.append(infoText);

    if (!_addAssetToWorldErrorTimer.isActive()) {
        if (!_addAssetToWorldMessageBox) {
            _addAssetToWorldMessageBox = DependencyManager::get<OffscreenUi>()->createMessageBox(OffscreenUi::ICON_INFORMATION,
                "Downloading Model", "", QMessageBox::NoButton, QMessageBox::NoButton);
            connect(_addAssetToWorldMessageBox, SIGNAL(destroyed()), this, SLOT(onAssetToWorldMessageBoxClosed()));
        }

        _addAssetToWorldMessageBox->setProperty("text", "\n" + infoText);
        _addAssetToWorldMessageBox->setVisible(true);
    }
}

void Application::addAssetToWorldInfoClear(QString modelName) {
    // Clears modelName entry from message list without affecting message currently displayed.

    if (_aboutToQuit) {
        return;
    }

    /*
    Delete entry for modelName from list.
    */

    auto index = _addAssetToWorldInfoKeys.indexOf(modelName);
    if (index > -1) {
        _addAssetToWorldInfoKeys.removeAt(index);
        _addAssetToWorldInfoMessages.removeAt(index);
    }
}

void Application::addAssetToWorldInfoDone(QString modelName) {
    // Continues to display this message if the latest for a few seconds, then deletes it and displays the next latest.

    if (_aboutToQuit) {
        return;
    }

    /*
    Delete entry for modelName from list.
    (Re)start the info timer to update message box. ... onAddAssetToWorldInfoTimeout()
    */

    addAssetToWorldInfoClear(modelName);
    _addAssetToWorldInfoTimer.start();
}

void Application::addAssetToWorldInfoTimeout() {
    if (_aboutToQuit) {
        return;
    }

    /*
    If list not empty, display last message in list (may already be displayed ) unless an error is being displayed.
    If list empty, close the message box unless an error is being displayed.
    */

    if (!_addAssetToWorldErrorTimer.isActive() && _addAssetToWorldMessageBox) {
        if (_addAssetToWorldInfoKeys.length() > 0) {
            _addAssetToWorldMessageBox->setProperty("text", "\n" + _addAssetToWorldInfoMessages.last());
        } else {
            disconnect(_addAssetToWorldMessageBox);
            _addAssetToWorldMessageBox->setVisible(false);
            _addAssetToWorldMessageBox->deleteLater();
            _addAssetToWorldMessageBox = nullptr;
        }
    }
}

void Application::addAssetToWorldError(QString modelName, QString errorText) {
    // Displays the most recent error message for a few seconds.

    if (_aboutToQuit) {
        return;
    }

    /*
    If list has an entry for modelName, delete it.
    Display errorText in message box.
    Show message box if not already visible.
    (Re)start error timer. ... onAddAssetToWorldErrorTimeout()
    */

    addAssetToWorldInfoClear(modelName);

    if (!_addAssetToWorldMessageBox) {
        _addAssetToWorldMessageBox = DependencyManager::get<OffscreenUi>()->createMessageBox(OffscreenUi::ICON_INFORMATION,
            "Downloading Model", "", QMessageBox::NoButton, QMessageBox::NoButton);
        connect(_addAssetToWorldMessageBox, SIGNAL(destroyed()), this, SLOT(onAssetToWorldMessageBoxClosed()));
    }

    _addAssetToWorldMessageBox->setProperty("text", "\n" + errorText);
    _addAssetToWorldMessageBox->setVisible(true);

    _addAssetToWorldErrorTimer.start();
}

void Application::addAssetToWorldErrorTimeout() {
    if (_aboutToQuit) {
        return;
    }

    /*
    If list is not empty, display message from last entry.
    If list is empty, close the message box.
    */

    if (_addAssetToWorldMessageBox) {
        if (_addAssetToWorldInfoKeys.length() > 0) {
            _addAssetToWorldMessageBox->setProperty("text", "\n" + _addAssetToWorldInfoMessages.last());
        } else {
            disconnect(_addAssetToWorldMessageBox);
            _addAssetToWorldMessageBox->setVisible(false);
            _addAssetToWorldMessageBox->deleteLater();
            _addAssetToWorldMessageBox = nullptr;
        }
    }
}


void Application::addAssetToWorldMessageClose() {
    // Clear messages, e.g., if Interface is being closed or domain changes.

    /*
    Call if user manually closes message box.
    Call if domain changes.
    Call if application is shutting down.

    Stop timers.
    Close the message box if open.
    Clear lists.
    */

    _addAssetToWorldInfoTimer.stop();
    _addAssetToWorldErrorTimer.stop();

    if (_addAssetToWorldMessageBox) {
        disconnect(_addAssetToWorldMessageBox);
        _addAssetToWorldMessageBox->setVisible(false);
        _addAssetToWorldMessageBox->deleteLater();
        _addAssetToWorldMessageBox = nullptr;
    }

    _addAssetToWorldInfoKeys.clear();
    _addAssetToWorldInfoMessages.clear();
}

void Application::onAssetToWorldMessageBoxClosed() {
    if (_addAssetToWorldMessageBox) {
        // User manually closed message box; perhaps because it has become stuck, so reset all messages.
        qInfo(interfaceapp) << "User manually closed download status message box";
        disconnect(_addAssetToWorldMessageBox);
        _addAssetToWorldMessageBox = nullptr;
        addAssetToWorldMessageClose();
    }
}


void Application::handleUnzip(QString zipFile, QStringList unzipFile, bool autoAdd, bool isZip) {
    if (autoAdd) {
        if (!unzipFile.isEmpty()) {
            for (int i = 0; i < unzipFile.length(); i++) {
                qCDebug(interfaceapp) << "Preparing file for asset server: " << unzipFile.at(i);
                addAssetToWorld(unzipFile.at(i), zipFile, isZip);
            }
        } else {
            addAssetToWorldUnzipFailure(zipFile);
        }
    } else {
        showAssetServerWidget(unzipFile.first());
    }
}

void Application::packageModel() {
    ModelPackager::package();
}

void Application::openUrl(const QUrl& url) const {
    if (!url.isEmpty()) {
        if (url.scheme() == HIFI_URL_SCHEME) {
            DependencyManager::get<AddressManager>()->handleLookupString(url.toString());
        } else {
            // address manager did not handle - ask QDesktopServices to handle
            QDesktopServices::openUrl(url);
        }
    }
}

void Application::loadDialog() {
    auto scriptEngines = DependencyManager::get<ScriptEngines>();
    QString fileNameString = OffscreenUi::getOpenFileName(
        _glWidget, tr("Open Script"), getPreviousScriptLocation(), tr("JavaScript Files (*.js)"));
    if (!fileNameString.isEmpty() && QFile(fileNameString).exists()) {
        setPreviousScriptLocation(QFileInfo(fileNameString).absolutePath());
        DependencyManager::get<ScriptEngines>()->loadScript(fileNameString, true, false, false, true);  // Don't load from cache
    }
}

QString Application::getPreviousScriptLocation() {
    QString result = _previousScriptLocation.get();
    return result;
}

void Application::setPreviousScriptLocation(const QString& location) {
    _previousScriptLocation.set(location);
}

void Application::loadScriptURLDialog() const {
    QString newScript = OffscreenUi::getText(OffscreenUi::ICON_NONE, "Open and Run Script", "Script URL");
    if (QUrl(newScript).scheme() == "atp") {
        OffscreenUi::warning("Error Loading Script", "Cannot load client script over ATP");
    } else if (!newScript.isEmpty()) {
        DependencyManager::get<ScriptEngines>()->loadScript(newScript.trimmed());
    }
}

void Application::loadLODToolsDialog() {
    auto tabletScriptingInterface = DependencyManager::get<TabletScriptingInterface>();
    auto tablet = dynamic_cast<TabletProxy*>(tabletScriptingInterface->getTablet(SYSTEM_TABLET));
    if (tablet->getToolbarMode() || (!tablet->getTabletRoot() && !isHMDMode())) {
        auto dialogsManager = DependencyManager::get<DialogsManager>();
        dialogsManager->lodTools();
    } else {
        tablet->pushOntoStack("../../hifi/dialogs/TabletLODTools.qml");
    }
}


void Application::loadEntityStatisticsDialog() {
    auto tabletScriptingInterface = DependencyManager::get<TabletScriptingInterface>();
    auto tablet = dynamic_cast<TabletProxy*>(tabletScriptingInterface->getTablet(SYSTEM_TABLET));
    if (tablet->getToolbarMode() || (!tablet->getTabletRoot() && !isHMDMode())) {
        auto dialogsManager = DependencyManager::get<DialogsManager>();
        dialogsManager->octreeStatsDetails();
    } else {
        tablet->pushOntoStack("../../hifi/dialogs/TabletEntityStatistics.qml");
    }
}

void Application::loadDomainConnectionDialog() {
    auto tabletScriptingInterface = DependencyManager::get<TabletScriptingInterface>();
    auto tablet = dynamic_cast<TabletProxy*>(tabletScriptingInterface->getTablet(SYSTEM_TABLET));
    if (tablet->getToolbarMode() || (!tablet->getTabletRoot() && !isHMDMode())) {
        auto dialogsManager = DependencyManager::get<DialogsManager>();
        dialogsManager->showDomainConnectionDialog();
    } else {
        tablet->pushOntoStack("../../hifi/dialogs/TabletDCDialog.qml");
    }
}

void Application::toggleLogDialog() {
    if (! _logDialog) {
        _logDialog = new LogDialog(nullptr, getLogger());
    }

    if (_logDialog->isVisible()) {
        _logDialog->hide();
    } else {
        _logDialog->show();
    }
}

void Application::toggleEntityScriptServerLogDialog() {
    if (! _entityScriptServerLogDialog) {
        _entityScriptServerLogDialog = new EntityScriptServerLogDialog(nullptr);
    }

    if (_entityScriptServerLogDialog->isVisible()) {
        _entityScriptServerLogDialog->hide();
    } else {
        _entityScriptServerLogDialog->show();
    }
}

void Application::loadAddAvatarBookmarkDialog() const {
    auto avatarBookmarks = DependencyManager::get<AvatarBookmarks>();
    avatarBookmarks->addBookmark();
}

void Application::takeSnapshot(bool notify, bool includeAnimated, float aspectRatio) {
    postLambdaEvent([notify, includeAnimated, aspectRatio, this] {
        // Get a screenshot and save it
        QString path = Snapshot::saveSnapshot(getActiveDisplayPlugin()->getScreenshot(aspectRatio));
        // If we're not doing an animated snapshot as well...
        if (!includeAnimated) {
            // Tell the dependency manager that the capture of the still snapshot has taken place.
            emit DependencyManager::get<WindowScriptingInterface>()->stillSnapshotTaken(path, notify);
        } else if (!SnapshotAnimated::isAlreadyTakingSnapshotAnimated()) {
            // Get an animated GIF snapshot and save it
            SnapshotAnimated::saveSnapshotAnimated(path, aspectRatio, qApp, DependencyManager::get<WindowScriptingInterface>());
        }
    });
}

void Application::shareSnapshot(const QString& path, const QUrl& href) {
    postLambdaEvent([path, href] {
        // not much to do here, everything is done in snapshot code...
        Snapshot::uploadSnapshot(path, href);
    });
}

float Application::getRenderResolutionScale() const {
    if (Menu::getInstance()->isOptionChecked(MenuOption::RenderResolutionOne)) {
        return 1.0f;
    } else if (Menu::getInstance()->isOptionChecked(MenuOption::RenderResolutionTwoThird)) {
        return 0.666f;
    } else if (Menu::getInstance()->isOptionChecked(MenuOption::RenderResolutionHalf)) {
        return 0.5f;
    } else if (Menu::getInstance()->isOptionChecked(MenuOption::RenderResolutionThird)) {
        return 0.333f;
    } else if (Menu::getInstance()->isOptionChecked(MenuOption::RenderResolutionQuarter)) {
        return 0.25f;
    } else {
        return 1.0f;
    }
}

void Application::notifyPacketVersionMismatch() {
    if (!_notifiedPacketVersionMismatchThisDomain) {
        _notifiedPacketVersionMismatchThisDomain = true;

        QString message = "The location you are visiting is running an incompatible server version.\n";
        message += "Content may not display properly.";

        OffscreenUi::warning("", message);
    }
}

void Application::checkSkeleton() const {
    if (getMyAvatar()->getSkeletonModel()->isActive() && !getMyAvatar()->getSkeletonModel()->hasSkeleton()) {
        qCDebug(interfaceapp) << "MyAvatar model has no skeleton";

        QString message = "Your selected avatar body has no skeleton.\n\nThe default body will be loaded...";
        OffscreenUi::warning("", message);

        getMyAvatar()->useFullAvatarURL(AvatarData::defaultFullAvatarModelUrl(), DEFAULT_FULL_AVATAR_MODEL_NAME);
    } else {
        _physicsEngine->setCharacterController(getMyAvatar()->getCharacterController());
    }
}

void Application::activeChanged(Qt::ApplicationState state) {
    switch (state) {
        case Qt::ApplicationActive:
            _isForeground = true;
            break;

        case Qt::ApplicationSuspended:
        case Qt::ApplicationHidden:
        case Qt::ApplicationInactive:
        default:
            _isForeground = false;
            break;
    }
}

void Application::windowMinimizedChanged(bool minimized) {
    // initialize the _minimizedWindowTimer
    static std::once_flag once;
    std::call_once(once, [&] {
        connect(&_minimizedWindowTimer, &QTimer::timeout, this, [] {
            QCoreApplication::postEvent(QCoreApplication::instance(), new QEvent(static_cast<QEvent::Type>(Idle)), Qt::HighEventPriority);
        });
    });

    // avoid rendering to the display plugin but continue posting Idle events,
    // so that physics continues to simulate and the deadlock watchdog knows we're alive
    if (!minimized && !getActiveDisplayPlugin()->isActive()) {
        _minimizedWindowTimer.stop();
        getActiveDisplayPlugin()->activate();
    } else if (minimized && getActiveDisplayPlugin()->isActive()) {
        getActiveDisplayPlugin()->deactivate();
        _minimizedWindowTimer.start(THROTTLED_SIM_FRAME_PERIOD_MS);
    }
}

void Application::postLambdaEvent(std::function<void()> f) {
    if (this->thread() == QThread::currentThread()) {
        f();
    } else {
        QCoreApplication::postEvent(this, new LambdaEvent(f));
    }
}

void Application::initPlugins(const QStringList& arguments) {
    QCommandLineOption display("display", "Preferred displays", "displays");
    QCommandLineOption disableDisplays("disable-displays", "Displays to disable", "displays");
    QCommandLineOption disableInputs("disable-inputs", "Inputs to disable", "inputs");

    QCommandLineParser parser;
    parser.addOption(display);
    parser.addOption(disableDisplays);
    parser.addOption(disableInputs);
    parser.parse(arguments);

    if (parser.isSet(display)) {
        auto preferredDisplays = parser.value(display).split(',', QString::SkipEmptyParts);
        qInfo() << "Setting prefered display plugins:" << preferredDisplays;
        PluginManager::getInstance()->setPreferredDisplayPlugins(preferredDisplays);
    }

    if (parser.isSet(disableDisplays)) {
        auto disabledDisplays = parser.value(disableDisplays).split(',', QString::SkipEmptyParts);
        qInfo() << "Disabling following display plugins:"  << disabledDisplays;
        PluginManager::getInstance()->disableDisplays(disabledDisplays);
    }

    if (parser.isSet(disableInputs)) {
        auto disabledInputs = parser.value(disableInputs).split(',', QString::SkipEmptyParts);
        qInfo() << "Disabling following input plugins:" << disabledInputs;
        PluginManager::getInstance()->disableInputs(disabledInputs);
    }
}

void Application::shutdownPlugins() {
}

glm::uvec2 Application::getCanvasSize() const {
    return glm::uvec2(_glWidget->width(), _glWidget->height());
}

QRect Application::getRenderingGeometry() const {
    auto geometry = _glWidget->geometry();
    auto topLeft = geometry.topLeft();
    auto topLeftScreen = _glWidget->mapToGlobal(topLeft);
    geometry.moveTopLeft(topLeftScreen);
    return geometry;
}

glm::uvec2 Application::getUiSize() const {
    static const uint MIN_SIZE = 1;
    glm::uvec2 result(MIN_SIZE);
    if (_displayPlugin) {
        result = getActiveDisplayPlugin()->getRecommendedUiSize();
    }
    return result;
}

QRect Application::getRecommendedOverlayRect() const {
    auto uiSize = getUiSize();
    QRect result(0, 0, uiSize.x, uiSize.y);
    if (_displayPlugin) {
        result = getActiveDisplayPlugin()->getRecommendedOverlayRect();
    }
    return result;
}

QSize Application::getDeviceSize() const {
    static const int MIN_SIZE = 1;
    QSize result(MIN_SIZE, MIN_SIZE);
    if (_displayPlugin) {
        result = fromGlm(getActiveDisplayPlugin()->getRecommendedRenderSize());
    }
    return result;
}

bool Application::isThrottleRendering() const {
    if (_displayPlugin) {
        return getActiveDisplayPlugin()->isThrottled();
    }
    return false;
}

bool Application::hasFocus() const {
    if (_displayPlugin) {
        return getActiveDisplayPlugin()->hasFocus();
    }
    return (QApplication::activeWindow() != nullptr);
}

glm::vec2 Application::getViewportDimensions() const {
    return toGlm(getDeviceSize());
}

void Application::setMaxOctreePacketsPerSecond(int maxOctreePPS) {
    if (maxOctreePPS != _maxOctreePPS) {
        _maxOctreePPS = maxOctreePPS;
        maxOctreePacketsPerSecond.set(_maxOctreePPS);
    }
}

int Application::getMaxOctreePacketsPerSecond() const {
    return _maxOctreePPS;
}

qreal Application::getDevicePixelRatio() {
    return (_window && _window->windowHandle()) ? _window->windowHandle()->devicePixelRatio() : 1.0;
}

DisplayPluginPointer Application::getActiveDisplayPlugin() const {
    if (QThread::currentThread() != thread()) {
        std::unique_lock<std::mutex> lock(_displayPluginLock);
        return _displayPlugin;
    }

    if (!_displayPlugin) {
        const_cast<Application*>(this)->updateDisplayMode();
        Q_ASSERT(_displayPlugin);
    }
    return _displayPlugin;
}


static void addDisplayPluginToMenu(DisplayPluginPointer displayPlugin, bool active = false) {
    auto menu = Menu::getInstance();
    QString name = displayPlugin->getName();
    auto grouping = displayPlugin->getGrouping();
    QString groupingMenu { "" };
    Q_ASSERT(!menu->menuItemExists(MenuOption::OutputMenu, name));

    // assign the meny grouping based on plugin grouping
    switch (grouping) {
        case Plugin::ADVANCED:
            groupingMenu = "Advanced";
            break;
        case Plugin::DEVELOPER:
            groupingMenu = "Developer";
            break;
        default:
            groupingMenu = "Standard";
            break;
    }

    static QActionGroup* displayPluginGroup = nullptr;
    if (!displayPluginGroup) {
        displayPluginGroup = new QActionGroup(menu);
        displayPluginGroup->setExclusive(true);
    }
    auto parent = menu->getMenu(MenuOption::OutputMenu);
    auto action = menu->addActionToQMenuAndActionHash(parent,
        name, 0, qApp,
        SLOT(updateDisplayMode()),
        QAction::NoRole, Menu::UNSPECIFIED_POSITION, groupingMenu);

    action->setCheckable(true);
    action->setChecked(active);
    displayPluginGroup->addAction(action);
    Q_ASSERT(menu->menuItemExists(MenuOption::OutputMenu, name));
}

void Application::updateDisplayMode() {
    // Unsafe to call this method from anything but the main thread
    if (QThread::currentThread() != thread()) {
        qFatal("Attempted to switch display plugins from a non-main thread");
    }

    // Some plugins *cough* Oculus *cough* process message events from inside their
    // display function, and we don't want to change the display plugin underneath
    // the paintGL call, so we need to guard against that
    // The current oculus runtime doesn't do this anymore
    if (_inPaint) {
        qFatal("Attempted to switch display plugins while in painting");
    }

    auto menu = Menu::getInstance();
    auto displayPlugins = PluginManager::getInstance()->getDisplayPlugins();

    static std::once_flag once;
    std::call_once(once, [&] {
        bool first = true;

        // first sort the plugins into groupings: standard, advanced, developer
        DisplayPluginList standard;
        DisplayPluginList advanced;
        DisplayPluginList developer;
        foreach(auto displayPlugin, displayPlugins) {
            displayPlugin->setContext(_gpuContext);
            auto grouping = displayPlugin->getGrouping();
            switch (grouping) {
                case Plugin::ADVANCED:
                    advanced.push_back(displayPlugin);
                    break;
                case Plugin::DEVELOPER:
                    developer.push_back(displayPlugin);
                    break;
                default:
                    standard.push_back(displayPlugin);
                    break;
            }
        }

        // concatenate the groupings into a single list in the order: standard, advanced, developer
        standard.insert(std::end(standard), std::begin(advanced), std::end(advanced));
        standard.insert(std::end(standard), std::begin(developer), std::end(developer));

        foreach(auto displayPlugin, standard) {
            addDisplayPluginToMenu(displayPlugin, first);
            auto displayPluginName = displayPlugin->getName();
            QObject::connect(displayPlugin.get(), &DisplayPlugin::recommendedFramebufferSizeChanged, [this](const QSize & size) {
                resizeGL();
            });
            QObject::connect(displayPlugin.get(), &DisplayPlugin::resetSensorsRequested, this, &Application::requestReset);
            first = false;
        }

        // after all plugins have been added to the menu, add a separator to the menu
        auto menu = Menu::getInstance();
        auto parent = menu->getMenu(MenuOption::OutputMenu);
        parent->addSeparator();
    });


    // Default to the first item on the list, in case none of the menu items match
    DisplayPluginPointer newDisplayPlugin = displayPlugins.at(0);
    foreach(DisplayPluginPointer displayPlugin, PluginManager::getInstance()->getDisplayPlugins()) {
        QString name = displayPlugin->getName();
        QAction* action = menu->getActionForOption(name);
        // Menu might have been removed if the display plugin lost
        if (!action) {
            continue;
        }
        if (action->isChecked()) {
            newDisplayPlugin = displayPlugin;
            break;
        }
    }

    if (newDisplayPlugin == _displayPlugin) {
        return;
    }

    auto offscreenUi = DependencyManager::get<OffscreenUi>();

    // Make the switch atomic from the perspective of other threads
    {
        std::unique_lock<std::mutex> lock(_displayPluginLock);
        // Tell the desktop to no reposition (which requires plugin info), until we have set the new plugin, below.
        bool wasRepositionLocked = offscreenUi->getDesktop()->property("repositionLocked").toBool();
        offscreenUi->getDesktop()->setProperty("repositionLocked", true);

        auto oldDisplayPlugin = _displayPlugin;
        if (_displayPlugin) {
            disconnect(_displayPluginPresentConnection);
            _displayPlugin->deactivate();
        }

        bool active = newDisplayPlugin->activate();

        if (!active) {
            // If the new plugin fails to activate, fallback to last display
            qWarning() << "Failed to activate display: " << newDisplayPlugin->getName();
            newDisplayPlugin = oldDisplayPlugin;

            if (newDisplayPlugin) {
                qWarning() << "Falling back to last display: " << newDisplayPlugin->getName();
                active = newDisplayPlugin->activate();
            }

            // If there is no last display, or
            // If the last display fails to activate, fallback to desktop
            if (!active) {
                newDisplayPlugin = displayPlugins.at(0);
                qWarning() << "Falling back to display: " << newDisplayPlugin->getName();
                active = newDisplayPlugin->activate();
            }

            if (!active) {
                qFatal("Failed to activate fallback plugin");
            }

            // We've changed the selection - it should be reflected in the menu
            QAction* action = menu->getActionForOption(newDisplayPlugin->getName());
            if (!action) {
                qFatal("Failed to find activated plugin");
            }
            action->setChecked(true);
        }

        _offscreenContext->makeCurrent();
        offscreenUi->resize(fromGlm(newDisplayPlugin->getRecommendedUiSize()));
        _offscreenContext->makeCurrent();
        getApplicationCompositor().setDisplayPlugin(newDisplayPlugin);
        _displayPlugin = newDisplayPlugin;
        _displayPluginPresentConnection = connect(_displayPlugin.get(), &DisplayPlugin::presented, this, &Application::onPresent);
        offscreenUi->getDesktop()->setProperty("repositionLocked", wasRepositionLocked);
    }

    bool isHmd = _displayPlugin->isHmd();
    qCDebug(interfaceapp) << "Entering into" << (isHmd ? "HMD" : "Desktop") << "Mode";

    // Only log/emit after a successful change
    UserActivityLogger::getInstance().logAction("changed_display_mode", {
        { "previous_display_mode", _displayPlugin ? _displayPlugin->getName() : "" },
        { "display_mode", newDisplayPlugin ? newDisplayPlugin->getName() : "" },
        { "hmd", isHmd }
    });
    emit activeDisplayPluginChanged();

    // reset the avatar, to set head and hand palms back to a reasonable default pose.
    getMyAvatar()->reset(false);

    // switch to first person if entering hmd and setting is checked
    if (isHmd && menu->isOptionChecked(MenuOption::FirstPersonHMD)) {
        menu->setIsOptionChecked(MenuOption::FirstPerson, true);
        cameraMenuChanged();
    }

    Q_ASSERT_X(_displayPlugin, "Application::updateDisplayMode", "could not find an activated display plugin");
}

void Application::switchDisplayMode() {
    if (!_autoSwitchDisplayModeSupportedHMDPlugin) {
        return;
    }
    bool currentHMDWornStatus = _autoSwitchDisplayModeSupportedHMDPlugin->isDisplayVisible();
    if (currentHMDWornStatus != _previousHMDWornStatus) {
        // Switch to respective mode as soon as currentHMDWornStatus changes
        if (currentHMDWornStatus) {
            qCDebug(interfaceapp) << "Switching from Desktop to HMD mode";
            endHMDSession();
            setActiveDisplayPlugin(_autoSwitchDisplayModeSupportedHMDPluginName);
        } else {
            qCDebug(interfaceapp) << "Switching from HMD to desktop mode";
            setActiveDisplayPlugin(DESKTOP_DISPLAY_PLUGIN_NAME);
            startHMDStandBySession();
        }
        emit activeDisplayPluginChanged();
    }
    _previousHMDWornStatus = currentHMDWornStatus;
}

void Application::startHMDStandBySession() {
    _autoSwitchDisplayModeSupportedHMDPlugin->startStandBySession();
}

void Application::endHMDSession() {
    _autoSwitchDisplayModeSupportedHMDPlugin->endSession();
}

mat4 Application::getEyeProjection(int eye) const {
    QMutexLocker viewLocker(&_viewMutex);
    if (isHMDMode()) {
        return getActiveDisplayPlugin()->getEyeProjection((Eye)eye, _viewFrustum.getProjection());
    }
    return _viewFrustum.getProjection();
}

mat4 Application::getEyeOffset(int eye) const {
    // FIXME invert?
    return getActiveDisplayPlugin()->getEyeToHeadTransform((Eye)eye);
}

mat4 Application::getHMDSensorPose() const {
    if (isHMDMode()) {
        return getActiveDisplayPlugin()->getHeadPose();
    }
    return mat4();
}

void Application::deadlockApplication() {
    qCDebug(interfaceapp) << "Intentionally deadlocked Interface";
    // Using a loop that will *technically* eventually exit (in ~600 billion years)
    // to avoid compiler warnings about a loop that will never exit
    for (uint64_t i = 1; i != 0; ++i) {
        QThread::sleep(1);
    }
}

void Application::setActiveDisplayPlugin(const QString& pluginName) {
    auto menu = Menu::getInstance();
    foreach(DisplayPluginPointer displayPlugin, PluginManager::getInstance()->getDisplayPlugins()) {
        QString name = displayPlugin->getName();
        QAction* action = menu->getActionForOption(name);
        if (pluginName == name) {
            action->setChecked(true);
        }
    }
    updateDisplayMode();
}

void Application::handleLocalServerConnection() const {
    auto server = qobject_cast<QLocalServer*>(sender());

    qCDebug(interfaceapp) << "Got connection on local server from additional instance - waiting for parameters";

    auto socket = server->nextPendingConnection();

    connect(socket, &QLocalSocket::readyRead, this, &Application::readArgumentsFromLocalSocket);

    qApp->getWindow()->raise();
    qApp->getWindow()->activateWindow();
}

void Application::readArgumentsFromLocalSocket() const {
    auto socket = qobject_cast<QLocalSocket*>(sender());

    auto message = socket->readAll();
    socket->deleteLater();

    qCDebug(interfaceapp) << "Read from connection: " << message;

    // If we received a message, try to open it as a URL
    if (message.length() > 0) {
        qApp->openUrl(QString::fromUtf8(message));
    }
}

void Application::showDesktop() {
    Menu::getInstance()->setIsOptionChecked(MenuOption::Overlays, true);
}

CompositorHelper& Application::getApplicationCompositor() const {
    return *DependencyManager::get<CompositorHelper>();
}


// virtual functions required for PluginContainer
ui::Menu* Application::getPrimaryMenu() {
    auto appMenu = _window->menuBar();
    auto uiMenu = dynamic_cast<ui::Menu*>(appMenu);
    return uiMenu;
}

void Application::showDisplayPluginsTools(bool show) {
    DependencyManager::get<DialogsManager>()->hmdTools(show);
}

GLWidget* Application::getPrimaryWidget() {
    return _glWidget;
}

MainWindow* Application::getPrimaryWindow() {
    return getWindow();
}

QOpenGLContext* Application::getPrimaryContext() {
    return _glWidget->qglContext();
}

bool Application::makeRenderingContextCurrent() {
    return _offscreenContext->makeCurrent();
}

bool Application::isForeground() const {
    return _isForeground && !_window->isMinimized();
}

void Application::sendMousePressOnEntity(QUuid id, PointerEvent event) {
    EntityItemID entityItemID(id);
    emit getEntities()->mousePressOnEntity(entityItemID, event);
}

void Application::sendMouseMoveOnEntity(QUuid id, PointerEvent event) {
    EntityItemID entityItemID(id);
    emit getEntities()->mouseMoveOnEntity(entityItemID, event);
}

void Application::sendMouseReleaseOnEntity(QUuid id, PointerEvent event) {
    EntityItemID entityItemID(id);
    emit getEntities()->mouseReleaseOnEntity(entityItemID, event);
}

void Application::sendClickDownOnEntity(QUuid id, PointerEvent event) {
    EntityItemID entityItemID(id);
    emit getEntities()->clickDownOnEntity(entityItemID, event);
}

void Application::sendHoldingClickOnEntity(QUuid id, PointerEvent event) {
    EntityItemID entityItemID(id);
    emit getEntities()->holdingClickOnEntity(entityItemID, event);
}

void Application::sendClickReleaseOnEntity(QUuid id, PointerEvent event) {
    EntityItemID entityItemID(id);
    emit getEntities()->clickReleaseOnEntity(entityItemID, event);
}

void Application::sendHoverEnterEntity(QUuid id, PointerEvent event) {
    EntityItemID entityItemID(id);
    emit getEntities()->hoverEnterEntity(entityItemID, event);
}

void Application::sendHoverOverEntity(QUuid id, PointerEvent event) {
    EntityItemID entityItemID(id);
    emit getEntities()->hoverOverEntity(entityItemID, event);
}

void Application::sendHoverLeaveEntity(QUuid id, PointerEvent event) {
    EntityItemID entityItemID(id);
    emit getEntities()->hoverLeaveEntity(entityItemID, event);
}

// FIXME?  perhaps two, one for the main thread and one for the offscreen UI rendering thread?
static const int UI_RESERVED_THREADS = 1;
// Windows won't let you have all the cores
static const int OS_RESERVED_THREADS = 1;

void Application::updateThreadPoolCount() const {
    auto reservedThreads = UI_RESERVED_THREADS + OS_RESERVED_THREADS + _displayPlugin->getRequiredThreadCount();
    auto availableThreads = QThread::idealThreadCount() - reservedThreads;
    auto threadPoolSize = std::max(MIN_PROCESSING_THREAD_POOL_SIZE, availableThreads);
    qCDebug(interfaceapp) << "Ideal Thread Count " << QThread::idealThreadCount();
    qCDebug(interfaceapp) << "Reserved threads " << reservedThreads;
    qCDebug(interfaceapp) << "Setting thread pool size to " << threadPoolSize;
    QThreadPool::globalInstance()->setMaxThreadCount(threadPoolSize);
}

void Application::updateSystemTabletMode() {
    qApp->setProperty(hifi::properties::HMD, isHMDMode());
    if (isHMDMode()) {
        DependencyManager::get<TabletScriptingInterface>()->setToolbarMode(getHmdTabletBecomesToolbarSetting());
    } else {
        DependencyManager::get<TabletScriptingInterface>()->setToolbarMode(getDesktopTabletBecomesToolbarSetting());
    }
}

OverlayID Application::getTabletScreenID() const {
    auto HMD = DependencyManager::get<HMDScriptingInterface>();
    return HMD->getCurrentTabletScreenID();
}

OverlayID Application::getTabletHomeButtonID() const {
    auto HMD = DependencyManager::get<HMDScriptingInterface>();
    return HMD->getCurrentHomeButtonID();
}

QUuid Application::getTabletFrameID() const {
    auto HMD = DependencyManager::get<HMDScriptingInterface>();
    return HMD->getCurrentTabletFrameID();
}

void Application::setAvatarOverrideUrl(const QUrl& url, bool save) {
    _avatarOverrideUrl = url;
    _saveAvatarOverrideUrl = save;
}<|MERGE_RESOLUTION|>--- conflicted
+++ resolved
@@ -2774,11 +2774,6 @@
     return true;
 }
 
-<<<<<<< HEAD
-bool Application::importFromZIP(const QString& filePath) {
-    qDebug() << "A zip file has been dropped in: " << filePath;
-    QUrl empty = "";
-=======
 void Application::onPresent(quint32 frameCount) {
     if (shouldPaint()) {
         postEvent(this, new QEvent(static_cast<QEvent::Type>(Idle)), Qt::HighEventPriority);
@@ -2789,7 +2784,6 @@
 bool Application::importFromZIP(const QString& filePath) {
     qDebug() << "A zip file has been dropped in: " << filePath;
     QUrl empty;
->>>>>>> 153b5cb0
     qApp->getFileDownloadInterface()->runUnzip(filePath, empty, true, true);
     return true;
 }
@@ -6384,11 +6378,7 @@
             if (filePath.endsWith(".obj") || filePath.endsWith(".fbx")) {
                 addAssetToWorldAddEntity(filePath, mapping);
             } else {
-<<<<<<< HEAD
-                qCDebug(interfaceapp) << "Zipped contents are not valid entity files";
-=======
                 qCDebug(interfaceapp) << "Zipped contents are not supported entity files";
->>>>>>> 153b5cb0
                 addAssetToWorldInfoDone(filenameFromPath(filePath));
             }
         }
