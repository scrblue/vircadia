//
//  Application.cpp
//  interface/src
//
//  Created by Andrzej Kapolka on 5/10/13.
//  Copyright 2013 High Fidelity, Inc.
//
//  Distributed under the Apache License, Version 2.0.
//  See the accompanying file LICENSE or http://www.apache.org/licenses/LICENSE-2.0.html
//

#include <sstream>

#include <stdlib.h>
#include <cmath>
#include <math.h>

#include <glm/glm.hpp>
#include <glm/gtx/component_wise.hpp>
#include <glm/gtx/quaternion.hpp>
#include <glm/gtx/vector_angle.hpp>
#include <glm/gtc/type_ptr.hpp>

#include <QAbstractNativeEventFilter>
#include <QActionGroup>
#include <QColorDialog>
#include <QCoreApplication>
#include <QDesktopWidget>
#include <QCheckBox>
#include <QImage>
#include <QInputDialog>
#include <QKeyEvent>
#include <QMenuBar>
#include <QMouseEvent>
#include <QNetworkReply>
#include <QNetworkDiskCache>
#include <QObject>
#include <QWheelEvent>
#include <QScreen>
#include <QShortcut>
#include <QSystemTrayIcon>
#include <QTimer>
#include <QUrl>
#include <QWindow>
#include <QtDebug>
#include <QFileDialog>
#include <QDesktopServices>
#include <QXmlStreamReader>
#include <QXmlStreamAttributes>
#include <QMediaPlayer>
#include <QMimeData>
#include <QMessageBox>
#include <QJsonDocument>

#include <AccountManager.h>
#include <AddressManager.h>
#include <CursorManager.h>
#include <AudioInjector.h>
#include <AutoUpdater.h>
#include <DeferredLightingEffect.h>
#include <DependencyManager.h>
#include <display-plugins/DisplayPlugin.h>

#include <EntityScriptingInterface.h>
#include <ErrorDialog.h>
#include <GlWindow.h>
#include <gpu/Batch.h>
#include <gpu/Context.h>
#include <gpu/GLBackend.h>
#include <HFActionEvent.h>
#include <HFBackEvent.h>
#include <InfoView.h>
#include <input-plugins/InputPlugin.h>
#include <input-plugins/Joystick.h> // this should probably be removed
#include <LogHandler.h>
#include <MainWindow.h>
#include <MessageDialog.h>
#include <ModelEntityItem.h>
#include <NetworkAccessManager.h>
#include <NetworkingConstants.h>
#include <ObjectMotionState.h>
#include <OctalCode.h>
#include <OctreeSceneStats.h>
#include <PacketHeaders.h>
#include <PathUtils.h>
#include <PerfStat.h>
#include <PhysicsEngine.h>
#include <RenderDeferredTask.h>
#include <ResourceCache.h>
#include <SceneScriptingInterface.h>
#include <ScriptCache.h>
#include <SettingHandle.h>
#include <SimpleAverage.h>
#include <SoundCache.h>
#include <Tooltip.h>
#include <UserActivityLogger.h>
#include <UUID.h>
#include <input-plugins/UserInputMapper.h>
#include <VrMenu.h>

#include "Application.h"
#include "AudioClient.h"
#include "DiscoverabilityManager.h"
#include "InterfaceVersion.h"
#include "LODManager.h"
#include "Menu.h"
#include "ModelPackager.h"
#include "Util.h"
#include "InterfaceLogging.h"
#include "InterfaceActionFactory.h"

#include "avatar/AvatarManager.h"

#include "audio/AudioScope.h"

#include "devices/DdeFaceTracker.h"
#include "devices/Faceshift.h"
#include "devices/Leapmotion.h"
#include "devices/RealSense.h"
#include "devices/MIDIManager.h"

#include "scripting/AccountScriptingInterface.h"
#include "scripting/AudioDeviceScriptingInterface.h"
#include "scripting/ClipboardScriptingInterface.h"
#include "scripting/HMDScriptingInterface.h"
#include "scripting/GlobalServicesScriptingInterface.h"
#include "scripting/LocationScriptingInterface.h"
#include "scripting/MenuScriptingInterface.h"
#include "scripting/SettingsScriptingInterface.h"
#include "scripting/WindowScriptingInterface.h"
#include "scripting/WebWindowClass.h"

#if defined(Q_OS_MAC) || defined(Q_OS_WIN)
#include "SpeechRecognizer.h"
#endif

#include "ui/AvatarInputs.h"
#include "ui/DataWebDialog.h"
#include "ui/DialogsManager.h"
#include "ui/LoginDialog.h"
#include "ui/Snapshot.h"
#include "ui/StandAloneJSConsole.h"
#include "ui/Stats.h"
#include "ui/AddressBarDialog.h"
#include "ui/UpdateDialog.h"


// ON WIndows PC, NVidia Optimus laptop, we want to enable NVIDIA GPU
#if defined(Q_OS_WIN)
extern "C" {
 _declspec(dllexport) DWORD NvOptimusEnablement = 0x00000001;
}
#endif

enum CustomEventTypes {
    Lambda = QEvent::User + 1
};

class LambdaEvent : public QEvent {
    std::function<void()> _fun;
public:
    LambdaEvent(const std::function<void()> & fun) :
        QEvent(static_cast<QEvent::Type>(Lambda)), _fun(fun) {
    }
    LambdaEvent(std::function<void()> && fun) :
        QEvent(static_cast<QEvent::Type>(Lambda)), _fun(fun) {
    }
    void call() { _fun(); }
};


using namespace std;

//  Starfield information
static uint8_t THROTTLED_IDLE_TIMER_DELAY = 10;

const qint64 MAXIMUM_CACHE_SIZE = 10 * BYTES_PER_GIGABYTES;  // 10GB

static QTimer* locationUpdateTimer = NULL;
static QTimer* balanceUpdateTimer = NULL;
static QTimer* identityPacketTimer = NULL;
static QTimer* billboardPacketTimer = NULL;
static QTimer* checkFPStimer = NULL;
static QTimer* idleTimer = NULL;

const QString CHECK_VERSION_URL = "https://highfidelity.com/latestVersion.xml";
const QString SKIP_FILENAME = QStandardPaths::writableLocation(QStandardPaths::DataLocation) + "/hifi.skipversion";

const QString DEFAULT_SCRIPTS_JS_URL = "http://s3.amazonaws.com/hifi-public/scripts/defaultScripts.js";
Setting::Handle<int> maxOctreePacketsPerSecond("maxOctreePPS", DEFAULT_MAX_OCTREE_PPS);

#ifdef Q_OS_WIN
class MyNativeEventFilter : public QAbstractNativeEventFilter {
public:
    static MyNativeEventFilter& getInstance() {
        static MyNativeEventFilter staticInstance;
        return staticInstance;
    }

    bool nativeEventFilter(const QByteArray &eventType, void* msg, long* result) Q_DECL_OVERRIDE {
        if (eventType == "windows_generic_MSG") {
            MSG* message = (MSG*)msg;

            if (message->message == UWM_IDENTIFY_INSTANCES) {
                *result = UWM_IDENTIFY_INSTANCES;
                return true;
            }

            if (message->message == UWM_SHOW_APPLICATION) {
                MainWindow* applicationWindow = Application::getInstance()->getWindow();
                if (applicationWindow->isMinimized()) {
                    applicationWindow->showNormal();  // Restores to windowed or maximized state appropriately.
                }
                Application::getInstance()->setActiveWindow(applicationWindow);  // Flashes the taskbar icon if not focus.
                return true;
            }

            if (message->message == WM_COPYDATA) {
                COPYDATASTRUCT* pcds = (COPYDATASTRUCT*)(message->lParam);
                QUrl url = QUrl((const char*)(pcds->lpData));
                if (url.isValid() && url.scheme() == HIFI_URL_SCHEME) {
                    DependencyManager::get<AddressManager>()->handleLookupString(url.toString());
                    return true;
                }
            }
        }
        return false;
    }
};
#endif

void messageHandler(QtMsgType type, const QMessageLogContext& context, const QString& message) {
    QString logMessage = LogHandler::getInstance().printMessage((LogMsgType) type, context, message);

    if (!logMessage.isEmpty()) {
#ifdef Q_OS_WIN
        OutputDebugStringA(logMessage.toLocal8Bit().constData());
        OutputDebugStringA("\n");
#endif
        Application::getInstance()->getLogger()->addMessage(qPrintable(logMessage + "\n"));
    }
}

bool setupEssentials(int& argc, char** argv) {
    unsigned int listenPort = 0; // bind to an ephemeral port by default
    const char** constArgv = const_cast<const char**>(argv);
    const char* portStr = getCmdOption(argc, constArgv, "--listenPort");
    if (portStr) {
        listenPort = atoi(portStr);
    }
    // Set build version
    QCoreApplication::setApplicationVersion(BUILD_VERSION);

    DependencyManager::registerInheritance<LimitedNodeList, NodeList>();
    DependencyManager::registerInheritance<AvatarHashMap, AvatarManager>();
    DependencyManager::registerInheritance<EntityActionFactoryInterface, InterfaceActionFactory>();

    Setting::init();

    // Set dependencies
    auto addressManager = DependencyManager::set<AddressManager>();
    auto nodeList = DependencyManager::set<NodeList>(NodeType::Agent, listenPort);
    auto geometryCache = DependencyManager::set<GeometryCache>();
    auto scriptCache = DependencyManager::set<ScriptCache>();
    auto soundCache = DependencyManager::set<SoundCache>();
    auto faceshift = DependencyManager::set<Faceshift>();
    auto audio = DependencyManager::set<AudioClient>();
    auto audioScope = DependencyManager::set<AudioScope>();
    auto deferredLightingEffect = DependencyManager::set<DeferredLightingEffect>();
    auto textureCache = DependencyManager::set<TextureCache>();
    auto animationCache = DependencyManager::set<AnimationCache>();
    auto ddeFaceTracker = DependencyManager::set<DdeFaceTracker>();
    auto modelBlender = DependencyManager::set<ModelBlender>();
    auto avatarManager = DependencyManager::set<AvatarManager>();
    auto lodManager = DependencyManager::set<LODManager>();
    auto jsConsole = DependencyManager::set<StandAloneJSConsole>();
    auto dialogsManager = DependencyManager::set<DialogsManager>();
    auto bandwidthRecorder = DependencyManager::set<BandwidthRecorder>();
    auto resourceCacheSharedItems = DependencyManager::set<ResourceCacheSharedItems>();
    auto entityScriptingInterface = DependencyManager::set<EntityScriptingInterface>();
    auto windowScriptingInterface = DependencyManager::set<WindowScriptingInterface>();
#if defined(Q_OS_MAC) || defined(Q_OS_WIN)
    auto speechRecognizer = DependencyManager::set<SpeechRecognizer>();
#endif
    auto discoverabilityManager = DependencyManager::set<DiscoverabilityManager>();
    auto sceneScriptingInterface = DependencyManager::set<SceneScriptingInterface>();
    auto offscreenUi = DependencyManager::set<OffscreenUi>();
    auto autoUpdater = DependencyManager::set<AutoUpdater>();
    auto pathUtils = DependencyManager::set<PathUtils>();
    auto actionFactory = DependencyManager::set<InterfaceActionFactory>();
    auto userInputMapper = DependencyManager::set<UserInputMapper>();

    return true;
}

Application::Application(int& argc, char** argv, QElapsedTimer &startup_time) :
        QApplication(argc, argv),
        _dependencyManagerIsSetup(setupEssentials(argc, argv)),
        _window(new MainWindow(desktop())),
        _toolWindow(NULL),
        _friendsWindow(NULL),
        _datagramProcessor(),
        _undoStack(),
        _undoStackScriptingInterface(&_undoStack),
        _frameCount(0),
        _fps(60.0f),
        _justStarted(true),
        _physicsEngine(glm::vec3(0.0f)),
        _entities(true, this, this),
        _entityClipboardRenderer(false, this, this),
        _entityClipboard(),
        _viewFrustum(),
        _lastQueriedViewFrustum(),
        _lastQueriedTime(usecTimestampNow()),
        _mirrorViewRect(QRect(MIRROR_VIEW_LEFT_PADDING, MIRROR_VIEW_TOP_PADDING, MIRROR_VIEW_WIDTH, MIRROR_VIEW_HEIGHT)),
        _firstRun("firstRun", true),
        _previousScriptLocation("LastScriptLocation"),
        _scriptsLocationHandle("scriptsLocation"),
        _fieldOfView("fieldOfView", DEFAULT_FIELD_OF_VIEW_DEGREES),
        _viewTransform(),
        _scaleMirror(1.0f),
        _rotateMirror(0.0f),
        _raiseMirror(0.0f),
        _cursorVisible(true),
        _lastMouseMove(usecTimestampNow()),
        _lastMouseMoveWasSimulated(false),
        _isTouchPressed(false),
        _mousePressed(false),
        _enableProcessOctreeThread(true),
        _octreeProcessor(),
        _runningScriptsWidget(NULL),
        _runningScriptsWidgetWasVisible(false),
        _trayIcon(new QSystemTrayIcon(_window)),
        _lastNackTime(usecTimestampNow()),
        _lastSendDownstreamAudioStats(usecTimestampNow()),
        _isVSyncOn(true),
        _isThrottleFPSEnabled(false),
        _aboutToQuit(false),
        _notifiedPacketVersionMismatchThisDomain(false),
        _domainConnectionRefusals(QList<QString>()),
        _maxOctreePPS(maxOctreePacketsPerSecond.get()),
        _lastFaceTrackerUpdate(0),
        _applicationOverlay()
{
    setInstance(this);
#ifdef Q_OS_WIN
    installNativeEventFilter(&MyNativeEventFilter::getInstance());
#endif

    _logger = new FileLogger(this);  // After setting organization name in order to get correct directory

    qInstallMessageHandler(messageHandler);

    QFontDatabase::addApplicationFont(PathUtils::resourcesPath() + "styles/Inconsolata.otf");
    _window->setWindowTitle("Interface");

    Model::setAbstractViewStateInterface(this); // The model class will sometimes need to know view state details from us

    auto nodeList = DependencyManager::get<NodeList>();

    _myAvatar = DependencyManager::get<AvatarManager>()->getMyAvatar();

    _applicationStartupTime = startup_time;

    qCDebug(interfaceapp) << "[VERSION] Build sequence: " << qPrintable(applicationVersion());

    _bookmarks = new Bookmarks();  // Before setting up the menu

    _runningScriptsWidget = new RunningScriptsWidget(_window);
    _renderEngine->addTask(render::TaskPointer(new RenderDeferredTask()));
    _renderEngine->registerScene(_main3DScene);
      
    // start the nodeThread so its event loop is running
    QThread* nodeThread = new QThread(this);
    nodeThread->setObjectName("Datagram Processor Thread");
    nodeThread->start();

    // make sure the node thread is given highest priority
    nodeThread->setPriority(QThread::TimeCriticalPriority);

    _datagramProcessor = new DatagramProcessor(nodeList.data());

    // have the NodeList use deleteLater from DM customDeleter
    nodeList->setCustomDeleter([](Dependency* dependency) {
        static_cast<NodeList*>(dependency)->deleteLater();
    });

    // setup a timer for domain-server check ins
    QTimer* domainCheckInTimer = new QTimer(nodeList.data());
    connect(domainCheckInTimer, &QTimer::timeout, nodeList.data(), &NodeList::sendDomainServerCheckIn);
    domainCheckInTimer->start(DOMAIN_SERVER_CHECK_IN_MSECS);

    // put the NodeList and datagram processing on the node thread
    nodeList->moveToThread(nodeThread);

    // geometry background downloads need to happen on the Datagram Processor Thread.  The idle loop will
    // emit checkBackgroundDownloads to cause the GeometryCache to check it's queue for requested background
    // downloads.
    QSharedPointer<GeometryCache> geometryCacheP = DependencyManager::get<GeometryCache>();
    ResourceCache* geometryCache = geometryCacheP.data();
    connect(this, &Application::checkBackgroundDownloads, geometryCache, &ResourceCache::checkAsynchronousGets);

    // connect the DataProcessor processDatagrams slot to the QUDPSocket readyRead() signal
    connect(&nodeList->getNodeSocket(), &QUdpSocket::readyRead, _datagramProcessor, &DatagramProcessor::processDatagrams);

    // put the audio processing on a separate thread
    QThread* audioThread = new QThread();
    audioThread->setObjectName("Audio Thread");

    auto audioIO = DependencyManager::get<AudioClient>();

    audioIO->setPositionGetter(getPositionForAudio);
    audioIO->setOrientationGetter(getOrientationForAudio);

    audioIO->moveToThread(audioThread);
    connect(audioThread, &QThread::started, audioIO.data(), &AudioClient::start);
    connect(audioIO.data(), &AudioClient::destroyed, audioThread, &QThread::quit);
    connect(audioThread, &QThread::finished, audioThread, &QThread::deleteLater);
    connect(audioIO.data(), &AudioClient::muteToggled, this, &Application::audioMuteToggled);
    connect(audioIO.data(), &AudioClient::receivedFirstPacket,
            &AudioScriptingInterface::getInstance(), &AudioScriptingInterface::receivedFirstPacket);
    connect(audioIO.data(), &AudioClient::disconnected,
            &AudioScriptingInterface::getInstance(), &AudioScriptingInterface::disconnected);

    audioThread->start();

    const DomainHandler& domainHandler = nodeList->getDomainHandler();

    connect(&domainHandler, SIGNAL(hostnameChanged(const QString&)), SLOT(domainChanged(const QString&)));
    connect(&domainHandler, SIGNAL(connectedToDomain(const QString&)), SLOT(connectedToDomain(const QString&)));
    connect(&domainHandler, SIGNAL(connectedToDomain(const QString&)), SLOT(updateWindowTitle()));
    connect(&domainHandler, SIGNAL(disconnectedFromDomain()), SLOT(updateWindowTitle()));
    connect(&domainHandler, SIGNAL(disconnectedFromDomain()), SLOT(clearDomainOctreeDetails()));
    connect(&domainHandler, &DomainHandler::settingsReceived, this, &Application::domainSettingsReceived);
    connect(&domainHandler, &DomainHandler::hostnameChanged,
            DependencyManager::get<AddressManager>().data(), &AddressManager::storeCurrentAddress);

    // update our location every 5 seconds in the metaverse server, assuming that we are authenticated with one
    const qint64 DATA_SERVER_LOCATION_CHANGE_UPDATE_MSECS = 5 * 1000;

    locationUpdateTimer = new QTimer(this);
    auto discoverabilityManager = DependencyManager::get<DiscoverabilityManager>();
    connect(locationUpdateTimer, &QTimer::timeout, discoverabilityManager.data(), &DiscoverabilityManager::updateLocation);
    locationUpdateTimer->start(DATA_SERVER_LOCATION_CHANGE_UPDATE_MSECS);

    // if we get a domain change, immediately attempt update location in metaverse server
    connect(&nodeList->getDomainHandler(), &DomainHandler::connectedToDomain,
            discoverabilityManager.data(), &DiscoverabilityManager::updateLocation);

    connect(nodeList.data(), &NodeList::nodeAdded, this, &Application::nodeAdded);
    connect(nodeList.data(), &NodeList::nodeKilled, this, &Application::nodeKilled);
    connect(nodeList.data(), SIGNAL(nodeKilled(SharedNodePointer)), SLOT(nodeKilled(SharedNodePointer)));
    connect(nodeList.data(), &NodeList::uuidChanged, _myAvatar, &MyAvatar::setSessionUUID);
    connect(nodeList.data(), &NodeList::uuidChanged, this, &Application::setSessionUUID);
    connect(nodeList.data(), &NodeList::limitOfSilentDomainCheckInsReached, nodeList.data(), &NodeList::reset);
    connect(nodeList.data(), &NodeList::packetVersionMismatch, this, &Application::notifyPacketVersionMismatch);

    // connect to appropriate slots on AccountManager
    AccountManager& accountManager = AccountManager::getInstance();

    const qint64 BALANCE_UPDATE_INTERVAL_MSECS = 5 * 1000;

    balanceUpdateTimer = new QTimer(this);
    connect(balanceUpdateTimer, &QTimer::timeout, &accountManager, &AccountManager::updateBalance);
    balanceUpdateTimer->start(BALANCE_UPDATE_INTERVAL_MSECS);

    connect(&accountManager, &AccountManager::balanceChanged, this, &Application::updateWindowTitle);

    auto dialogsManager = DependencyManager::get<DialogsManager>();
    connect(&accountManager, &AccountManager::authRequired, dialogsManager.data(), &DialogsManager::showLoginDialog);
    connect(&accountManager, &AccountManager::usernameChanged, this, &Application::updateWindowTitle);

    // set the account manager's root URL and trigger a login request if we don't have the access token
    accountManager.setAuthURL(NetworkingConstants::METAVERSE_SERVER_URL);
    UserActivityLogger::getInstance().launch(applicationVersion());

    // once the event loop has started, check and signal for an access token
    QMetaObject::invokeMethod(&accountManager, "checkAndSignalForAccessToken", Qt::QueuedConnection);

    auto addressManager = DependencyManager::get<AddressManager>();

    // use our MyAvatar position and quat for address manager path
    addressManager->setPositionGetter(getPositionForPath);
    addressManager->setOrientationGetter(getOrientationForPath);

    connect(addressManager.data(), &AddressManager::hostChanged, this, &Application::updateWindowTitle);
    connect(this, &QCoreApplication::aboutToQuit, addressManager.data(), &AddressManager::storeCurrentAddress);

    #ifdef _WIN32
    WSADATA WsaData;
    int wsaresult = WSAStartup(MAKEWORD(2,2), &WsaData);
    #endif

    // tell the NodeList instance who to tell the domain server we care about
    nodeList->addSetOfNodeTypesToNodeInterestSet(NodeSet() << NodeType::AudioMixer << NodeType::AvatarMixer
                                                 << NodeType::EntityServer);

    // connect to the packet sent signal of the _entityEditSender
    connect(&_entityEditSender, &EntityEditPacketSender::packetSent, this, &Application::packetSent);

    // send the identity packet for our avatar each second to our avatar mixer
    identityPacketTimer = new QTimer();
    connect(identityPacketTimer, &QTimer::timeout, _myAvatar, &MyAvatar::sendIdentityPacket);
    identityPacketTimer->start(AVATAR_IDENTITY_PACKET_SEND_INTERVAL_MSECS);

    // send the billboard packet for our avatar every few seconds
    billboardPacketTimer = new QTimer();
    connect(billboardPacketTimer, &QTimer::timeout, _myAvatar, &MyAvatar::sendBillboardPacket);
    billboardPacketTimer->start(AVATAR_BILLBOARD_PACKET_SEND_INTERVAL_MSECS);

    QString cachePath = QStandardPaths::writableLocation(QStandardPaths::DataLocation);
    QNetworkAccessManager& networkAccessManager = NetworkAccessManager::getInstance();
    QNetworkDiskCache* cache = new QNetworkDiskCache();
    cache->setMaximumCacheSize(MAXIMUM_CACHE_SIZE);
    cache->setCacheDirectory(!cachePath.isEmpty() ? cachePath : "interfaceCache");
    networkAccessManager.setCache(cache);

    ResourceCache::setRequestLimit(3);

    _offscreenContext = new OffscreenGlCanvas();
    _offscreenContext->create();
    _offscreenContext->makeCurrent();

    _glWindow = new GlWindow(_offscreenContext->getContext());

    QWidget* container = QWidget::createWindowContainer(_glWindow);
    _window->setCentralWidget(container);
    _window->restoreGeometry();
    _window->setVisible(true);
    container->setFocusPolicy(Qt::StrongFocus);
    container->setFocus();
    container->installEventFilter(DependencyManager::get<OffscreenUi>().data());

    // must be before initializeGL()
    _activeInputPlugins.clear();
    auto inputPlugins = getInputPlugins();
    foreach(auto inputPlugin, inputPlugins) {
        QString name = inputPlugin->getName();
        if (name == KeyboardMouseDevice::NAME) {
            _keyboardMouseDevice = static_cast<KeyboardMouseDevice*>(inputPlugin.data()); // TODO: this seems super hacky
            break;
        }
    }
    updateInputModes();

    _offscreenContext->makeCurrent();
    initializeGL();
    // initialization continues in initializeGL when OpenGL context is ready
#ifdef Q_OS_MAC
    // OSX doesn't seem to provide for hiding the cursor only on the GL widget
    _window->setCursor(Qt::BlankCursor);
#else
    // On windows and linux, hiding the top level cursor also means it's invisible
    // when hovering over the window menu, which is a pain, so only hide it for
    // the GL surface
    container->setCursor(Qt::BlankCursor);
#endif

    // enable mouse tracking; otherwise, we only get drag events
    container->setMouseTracking(true);

    _toolWindow = new ToolWindow();
    _toolWindow->setWindowFlags(_toolWindow->windowFlags() | Qt::WindowStaysOnTopHint);
    _toolWindow->setWindowTitle("Tools");

    _offscreenContext->makeCurrent();

    // Tell our entity edit sender about our known jurisdictions
    _entityEditSender.setServerJurisdictions(&_entityServerJurisdictions);

    // For now we're going to set the PPS for outbound packets to be super high, this is
    // probably not the right long term solution. But for now, we're going to do this to
    // allow you to move an entity around in your hand
    _entityEditSender.setPacketsPerSecond(3000); // super high!!

    _overlays.init(); // do this before scripts load

    _runningScriptsWidget->setRunningScripts(getRunningScripts());
    connect(_runningScriptsWidget, &RunningScriptsWidget::stopScriptName, this, &Application::stopScript);

    connect(this, SIGNAL(aboutToQuit()), this, SLOT(saveScripts()));
    connect(this, SIGNAL(aboutToQuit()), this, SLOT(aboutToQuit()));

    // hook up bandwidth estimator
    QSharedPointer<BandwidthRecorder> bandwidthRecorder = DependencyManager::get<BandwidthRecorder>();
    connect(nodeList.data(), SIGNAL(dataSent(const quint8, const int)),
            bandwidthRecorder.data(), SLOT(updateOutboundData(const quint8, const int)));
    connect(nodeList.data(), SIGNAL(dataReceived(const quint8, const int)),
            bandwidthRecorder.data(), SLOT(updateInboundData(const quint8, const int)));

    connect(&_myAvatar->getSkeletonModel(), &SkeletonModel::skeletonLoaded,
            this, &Application::checkSkeleton, Qt::QueuedConnection);

    // Setup the userInputMapper with the actions
    auto userInputMapper = DependencyManager::get<UserInputMapper>();
    connect(userInputMapper.data(), &UserInputMapper::actionEvent, &_controllerScriptingInterface, &AbstractControllerScriptingInterface::actionEvent);

    // Setup the keyboardMouseDevice and the user input mapper with the default bindings
    _keyboardMouseDevice->registerToUserInputMapper(*userInputMapper);
    _keyboardMouseDevice->assignDefaultInputMapping(*userInputMapper);

    // check first run...
    if (_firstRun.get()) {
        qCDebug(interfaceapp) << "This is a first run...";
        // clear the scripts, and set out script to our default scripts
        clearScriptsBeforeRunning();
        loadScript(DEFAULT_SCRIPTS_JS_URL);

        _firstRun.set(false);
    } else {
        // do this as late as possible so that all required subsystems are initialized
        loadScripts();
    }

    loadSettings();
    int SAVE_SETTINGS_INTERVAL = 10 * MSECS_PER_SECOND; // Let's save every seconds for now
    connect(&_settingsTimer, &QTimer::timeout, this, &Application::saveSettings);
    connect(&_settingsThread, SIGNAL(started()), &_settingsTimer, SLOT(start()));
    connect(&_settingsThread, SIGNAL(finished()), &_settingsTimer, SLOT(stop()));
    _settingsTimer.moveToThread(&_settingsThread);
    _settingsTimer.setSingleShot(false);
    _settingsTimer.setInterval(SAVE_SETTINGS_INTERVAL);
    _settingsThread.start();
    
    if (Menu::getInstance()->isOptionChecked(MenuOption::IndependentMode)) {
        Menu::getInstance()->setIsOptionChecked(MenuOption::ThirdPerson, true);
        cameraMenuChanged();
    }

    _trayIcon->show();

    // set the local loopback interface for local sounds from audio scripts
    AudioScriptingInterface::getInstance().setLocalAudioInterface(audioIO.data());

#ifdef HAVE_RTMIDI
    // setup the MIDIManager
    MIDIManager& midiManagerInstance = MIDIManager::getInstance();
    midiManagerInstance.openDefaultPort();
#endif

    this->installEventFilter(this);

    // initialize our face trackers after loading the menu settings
    auto faceshiftTracker = DependencyManager::get<Faceshift>();
    faceshiftTracker->init();
    connect(faceshiftTracker.data(), &FaceTracker::muteToggled, this, &Application::faceTrackerMuteToggled);
#ifdef HAVE_DDE
    auto ddeTracker = DependencyManager::get<DdeFaceTracker>();
    ddeTracker->init();
    connect(ddeTracker.data(), &FaceTracker::muteToggled, this, &Application::faceTrackerMuteToggled);
#endif

    _oldHandMouseX[0] = -1;
    _oldHandMouseY[0] = -1;
    _oldHandMouseX[1] = -1;
    _oldHandMouseY[1] = -1;
    _oldHandLeftClick[0] = false;
    _oldHandRightClick[0] = false;
    _oldHandLeftClick[1] = false;
    _oldHandRightClick[1] = false;
    
    auto applicationUpdater = DependencyManager::get<AutoUpdater>();
    connect(applicationUpdater.data(), &AutoUpdater::newVersionIsAvailable, dialogsManager.data(), &DialogsManager::showUpdateDialog);
    applicationUpdater->checkForUpdate();

    // Now that menu is initalized we can sync myAvatar with it's state.
    _myAvatar->updateMotionBehaviorFromMenu();
    _myAvatar->updateStandingHMDModeFromMenu();
}

void Application::aboutToQuit() {
    emit beforeAboutToQuit();

    _aboutToQuit = true;
    cleanupBeforeQuit();
}

void Application::cleanupBeforeQuit() {

    _entities.clear(); // this will allow entity scripts to properly shutdown

    _datagramProcessor->shutdown(); // tell the datagram processor we're shutting down, so it can short circuit
    _entities.shutdown(); // tell the entities system we're shutting down, so it will stop running scripts
    ScriptEngine::stopAllScripts(this); // stop all currently running global scripts

    // first stop all timers directly or by invokeMethod
    // depending on what thread they run in
    locationUpdateTimer->stop();
    balanceUpdateTimer->stop();
    identityPacketTimer->stop();
    billboardPacketTimer->stop();
    checkFPStimer->stop();
    idleTimer->stop();
    QMetaObject::invokeMethod(&_settingsTimer, "stop", Qt::BlockingQueuedConnection);

    // and then delete those that got created by "new"
    delete locationUpdateTimer;
    delete balanceUpdateTimer;
    delete identityPacketTimer;
    delete billboardPacketTimer;
    delete checkFPStimer;
    delete idleTimer;
    // no need to delete _settingsTimer here as it is no pointer

    // save state
    _settingsThread.quit();
    saveSettings();
    _window->saveGeometry();

    // let the avatar mixer know we're out
    MyAvatar::sendKillAvatar();

    // stop the AudioClient
    QMetaObject::invokeMethod(DependencyManager::get<AudioClient>().data(),
                              "stop", Qt::BlockingQueuedConnection);

    // destroy the AudioClient so it and its thread have a chance to go down safely
    DependencyManager::destroy<AudioClient>();

#ifdef HAVE_DDE
    DependencyManager::destroy<DdeFaceTracker>();
#endif
}

void Application::emptyLocalCache() {
    QNetworkDiskCache* cache = qobject_cast<QNetworkDiskCache*>(NetworkAccessManager::getInstance().cache());
    if (cache) {
        qDebug() << "DiskCacheEditor::clear(): Clearing disk cache.";
        cache->clear();
    }
}

Application::~Application() {
    EntityTree* tree = _entities.getTree();
    tree->lockForWrite();
    _entities.getTree()->setSimulation(NULL);
    tree->unlock();

    _octreeProcessor.terminate();
    _entityEditSender.terminate();

    Menu::getInstance()->deleteLater();

    _physicsEngine.setCharacterController(NULL);
    _myAvatar = NULL;

    ModelEntityItem::cleanupLoadedAnimations();

    getActiveDisplayPlugin()->deactivate();

    auto inputPlugins = getInputPlugins();
    foreach(auto inputPlugin, inputPlugins) {
        QString name = inputPlugin->getName();
        QAction* action = Menu::getInstance()->getActionForOption(name);
        if (action->isChecked()) {
            inputPlugin->deactivate();
        }
    }

    // remove avatars from physics engine
    DependencyManager::get<AvatarManager>()->clearOtherAvatars();
    _physicsEngine.deleteObjects(DependencyManager::get<AvatarManager>()->getObjectsToDelete());

    DependencyManager::destroy<OffscreenUi>();
    DependencyManager::destroy<AvatarManager>();
    DependencyManager::destroy<AnimationCache>();
    DependencyManager::destroy<TextureCache>();
    DependencyManager::destroy<GeometryCache>();
    DependencyManager::destroy<ScriptCache>();
    DependencyManager::destroy<SoundCache>();

    QThread* nodeThread = DependencyManager::get<NodeList>()->thread();
    DependencyManager::destroy<NodeList>();

    // ask the node thread to quit and wait until it is done
    nodeThread->quit();
    nodeThread->wait();

    Leapmotion::destroy();
    RealSense::destroy();

    qInstallMessageHandler(NULL); // NOTE: Do this as late as possible so we continue to get our log messages
}

void Application::initializeGL() {
    qCDebug(interfaceapp) << "Created Display Window.";

    // initialize glut for shape drawing; Qt apparently initializes it on OS X
    #ifndef __APPLE__
    static bool isInitialized = false;
    if (isInitialized) {
        return;
    } else {
        isInitialized = true;
    }
    #endif

    qCDebug(interfaceapp) << "GL Version: " << QString((const char*) glGetString(GL_VERSION));
    qCDebug(interfaceapp) << "GL Shader Language Version: " << QString((const char*) glGetString(GL_SHADING_LANGUAGE_VERSION));
    qCDebug(interfaceapp) << "GL Vendor: " << QString((const char*) glGetString(GL_VENDOR));
    qCDebug(interfaceapp) << "GL Renderer: " << QString((const char*) glGetString(GL_RENDERER));

    #ifdef WIN32
    GLenum err = glewInit();
    if (GLEW_OK != err) {
        /* Problem: glewInit failed, something is seriously wrong. */
        qCDebug(interfaceapp, "Error: %s\n", glewGetErrorString(err));
    }
    qCDebug(interfaceapp, "Status: Using GLEW %s\n", glewGetString(GLEW_VERSION));

    if (wglewGetExtension("WGL_EXT_swap_control")) {
        int swapInterval = wglGetSwapIntervalEXT();
        qCDebug(interfaceapp, "V-Sync is %s\n", (swapInterval > 0 ? "ON" : "OFF"));
    }
    #endif

#if defined(Q_OS_LINUX)
    // TODO: Write the correct  code for Linux...
    /* if (wglewGetExtension("WGL_EXT_swap_control")) {
        int swapInterval = wglGetSwapIntervalEXT();
        qCDebug(interfaceapp, "V-Sync is %s\n", (swapInterval > 0 ? "ON" : "OFF"));
    }*/
#endif

    initDisplay();
    qCDebug(interfaceapp, "Initialized Display.");

    // The UI can't be created until the primary OpenGL
    // context is created, because it needs to share
    // texture resources
    initializeUi();
    qCDebug(interfaceapp, "Initialized Offscreen UI.");
    _offscreenContext->makeCurrent();

    // call Menu getInstance static method to set up the menu
    // Needs to happen AFTER the QML UI initialization
    _window->setMenuBar(Menu::getInstance());

    init();
    qCDebug(interfaceapp, "init() complete.");

    // create thread for parsing of octee data independent of the main network and rendering threads
    _octreeProcessor.initialize(_enableProcessOctreeThread);
    connect(&_octreeProcessor, &OctreePacketProcessor::packetVersionMismatch, this, &Application::notifyPacketVersionMismatch);
    _entityEditSender.initialize(_enableProcessOctreeThread);

    // call our timer function every second
    checkFPStimer = new QTimer(this);
    connect(checkFPStimer, SIGNAL(timeout()), SLOT(checkFPS()));
    checkFPStimer->start(1000);

    // call our idle function whenever we can
    idleTimer = new QTimer(this);
    connect(idleTimer, SIGNAL(timeout()), SLOT(idle()));
    idleTimer->start(0);
    _idleLoopStdev.reset();

    if (_justStarted) {
        float startupTime = (float)_applicationStartupTime.elapsed() / 1000.0f;
        _justStarted = false;
        qCDebug(interfaceapp, "Startup time: %4.2f seconds.", (double)startupTime);
    }

    // update before the first render
    update(1.0f / _fps);

    InfoView::show(INFO_HELP_PATH, true);
}

void Application::initializeUi() {
    AddressBarDialog::registerType();
    ErrorDialog::registerType();
    LoginDialog::registerType();
    MessageDialog::registerType();
    VrMenu::registerType();
    Tooltip::registerType();
    UpdateDialog::registerType();

    auto offscreenUi = DependencyManager::get<OffscreenUi>();
    offscreenUi->create(_offscreenContext->getContext());
    offscreenUi->setProxyWindow(_window->windowHandle());
    offscreenUi->setBaseUrl(QUrl::fromLocalFile(PathUtils::resourcesPath() + "/qml/"));
    offscreenUi->load("Root.qml");
    offscreenUi->load("RootMenu.qml");
    VrMenu::load();
    VrMenu::executeQueuedLambdas();
    offscreenUi->setMouseTranslator([=](const QPointF& pt) {
        QPointF result = pt;
        auto displayPlugin = getActiveDisplayPlugin();
        if (displayPlugin->isHmd()) {
            auto resultVec = _compositor.screenToOverlay(toGlm(pt));
            result = QPointF(resultVec.x, resultVec.y);
        }
        return result;
    });
    offscreenUi->resume();
    connect(_window, &MainWindow::windowGeometryChanged, [this](const QRect & r){
        static qreal oldDevicePixelRatio = 0;
        qreal devicePixelRatio = getActiveDisplayPlugin()->devicePixelRatio();
        if (devicePixelRatio != oldDevicePixelRatio) {
            oldDevicePixelRatio = devicePixelRatio;
            qDebug() << "Device pixel ratio changed, triggering GL resize";
            resizeGL();
        }
    });
}

void Application::paintGL() {
    PROFILE_RANGE(__FUNCTION__);
    auto displayPlugin = getActiveDisplayPlugin();
    displayPlugin->preRender();
    _offscreenContext->makeCurrent();

    auto lodManager = DependencyManager::get<LODManager>();
    gpu::Context context(new gpu::GLBackend());
    RenderArgs renderArgs(&context, nullptr, getViewFrustum(), lodManager->getOctreeSizeScale(),
                          lodManager->getBoundaryLevelAdjust(), RenderArgs::DEFAULT_RENDER_MODE,
                          RenderArgs::MONO, RenderArgs::RENDER_DEBUG_NONE);

    PerformanceTimer perfTimer("paintGL");

  
    PerformanceWarning::setSuppressShortTimings(Menu::getInstance()->isOptionChecked(MenuOption::SuppressShortTimings));
    bool showWarnings = Menu::getInstance()->isOptionChecked(MenuOption::PipelineWarnings);
    PerformanceWarning warn(showWarnings, "Application::paintGL()");
    resizeGL();

    {
        PerformanceTimer perfTimer("renderOverlay");
        // NOTE: There is no batch associated with this renderArgs
        // the ApplicationOverlay class assumes it's viewport is setup to be the device size
        QSize size = qApp->getDeviceSize();
        renderArgs._viewport = glm::ivec4(0, 0, size.width(), size.height());    
        _applicationOverlay.renderOverlay(&renderArgs);
    }

    glEnable(GL_LINE_SMOOTH);
    
    if (_myCamera.getMode() == CAMERA_MODE_FIRST_PERSON || _myCamera.getMode() == CAMERA_MODE_THIRD_PERSON) {
        Menu::getInstance()->setIsOptionChecked(MenuOption::FirstPerson, _myAvatar->getBoomLength() <= MyAvatar::ZOOM_MIN);
        Menu::getInstance()->setIsOptionChecked(MenuOption::ThirdPerson, !(_myAvatar->getBoomLength() <= MyAvatar::ZOOM_MIN));
        Application::getInstance()->cameraMenuChanged();
    }

    if (_myCamera.getMode() == CAMERA_MODE_FIRST_PERSON) {
        // Always use the default eye position, not the actual head eye position.
        // Using the latter will cause the camera to wobble with idle animations,
        // or with changes from the face tracker

        if (!getActiveDisplayPlugin()->isHmd()) {
            _myCamera.setPosition(_myAvatar->getDefaultEyePosition());
            _myCamera.setRotation(_myAvatar->getHead()->getCameraOrientation());
        } else {
            auto camMat = _myAvatar->getSensorToWorldMatrix() * getHMDSensorPose();
            _myCamera.setPosition(extractTranslation(camMat));
            _myCamera.setRotation(glm::quat_cast(camMat));
        }
    } else if (_myCamera.getMode() == CAMERA_MODE_THIRD_PERSON) {
        if (isHMDMode()) {
            _myCamera.setRotation(_myAvatar->getWorldAlignedOrientation());
        } else {
            _myCamera.setRotation(_myAvatar->getHead()->getOrientation());
        }
        if (Menu::getInstance()->isOptionChecked(MenuOption::CenterPlayerInView)) {
            _myCamera.setPosition(_myAvatar->getDefaultEyePosition() +
                                  _myCamera.getRotation() * glm::vec3(0.0f, 0.0f, 1.0f) * _myAvatar->getBoomLength() * _myAvatar->getScale());
        } else {
            _myCamera.setPosition(_myAvatar->getDefaultEyePosition() +
                                  _myAvatar->getOrientation() * glm::vec3(0.0f, 0.0f, 1.0f) * _myAvatar->getBoomLength() * _myAvatar->getScale());
        }

    } else if (_myCamera.getMode() == CAMERA_MODE_MIRROR) {
        _myCamera.setRotation(_myAvatar->getWorldAlignedOrientation() * glm::quat(glm::vec3(0.0f, PI + _rotateMirror, 0.0f)));
        _myCamera.setPosition(_myAvatar->getDefaultEyePosition() +
                              glm::vec3(0, _raiseMirror * _myAvatar->getScale(), 0) +
                              (_myAvatar->getOrientation() * glm::quat(glm::vec3(0.0f, _rotateMirror, 0.0f))) *
                               glm::vec3(0.0f, 0.0f, -1.0f) * MIRROR_FULLSCREEN_DISTANCE * _scaleMirror);
    }
    Q_ASSERT(_offscreenContext->getContext() == QOpenGLContext::currentContext());

    // Update camera position
    if (!isHMDMode()) {
        _myCamera.update(1.0f / _fps);
    }

    // Sync up the View Furstum with the camera
    // FIXME: it's happening again in the updateSHadow and it shouldn't, this should be the place
    _myCamera.loadViewFrustum(_viewFrustum);

    if (getShadowsEnabled()) {
        renderArgs._renderMode = RenderArgs::SHADOW_RENDER_MODE;
        updateShadowMap(&renderArgs);
    }

    renderArgs._renderMode = RenderArgs::DEFAULT_RENDER_MODE;

    // Primary rendering pass
    auto textureCache = DependencyManager::get<TextureCache>();
    QSize size = textureCache->getFrameBufferSize();
    {
        PROFILE_RANGE(__FUNCTION__ "/mainRender");

        auto clearLambda = [&](const gpu::Vec4i& vp) {
            gpu::Batch batch;
            auto primaryFbo = textureCache->getPrimaryFramebuffer();
            batch.setFramebuffer(primaryFbo);
            // Viewport is assigned to the size of the framebuffer
            renderArgs._viewport = vp;
            batch.setViewportTransform(renderArgs._viewport);
            batch.setStateScissorRect(renderArgs._viewport);

            // clear the normal and specular buffers
            batch.clearFramebuffer(
                gpu::Framebuffer::BUFFER_COLOR0 |
                gpu::Framebuffer::BUFFER_COLOR1 |
                gpu::Framebuffer::BUFFER_COLOR2 |
                gpu::Framebuffer::BUFFER_DEPTH,
                vec4(vec3(0), 1), 1.0, 0.0, true);

            renderArgs._context->render(batch);
        };

            
        if (displayPlugin->isStereo()) {
            QRect r(QPoint(0, 0), QSize(size.width() / 2, size.height()));
            glEnable(GL_SCISSOR_TEST);
            for_each_eye([&](Eye eye){
                // Load the view frustum, used by meshes
                Camera eyeCamera;
                eyeCamera.setTransform(displayPlugin->getModelview(eye, _myCamera.getTransform()));
                eyeCamera.setProjection(displayPlugin->getProjection(eye, _myCamera.getProjection()));

                clearLambda(glm::ivec4(r.x(), r.y(), r.width(), r.height()));
                displaySide(&renderArgs, eyeCamera);
                if (Menu::getInstance()->isOptionChecked(MenuOption::Mirror) && 
                    !Menu::getInstance()->isOptionChecked(MenuOption::FullscreenMirror)) {
                    renderRearViewMirror(&renderArgs, _mirrorViewRect);
                }
            }, [&] {
                r.moveLeft(r.width());
            });
            glDisable(GL_SCISSOR_TEST);
        } else {
            clearLambda(glm::ivec4(0, 0, size.width(), size.height()));
            displaySide(&renderArgs, _myCamera);
            if (Menu::getInstance()->isOptionChecked(MenuOption::Mirror) && 
                !Menu::getInstance()->isOptionChecked(MenuOption::FullscreenMirror)) {
                renderRearViewMirror(&renderArgs, _mirrorViewRect);
            }
        }
    }

    // Overlay Composition, needs to occur after screen space effects have completed
    {
        PROFILE_RANGE(__FUNCTION__ "/compositor");
        auto primaryFbo = DependencyManager::get<TextureCache>()->getPrimaryFramebuffer();
        glBindFramebuffer(GL_DRAW_FRAMEBUFFER, gpu::GLBackend::getFramebufferID(primaryFbo));
        if (displayPlugin->isStereo()) {
            QRect r(QPoint(0, 0), QSize(size.width() / 2, size.height()));
            glClear(GL_DEPTH_BUFFER_BIT);
            for_each_eye([&](Eye eye) {
                glViewport(r.x(), r.y(), r.width(), r.height());
                if (displayPlugin->isHmd()) {
                    _compositor.displayOverlayTextureHmd(&renderArgs, eye);
                } else {
                    _compositor.displayOverlayTexture(&renderArgs);
                }
            }, [&] {
                r.moveLeft(r.width());
            });
        } else {
            glViewport(0, 0, size.width(), size.height());
            _compositor.displayOverlayTexture(&renderArgs);
        }
    }

    // deliver final composited scene to the display plugin
    {
        PROFILE_RANGE(__FUNCTION__ "/pluginOutput");
        auto primaryFbo = DependencyManager::get<TextureCache>()->getPrimaryFramebuffer();
        GLuint finalTexture = gpu::GLBackend::getTextureID(primaryFbo->getRenderBuffer(0));
        uvec2 finalSize = toGlm(size);
#ifdef Q_OS_MAC
        glFinish();
#else
        // Ensure the rendering context commands are completed when rendering 
        GLsync sync = glFenceSync(GL_SYNC_GPU_COMMANDS_COMPLETE, 0);
#endif
        _offscreenContext->doneCurrent();
        Q_ASSERT(!QOpenGLContext::currentContext());
        displayPlugin->preDisplay();
        Q_ASSERT(QOpenGLContext::currentContext());

#ifdef Q_OS_MAC
#else
        // FIXME? make the sync a parameter to preDisplay and let the plugin manage this
        glWaitSync(sync, 0, GL_TIMEOUT_IGNORED);
        glDeleteSync(sync);
#endif

        {
            PROFILE_RANGE(__FUNCTION__ "/pluginDisplay");
            displayPlugin->display(finalTexture, finalSize);
        }

        {
            PROFILE_RANGE(__FUNCTION__ "/bufferSwap");
            displayPlugin->finishFrame();
        }

        Q_ASSERT(!QOpenGLContext::currentContext());
        _offscreenContext->makeCurrent();
        _frameCount++;
        Stats::getInstance()->setRenderDetails(renderArgs._details);
    }
}

void Application::runTests() {
    runTimingTests();
    runUnitTests();
}

void Application::audioMuteToggled() {
    QAction* muteAction = Menu::getInstance()->getActionForOption(MenuOption::MuteAudio);
    Q_CHECK_PTR(muteAction);
    muteAction->setChecked(DependencyManager::get<AudioClient>()->isMuted());
}

void Application::faceTrackerMuteToggled() {
    QAction* muteAction = Menu::getInstance()->getActionForOption(MenuOption::MuteFaceTracking);
    Q_CHECK_PTR(muteAction);
    bool isMuted = getSelectedFaceTracker()->isMuted();
    muteAction->setChecked(isMuted);
    getSelectedFaceTracker()->setEnabled(!isMuted);
    Menu::getInstance()->getActionForOption(MenuOption::CalibrateCamera)->setEnabled(!isMuted);
}

void Application::aboutApp() {
    InfoView::show(INFO_HELP_PATH);
}

void Application::showEditEntitiesHelp() {
    InfoView::show(INFO_EDIT_ENTITIES_PATH);
}

void Application::resizeEvent(QResizeEvent * event) {
    resizeGL();
}

void Application::resizeGL() {
    PROFILE_RANGE(__FUNCTION__);
    auto displayPlugin = getActiveDisplayPlugin();
    // Set the desired FBO texture size. If it hasn't changed, this does nothing.
    // Otherwise, it must rebuild the FBOs
    uvec2 framebufferSize = getActiveDisplayPlugin()->getRecommendedRenderSize();
    uvec2 renderSize = uvec2(vec2(framebufferSize) * getRenderResolutionScale());
    if (_renderResolution != renderSize) {
        _renderResolution = renderSize;
        DependencyManager::get<TextureCache>()->setFrameBufferSize(fromGlm(renderSize));

        // Possible change in aspect ratio
        _myCamera.setProjection(glm::perspective(glm::radians(_fieldOfView.get()),
            aspect(getCanvasSize()), DEFAULT_NEAR_CLIP, DEFAULT_FAR_CLIP));
        updateProjectionMatrix();
    }

    auto offscreenUi = DependencyManager::get<OffscreenUi>();

    auto uiSize = displayPlugin->getRecommendedUiSize();
    if (offscreenUi->size() != fromGlm(uiSize)) {
        offscreenUi->resize(fromGlm(uiSize));
        _offscreenContext->makeCurrent();
    }
}

void Application::updateProjectionMatrix() {
    updateProjectionMatrix(_myCamera);
}

void Application::updateProjectionMatrix(Camera& camera, bool updateViewFrustum) {
    _projectionMatrix = camera.getProjection();
    // Tell our viewFrustum about this change, using the application camera
    if (updateViewFrustum) {
        camera.loadViewFrustum(_viewFrustum);
    }
}

void Application::controlledBroadcastToNodes(const QByteArray& packet, const NodeSet& destinationNodeTypes) {
    foreach(NodeType_t type, destinationNodeTypes) {
        // Perform the broadcast for one type
        DependencyManager::get<NodeList>()->broadcastToNodes(packet, NodeSet() << type);
    }
}

bool Application::importSVOFromURL(const QString& urlString) {
    QUrl url(urlString);
    emit svoImportRequested(url.url());
    return true; // assume it's accepted
}

bool Application::event(QEvent* event) {
    if ((int)event->type() == (int)Lambda) {
        ((LambdaEvent*)event)->call();
        return true;
    }

    switch (event->type()) {
        case QEvent::MouseMove:
            mouseMoveEvent((QMouseEvent*)event);
            return true;
        case QEvent::MouseButtonPress:
            mousePressEvent((QMouseEvent*)event);
            return true;
        case QEvent::MouseButtonDblClick:
            mouseDoublePressEvent((QMouseEvent*)event);
            return true;
        case QEvent::MouseButtonRelease:
            mouseReleaseEvent((QMouseEvent*)event);
            return true;
        case QEvent::KeyPress:
            keyPressEvent((QKeyEvent*)event);
            return true;
        case QEvent::KeyRelease:
            keyReleaseEvent((QKeyEvent*)event);
            return true;
        case QEvent::FocusOut:
            focusOutEvent((QFocusEvent*)event);
            return true;
        case QEvent::TouchBegin:
            touchBeginEvent(static_cast<QTouchEvent*>(event));
            event->accept();
            return true;
        case QEvent::TouchEnd:
            touchEndEvent(static_cast<QTouchEvent*>(event));
            return true;
        case QEvent::TouchUpdate:
            touchUpdateEvent(static_cast<QTouchEvent*>(event));
            return true;
        case QEvent::Wheel:
            wheelEvent(static_cast<QWheelEvent*>(event));
            return true;
        case QEvent::Drop:
            dropEvent(static_cast<QDropEvent*>(event));
            return true;
        default:
            break;
    }

    // handle custom URL
    if (event->type() == QEvent::FileOpen) {

        QFileOpenEvent* fileEvent = static_cast<QFileOpenEvent*>(event);

        QUrl url = fileEvent->url();

        if (!url.isEmpty()) {
            QString urlString = url.toString();
            if (canAcceptURL(urlString)) {
                return acceptURL(urlString);
            }
        }
        return false;
    }

    if (HFActionEvent::types().contains(event->type())) {
        _controllerScriptingInterface.handleMetaEvent(static_cast<HFMetaEvent*>(event));
    }

    return QApplication::event(event);
}

bool Application::eventFilter(QObject* object, QEvent* event) {
    if (event->type() == QEvent::ShortcutOverride) {
        if (DependencyManager::get<OffscreenUi>()->shouldSwallowShortcut(event)) {
            event->accept();
            return true;
        }

        // Filter out captured keys before they're used for shortcut actions.
        if (_controllerScriptingInterface.isKeyCaptured(static_cast<QKeyEvent*>(event))) {
            event->accept();
            return true;
        }
    }

    if (object == _glWindow) {
        auto offscreenUi = DependencyManager::get<OffscreenUi>();
        if (offscreenUi->eventFilter(object, event)) {
            return true;
        }
        switch (event->type()) {
        case QEvent::MouseMove:
            mouseMoveEvent((QMouseEvent*)event);
            return true;
        case QEvent::MouseButtonPress:
            mousePressEvent((QMouseEvent*)event);
            return true;
        case QEvent::MouseButtonDblClick:
            mouseDoublePressEvent((QMouseEvent*)event);
            return true;
        case QEvent::MouseButtonRelease:
            mouseReleaseEvent((QMouseEvent*)event);
            return true;
        case QEvent::KeyPress:
            keyPressEvent((QKeyEvent*)event);
            return true;
        case QEvent::KeyRelease:
            keyReleaseEvent((QKeyEvent*)event);
            return true;
        case QEvent::FocusOut:
            focusOutEvent((QFocusEvent*)event);
            return true;
        case QEvent::TouchBegin:
            touchBeginEvent(static_cast<QTouchEvent*>(event));
            event->accept();
            return true;
        case QEvent::TouchEnd:
            touchEndEvent(static_cast<QTouchEvent*>(event));
            return true;
        case QEvent::TouchUpdate:
            touchUpdateEvent(static_cast<QTouchEvent*>(event));
            return true;
        case QEvent::Wheel:
            wheelEvent(static_cast<QWheelEvent*>(event));
            return true;
        case QEvent::Drop:
            dropEvent(static_cast<QDropEvent*>(event));
            return true;
        default:
            break;
        }
    }
    return false;
}

static bool _altPressed{ false };

void Application::keyPressEvent(QKeyEvent* event) {
    _altPressed = event->key() == Qt::Key_Alt;
    _keysPressed.insert(event->key());

    _controllerScriptingInterface.emitKeyPressEvent(event); // send events to any registered scripts

    // if one of our scripts have asked to capture this event, then stop processing it
    if (_controllerScriptingInterface.isKeyCaptured(event)) {
        return;
    }

    if (hasFocus()) {
        if (Menu::getInstance()->isOptionChecked(KeyboardMouseDevice::NAME)) {
            _keyboardMouseDevice->keyPressEvent(event);
        }

        bool isShifted = event->modifiers().testFlag(Qt::ShiftModifier);
        bool isMeta = event->modifiers().testFlag(Qt::ControlModifier);
        bool isOption = event->modifiers().testFlag(Qt::AltModifier);
        switch (event->key()) {
                break;
            case Qt::Key_Enter:
            case Qt::Key_Return:
                Menu::getInstance()->triggerOption(MenuOption::AddressBar);
                break;

            case Qt::Key_B:
                if (isMeta) {
                    auto offscreenUi = DependencyManager::get<OffscreenUi>();
                    offscreenUi->load("Browser.qml");
                }
                break;

            case Qt::Key_L:
                if (isShifted && isMeta) {
                    Menu::getInstance()->triggerOption(MenuOption::Log);
                } else if (isMeta) {
                    Menu::getInstance()->triggerOption(MenuOption::AddressBar);
                } else if (isShifted) {
                    Menu::getInstance()->triggerOption(MenuOption::LodTools);
                }
                break;

            case Qt::Key_F: {
                _physicsEngine.dumpNextStats();
                break;
            }

            case Qt::Key_Asterisk:
                Menu::getInstance()->triggerOption(MenuOption::Stars);
                break;

            case Qt::Key_S:
                if (isShifted && isMeta && !isOption) {
                    Menu::getInstance()->triggerOption(MenuOption::SuppressShortTimings);
                } else if (isOption && !isShifted && !isMeta) {
                    Menu::getInstance()->triggerOption(MenuOption::ScriptEditor);
                } else if (!isOption && !isShifted && isMeta) {
                    takeSnapshot();
                }
                break;

            case Qt::Key_Apostrophe: {
                if (isMeta) {
                    auto cursor = Cursor::Manager::instance().getCursor();
                    auto curIcon = cursor->getIcon();
                    if (curIcon == Cursor::Icon::DEFAULT) {
                        cursor->setIcon(Cursor::Icon::LINK);
                    } else {
                        cursor->setIcon(Cursor::Icon::DEFAULT);
                    }
                } else {
                    resetSensors();
                }
                break;
            }

            case Qt::Key_A:
                if (isShifted) {
                    Menu::getInstance()->triggerOption(MenuOption::Atmosphere);
                }
                break;

            case Qt::Key_Backslash:
                Menu::getInstance()->triggerOption(MenuOption::Chat);
                break;

            case Qt::Key_Up:
                if (_myCamera.getMode() == CAMERA_MODE_MIRROR) {
                    if (!isShifted) {
                        _scaleMirror *= 0.95f;
                    } else {
                        _raiseMirror += 0.05f;
                    }
                }
                break;

            case Qt::Key_Down:
                if (_myCamera.getMode() == CAMERA_MODE_MIRROR) {
                    if (!isShifted) {
                        _scaleMirror *= 1.05f;
                    } else {
                        _raiseMirror -= 0.05f;
                    }
                }
                break;

            case Qt::Key_Left:
                if (_myCamera.getMode() == CAMERA_MODE_MIRROR) {
                    _rotateMirror += PI / 20.0f;
                }
                break;

            case Qt::Key_Right:
                if (_myCamera.getMode() == CAMERA_MODE_MIRROR) {
                    _rotateMirror -= PI / 20.0f;
                }
                break;

#if 0
            case Qt::Key_I:
                if (isShifted) {
                    _myCamera.setEyeOffsetOrientation(glm::normalize(
                                                                     glm::quat(glm::vec3(0.002f, 0, 0)) * _myCamera.getEyeOffsetOrientation()));
                } else {
                    _myCamera.setEyeOffsetPosition(_myCamera.getEyeOffsetPosition() + glm::vec3(0, 0.001, 0));
                }
                updateProjectionMatrix();
                break;

            case Qt::Key_K:
                if (isShifted) {
                    _myCamera.setEyeOffsetOrientation(glm::normalize(
                                                                     glm::quat(glm::vec3(-0.002f, 0, 0)) * _myCamera.getEyeOffsetOrientation()));
                } else {
                    _myCamera.setEyeOffsetPosition(_myCamera.getEyeOffsetPosition() + glm::vec3(0, -0.001, 0));
                }
                updateProjectionMatrix();
                break;

            case Qt::Key_J:
                if (isShifted) {
                    _viewFrustum.setFocalLength(_viewFrustum.getFocalLength() - 0.1f);
                } else {
                    _myCamera.setEyeOffsetPosition(_myCamera.getEyeOffsetPosition() + glm::vec3(-0.001, 0, 0));
                }
                updateProjectionMatrix();
                break;

            case Qt::Key_M:
                if (isShifted) {
                    _viewFrustum.setFocalLength(_viewFrustum.getFocalLength() + 0.1f);
                } else {
                    _myCamera.setEyeOffsetPosition(_myCamera.getEyeOffsetPosition() + glm::vec3(0.001, 0, 0));
                }
                updateProjectionMatrix();
                break;

            case Qt::Key_U:
                if (isShifted) {
                    _myCamera.setEyeOffsetOrientation(glm::normalize(
                                                                     glm::quat(glm::vec3(0, 0, -0.002f)) * _myCamera.getEyeOffsetOrientation()));
                } else {
                    _myCamera.setEyeOffsetPosition(_myCamera.getEyeOffsetPosition() + glm::vec3(0, 0, -0.001));
                }
                updateProjectionMatrix();
                break;

            case Qt::Key_Y:
                if (isShifted) {
                    _myCamera.setEyeOffsetOrientation(glm::normalize(
                                                                     glm::quat(glm::vec3(0, 0, 0.002f)) * _myCamera.getEyeOffsetOrientation()));
                } else {
                    _myCamera.setEyeOffsetPosition(_myCamera.getEyeOffsetPosition() + glm::vec3(0, 0, 0.001));
                }
                updateProjectionMatrix();
                break;
#endif

            case Qt::Key_H:
                if (isShifted) {
                    Menu::getInstance()->triggerOption(MenuOption::Mirror);
                } else {
                    Menu::getInstance()->setIsOptionChecked(MenuOption::FullscreenMirror, !Menu::getInstance()->isOptionChecked(MenuOption::FullscreenMirror));
                    if (!Menu::getInstance()->isOptionChecked(MenuOption::FullscreenMirror)) {
                        Menu::getInstance()->setIsOptionChecked(MenuOption::ThirdPerson, true);
                    }
                    cameraMenuChanged();
                }
                break;
            case Qt::Key_P:
                 Menu::getInstance()->setIsOptionChecked(MenuOption::FirstPerson, !Menu::getInstance()->isOptionChecked(MenuOption::FirstPerson));
                 Menu::getInstance()->setIsOptionChecked(MenuOption::ThirdPerson, !Menu::getInstance()->isOptionChecked(MenuOption::FirstPerson));
                 cameraMenuChanged();
                 break;
            case Qt::Key_Slash:
                Menu::getInstance()->triggerOption(MenuOption::Stats);
                break;

            case Qt::Key_Plus: {
                if (isMeta && event->modifiers().testFlag(Qt::KeypadModifier)) {
                    auto& cursorManager = Cursor::Manager::instance();
                    cursorManager.setScale(cursorManager.getScale() * 1.1f);
                } else {
                    _myAvatar->increaseSize();
                }
                break;
            }

            case Qt::Key_Minus: {
                if (isMeta && event->modifiers().testFlag(Qt::KeypadModifier)) {
                    auto& cursorManager = Cursor::Manager::instance();
                    cursorManager.setScale(cursorManager.getScale() / 1.1f);
                } else {
                    _myAvatar->decreaseSize();
                }
                break;
            }

            case Qt::Key_Equal:
                _myAvatar->resetSize();
                break;
            case Qt::Key_Space: {
                if (!event->isAutoRepeat()) {
                    // this starts an HFActionEvent
                    HFActionEvent startActionEvent(HFActionEvent::startType(),
                                                   computePickRay(getTrueMouseX(), getTrueMouseY()));
                    sendEvent(this, &startActionEvent);
                }

                break;
            }
            case Qt::Key_Escape: {
                getActiveDisplayPlugin()->abandonCalibration();
                if (!event->isAutoRepeat()) {
                    // this starts the HFCancelEvent
                    HFBackEvent startBackEvent(HFBackEvent::startType());
                    sendEvent(this, &startBackEvent);
                }

                break;
            }

            default:
                event->ignore();
                break;
        }
    }
}



void Application::keyReleaseEvent(QKeyEvent* event) {
    if (event->key() == Qt::Key_Alt && _altPressed && hasFocus()) {
        if (getActiveDisplayPlugin()->isStereo()) {
            VrMenu::toggle();
        }
    }

    _keysPressed.remove(event->key());

    _controllerScriptingInterface.emitKeyReleaseEvent(event); // send events to any registered scripts

    // if one of our scripts have asked to capture this event, then stop processing it
    if (_controllerScriptingInterface.isKeyCaptured(event)) {
        return;
    }

    if (Menu::getInstance()->isOptionChecked(KeyboardMouseDevice::NAME)) {
        _keyboardMouseDevice->keyReleaseEvent(event);
    }

    switch (event->key()) {
        case Qt::Key_Space: {
            if (!event->isAutoRepeat()) {
                // this ends the HFActionEvent
                HFActionEvent endActionEvent(HFActionEvent::endType(),
                                             computePickRay(getTrueMouseX(), getTrueMouseY()));
                sendEvent(this, &endActionEvent);
            }
            break;
        }
        case Qt::Key_Escape: {
            if (!event->isAutoRepeat()) {
                // this ends the HFCancelEvent
                HFBackEvent endBackEvent(HFBackEvent::endType());
                sendEvent(this, &endBackEvent);
            }
            break;
        }
        default:
            event->ignore();
            break;
    }
}

void Application::focusOutEvent(QFocusEvent* event) {
    auto inputPlugins = getInputPlugins();
    foreach(auto inputPlugin, inputPlugins) {
        QString name = inputPlugin->getName();
        QAction* action = Menu::getInstance()->getActionForOption(name);
        if (action->isChecked()) {
            inputPlugin->pluginFocusOutEvent();
        }
    }

    // synthesize events for keys currently pressed, since we may not get their release events
    foreach (int key, _keysPressed) {
        QKeyEvent event(QEvent::KeyRelease, key, Qt::NoModifier);
        keyReleaseEvent(&event);
    }
    _keysPressed.clear();
}

void Application::mouseMoveEvent(QMouseEvent* event, unsigned int deviceID) {
    PROFILE_RANGE(__FUNCTION__);
    // Used by application overlay to determine how to draw cursor(s)
    _lastMouseMoveWasSimulated = deviceID > 0;
    if (!_lastMouseMoveWasSimulated) {
        _lastMouseMove = usecTimestampNow();
    }

    if (_aboutToQuit) {
        return;
    }

    _entities.mouseMoveEvent(event, deviceID);

    _controllerScriptingInterface.emitMouseMoveEvent(event, deviceID); // send events to any registered scripts
    // if one of our scripts have asked to capture this event, then stop processing it
    if (_controllerScriptingInterface.isMouseCaptured()) {
        return;
    }

    if (deviceID == 0 && Menu::getInstance()->isOptionChecked(KeyboardMouseDevice::NAME)) {
        _keyboardMouseDevice->mouseMoveEvent(event, deviceID);
    }

}

void Application::mousePressEvent(QMouseEvent* event, unsigned int deviceID) {
    // Inhibit the menu if the user is using alt-mouse dragging
    _altPressed = false;

    if (!_aboutToQuit) {
        _entities.mousePressEvent(event, deviceID);
    }

    _controllerScriptingInterface.emitMousePressEvent(event); // send events to any registered scripts

    // if one of our scripts have asked to capture this event, then stop processing it
    if (_controllerScriptingInterface.isMouseCaptured()) {
        return;
    }


    if (hasFocus()) {
        if (deviceID == 0 && Menu::getInstance()->isOptionChecked(KeyboardMouseDevice::NAME)) {
            _keyboardMouseDevice->mousePressEvent(event);
        }

        if (event->button() == Qt::LeftButton) {
            _mouseDragStarted = getTrueMouse();
            _mousePressed = true;

            // nobody handled this - make it an action event on the _window object
            HFActionEvent actionEvent(HFActionEvent::startType(),
                                      computePickRay(event->x(), event->y()));
            sendEvent(this, &actionEvent);

        } else if (event->button() == Qt::RightButton) {
            // right click items here
        }
    }
}

void Application::mouseDoublePressEvent(QMouseEvent* event, unsigned int deviceID) {
    // if one of our scripts have asked to capture this event, then stop processing it
    if (_controllerScriptingInterface.isMouseCaptured()) {
        return;
    }

    _controllerScriptingInterface.emitMouseDoublePressEvent(event);
}

void Application::mouseReleaseEvent(QMouseEvent* event, unsigned int deviceID) {

    if (!_aboutToQuit) {
        _entities.mouseReleaseEvent(event, deviceID);
    }

    _controllerScriptingInterface.emitMouseReleaseEvent(event); // send events to any registered scripts

    // if one of our scripts have asked to capture this event, then stop processing it
    if (_controllerScriptingInterface.isMouseCaptured()) {
        return;
    }

    if (hasFocus()) {
        if (deviceID == 0 && Menu::getInstance()->isOptionChecked(KeyboardMouseDevice::NAME)) {
            _keyboardMouseDevice->mouseReleaseEvent(event);
        }

        if (event->button() == Qt::LeftButton) {
            _mousePressed = false;

            // fire an action end event
            HFActionEvent actionEvent(HFActionEvent::endType(),
                                      computePickRay(event->x(), event->y()));
            sendEvent(this, &actionEvent);
        }
    }
}

void Application::touchUpdateEvent(QTouchEvent* event) {
    _altPressed = false;

    if (event->type() == QEvent::TouchUpdate) {
        TouchEvent thisEvent(*event, _lastTouchEvent);
        _controllerScriptingInterface.emitTouchUpdateEvent(thisEvent); // send events to any registered scripts
        _lastTouchEvent = thisEvent;
    }

    // if one of our scripts have asked to capture this event, then stop processing it
    if (_controllerScriptingInterface.isTouchCaptured()) {
        return;
    }

    if (Menu::getInstance()->isOptionChecked(KeyboardMouseDevice::NAME)) {
        _keyboardMouseDevice->touchUpdateEvent(event);
    }

    bool validTouch = false;
    if (hasFocus()) {
        const QList<QTouchEvent::TouchPoint>& tPoints = event->touchPoints();
        _touchAvg = vec2();
        int numTouches = tPoints.count();
        if (numTouches > 1) {
            for (int i = 0; i < numTouches; ++i) {
                _touchAvg += toGlm(tPoints[i].pos());
            }
            _touchAvg /= (float)(numTouches);
            validTouch = true;
        }
    }
    if (!_isTouchPressed) {
        _touchDragStartedAvg = _touchAvg;
    }
    _isTouchPressed = validTouch;
}

void Application::touchBeginEvent(QTouchEvent* event) {
    _altPressed = false;
    TouchEvent thisEvent(*event); // on touch begin, we don't compare to last event
    _controllerScriptingInterface.emitTouchBeginEvent(thisEvent); // send events to any registered scripts

    _lastTouchEvent = thisEvent; // and we reset our last event to this event before we call our update
    touchUpdateEvent(event);

    // if one of our scripts have asked to capture this event, then stop processing it
    if (_controllerScriptingInterface.isTouchCaptured()) {
        return;
    }

    if (Menu::getInstance()->isOptionChecked(KeyboardMouseDevice::NAME)) {
        _keyboardMouseDevice->touchBeginEvent(event);
    }

}

void Application::touchEndEvent(QTouchEvent* event) {
    _altPressed = false;
    TouchEvent thisEvent(*event, _lastTouchEvent);
    _controllerScriptingInterface.emitTouchEndEvent(thisEvent); // send events to any registered scripts
    _lastTouchEvent = thisEvent;

    // if one of our scripts have asked to capture this event, then stop processing it
    if (_controllerScriptingInterface.isTouchCaptured()) {
        return;
    }

    if (Menu::getInstance()->isOptionChecked(KeyboardMouseDevice::NAME)) {
        _keyboardMouseDevice->touchEndEvent(event);
    }

    // put any application specific touch behavior below here..
    _touchDragStartedAvg = _touchAvg;
    _isTouchPressed = false;

}

void Application::wheelEvent(QWheelEvent* event) {
    _altPressed = false;
    _controllerScriptingInterface.emitWheelEvent(event); // send events to any registered scripts

    // if one of our scripts have asked to capture this event, then stop processing it
    if (_controllerScriptingInterface.isWheelCaptured()) {
        return;
    }
    
    if (Menu::getInstance()->isOptionChecked(KeyboardMouseDevice::NAME)) {
        _keyboardMouseDevice->wheelEvent(event);
    }
}

void Application::dropEvent(QDropEvent *event) {
    const QMimeData *mimeData = event->mimeData();
    bool atLeastOneFileAccepted = false;
    foreach (QUrl url, mimeData->urls()) {
        QString urlString = url.toString();
        if (canAcceptURL(urlString)) {
            if (acceptURL(urlString)) {
                atLeastOneFileAccepted = true;
                break;
            }
        }
    }

    if (atLeastOneFileAccepted) {
        event->acceptProposedAction();
    }
}

void Application::dragEnterEvent(QDragEnterEvent* event) {
    const QMimeData* mimeData = event->mimeData();
    foreach(QUrl url, mimeData->urls()) {
        auto urlString = url.toString();
        if (canAcceptURL(urlString)) {
            event->acceptProposedAction();
            break;
        }
    }
}

bool Application::acceptSnapshot(const QString& urlString) {
    QUrl url(urlString);
    QString snapshotPath = url.toLocalFile();

    SnapshotMetaData* snapshotData = Snapshot::parseSnapshotData(snapshotPath);
    if (snapshotData) {
        if (!snapshotData->getURL().toString().isEmpty()) {
            DependencyManager::get<AddressManager>()->handleLookupString(snapshotData->getURL().toString());
        }
    } else {
        QMessageBox msgBox;
        msgBox.setText("No location details were found in the file "
                        + snapshotPath + ", try dragging in an authentic Hifi snapshot.");

        msgBox.setStandardButtons(QMessageBox::Ok);
        msgBox.exec();
    }
    return true;
}

void Application::sendPingPackets() {
    QByteArray pingPacket = DependencyManager::get<NodeList>()->constructPingPacket();
    controlledBroadcastToNodes(pingPacket, NodeSet()
                               << NodeType::EntityServer
                               << NodeType::AudioMixer << NodeType::AvatarMixer);
}

//  Every second, check the frame rates and other stuff
void Application::checkFPS() {
    if (Menu::getInstance()->isOptionChecked(MenuOption::TestPing)) {
        sendPingPackets();
    }

    float diffTime = (float)_timerStart.nsecsElapsed() / 1000000000.0f;

    _fps = (float)_frameCount / diffTime;
    _frameCount = 0;
    _datagramProcessor->resetCounters();
    _timerStart.start();
}

void Application::idle() {
    PROFILE_RANGE(__FUNCTION__);
    static SimpleAverage<float> interIdleDurations;
    static uint64_t lastIdleEnd{ 0 };

    if (lastIdleEnd != 0) {
        uint64_t now = usecTimestampNow();
        interIdleDurations.update(now - lastIdleEnd);
        static uint64_t lastReportTime = now;
        if ((now - lastReportTime) >= (USECS_PER_SECOND)) {
            static QString LOGLINE("Average inter-idle time: %1 us for %2 samples");
            if (Menu::getInstance()->isOptionChecked(MenuOption::LogExtraTimings)) {
                qCDebug(interfaceapp_timing) << LOGLINE.arg((int)interIdleDurations.getAverage()).arg(interIdleDurations.getCount());
            }
            interIdleDurations.reset();
            lastReportTime = now;
        }
    }

    PerformanceTimer perfTimer("idle");
    if (_aboutToQuit) {
        return; // bail early, nothing to do here.
    }

    // Normally we check PipelineWarnings, but since idle will often take more than 10ms we only show these idle timing
    // details if we're in ExtraDebugging mode. However, the ::update() and its subcomponents will show their timing
    // details normally.
    bool showWarnings = getLogger()->extraDebugging();
    PerformanceWarning warn(showWarnings, "idle()");

    //  Only run simulation code if more than the targetFramePeriod have passed since last time we ran
    double targetFramePeriod = 0.0;
    unsigned int targetFramerate = getRenderTargetFramerate();
    if (targetFramerate > 0) {
        targetFramePeriod = 1000.0 / targetFramerate;
    }
    double timeSinceLastUpdate = (double)_lastTimeUpdated.nsecsElapsed() / 1000000.0;
    if (timeSinceLastUpdate > targetFramePeriod) {
        _lastTimeUpdated.start();
        {
            PerformanceTimer perfTimer("update");
            PerformanceWarning warn(showWarnings, "Application::idle()... update()");
            const float BIGGEST_DELTA_TIME_SECS = 0.25f;
            PROFILE_RANGE(__FUNCTION__ "/idleUpdate");
            update(glm::clamp((float)timeSinceLastUpdate / 1000.0f, 0.0f, BIGGEST_DELTA_TIME_SECS));
        }
        {
            PerformanceTimer perfTimer("updateGL");
            PerformanceWarning warn(showWarnings, "Application::idle()... updateGL()");
            getActiveDisplayPlugin()->idle();
            auto inputPlugins = getInputPlugins();
            foreach(auto inputPlugin, inputPlugins) {
                QString name = inputPlugin->getName();
                QAction* action = Menu::getInstance()->getActionForOption(name);
                if (action->isChecked()) {
                    inputPlugin->idle();
                }
            }
        }
        {
            PerformanceTimer perfTimer("rest");
            PerformanceWarning warn(showWarnings, "Application::idle()... rest of it");
            _idleLoopStdev.addValue(timeSinceLastUpdate);

            //  Record standard deviation and reset counter if needed
            const int STDEV_SAMPLES = 500;
            if (_idleLoopStdev.getSamples() > STDEV_SAMPLES) {
                _idleLoopMeasuredJitter = _idleLoopStdev.getStDev();
                _idleLoopStdev.reset();
            }

        }
        // After finishing all of the above work, ensure the idle timer is set to the proper interval,
        // depending on whether we're throttling or not
        idleTimer->start(getActiveDisplayPlugin()->isThrottled() ? THROTTLED_IDLE_TIMER_DELAY : 0);
    } 

    // check for any requested background downloads.
    emit checkBackgroundDownloads();
    lastIdleEnd = usecTimestampNow();
}

void Application::setLowVelocityFilter(bool lowVelocityFilter) {
    InputDevice::setLowVelocityFilter(lowVelocityFilter);
}

bool Application::mouseOnScreen() const {
    glm::ivec2 mousePosition = getTrueMouse();
    return (glm::all(glm::greaterThanEqual(mousePosition, glm::ivec2(0))) &&
        glm::all(glm::lessThanEqual(mousePosition, glm::ivec2(getCanvasSize()))));
}

ivec2 Application::getMouseDragStarted() const {
    if (isHMDMode()) {
        return _compositor.screenToOverlay(getTrueMouseDragStarted());
    }
    return getTrueMouseDragStarted();
}

ivec2 Application::getMouse() const {
    if (isHMDMode()) {
        return _compositor.screenToOverlay(getTrueMouse());
    }
    return getTrueMouse();
}


ivec2 Application::getTrueMouseDragStarted() const {
    return _mouseDragStarted;
}

FaceTracker* Application::getActiveFaceTracker() {
    auto faceshift = DependencyManager::get<Faceshift>();
    auto dde = DependencyManager::get<DdeFaceTracker>();

    return (dde->isActive() ? static_cast<FaceTracker*>(dde.data()) :
            (faceshift->isActive() ? static_cast<FaceTracker*>(faceshift.data()) : NULL));
}

FaceTracker* Application::getSelectedFaceTracker() {
    FaceTracker* faceTracker = NULL;
#ifdef HAVE_FACESHIFT
    if (Menu::getInstance()->isOptionChecked(MenuOption::Faceshift)) {
        faceTracker = DependencyManager::get<Faceshift>().data();
    }
#endif
#ifdef HAVE_DDE
    if (Menu::getInstance()->isOptionChecked(MenuOption::UseCamera)) {
        faceTracker = DependencyManager::get<DdeFaceTracker>().data();
    }
#endif
    return faceTracker;
}

void Application::setActiveFaceTracker() {
#if defined(HAVE_FACESHIFT) || defined(HAVE_DDE)
    bool isMuted = Menu::getInstance()->isOptionChecked(MenuOption::MuteFaceTracking);
#endif
#ifdef HAVE_FACESHIFT
    auto faceshiftTracker = DependencyManager::get<Faceshift>();
    faceshiftTracker->setIsMuted(isMuted);
    faceshiftTracker->setEnabled(Menu::getInstance()->isOptionChecked(MenuOption::Faceshift) && !isMuted);
#endif
#ifdef HAVE_DDE
    bool isUsingDDE = Menu::getInstance()->isOptionChecked(MenuOption::UseCamera);
    Menu::getInstance()->getActionForOption(MenuOption::BinaryEyelidControl)->setVisible(isUsingDDE);
    Menu::getInstance()->getActionForOption(MenuOption::UseAudioForMouth)->setVisible(isUsingDDE);
    Menu::getInstance()->getActionForOption(MenuOption::VelocityFilter)->setVisible(isUsingDDE);
    Menu::getInstance()->getActionForOption(MenuOption::CalibrateCamera)->setVisible(isUsingDDE);
    auto ddeTracker = DependencyManager::get<DdeFaceTracker>();
    ddeTracker->setIsMuted(isMuted);
    ddeTracker->setEnabled(isUsingDDE && !isMuted);
#endif
}

bool Application::exportEntities(const QString& filename, const QVector<EntityItemID>& entityIDs) {
    QVector<EntityItemPointer> entities;

    auto entityTree = _entities.getTree();
    EntityTree exportTree;

    glm::vec3 root(TREE_SCALE, TREE_SCALE, TREE_SCALE);
    for (auto entityID : entityIDs) {
        auto entityItem = entityTree->findEntityByEntityItemID(entityID);
        if (!entityItem) {
            continue;
        }

        auto properties = entityItem->getProperties();
        auto position = properties.getPosition();

        root.x = glm::min(root.x, position.x);
        root.y = glm::min(root.y, position.y);
        root.z = glm::min(root.z, position.z);

        entities << entityItem;
    }

    if (entities.size() == 0) {
        return false;
    }

    for (auto entityItem : entities) {
        auto properties = entityItem->getProperties();

        properties.setPosition(properties.getPosition() - root);
        exportTree.addEntity(entityItem->getEntityItemID(), properties);
    }

    exportTree.writeToJSONFile(filename.toLocal8Bit().constData());

    // restore the main window's active state
    _window->activateWindow();
    return true;
}

bool Application::exportEntities(const QString& filename, float x, float y, float z, float scale) {
    QVector<EntityItemPointer> entities;
    _entities.getTree()->findEntities(AACube(glm::vec3(x, y, z), scale), entities);

    if (entities.size() > 0) {
        glm::vec3 root(x, y, z);
        EntityTree exportTree;

        for (int i = 0; i < entities.size(); i++) {
            EntityItemProperties properties = entities.at(i)->getProperties();
            EntityItemID id = entities.at(i)->getEntityItemID();
            properties.setPosition(properties.getPosition() - root);
            exportTree.addEntity(id, properties);
        }
        exportTree.writeToSVOFile(filename.toLocal8Bit().constData());
    } else {
        qCDebug(interfaceapp) << "No models were selected";
        return false;
    }

    // restore the main window's active state
    _window->activateWindow();
    return true;
}

void Application::loadSettings() {

    DependencyManager::get<AudioClient>()->loadSettings();
    DependencyManager::get<LODManager>()->loadSettings();

    // DONT CHECK IN
    //DependencyManager::get<LODManager>()->setAutomaticLODAdjust(false);

    Menu::getInstance()->loadSettings();
    _myAvatar->loadData();
}

void Application::saveSettings() {
    DependencyManager::get<AudioClient>()->saveSettings();
    DependencyManager::get<LODManager>()->saveSettings();

    Menu::getInstance()->saveSettings();
    _myAvatar->saveData();
}

bool Application::importEntities(const QString& urlOrFilename) {
    _entityClipboard.eraseAllOctreeElements();

    QUrl url(urlOrFilename);

    // if the URL appears to be invalid or relative, then it is probably a local file
    if (!url.isValid() || url.isRelative()) {
        url = QUrl::fromLocalFile(urlOrFilename);
    }

    bool success = _entityClipboard.readFromURL(url.toString());
    if (success) {
        _entityClipboard.reaverageOctreeElements();
    }
    return success;
}

QVector<EntityItemID> Application::pasteEntities(float x, float y, float z) {
    return _entityClipboard.sendEntities(&_entityEditSender, _entities.getTree(), x, y, z);
}

void Application::initDisplay() {
}

void Application::init() {
    // Make sure Login state is up to date
    DependencyManager::get<DialogsManager>()->toggleLoginDialog();

    _environment.init();

    DependencyManager::get<DeferredLightingEffect>()->init(this);

    // TODO: move _myAvatar out of Application. Move relevant code to MyAvataar or AvatarManager
    DependencyManager::get<AvatarManager>()->init();
    _myCamera.setMode(CAMERA_MODE_FIRST_PERSON);

    _mirrorCamera.setMode(CAMERA_MODE_MIRROR);

    _timerStart.start();
    _lastTimeUpdated.start();

    // when --url in command line, teleport to location
    const QString HIFI_URL_COMMAND_LINE_KEY = "--url";
    int urlIndex = arguments().indexOf(HIFI_URL_COMMAND_LINE_KEY);
    QString addressLookupString;
    if (urlIndex != -1) {
        addressLookupString = arguments().value(urlIndex + 1);
    }

    DependencyManager::get<AddressManager>()->loadSettings(addressLookupString);

    qCDebug(interfaceapp) << "Loaded settings";
    
    Leapmotion::init();
    RealSense::init();

    // fire off an immediate domain-server check in now that settings are loaded
    DependencyManager::get<NodeList>()->sendDomainServerCheckIn();

    _entities.init();
    _entities.setViewFrustum(getViewFrustum());

    ObjectMotionState::setShapeManager(&_shapeManager);
    _physicsEngine.init();

    EntityTree* tree = _entities.getTree();
    _entitySimulation.init(tree, &_physicsEngine, &_entityEditSender);
    tree->setSimulation(&_entitySimulation);

    auto entityScriptingInterface = DependencyManager::get<EntityScriptingInterface>();

    // connect the _entityCollisionSystem to our EntityTreeRenderer since that's what handles running entity scripts
    connect(&_entitySimulation, &EntitySimulation::entityCollisionWithEntity,
            &_entities, &EntityTreeRenderer::entityCollisionWithEntity);

    // connect the _entities (EntityTreeRenderer) to our script engine's EntityScriptingInterface for firing
    // of events related clicking, hovering over, and entering entities
    _entities.connectSignalsToSlots(entityScriptingInterface.data());

    _entityClipboardRenderer.init();
    _entityClipboardRenderer.setViewFrustum(getViewFrustum());
    _entityClipboardRenderer.setTree(&_entityClipboard);

    // Make sure any new sounds are loaded as soon as know about them.
    connect(tree, &EntityTree::newCollisionSoundURL, DependencyManager::get<SoundCache>().data(), &SoundCache::getSound);
    connect(_myAvatar, &MyAvatar::newCollisionSoundURL, DependencyManager::get<SoundCache>().data(), &SoundCache::getSound);
}

void Application::closeMirrorView() {
    if (Menu::getInstance()->isOptionChecked(MenuOption::Mirror)) {
        Menu::getInstance()->triggerOption(MenuOption::Mirror);
    }
}

void Application::restoreMirrorView() {
    if (!Menu::getInstance()->isOptionChecked(MenuOption::FullscreenMirror)) {
        Menu::getInstance()->triggerOption(MenuOption::FullscreenMirror);
    }
}

void Application::shrinkMirrorView() {
    if (Menu::getInstance()->isOptionChecked(MenuOption::FullscreenMirror)) {
        Menu::getInstance()->triggerOption(MenuOption::FullscreenMirror);
    }
}

const float HEAD_SPHERE_RADIUS = 0.1f;

bool Application::isLookingAtMyAvatar(Avatar* avatar) {
    glm::vec3 theirLookAt = avatar->getHead()->getLookAtPosition();
    glm::vec3 myEyePosition = _myAvatar->getHead()->getEyePosition();
    if (pointInSphere(theirLookAt, myEyePosition, HEAD_SPHERE_RADIUS * _myAvatar->getScale())) {
        return true;
    }
    return false;
}

void Application::updateLOD() {
    PerformanceTimer perfTimer("LOD");
    // adjust it unless we were asked to disable this feature, or if we're currently in throttleRendering mode
    if (!isThrottleRendering()) {
        DependencyManager::get<LODManager>()->autoAdjustLOD(_fps);
    } else {
        DependencyManager::get<LODManager>()->resetLODAdjust();
    }
}

void Application::updateMouseRay() {
    PerformanceTimer perfTimer("mouseRay");

    bool showWarnings = Menu::getInstance()->isOptionChecked(MenuOption::PipelineWarnings);
    PerformanceWarning warn(showWarnings, "Application::updateMouseRay()");

    // make sure the frustum is up-to-date
    _myCamera.loadViewFrustum(_viewFrustum);

    PickRay pickRay = computePickRay(getTrueMouseX(), getTrueMouseY());
    _mouseRayOrigin = pickRay.origin;
    _mouseRayDirection = pickRay.direction;

    // adjust for mirroring
    if (_myCamera.getMode() == CAMERA_MODE_MIRROR) {
        glm::vec3 mouseRayOffset = _mouseRayOrigin - _viewFrustum.getPosition();
        _mouseRayOrigin -= 2.0f * (_viewFrustum.getDirection() * glm::dot(_viewFrustum.getDirection(), mouseRayOffset) +
            _viewFrustum.getRight() * glm::dot(_viewFrustum.getRight(), mouseRayOffset));
        _mouseRayDirection -= 2.0f * (_viewFrustum.getDirection() * glm::dot(_viewFrustum.getDirection(), _mouseRayDirection) +
            _viewFrustum.getRight() * glm::dot(_viewFrustum.getRight(), _mouseRayDirection));
    }
}

void Application::updateMyAvatarLookAtPosition() {
    PerformanceTimer perfTimer("lookAt");
    bool showWarnings = Menu::getInstance()->isOptionChecked(MenuOption::PipelineWarnings);
    PerformanceWarning warn(showWarnings, "Application::updateMyAvatarLookAtPosition()");

    _myAvatar->updateLookAtTargetAvatar();
    FaceTracker* tracker = getActiveFaceTracker();

    bool isLookingAtSomeone = false;
    glm::vec3 lookAtSpot;
    if (_myCamera.getMode() == CAMERA_MODE_MIRROR) {
        //  When I am in mirror mode, just look right at the camera (myself); don't switch gaze points because when physically
        //  looking in a mirror one's eyes appear steady.
        if (!isHMDMode()) {
            lookAtSpot = _myCamera.getPosition();
        } else {
            lookAtSpot = _myCamera.getPosition() + vec3(getHeadPose()[3]);
        }
    } else {
        AvatarSharedPointer lookingAt = _myAvatar->getLookAtTargetAvatar().lock();
        if (lookingAt && _myAvatar != lookingAt.get()) {
            //  If I am looking at someone else, look directly at one of their eyes
            isLookingAtSomeone = true;
            Head* lookingAtHead = static_cast<Avatar*>(lookingAt.get())->getHead();

            const float MAXIMUM_FACE_ANGLE = 65.0f * RADIANS_PER_DEGREE;
            glm::vec3 lookingAtFaceOrientation = lookingAtHead->getFinalOrientationInWorldFrame() * IDENTITY_FRONT;
            glm::vec3 fromLookingAtToMe = glm::normalize(_myAvatar->getHead()->getEyePosition()
                - lookingAtHead->getEyePosition());
            float faceAngle = glm::angle(lookingAtFaceOrientation, fromLookingAtToMe);

            if (faceAngle < MAXIMUM_FACE_ANGLE) {
                // Randomly look back and forth between look targets
                switch (_myAvatar->getEyeContactTarget()) {
                    case LEFT_EYE:
                        lookAtSpot = lookingAtHead->getLeftEyePosition();
                        break;
                    case RIGHT_EYE:
                        lookAtSpot = lookingAtHead->getRightEyePosition();
                        break;
                    case MOUTH:
                        lookAtSpot = lookingAtHead->getMouthPosition();
                        break;
                }
            } else {
                // Just look at their head (mid point between eyes)
                lookAtSpot = lookingAtHead->getEyePosition();
            }
        } else {
            //  I am not looking at anyone else, so just look forward
            lookAtSpot = _myAvatar->getHead()->getEyePosition() +
                (_myAvatar->getHead()->getFinalOrientationInWorldFrame() * glm::vec3(0.0f, 0.0f, -TREE_SCALE));
        }
    }

    // Deflect the eyes a bit to match the detected gaze from Faceshift if active.
    // DDE doesn't track eyes.
    if (tracker && typeid(*tracker) == typeid(Faceshift) && !tracker->isMuted()) {
        float eyePitch = tracker->getEstimatedEyePitch();
        float eyeYaw = tracker->getEstimatedEyeYaw();
        const float GAZE_DEFLECTION_REDUCTION_DURING_EYE_CONTACT = 0.1f;
        glm::vec3 origin = _myAvatar->getHead()->getEyePosition();
        float pitchSign = (_myCamera.getMode() == CAMERA_MODE_MIRROR) ? -1.0f : 1.0f;
        float deflection = DependencyManager::get<Faceshift>()->getEyeDeflection();
        if (isLookingAtSomeone) {
            deflection *= GAZE_DEFLECTION_REDUCTION_DURING_EYE_CONTACT;
        }
        lookAtSpot = origin + _myCamera.getRotation() * glm::quat(glm::radians(glm::vec3(
            eyePitch * pitchSign * deflection, eyeYaw * deflection, 0.0f))) *
                glm::inverse(_myCamera.getRotation()) * (lookAtSpot - origin);
    }

    _myAvatar->getHead()->setLookAtPosition(lookAtSpot);
}

void Application::updateThreads(float deltaTime) {
    PerformanceTimer perfTimer("updateThreads");
    bool showWarnings = Menu::getInstance()->isOptionChecked(MenuOption::PipelineWarnings);
    PerformanceWarning warn(showWarnings, "Application::updateThreads()");

    // parse voxel packets
    if (!_enableProcessOctreeThread) {
        _octreeProcessor.threadRoutine();
        _entityEditSender.threadRoutine();
    }
}

void Application::cameraMenuChanged() {
    if (Menu::getInstance()->isOptionChecked(MenuOption::FullscreenMirror)) {
        if (_myCamera.getMode() != CAMERA_MODE_MIRROR) {
            _myCamera.setMode(CAMERA_MODE_MIRROR);
        }
    } else if (Menu::getInstance()->isOptionChecked(MenuOption::FirstPerson)) {
        if (_myCamera.getMode() != CAMERA_MODE_FIRST_PERSON) {
            _myCamera.setMode(CAMERA_MODE_FIRST_PERSON);
            _myAvatar->setBoomLength(MyAvatar::ZOOM_MIN);
        }
    } else if (Menu::getInstance()->isOptionChecked(MenuOption::ThirdPerson)) {
        if (_myCamera.getMode() != CAMERA_MODE_THIRD_PERSON) {
            _myCamera.setMode(CAMERA_MODE_THIRD_PERSON);
            if (_myAvatar->getBoomLength() == MyAvatar::ZOOM_MIN) {
                _myAvatar->setBoomLength(MyAvatar::ZOOM_DEFAULT);
            }
        }
    } else if (Menu::getInstance()->isOptionChecked(MenuOption::IndependentMode)) {
        if (_myCamera.getMode() != CAMERA_MODE_INDEPENDENT) {
            _myCamera.setMode(CAMERA_MODE_INDEPENDENT);
        }
    }
}

void Application::reloadResourceCaches() {
    emptyLocalCache();
    
    DependencyManager::get<AnimationCache>()->refreshAll();
    DependencyManager::get<GeometryCache>()->refreshAll();
    DependencyManager::get<SoundCache>()->refreshAll();
    DependencyManager::get<TextureCache>()->refreshAll();
}

void Application::rotationModeChanged() {
    if (!Menu::getInstance()->isOptionChecked(MenuOption::CenterPlayerInView)) {
        _myAvatar->setHeadPitch(0);
    }
}

void Application::updateCamera(float deltaTime) {
    PerformanceTimer perfTimer("updateCamera");
    bool showWarnings = Menu::getInstance()->isOptionChecked(MenuOption::PipelineWarnings);
    PerformanceWarning warn(showWarnings, "Application::updateCamera()");
}

void Application::updateDialogs(float deltaTime) {
    PerformanceTimer perfTimer("updateDialogs");
    bool showWarnings = Menu::getInstance()->isOptionChecked(MenuOption::PipelineWarnings);
    PerformanceWarning warn(showWarnings, "Application::updateDialogs()");
    auto dialogsManager = DependencyManager::get<DialogsManager>();

    // Update audio stats dialog, if any
    AudioStatsDialog* audioStatsDialog = dialogsManager->getAudioStatsDialog();
    if(audioStatsDialog) {
        audioStatsDialog->update();
    }
    
    // Update bandwidth dialog, if any
    BandwidthDialog* bandwidthDialog = dialogsManager->getBandwidthDialog();
    if (bandwidthDialog) {
        bandwidthDialog->update();
    }

    QPointer<OctreeStatsDialog> octreeStatsDialog = dialogsManager->getOctreeStatsDialog();
    if (octreeStatsDialog) {
        octreeStatsDialog->update();
    }
}

void Application::updateCursor(float deltaTime) {
    PerformanceTimer perfTimer("updateCursor");
    bool showWarnings = Menu::getInstance()->isOptionChecked(MenuOption::PipelineWarnings);
    PerformanceWarning warn(showWarnings, "Application::updateCursor()");

    static QPoint lastMousePos = QPoint();
    _lastMouseMove = (lastMousePos == QCursor::pos()) ? _lastMouseMove : usecTimestampNow();
    lastMousePos = QCursor::pos();
}

void Application::setCursorVisible(bool visible) {
    _cursorVisible = visible;
}

void Application::update(float deltaTime) {
    bool showWarnings = Menu::getInstance()->isOptionChecked(MenuOption::PipelineWarnings);
    PerformanceWarning warn(showWarnings, "Application::update()");

    updateLOD();
    updateMouseRay(); // check what's under the mouse and update the mouse voxel

    // update the avatar with a fresh HMD pose
    _myAvatar->updateFromHMDSensorMatrix(getHMDSensorPose());

    {
        PerformanceTimer perfTimer("devices");
        DeviceTracker::updateAll();

        FaceTracker* tracker = getSelectedFaceTracker();
        if (tracker && Menu::getInstance()->isOptionChecked(MenuOption::MuteFaceTracking) != tracker->isMuted()) {
            tracker->toggleMute();
        }

        tracker = getActiveFaceTracker();
        if (tracker && !tracker->isMuted()) {
            tracker->update(deltaTime);

            // Auto-mute microphone after losing face tracking?
            if (tracker->isTracking()) {
                _lastFaceTrackerUpdate = usecTimestampNow();
            } else {
                const quint64 MUTE_MICROPHONE_AFTER_USECS = 5000000;  //5 secs
                Menu* menu = Menu::getInstance();
                if (menu->isOptionChecked(MenuOption::AutoMuteAudio) && !menu->isOptionChecked(MenuOption::MuteAudio)) {
                    if (_lastFaceTrackerUpdate > 0
                        && ((usecTimestampNow() - _lastFaceTrackerUpdate) > MUTE_MICROPHONE_AFTER_USECS)) {
                        menu->triggerOption(MenuOption::MuteAudio);
                        _lastFaceTrackerUpdate = 0;
                    }
                } else {
                    _lastFaceTrackerUpdate = 0;
                }
            }
        } else {
            _lastFaceTrackerUpdate = 0;
        }

    }

    auto userInputMapper = DependencyManager::get<UserInputMapper>();
    userInputMapper->setSensorToWorldMat(_myAvatar->getSensorToWorldMatrix());
    userInputMapper->update(deltaTime);

    // This needs to go after userInputMapper->update() because of the keyboard
    bool jointsCaptured = false;
    auto inputPlugins = getInputPlugins();
    foreach(auto inputPlugin, inputPlugins) {
        QString name = inputPlugin->getName();
        QAction* action = Menu::getInstance()->getActionForOption(name);
        if (action->isChecked()) {
            inputPlugin->pluginUpdate(deltaTime, jointsCaptured);
            if (inputPlugin->isJointController()) {
                jointsCaptured = true;
            }
        }
    }

    // Dispatch input events
    _controllerScriptingInterface.updateInputControllers();

    // Transfer the user inputs to the driveKeys
    _myAvatar->clearDriveKeys();
    if (_myCamera.getMode() != CAMERA_MODE_INDEPENDENT) {
        if (!_controllerScriptingInterface.areActionsCaptured()) {
            _myAvatar->setDriveKeys(FWD, userInputMapper->getActionState(UserInputMapper::LONGITUDINAL_FORWARD));
            _myAvatar->setDriveKeys(BACK, userInputMapper->getActionState(UserInputMapper::LONGITUDINAL_BACKWARD));
            _myAvatar->setDriveKeys(UP, userInputMapper->getActionState(UserInputMapper::VERTICAL_UP));
            _myAvatar->setDriveKeys(DOWN, userInputMapper->getActionState(UserInputMapper::VERTICAL_DOWN));
            _myAvatar->setDriveKeys(LEFT, userInputMapper->getActionState(UserInputMapper::LATERAL_LEFT));
            _myAvatar->setDriveKeys(RIGHT, userInputMapper->getActionState(UserInputMapper::LATERAL_RIGHT));
            _myAvatar->setDriveKeys(ROT_UP, userInputMapper->getActionState(UserInputMapper::PITCH_UP));
            _myAvatar->setDriveKeys(ROT_DOWN, userInputMapper->getActionState(UserInputMapper::PITCH_DOWN));
            _myAvatar->setDriveKeys(ROT_LEFT, userInputMapper->getActionState(UserInputMapper::YAW_LEFT));
            _myAvatar->setDriveKeys(ROT_RIGHT, userInputMapper->getActionState(UserInputMapper::YAW_RIGHT));
        }
        _myAvatar->setDriveKeys(BOOM_IN, userInputMapper->getActionState(UserInputMapper::BOOM_IN));
        _myAvatar->setDriveKeys(BOOM_OUT, userInputMapper->getActionState(UserInputMapper::BOOM_OUT));
    }
    UserInputMapper::PoseValue leftHand = userInputMapper->getPoseState(UserInputMapper::LEFT_HAND);
    UserInputMapper::PoseValue rightHand = userInputMapper->getPoseState(UserInputMapper::RIGHT_HAND);
    Hand* hand = DependencyManager::get<AvatarManager>()->getMyAvatar()->getHand();
    setPalmData(hand, leftHand, deltaTime, LEFT_HAND_INDEX);
    setPalmData(hand, rightHand, deltaTime, RIGHT_HAND_INDEX);
    if (Menu::getInstance()->isOptionChecked(MenuOption::HandMouseInput)) {
        emulateMouse(hand, userInputMapper->getActionState(UserInputMapper::LEFT_HAND_CLICK),
            userInputMapper->getActionState(UserInputMapper::SHIFT), LEFT_HAND_INDEX);
        emulateMouse(hand, userInputMapper->getActionState(UserInputMapper::RIGHT_HAND_CLICK),
            userInputMapper->getActionState(UserInputMapper::SHIFT), RIGHT_HAND_INDEX);
    }

    updateThreads(deltaTime); // If running non-threaded, then give the threads some time to process...

    //loop through all the other avatars and simulate them...
    DependencyManager::get<AvatarManager>()->updateOtherAvatars(deltaTime);

    updateCamera(deltaTime); // handle various camera tweaks like off axis projection
    updateDialogs(deltaTime); // update various stats dialogs if present
    updateCursor(deltaTime); // Handle cursor updates

    {
        PerformanceTimer perfTimer("physics");
        _myAvatar->relayDriveKeysToCharacterController();

        _entitySimulation.lock();
        _physicsEngine.deleteObjects(_entitySimulation.getObjectsToDelete());
        _entitySimulation.unlock();

        _entities.getTree()->lockForWrite();
        _entitySimulation.lock();
        _physicsEngine.addObjects(_entitySimulation.getObjectsToAdd());
        _entitySimulation.unlock();
        _entities.getTree()->unlock();

        _entities.getTree()->lockForWrite();
        _entitySimulation.lock();
        _physicsEngine.changeObjects(_entitySimulation.getObjectsToChange());
        _entitySimulation.unlock();
        _entities.getTree()->unlock();

        _entitySimulation.lock();
        _entitySimulation.applyActionChanges();
        _entitySimulation.unlock();

        AvatarManager* avatarManager = DependencyManager::get<AvatarManager>().data();
        _physicsEngine.deleteObjects(avatarManager->getObjectsToDelete());
        _physicsEngine.addObjects(avatarManager->getObjectsToAdd());
        _physicsEngine.changeObjects(avatarManager->getObjectsToChange());

        _entities.getTree()->lockForWrite();
        _physicsEngine.stepSimulation();
        _entities.getTree()->unlock();

        if (_physicsEngine.hasOutgoingChanges()) {
            _entities.getTree()->lockForWrite();
            _entitySimulation.lock();
            _entitySimulation.handleOutgoingChanges(_physicsEngine.getOutgoingChanges(), _physicsEngine.getSessionID());
            _entitySimulation.unlock();
            _entities.getTree()->unlock();

            _entities.getTree()->lockForWrite();
            avatarManager->handleOutgoingChanges(_physicsEngine.getOutgoingChanges());
            _entities.getTree()->unlock();

            auto collisionEvents = _physicsEngine.getCollisionEvents();
            avatarManager->handleCollisionEvents(collisionEvents);

            _physicsEngine.dumpStatsIfNecessary();

            if (!_aboutToQuit) {
                PerformanceTimer perfTimer("entities");
                // Collision events (and their scripts) must not be handled when we're locked, above. (That would risk
                // deadlock.)
                _entitySimulation.handleCollisionEvents(collisionEvents);
                // NOTE: the _entities.update() call below will wait for lock
                // and will simulate entity motion (the EntityTree has been given an EntitySimulation).
                _entities.update(); // update the models...
            }
        }
    }

    {
        PerformanceTimer perfTimer("overlays");
        _overlays.update(deltaTime);
    }

    {
        PerformanceTimer perfTimer("myAvatar");
        updateMyAvatarLookAtPosition();
        // Sample hardware, update view frustum if needed, and send avatar data to mixer/nodes
        DependencyManager::get<AvatarManager>()->updateMyAvatar(deltaTime);
    }

    {
        PerformanceTimer perfTimer("emitSimulating");
        // let external parties know we're updating
        emit simulating(deltaTime);
    }

    // Update _viewFrustum with latest camera and view frustum data...
    // NOTE: we get this from the view frustum, to make it simpler, since the
    // loadViewFrumstum() method will get the correct details from the camera
    // We could optimize this to not actually load the viewFrustum, since we don't
    // actually need to calculate the view frustum planes to send these details
    // to the server.
    {
        PerformanceTimer perfTimer("loadViewFrustum");
        _myCamera.loadViewFrustum(_viewFrustum);
    }

    quint64 now = usecTimestampNow();

    // Update my voxel servers with my current voxel query...
    {
        PerformanceTimer perfTimer("queryOctree");
        quint64 sinceLastQuery = now - _lastQueriedTime;
        const quint64 TOO_LONG_SINCE_LAST_QUERY = 3 * USECS_PER_SECOND;
        bool queryIsDue = sinceLastQuery > TOO_LONG_SINCE_LAST_QUERY;
        bool viewIsDifferentEnough = !_lastQueriedViewFrustum.isVerySimilar(_viewFrustum);

        // if it's been a while since our last query or the view has significantly changed then send a query, otherwise suppress it
        if (queryIsDue || viewIsDifferentEnough) {
            _lastQueriedTime = now;

            if (DependencyManager::get<SceneScriptingInterface>()->shouldRenderEntities()) {
                queryOctree(NodeType::EntityServer, PacketTypeEntityQuery, _entityServerJurisdictions);
            }
            _lastQueriedViewFrustum = _viewFrustum;
        }
    }

    // sent nack packets containing missing sequence numbers of received packets from nodes
    {
        quint64 sinceLastNack = now - _lastNackTime;
        const quint64 TOO_LONG_SINCE_LAST_NACK = 1 * USECS_PER_SECOND;
        if (sinceLastNack > TOO_LONG_SINCE_LAST_NACK) {
            _lastNackTime = now;
            sendNackPackets();
        }
    }

    // send packet containing downstream audio stats to the AudioMixer
    {
        quint64 sinceLastNack = now - _lastSendDownstreamAudioStats;
        if (sinceLastNack > TOO_LONG_SINCE_LAST_SEND_DOWNSTREAM_AUDIO_STATS) {
            _lastSendDownstreamAudioStats = now;

            QMetaObject::invokeMethod(DependencyManager::get<AudioClient>().data(), "sendDownstreamAudioStatsPacket", Qt::QueuedConnection);
        }
    }

    // update sensorToWorldMatrix for rendering camera.
    _myAvatar->updateSensorToWorldMatrix();
}

void Application::setPalmData(Hand* hand, UserInputMapper::PoseValue pose, float deltaTime, int index) {
    PalmData* palm;
    bool foundHand = false;
    for (size_t j = 0; j < hand->getNumPalms(); j++) {
        if (hand->getPalms()[j].getSixenseID() == index) {
            palm = &(hand->getPalms()[j]);
            foundHand = true;
            break;
        }
    }
    if (!foundHand) {
        PalmData newPalm(hand);
        hand->getPalms().push_back(newPalm);
        palm = &(hand->getPalms()[hand->getNumPalms() - 1]);
        palm->setSixenseID(index);
    }
    
    palm->setActive(pose.isValid());

    // transform from sensor space, to world space, to avatar model space.
    glm::mat4 poseMat = createMatFromQuatAndPos(pose.getRotation(), pose.getTranslation());
    glm::mat4 sensorToWorldMat = _myAvatar->getSensorToWorldMatrix();
    glm::mat4 modelMat = createMatFromQuatAndPos(_myAvatar->getOrientation(), _myAvatar->getPosition());
    glm::mat4 objectPose = glm::inverse(modelMat) * sensorToWorldMat * poseMat;

    glm::vec3 position = extractTranslation(objectPose);
    glm::quat rotation = glm::quat_cast(objectPose);

    //  Compute current velocity from position change
    glm::vec3 rawVelocity;
    if (deltaTime > 0.0f) {
        rawVelocity = (position - palm->getRawPosition()) / deltaTime;
    } else {
        rawVelocity = glm::vec3(0.0f);
    }
    palm->setRawVelocity(rawVelocity);   //  meters/sec
    
    //  Angular Velocity of Palm
    glm::quat deltaRotation = rotation * glm::inverse(palm->getRawRotation());
    glm::vec3 angularVelocity(0.0f);
    float rotationAngle = glm::angle(deltaRotation);
    if ((rotationAngle > EPSILON) && (deltaTime > 0.0f)) {
        angularVelocity = glm::normalize(glm::axis(deltaRotation));
        angularVelocity *= (rotationAngle / deltaTime);
        palm->setRawAngularVelocity(angularVelocity);
    } else {
        palm->setRawAngularVelocity(glm::vec3(0.0f));
    }

    if (InputDevice::getLowVelocityFilter()) {
        //  Use a velocity sensitive filter to damp small motions and preserve large ones with
        //  no latency.
        float velocityFilter = glm::clamp(1.0f - glm::length(rawVelocity), 0.0f, 1.0f);
        position = palm->getRawPosition() * velocityFilter + position * (1.0f - velocityFilter);
        rotation = safeMix(palm->getRawRotation(), rotation, 1.0f - velocityFilter);
    }
    palm->setRawPosition(position);
    palm->setRawRotation(rotation);

    // Store the one fingertip in the palm structure so we can track velocity
    const float FINGER_LENGTH = 0.3f;   //  meters
    const glm::vec3 FINGER_VECTOR(0.0f, 0.0f, FINGER_LENGTH);
    const glm::vec3 newTipPosition = position + rotation * FINGER_VECTOR;
    glm::vec3 oldTipPosition = palm->getTipRawPosition();
    if (deltaTime > 0.0f) {
        palm->setTipVelocity((newTipPosition - oldTipPosition) / deltaTime);
    } else {
        palm->setTipVelocity(glm::vec3(0.0f));
    }
    palm->setTipPosition(newTipPosition);
}

void Application::emulateMouse(Hand* hand, float click, float shift, int index) {
    // Locate the palm, if it exists and is active
    PalmData* palm;
    bool foundHand = false;
    for (size_t j = 0; j < hand->getNumPalms(); j++) {
        if (hand->getPalms()[j].getSixenseID() == index) {
            palm = &(hand->getPalms()[j]);
            foundHand = true;
            break;
        }
    }
    if (!foundHand || !palm->isActive()) {
        return;
    }

    // Process the mouse events
    QPoint pos;

    unsigned int deviceID = index == 0 ? CONTROLLER_0_EVENT : CONTROLLER_1_EVENT;

    if (Menu::getInstance()->isOptionChecked(MenuOption::HandLasers) || qApp->isHMDMode()) {
        pos = qApp->getApplicationCompositor().getPalmClickLocation(palm);
    }
    else {
        // Get directon relative to avatar orientation
        glm::vec3 direction = glm::inverse(_myAvatar->getOrientation()) * palm->getFingerDirection();

        // Get the angles, scaled between (-0.5,0.5)
        float xAngle = (atan2(direction.z, direction.x) + M_PI_2);
        float yAngle = 0.5f - ((atan2f(direction.z, direction.y) + (float)M_PI_2));
        auto canvasSize = qApp->getCanvasSize();
        // Get the pixel range over which the xAngle and yAngle are scaled
        float cursorRange = canvasSize.x * InputDevice::getCursorPixelRangeMult();

        pos.setX(canvasSize.x / 2.0f + cursorRange * xAngle);
        pos.setY(canvasSize.y / 2.0f + cursorRange * yAngle);

    }
    
    //If we are off screen then we should stop processing, and if a trigger or bumper is pressed,
    //we should unpress them.
    if (pos.x() == INT_MAX) {
        if (_oldHandLeftClick[index]) {
            QMouseEvent mouseEvent(QEvent::MouseButtonRelease, pos, Qt::LeftButton, Qt::LeftButton, 0);

            qApp->mouseReleaseEvent(&mouseEvent, deviceID);

            _oldHandLeftClick[index] = false;
        }
        if (_oldHandRightClick[index]) {
            QMouseEvent mouseEvent(QEvent::MouseButtonRelease, pos, Qt::RightButton, Qt::RightButton, 0);

            qApp->mouseReleaseEvent(&mouseEvent, deviceID);

            _oldHandRightClick[index] = false;
        }
        return;
    }

    //If position has changed, emit a mouse move to the application
    if (pos.x() != _oldHandMouseX[index] || pos.y() != _oldHandMouseY[index]) {
        QMouseEvent mouseEvent(QEvent::MouseMove, pos, Qt::NoButton, Qt::NoButton, 0);

        // Only send the mouse event if the opposite left button isnt held down.
        // Is this check necessary?
        if (!_oldHandLeftClick[(int)(!index)]) {
            qApp->mouseMoveEvent(&mouseEvent, deviceID);
        }
    }
    _oldHandMouseX[index] = pos.x();
    _oldHandMouseY[index] = pos.y();

    //We need separate coordinates for clicks, since we need to check if
    //a magnification window was clicked on
    int clickX = pos.x();
    int clickY = pos.y();
    //Set pos to the new click location, which may be the same if no magnification window is open
    pos.setX(clickX);
    pos.setY(clickY);

    // Right click
    if (shift == 1.0f && click == 1.0f) {
        if (!_oldHandRightClick[index]) {
            _oldHandRightClick[index] = true;

            QMouseEvent mouseEvent(QEvent::MouseButtonPress, pos, Qt::RightButton, Qt::RightButton, 0);

            qApp->mousePressEvent(&mouseEvent, deviceID);
        }
    } else if (_oldHandRightClick[index]) {
        QMouseEvent mouseEvent(QEvent::MouseButtonRelease, pos, Qt::RightButton, Qt::RightButton, 0);

        qApp->mouseReleaseEvent(&mouseEvent, deviceID);

        _oldHandRightClick[index] = false;
    }

    // Left click
    if (shift != 1.0f && click == 1.0f) {
        if (!_oldHandLeftClick[index]) {
            _oldHandLeftClick[index] = true;

            QMouseEvent mouseEvent(QEvent::MouseButtonPress, pos, Qt::LeftButton, Qt::LeftButton, 0);

            qApp->mousePressEvent(&mouseEvent, deviceID);
        }
    } else if (_oldHandLeftClick[index]) {
        QMouseEvent mouseEvent(QEvent::MouseButtonRelease, pos, Qt::LeftButton, Qt::LeftButton, 0);

        qApp->mouseReleaseEvent(&mouseEvent, deviceID);

        _oldHandLeftClick[index] = false;
    }
}

int Application::sendNackPackets() {

    if (Menu::getInstance()->isOptionChecked(MenuOption::DisableNackPackets)) {
        return 0;
    }

    int packetsSent = 0;
    char packet[MAX_PACKET_SIZE];

    // iterates thru all nodes in NodeList
    auto nodeList = DependencyManager::get<NodeList>();

    nodeList->eachNode([&](const SharedNodePointer& node){

        if (node->getActiveSocket() && node->getType() == NodeType::EntityServer) {

            QUuid nodeUUID = node->getUUID();

            // if there are octree packets from this node that are waiting to be processed,
            // don't send a NACK since the missing packets may be among those waiting packets.
            if (_octreeProcessor.hasPacketsToProcessFrom(nodeUUID)) {
                return;
            }

            _octreeSceneStatsLock.lockForRead();

            // retreive octree scene stats of this node
            if (_octreeServerSceneStats.find(nodeUUID) == _octreeServerSceneStats.end()) {
                _octreeSceneStatsLock.unlock();
                return;
            }

            // get sequence number stats of node, prune its missing set, and make a copy of the missing set
            SequenceNumberStats& sequenceNumberStats = _octreeServerSceneStats[nodeUUID].getIncomingOctreeSequenceNumberStats();
            sequenceNumberStats.pruneMissingSet();
            const QSet<OCTREE_PACKET_SEQUENCE> missingSequenceNumbers = sequenceNumberStats.getMissingSet();

            _octreeSceneStatsLock.unlock();

            // construct nack packet(s) for this node
            int numSequenceNumbersAvailable = missingSequenceNumbers.size();
            QSet<OCTREE_PACKET_SEQUENCE>::const_iterator missingSequenceNumbersIterator = missingSequenceNumbers.constBegin();
            while (numSequenceNumbersAvailable > 0) {

                char* dataAt = packet;
                int bytesRemaining = MAX_PACKET_SIZE;

                // pack header
                int numBytesPacketHeader = nodeList->populatePacketHeader(packet, PacketTypeOctreeDataNack);
                dataAt += numBytesPacketHeader;
                bytesRemaining -= numBytesPacketHeader;

                // calculate and pack the number of sequence numbers
                int numSequenceNumbersRoomFor = (bytesRemaining - sizeof(uint16_t)) / sizeof(OCTREE_PACKET_SEQUENCE);
                uint16_t numSequenceNumbers = min(numSequenceNumbersAvailable, numSequenceNumbersRoomFor);
                uint16_t* numSequenceNumbersAt = (uint16_t*)dataAt;
                *numSequenceNumbersAt = numSequenceNumbers;
                dataAt += sizeof(uint16_t);

                // pack sequence numbers
                for (int i = 0; i < numSequenceNumbers; i++) {
                    OCTREE_PACKET_SEQUENCE* sequenceNumberAt = (OCTREE_PACKET_SEQUENCE*)dataAt;
                    *sequenceNumberAt = *missingSequenceNumbersIterator;
                    dataAt += sizeof(OCTREE_PACKET_SEQUENCE);

                    missingSequenceNumbersIterator++;
                }
                numSequenceNumbersAvailable -= numSequenceNumbers;

                // send it
                nodeList->writeUnverifiedDatagram(packet, dataAt - packet, node);
                packetsSent++;
            }
        }
    });

    return packetsSent;
}

void Application::queryOctree(NodeType_t serverType, PacketType packetType, NodeToJurisdictionMap& jurisdictions) {

    //qCDebug(interfaceapp) << ">>> inside... queryOctree()... _viewFrustum.getFieldOfView()=" << _viewFrustum.getFieldOfView();
    bool wantExtraDebugging = getLogger()->extraDebugging();

    // These will be the same for all servers, so we can set them up once and then reuse for each server we send to.
    _octreeQuery.setWantLowResMoving(true);
    _octreeQuery.setWantColor(true);
    _octreeQuery.setWantDelta(true);
    _octreeQuery.setWantOcclusionCulling(false);
    _octreeQuery.setWantCompression(true);

    _octreeQuery.setCameraPosition(_viewFrustum.getPosition());
    _octreeQuery.setCameraOrientation(_viewFrustum.getOrientation());
    _octreeQuery.setCameraFov(_viewFrustum.getFieldOfView());
    _octreeQuery.setCameraAspectRatio(_viewFrustum.getAspectRatio());
    _octreeQuery.setCameraNearClip(_viewFrustum.getNearClip());
    _octreeQuery.setCameraFarClip(_viewFrustum.getFarClip());
    _octreeQuery.setCameraEyeOffsetPosition(glm::vec3());
    auto lodManager = DependencyManager::get<LODManager>();
    _octreeQuery.setOctreeSizeScale(lodManager->getOctreeSizeScale());
    _octreeQuery.setBoundaryLevelAdjust(lodManager->getBoundaryLevelAdjust());

    unsigned char queryPacket[MAX_PACKET_SIZE];

    // Iterate all of the nodes, and get a count of how many voxel servers we have...
    int totalServers = 0;
    int inViewServers = 0;
    int unknownJurisdictionServers = 0;

    auto nodeList = DependencyManager::get<NodeList>();

    nodeList->eachNode([&](const SharedNodePointer& node) {
        // only send to the NodeTypes that are serverType
        if (node->getActiveSocket() && node->getType() == serverType) {
            totalServers++;

            // get the server bounds for this server
            QUuid nodeUUID = node->getUUID();

            // if we haven't heard from this voxel server, go ahead and send it a query, so we
            // can get the jurisdiction...
            if (jurisdictions.find(nodeUUID) == jurisdictions.end()) {
                unknownJurisdictionServers++;
            } else {
                const JurisdictionMap& map = (jurisdictions)[nodeUUID];

                unsigned char* rootCode = map.getRootOctalCode();

                if (rootCode) {
                    VoxelPositionSize rootDetails;
                    voxelDetailsForCode(rootCode, rootDetails);
                    AACube serverBounds(glm::vec3(rootDetails.x * TREE_SCALE,
                                                  rootDetails.y * TREE_SCALE,
                                                  rootDetails.z * TREE_SCALE),
                                        rootDetails.s * TREE_SCALE);

                    ViewFrustum::location serverFrustumLocation = _viewFrustum.cubeInFrustum(serverBounds);

                    if (serverFrustumLocation != ViewFrustum::OUTSIDE) {
                        inViewServers++;
                    }
                }
            }
        }
    });

    if (wantExtraDebugging) {
        qCDebug(interfaceapp, "Servers: total %d, in view %d, unknown jurisdiction %d",
            totalServers, inViewServers, unknownJurisdictionServers);
    }

    int perServerPPS = 0;
    const int SMALL_BUDGET = 10;
    int perUnknownServer = SMALL_BUDGET;
    int totalPPS = getMaxOctreePacketsPerSecond();

    // determine PPS based on number of servers
    if (inViewServers >= 1) {
        // set our preferred PPS to be exactly evenly divided among all of the voxel servers... and allocate 1 PPS
        // for each unknown jurisdiction server
        perServerPPS = (totalPPS / inViewServers) - (unknownJurisdictionServers * perUnknownServer);
    } else {
        if (unknownJurisdictionServers > 0) {
            perUnknownServer = (totalPPS / unknownJurisdictionServers);
        }
    }

    if (wantExtraDebugging) {
        qCDebug(interfaceapp, "perServerPPS: %d perUnknownServer: %d", perServerPPS, perUnknownServer);
    }

    nodeList->eachNode([&](const SharedNodePointer& node){
        // only send to the NodeTypes that are serverType
        if (node->getActiveSocket() && node->getType() == serverType) {

            // get the server bounds for this server
            QUuid nodeUUID = node->getUUID();

            bool inView = false;
            bool unknownView = false;

            // if we haven't heard from this voxel server, go ahead and send it a query, so we
            // can get the jurisdiction...
            if (jurisdictions.find(nodeUUID) == jurisdictions.end()) {
                unknownView = true; // assume it's in view
                if (wantExtraDebugging) {
                    qCDebug(interfaceapp) << "no known jurisdiction for node " << *node << ", assume it's visible.";
                }
            } else {
                const JurisdictionMap& map = (jurisdictions)[nodeUUID];

                unsigned char* rootCode = map.getRootOctalCode();

                if (rootCode) {
                    VoxelPositionSize rootDetails;
                    voxelDetailsForCode(rootCode, rootDetails);
                    AACube serverBounds(glm::vec3(rootDetails.x * TREE_SCALE,
                                                  rootDetails.y * TREE_SCALE,
                                                  rootDetails.z * TREE_SCALE),
                                        rootDetails.s * TREE_SCALE);



                    ViewFrustum::location serverFrustumLocation = _viewFrustum.cubeInFrustum(serverBounds);
                    if (serverFrustumLocation != ViewFrustum::OUTSIDE) {
                        inView = true;
                    } else {
                        inView = false;
                    }
                } else {
                    if (wantExtraDebugging) {
                        qCDebug(interfaceapp) << "Jurisdiction without RootCode for node " << *node << ". That's unusual!";
                    }
                }
            }

            if (inView) {
                _octreeQuery.setMaxQueryPacketsPerSecond(perServerPPS);
            } else if (unknownView) {
                if (wantExtraDebugging) {
                    qCDebug(interfaceapp) << "no known jurisdiction for node " << *node << ", give it budget of "
                    << perUnknownServer << " to send us jurisdiction.";
                }

                // set the query's position/orientation to be degenerate in a manner that will get the scene quickly
                // If there's only one server, then don't do this, and just let the normal voxel query pass through
                // as expected... this way, we will actually get a valid scene if there is one to be seen
                if (totalServers > 1) {
                    _octreeQuery.setCameraPosition(glm::vec3(-0.1,-0.1,-0.1));
                    const glm::quat OFF_IN_NEGATIVE_SPACE = glm::quat(-0.5, 0, -0.5, 1.0);
                    _octreeQuery.setCameraOrientation(OFF_IN_NEGATIVE_SPACE);
                    _octreeQuery.setCameraNearClip(0.1f);
                    _octreeQuery.setCameraFarClip(0.1f);
                    if (wantExtraDebugging) {
                        qCDebug(interfaceapp) << "Using 'minimal' camera position for node" << *node;
                    }
                } else {
                    if (wantExtraDebugging) {
                        qCDebug(interfaceapp) << "Using regular camera position for node" << *node;
                    }
                }
                _octreeQuery.setMaxQueryPacketsPerSecond(perUnknownServer);
            } else {
                _octreeQuery.setMaxQueryPacketsPerSecond(0);
            }
            // set up the packet for sending...
            unsigned char* endOfQueryPacket = queryPacket;

            // insert packet type/version and node UUID
            endOfQueryPacket += nodeList->populatePacketHeader(reinterpret_cast<char*>(endOfQueryPacket), packetType);

            // encode the query data...
            endOfQueryPacket += _octreeQuery.getBroadcastData(endOfQueryPacket);

            int packetLength = endOfQueryPacket - queryPacket;

            // make sure we still have an active socket
            nodeList->writeUnverifiedDatagram(reinterpret_cast<const char*>(queryPacket), packetLength, node);
        }
    });
}

bool Application::isHMDMode() const {
    return getActiveDisplayPlugin()->isHmd();
}

QRect Application::getDesirableApplicationGeometry() {
    return getWindow()->geometry();
}

glm::vec3 Application::getSunDirection() {
    // Sun direction is in fact just the location of the sun relative to the origin
    auto skyStage = DependencyManager::get<SceneScriptingInterface>()->getSkyStage();
    return skyStage->getSunLight()->getDirection();
}

// FIXME, preprocessor guard this check to occur only in DEBUG builds
static QThread * activeRenderingThread = nullptr;

void Application::updateShadowMap(RenderArgs* renderArgs) {
}

void Application::setupWorldLight(RenderArgs* renderArgs) {
}

bool Application::shouldRenderMesh(float largestDimension, float distanceToCamera) {
    return DependencyManager::get<LODManager>()->shouldRenderMesh(largestDimension, distanceToCamera);
}

float Application::getSizeScale() const {
    return DependencyManager::get<LODManager>()->getOctreeSizeScale();
}

int Application::getBoundaryLevelAdjust() const {
    return DependencyManager::get<LODManager>()->getBoundaryLevelAdjust();
}

PickRay Application::computePickRay(float x, float y) const {
    glm::vec2 size = getCanvasSize();
    x /= size.x;
    y /= size.y;
    PickRay result;
    if (isHMDMode()) {
        getApplicationCompositor().computeHmdPickRay(glm::vec2(x, y), result.origin, result.direction);
    } else {
        if (QThread::currentThread() == activeRenderingThread) {
            getDisplayViewFrustum()->computePickRay(x, y, result.origin, result.direction);
        } else {
            getViewFrustum()->computePickRay(x, y, result.origin, result.direction);
        }
    }
    return result;
}

QImage Application::renderAvatarBillboard(RenderArgs* renderArgs) {
    auto primaryFramebuffer = DependencyManager::get<TextureCache>()->getPrimaryFramebuffer();
    glBindFramebuffer(GL_FRAMEBUFFER, gpu::GLBackend::getFramebufferID(primaryFramebuffer));

    // clear the alpha channel so the background is transparent
    glColorMask(GL_FALSE, GL_FALSE, GL_FALSE, GL_TRUE);
    glClearColor(0.0, 0.0, 0.0, 0.0);
    glClear(GL_COLOR_BUFFER_BIT);
    glColorMask(GL_TRUE, GL_TRUE, GL_TRUE, GL_FALSE);

    const int BILLBOARD_SIZE = 64;
#if 0
    renderRearViewMirror(renderArgs, QRect(0, _glWidget->getDeviceHeight() - BILLBOARD_SIZE,
                               BILLBOARD_SIZE, BILLBOARD_SIZE),
                         true);
#endif

    QImage image(BILLBOARD_SIZE, BILLBOARD_SIZE, QImage::Format_ARGB32);
    glReadPixels(0, 0, BILLBOARD_SIZE, BILLBOARD_SIZE, GL_BGRA, GL_UNSIGNED_BYTE, image.bits());
    glColorMask(GL_TRUE, GL_TRUE, GL_TRUE, GL_TRUE);

    glBindFramebuffer(GL_FRAMEBUFFER, 0);
    return image;
}

ViewFrustum* Application::getViewFrustum() {
#ifdef DEBUG
    if (QThread::currentThread() == activeRenderingThread) {
        // FIXME, figure out a better way to do this
        //qWarning() << "Calling Application::getViewFrustum() from the active rendering thread, did you mean Application::getDisplayViewFrustum()?";
    }
#endif
    return &_viewFrustum;
}

const ViewFrustum* Application::getViewFrustum() const {
#ifdef DEBUG
    if (QThread::currentThread() == activeRenderingThread) {
        // FIXME, figure out a better way to do this
        //qWarning() << "Calling Application::getViewFrustum() from the active rendering thread, did you mean Application::getDisplayViewFrustum()?";
    }
#endif
    return &_viewFrustum;
}

ViewFrustum* Application::getDisplayViewFrustum() {
#ifdef DEBUG
    if (QThread::currentThread() != activeRenderingThread) {
        // FIXME, figure out a better way to do this
        // qWarning() << "Calling Application::getDisplayViewFrustum() from outside the active rendering thread or outside rendering, did you mean Application::getViewFrustum()?";
    }
#endif
    return &_displayViewFrustum;
}

const ViewFrustum* Application::getDisplayViewFrustum() const {
#ifdef DEBUG
    if (QThread::currentThread() != activeRenderingThread) {
        // FIXME, figure out a better way to do this
        // qWarning() << "Calling Application::getDisplayViewFrustum() from outside the active rendering thread or outside rendering, did you mean Application::getViewFrustum()?";
    }
#endif
    return &_displayViewFrustum;
}

// WorldBox Render Data & rendering functions

class WorldBoxRenderData {
public:
    typedef render::Payload<WorldBoxRenderData> Payload;
    typedef Payload::DataPointer Pointer;

    int _val = 0;
    static render::ItemID _item; // unique WorldBoxRenderData
};

render::ItemID WorldBoxRenderData::_item = 0;

namespace render {
    template <> const ItemKey payloadGetKey(const WorldBoxRenderData::Pointer& stuff) { return ItemKey::Builder::opaqueShape(); }
    template <> const Item::Bound payloadGetBound(const WorldBoxRenderData::Pointer& stuff) { return Item::Bound(); }
    template <> void payloadRender(const WorldBoxRenderData::Pointer& stuff, RenderArgs* args) {
        if (args->_renderMode != RenderArgs::MIRROR_RENDER_MODE && Menu::getInstance()->isOptionChecked(MenuOption::Stats)) {
            PerformanceTimer perfTimer("worldBox");

            auto& batch = *args->_batch;
            DependencyManager::get<DeferredLightingEffect>()->bindSimpleProgram(batch);
            renderWorldBox(batch);
        }
    }
}

// Background Render Data & rendering functions
class BackgroundRenderData {
public:
    typedef render::Payload<BackgroundRenderData> Payload;
    typedef Payload::DataPointer Pointer;

    Stars _stars;
    Environment* _environment;

    BackgroundRenderData(Environment* environment) : _environment(environment) {
    }

    static render::ItemID _item; // unique WorldBoxRenderData
};

render::ItemID BackgroundRenderData::_item = 0;

namespace render {
    template <> const ItemKey payloadGetKey(const BackgroundRenderData::Pointer& stuff) { return ItemKey::Builder::background(); }
    template <> const Item::Bound payloadGetBound(const BackgroundRenderData::Pointer& stuff) { return Item::Bound(); }
    template <> void payloadRender(const BackgroundRenderData::Pointer& background, RenderArgs* args) {

        Q_ASSERT(args->_batch);
        gpu::Batch& batch = *args->_batch;

        // Background rendering decision
        auto skyStage = DependencyManager::get<SceneScriptingInterface>()->getSkyStage();
        auto skybox = model::SkyboxPointer();
        if (skyStage->getBackgroundMode() == model::SunSkyStage::NO_BACKGROUND) {
        } else if (skyStage->getBackgroundMode() == model::SunSkyStage::SKY_DOME) {
           if (/*!selfAvatarOnly &&*/ Menu::getInstance()->isOptionChecked(MenuOption::Stars)) {
                PerformanceTimer perfTimer("stars");
                PerformanceWarning warn(Menu::getInstance()->isOptionChecked(MenuOption::PipelineWarnings),
                    "Application::payloadRender<BackgroundRenderData>() ... stars...");
                // should be the first rendering pass - w/o depth buffer / lighting

                // compute starfield alpha based on distance from atmosphere
                float alpha = 1.0f;
                bool hasStars = true;

                if (Menu::getInstance()->isOptionChecked(MenuOption::Atmosphere)) {
                    // TODO: handle this correctly for zones
                    const EnvironmentData& closestData = background->_environment->getClosestData(args->_viewFrustum->getPosition()); // was theCamera instead of  _viewFrustum

                    if (closestData.getHasStars()) {
                        const float APPROXIMATE_DISTANCE_FROM_HORIZON = 0.1f;
                        const float DOUBLE_APPROXIMATE_DISTANCE_FROM_HORIZON = 0.2f;

                        glm::vec3 sunDirection = (args->_viewFrustum->getPosition()/*getAvatarPosition()*/ - closestData.getSunLocation())
                                                        / closestData.getAtmosphereOuterRadius();
                        float height = glm::distance(args->_viewFrustum->getPosition()/*theCamera.getPosition()*/, closestData.getAtmosphereCenter());
                        if (height < closestData.getAtmosphereInnerRadius()) {
                            // If we're inside the atmosphere, then determine if our keyLight is below the horizon
                            alpha = 0.0f;

                            if (sunDirection.y > -APPROXIMATE_DISTANCE_FROM_HORIZON) {
                                float directionY = glm::clamp(sunDirection.y,
                                                    -APPROXIMATE_DISTANCE_FROM_HORIZON, APPROXIMATE_DISTANCE_FROM_HORIZON)
                                                    + APPROXIMATE_DISTANCE_FROM_HORIZON;
                                alpha = (directionY / DOUBLE_APPROXIMATE_DISTANCE_FROM_HORIZON);
                            }
                        

                        } else if (height < closestData.getAtmosphereOuterRadius()) {
                            alpha = (height - closestData.getAtmosphereInnerRadius()) /
                                (closestData.getAtmosphereOuterRadius() - closestData.getAtmosphereInnerRadius());

                            if (sunDirection.y > -APPROXIMATE_DISTANCE_FROM_HORIZON) {
                                float directionY = glm::clamp(sunDirection.y,
                                                    -APPROXIMATE_DISTANCE_FROM_HORIZON, APPROXIMATE_DISTANCE_FROM_HORIZON)
                                                    + APPROXIMATE_DISTANCE_FROM_HORIZON;
                                alpha = (directionY / DOUBLE_APPROXIMATE_DISTANCE_FROM_HORIZON);
                            }
                        }
                    } else {
                        hasStars = false;
                    }
                }

                // finally render the starfield
                if (hasStars) {
                    background->_stars.render(args, alpha);
                }

                // draw the sky dome
                if (/*!selfAvatarOnly &&*/ Menu::getInstance()->isOptionChecked(MenuOption::Atmosphere)) {
                    PerformanceTimer perfTimer("atmosphere");
                    PerformanceWarning warn(Menu::getInstance()->isOptionChecked(MenuOption::PipelineWarnings),
                        "Application::displaySide() ... atmosphere...");

                    background->_environment->renderAtmospheres(batch, *(args->_viewFrustum));
                }

            }
        } else if (skyStage->getBackgroundMode() == model::SunSkyStage::SKY_BOX) {
            PerformanceTimer perfTimer("skybox");
            
            skybox = skyStage->getSkybox();
            if (skybox) {
                model::Skybox::render(batch, *(Application::getInstance()->getDisplayViewFrustum()), *skybox);
            }
        }
        // FIX ME - If I don't call this renderBatch() here, then the atmosphere and skybox don't render, but it
        // seems like these payloadRender() methods shouldn't be doing this. We need to investigate why the engine
        // isn't rendering our batch
        gpu::GLBackend::renderBatch(batch, true);
    }
}


void Application::displaySide(RenderArgs* renderArgs, Camera& theCamera, bool selfAvatarOnly, bool billboard) {

    // FIXME: This preRender call is temporary until we create a separate render::scene for the mirror rendering.
    // Then we can move this logic into the Avatar::simulate call.
    _myAvatar->preRender(renderArgs);

    activeRenderingThread = QThread::currentThread();
    PROFILE_RANGE(__FUNCTION__);
    PerformanceTimer perfTimer("display");
    PerformanceWarning warn(Menu::getInstance()->isOptionChecked(MenuOption::PipelineWarnings), "Application::displaySide()");

    // load the view frustum
    theCamera.loadViewFrustum(_displayViewFrustum);

    glm::quat rotation = theCamera.getRotation();
    // Equivalent to what is happening with _untranslatedViewMatrix and the _viewMatrixTranslation
    // the viewTransofmr object is updatded with the correct values and saved,
    // this is what is used for rendering the Entities and avatars
    Transform viewTransform;
    viewTransform.setTranslation(theCamera.getPosition());
    viewTransform.setRotation(theCamera.getRotation());
    setViewTransform(viewTransform);

    //  Setup 3D lights (after the camera transform, so that they are positioned in world space)
    {
        PerformanceTimer perfTimer("lights");
        setupWorldLight(renderArgs);
    }
    
    // TODO fix shadows and make them use the GPU library

    // The pending changes collecting the changes here
    render::PendingChanges pendingChanges;

    // Background rendering decision
    if (BackgroundRenderData::_item == 0) {
        auto backgroundRenderData = BackgroundRenderData::Pointer(new BackgroundRenderData(&_environment));
        auto backgroundRenderPayload = render::PayloadPointer(new BackgroundRenderData::Payload(backgroundRenderData));
        BackgroundRenderData::_item = _main3DScene->allocateID();
        pendingChanges.resetItem(WorldBoxRenderData::_item, backgroundRenderPayload);
    } else {

    }

   // Assuming nothing get's rendered through that
    if (!selfAvatarOnly) {
        if (DependencyManager::get<SceneScriptingInterface>()->shouldRenderEntities()) {
            // render models...
            PerformanceTimer perfTimer("entities");
            PerformanceWarning warn(Menu::getInstance()->isOptionChecked(MenuOption::PipelineWarnings),
                "Application::displaySide() ... entities...");

            RenderArgs::DebugFlags renderDebugFlags = RenderArgs::RENDER_DEBUG_NONE;

            if (Menu::getInstance()->isOptionChecked(MenuOption::PhysicsShowHulls)) {
                renderDebugFlags = (RenderArgs::DebugFlags) (renderDebugFlags | (int)RenderArgs::RENDER_DEBUG_HULLS);
            }
            if (Menu::getInstance()->isOptionChecked(MenuOption::PhysicsShowOwned)) {
                renderDebugFlags =
                    (RenderArgs::DebugFlags) (renderDebugFlags | (int)RenderArgs::RENDER_DEBUG_SIMULATION_OWNERSHIP);
            }
            renderArgs->_debugFlags = renderDebugFlags;
            _entities.render(renderArgs);
            //ViveControllerManager::getInstance().updateRendering(renderArgs, _main3DScene, pendingChanges);
        }
    }

    // Make sure the WorldBox is in the scene
    if (WorldBoxRenderData::_item == 0) {
        auto worldBoxRenderData = WorldBoxRenderData::Pointer(new WorldBoxRenderData());
        auto worldBoxRenderPayload = render::PayloadPointer(new WorldBoxRenderData::Payload(worldBoxRenderData));

        WorldBoxRenderData::_item = _main3DScene->allocateID();

        pendingChanges.resetItem(WorldBoxRenderData::_item, worldBoxRenderPayload);
    } else {

        pendingChanges.updateItem<WorldBoxRenderData>(WorldBoxRenderData::_item,
                [](WorldBoxRenderData& payload) {
                    payload._val++;
                });
    }

    if (!billboard) {
        DependencyManager::get<DeferredLightingEffect>()->setAmbientLightMode(getRenderAmbientLight());
        auto skyStage = DependencyManager::get<SceneScriptingInterface>()->getSkyStage();
        DependencyManager::get<DeferredLightingEffect>()->setGlobalLight(skyStage->getSunLight()->getDirection(), skyStage->getSunLight()->getColor(), skyStage->getSunLight()->getIntensity(), skyStage->getSunLight()->getAmbientIntensity());
        DependencyManager::get<DeferredLightingEffect>()->setGlobalAtmosphere(skyStage->getAtmosphere());

        auto skybox = model::SkyboxPointer();
        if (skyStage->getBackgroundMode() == model::SunSkyStage::SKY_BOX) {
            skybox = skyStage->getSkybox();
        }
        DependencyManager::get<DeferredLightingEffect>()->setGlobalSkybox(skybox);
    }

    {
        PerformanceTimer perfTimer("SceneProcessPendingChanges");
        _main3DScene->enqueuePendingChanges(pendingChanges);

        _main3DScene->processPendingChangesQueue();
    }

    // For now every frame pass the renderContext
    {
        PerformanceTimer perfTimer("EngineRun");
        render::RenderContext renderContext;

        auto sceneInterface = DependencyManager::get<SceneScriptingInterface>();

        renderContext._cullOpaque = sceneInterface->doEngineCullOpaque();
        renderContext._sortOpaque = sceneInterface->doEngineSortOpaque();
        renderContext._renderOpaque = sceneInterface->doEngineRenderOpaque();
        renderContext._cullTransparent = sceneInterface->doEngineCullTransparent();
        renderContext._sortTransparent = sceneInterface->doEngineSortTransparent();
        renderContext._renderTransparent = sceneInterface->doEngineRenderTransparent();

        renderContext._maxDrawnOpaqueItems = sceneInterface->getEngineMaxDrawnOpaqueItems();
        renderContext._maxDrawnTransparentItems = sceneInterface->getEngineMaxDrawnTransparentItems();
        renderContext._maxDrawnOverlay3DItems = sceneInterface->getEngineMaxDrawnOverlay3DItems();

        renderContext._drawItemStatus = sceneInterface->doEngineDisplayItemStatus();

        renderArgs->_shouldRender = LODManager::shouldRender;

        renderContext.args = renderArgs;
        renderArgs->_viewFrustum = getDisplayViewFrustum();
        _renderEngine->setRenderContext(renderContext);

        // Before the deferred pass, let's try to use the render engine
        _renderEngine->run();
        
        auto engineRC = _renderEngine->getRenderContext();
        sceneInterface->setEngineFeedOpaqueItems(engineRC->_numFeedOpaqueItems);
        sceneInterface->setEngineDrawnOpaqueItems(engineRC->_numDrawnOpaqueItems);

        sceneInterface->setEngineFeedTransparentItems(engineRC->_numFeedTransparentItems);
        sceneInterface->setEngineDrawnTransparentItems(engineRC->_numDrawnTransparentItems);

        sceneInterface->setEngineFeedOverlay3DItems(engineRC->_numFeedOverlay3DItems);
        sceneInterface->setEngineDrawnOverlay3DItems(engineRC->_numDrawnOverlay3DItems);
    }
    //Render the sixense lasers
    if (Menu::getInstance()->isOptionChecked(MenuOption::HandLasers)) {
        _myAvatar->renderLaserPointers(*renderArgs->_batch);
    }

    if (!selfAvatarOnly) {
        // give external parties a change to hook in
        {
            PerformanceTimer perfTimer("inWorldInterface");
            emit renderingInWorldInterface();
        }
    }

    activeRenderingThread = nullptr;
}

void Application::setViewTransform(const Transform& view) {
    _viewTransform = view;
}

void Application::getModelViewMatrix(glm::dmat4* modelViewMatrix) {
    (*modelViewMatrix) = glm::inverse(_displayViewFrustum.getView());
}

void Application::getProjectionMatrix(glm::dmat4* projectionMatrix) {
    *projectionMatrix = _displayViewFrustum.getProjection();
}

bool Application::getShadowsEnabled() {
    Menu* menubar = Menu::getInstance();
    return menubar->isOptionChecked(MenuOption::SimpleShadows) ||
           menubar->isOptionChecked(MenuOption::CascadedShadows);
}

bool Application::getCascadeShadowsEnabled() {
    return Menu::getInstance()->isOptionChecked(MenuOption::CascadedShadows);
}

void Application::renderRearViewMirror(RenderArgs* renderArgs, const QRect& region, bool billboard) {
    auto originalViewport = renderArgs->_viewport;
    // Grab current viewport to reset it at the end
    float aspect = (float)region.width() / region.height();
    float fov = MIRROR_FIELD_OF_VIEW;

    // bool eyeRelativeCamera = false;
    if (billboard) {
        fov = BILLBOARD_FIELD_OF_VIEW;  // degees
        _mirrorCamera.setPosition(_myAvatar->getPosition() +
                                  _myAvatar->getOrientation() * glm::vec3(0.0f, 0.0f, -1.0f) * BILLBOARD_DISTANCE * _myAvatar->getScale());

    } else if (!AvatarInputs::getInstance()->mirrorZoomed()) {
        _mirrorCamera.setPosition(_myAvatar->getChestPosition() +
                                  _myAvatar->getOrientation() * glm::vec3(0.0f, 0.0f, -1.0f) * MIRROR_REARVIEW_BODY_DISTANCE * _myAvatar->getScale());

    } else { // HEAD zoom level
        // FIXME note that the positioing of the camera relative to the avatar can suffer limited
        // precision as the user's position moves further away from the origin.  Thus at
        // /1e7,1e7,1e7 (well outside the buildable volume) the mirror camera veers and sways
        // wildly as you rotate your avatar because the floating point values are becoming
        // larger, squeezing out the available digits of precision you have available at the
        // human scale for camera positioning.

        // Previously there was a hack to correct this using the mechanism of repositioning
        // the avatar at the origin of the world for the purposes of rendering the mirror,
        // but it resulted in failing to render the avatar's head model in the mirror view
        // when in first person mode.  Presumably this was because of some missed culling logic
        // that was not accounted for in the hack.

        // This was removed in commit 71e59cfa88c6563749594e25494102fe01db38e9 but could be further
        // investigated in order to adapt the technique while fixing the head rendering issue,
        // but the complexity of the hack suggests that a better approach
        _mirrorCamera.setPosition(_myAvatar->getHead()->getEyePosition() +
                                    _myAvatar->getOrientation() * glm::vec3(0.0f, 0.0f, -1.0f) * MIRROR_REARVIEW_DISTANCE * _myAvatar->getScale());
    }
    _mirrorCamera.setProjection(glm::perspective(glm::radians(fov), aspect, DEFAULT_NEAR_CLIP, DEFAULT_FAR_CLIP));
    _mirrorCamera.setRotation(_myAvatar->getWorldAlignedOrientation() * glm::quat(glm::vec3(0.0f, PI, 0.0f)));


    // set the bounds of rear mirror view
    gpu::Vec4i viewport;
    if (billboard) {
        QSize size = DependencyManager::get<TextureCache>()->getFrameBufferSize();
        viewport = gpu::Vec4i(region.x(), size.height() - region.y() - region.height(), region.width(), region.height());
    } else {
        // if not rendering the billboard, the region is in device independent coordinates; must convert to device
        QSize size = DependencyManager::get<TextureCache>()->getFrameBufferSize();
        float ratio = (float)QApplication::desktop()->windowHandle()->devicePixelRatio() * getRenderResolutionScale();
        int x = region.x() * ratio, y = region.y() * ratio, width = region.width() * ratio, height = region.height() * ratio;
        viewport = gpu::Vec4i(x, size.height() - y - height, width, height);
    }
    renderArgs->_viewport = viewport;

    {
        gpu::Batch batch;
        batch.setViewportTransform(viewport);
        batch.setStateScissorRect(viewport);
        batch.clearFramebuffer(
            gpu::Framebuffer::BUFFER_COLOR0 |
            gpu::Framebuffer::BUFFER_COLOR1 |
            gpu::Framebuffer::BUFFER_COLOR2 |
            gpu::Framebuffer::BUFFER_DEPTH,
            vec4(vec3(0), 1), 1.0, 0.0, true);
        renderArgs->_context->render(batch);
    }

    bool updateViewFrustum = false;
    updateProjectionMatrix(_mirrorCamera, updateViewFrustum);
    displaySide(renderArgs, _mirrorCamera, true, billboard);
}

void Application::resetSensors() {
    DependencyManager::get<Faceshift>()->reset();
    DependencyManager::get<DdeFaceTracker>()->reset();

    getActiveDisplayPlugin()->resetSensors();
    //_leapmotion.reset();

    _myAvatar->reset();

    QMetaObject::invokeMethod(DependencyManager::get<AudioClient>().data(), "reset", Qt::QueuedConnection);
}

static void setShortcutsEnabled(QWidget* widget, bool enabled) {
    foreach (QAction* action, widget->actions()) {
        QKeySequence shortcut = action->shortcut();
        if (!shortcut.isEmpty() && (shortcut[0] & (Qt::CTRL | Qt::ALT | Qt::META)) == 0) {
            // it's a shortcut that may coincide with a "regular" key, so switch its context
            action->setShortcutContext(enabled ? Qt::WindowShortcut : Qt::WidgetShortcut);
        }
    }
    foreach (QObject* child, widget->children()) {
        if (child->isWidgetType()) {
            setShortcutsEnabled(static_cast<QWidget*>(child), enabled);
        }
    }
}

void Application::setMenuShortcutsEnabled(bool enabled) {
    setShortcutsEnabled(_window->menuBar(), enabled);
}

void Application::updateWindowTitle(){

    QString buildVersion = " (build " + applicationVersion() + ")";
    auto nodeList = DependencyManager::get<NodeList>();

    QString connectionStatus = nodeList->getDomainHandler().isConnected() ? "" : " (NOT CONNECTED) ";
    QString username = AccountManager::getInstance().getAccountInfo().getUsername();
    QString currentPlaceName = DependencyManager::get<AddressManager>()->getHost();

    if (currentPlaceName.isEmpty()) {
        currentPlaceName = nodeList->getDomainHandler().getHostname();
    }

    QString title = QString() + (!username.isEmpty() ? username + " @ " : QString())
        + currentPlaceName + connectionStatus + buildVersion;

#ifndef WIN32
    // crashes with vs2013/win32
    qCDebug(interfaceapp, "Application title set to: %s", title.toStdString().c_str());
#endif
    _window->setWindowTitle(title);
}

void Application::clearDomainOctreeDetails() {
    qCDebug(interfaceapp) << "Clearing domain octree details...";
    // reset the environment so that we don't erroneously end up with multiple

    // reset our node to stats and node to jurisdiction maps... since these must be changing...
    _entityServerJurisdictions.lockForWrite();
    _entityServerJurisdictions.clear();
    _entityServerJurisdictions.unlock();

    _octreeSceneStatsLock.lockForWrite();
    _octreeServerSceneStats.clear();
    _octreeSceneStatsLock.unlock();

    // reset the model renderer
    _entities.clear();

}

void Application::domainChanged(const QString& domainHostname) {
    updateWindowTitle();
    clearDomainOctreeDetails();
    _domainConnectionRefusals.clear();
}

void Application::domainConnectionDenied(const QString& reason) {
    if (!_domainConnectionRefusals.contains(reason)) {
        _domainConnectionRefusals.append(reason);
        emit domainConnectionRefused(reason);
    }
}

void Application::connectedToDomain(const QString& hostname) {
    AccountManager& accountManager = AccountManager::getInstance();
    const QUuid& domainID = DependencyManager::get<NodeList>()->getDomainHandler().getUUID();

    if (accountManager.isLoggedIn() && !domainID.isNull()) {
        _notifiedPacketVersionMismatchThisDomain = false;
    }
}

void Application::nodeAdded(SharedNodePointer node) {
    if (node->getType() == NodeType::AvatarMixer) {
        // new avatar mixer, send off our identity packet right away
        _myAvatar->sendIdentityPacket();
    }
}

void Application::nodeKilled(SharedNodePointer node) {

    // These are here because connecting NodeList::nodeKilled to OctreePacketProcessor::nodeKilled doesn't work:
    // OctreePacketProcessor::nodeKilled is not being called when NodeList::nodeKilled is emitted.
    // This may have to do with GenericThread::threadRoutine() blocking the QThread event loop

    _octreeProcessor.nodeKilled(node);

    _entityEditSender.nodeKilled(node);

    if (node->getType() == NodeType::AudioMixer) {
        QMetaObject::invokeMethod(DependencyManager::get<AudioClient>().data(), "audioMixerKilled");
    }

    if (node->getType() == NodeType::EntityServer) {

        QUuid nodeUUID = node->getUUID();
        // see if this is the first we've heard of this node...
        _entityServerJurisdictions.lockForRead();
        if (_entityServerJurisdictions.find(nodeUUID) != _entityServerJurisdictions.end()) {
            unsigned char* rootCode = _entityServerJurisdictions[nodeUUID].getRootOctalCode();
            VoxelPositionSize rootDetails;
            voxelDetailsForCode(rootCode, rootDetails);
            _entityServerJurisdictions.unlock();

            qCDebug(interfaceapp, "model server going away...... v[%f, %f, %f, %f]",
                    (double)rootDetails.x, (double)rootDetails.y, (double)rootDetails.z, (double)rootDetails.s);

            // If the model server is going away, remove it from our jurisdiction map so we don't send voxels to a dead server
            _entityServerJurisdictions.lockForWrite();
            _entityServerJurisdictions.erase(_entityServerJurisdictions.find(nodeUUID));
        }
        _entityServerJurisdictions.unlock();

        // also clean up scene stats for that server
        _octreeSceneStatsLock.lockForWrite();
        if (_octreeServerSceneStats.find(nodeUUID) != _octreeServerSceneStats.end()) {
            _octreeServerSceneStats.erase(nodeUUID);
        }
        _octreeSceneStatsLock.unlock();

    } else if (node->getType() == NodeType::AvatarMixer) {
        // our avatar mixer has gone away - clear the hash of avatars
        DependencyManager::get<AvatarManager>()->clearOtherAvatars();
    }
}

void Application::trackIncomingOctreePacket(const QByteArray& packet, const SharedNodePointer& sendingNode, bool wasStatsPacket) {

    // Attempt to identify the sender from its address.
    if (sendingNode) {
        QUuid nodeUUID = sendingNode->getUUID();

        // now that we know the node ID, let's add these stats to the stats for that node...
        _octreeSceneStatsLock.lockForWrite();
        if (_octreeServerSceneStats.find(nodeUUID) != _octreeServerSceneStats.end()) {
            OctreeSceneStats& stats = _octreeServerSceneStats[nodeUUID];
            stats.trackIncomingOctreePacket(packet, wasStatsPacket, sendingNode->getClockSkewUsec());
        }
        _octreeSceneStatsLock.unlock();
    }
}

int Application::parseOctreeStats(const QByteArray& packet, const SharedNodePointer& sendingNode) {
    // But, also identify the sender, and keep track of the contained jurisdiction root for this server

    // parse the incoming stats datas stick it in a temporary object for now, while we
    // determine which server it belongs to
    OctreeSceneStats temp;
    int statsMessageLength = temp.unpackFromMessage(reinterpret_cast<const unsigned char*>(packet.data()), packet.size());

    // quick fix for crash... why would voxelServer be NULL?
    if (sendingNode) {
        QUuid nodeUUID = sendingNode->getUUID();

        // now that we know the node ID, let's add these stats to the stats for that node...
        _octreeSceneStatsLock.lockForWrite();
        if (_octreeServerSceneStats.find(nodeUUID) != _octreeServerSceneStats.end()) {
            _octreeServerSceneStats[nodeUUID].unpackFromMessage(reinterpret_cast<const unsigned char*>(packet.data()),
                                                                packet.size());
        } else {
            _octreeServerSceneStats[nodeUUID] = temp;
        }
        _octreeSceneStatsLock.unlock();

        VoxelPositionSize rootDetails;
        voxelDetailsForCode(temp.getJurisdictionRoot(), rootDetails);

        // see if this is the first we've heard of this node...
        NodeToJurisdictionMap* jurisdiction = NULL;
        QString serverType;
        if (sendingNode->getType() == NodeType::EntityServer) {
            jurisdiction = &_entityServerJurisdictions;
            serverType = "Entity";
        }

        jurisdiction->lockForRead();
        if (jurisdiction->find(nodeUUID) == jurisdiction->end()) {
            jurisdiction->unlock();

            qCDebug(interfaceapp, "stats from new %s server... [%f, %f, %f, %f]",
                    qPrintable(serverType),
                    (double)rootDetails.x, (double)rootDetails.y, (double)rootDetails.z, (double)rootDetails.s);

        } else {
            jurisdiction->unlock();
        }
        // store jurisdiction details for later use
        // This is bit of fiddling is because JurisdictionMap assumes it is the owner of the values used to construct it
        // but OctreeSceneStats thinks it's just returning a reference to its contents. So we need to make a copy of the
        // details from the OctreeSceneStats to construct the JurisdictionMap
        JurisdictionMap jurisdictionMap;
        jurisdictionMap.copyContents(temp.getJurisdictionRoot(), temp.getJurisdictionEndNodes());
        jurisdiction->lockForWrite();
        (*jurisdiction)[nodeUUID] = jurisdictionMap;
        jurisdiction->unlock();
    }
    return statsMessageLength;
}

void Application::packetSent(quint64 length) {
}

const QString SETTINGS_KEY = "Settings";

void Application::loadScripts() {
    // loads all saved scripts
    Settings settings;
    int size = settings.beginReadArray(SETTINGS_KEY);
    for (int i = 0; i < size; ++i){
        settings.setArrayIndex(i);
        QString string = settings.value("script").toString();
        if (!string.isEmpty()) {
            loadScript(string);
        }
    }
    settings.endArray();
}

void Application::clearScriptsBeforeRunning() {
    // clears all scripts from the settingsSettings settings;
    Settings settings;
    settings.beginWriteArray(SETTINGS_KEY);
    settings.remove("");
}

void Application::saveScripts() {
    // Saves all currently running user-loaded scripts
    Settings settings;
    settings.beginWriteArray(SETTINGS_KEY);
    settings.remove("");

    QStringList runningScripts = getRunningScripts();
    int i = 0;
    for (auto it = runningScripts.begin(); it != runningScripts.end(); ++it) {
        if (getScriptEngine(*it)->isUserLoaded()) {
            settings.setArrayIndex(i);
            settings.setValue("script", *it);
            ++i;
        }
    }
    settings.endArray();
}

QScriptValue joystickToScriptValue(QScriptEngine *engine, Joystick* const &in) {
    return engine->newQObject(in);
}

void joystickFromScriptValue(const QScriptValue &object, Joystick* &out) {
    out = qobject_cast<Joystick*>(object.toQObject());
}

void Application::registerScriptEngineWithApplicationServices(ScriptEngine* scriptEngine) {
    // setup the packet senders and jurisdiction listeners of the script engine's scripting interfaces so
    // we can use the same ones from the application.
    auto entityScriptingInterface = DependencyManager::get<EntityScriptingInterface>();
    entityScriptingInterface->setPacketSender(&_entityEditSender);
    entityScriptingInterface->setEntityTree(_entities.getTree());

    // AvatarManager has some custom types
    AvatarManager::registerMetaTypes(scriptEngine);

    // hook our avatar and avatar hash map object into this script engine
    scriptEngine->setAvatarData(_myAvatar, "MyAvatar"); // leave it as a MyAvatar class to expose thrust features
    scriptEngine->setAvatarHashMap(DependencyManager::get<AvatarManager>().data(), "AvatarList");

    scriptEngine->registerGlobalObject("Camera", &_myCamera);

#if defined(Q_OS_MAC) || defined(Q_OS_WIN)
    scriptEngine->registerGlobalObject("SpeechRecognizer", DependencyManager::get<SpeechRecognizer>().data());
#endif

    ClipboardScriptingInterface* clipboardScriptable = new ClipboardScriptingInterface();
    scriptEngine->registerGlobalObject("Clipboard", clipboardScriptable);
    connect(scriptEngine, SIGNAL(finished(const QString&)), clipboardScriptable, SLOT(deleteLater()));

    connect(scriptEngine, SIGNAL(finished(const QString&)), this, SLOT(scriptFinished(const QString&)));

    connect(scriptEngine, SIGNAL(loadScript(const QString&, bool)), this, SLOT(loadScript(const QString&, bool)));
    connect(scriptEngine, SIGNAL(reloadScript(const QString&, bool)), this, SLOT(reloadScript(const QString&, bool)));

    scriptEngine->registerGlobalObject("Overlays", &_overlays);
    qScriptRegisterMetaType(scriptEngine, OverlayPropertyResultToScriptValue, OverlayPropertyResultFromScriptValue);
    qScriptRegisterMetaType(scriptEngine, RayToOverlayIntersectionResultToScriptValue,
                            RayToOverlayIntersectionResultFromScriptValue);

    QScriptValue windowValue = scriptEngine->registerGlobalObject("Window", DependencyManager::get<WindowScriptingInterface>().data());
    scriptEngine->registerGetterSetter("location", LocationScriptingInterface::locationGetter,
                                       LocationScriptingInterface::locationSetter, windowValue);
    // register `location` on the global object.
    scriptEngine->registerGetterSetter("location", LocationScriptingInterface::locationGetter,
                                       LocationScriptingInterface::locationSetter);

    scriptEngine->registerFunction("WebWindow", WebWindowClass::constructor, 1);

    scriptEngine->registerGlobalObject("Menu", MenuScriptingInterface::getInstance());
    scriptEngine->registerGlobalObject("Settings", SettingsScriptingInterface::getInstance());
    scriptEngine->registerGlobalObject("AudioDevice", AudioDeviceScriptingInterface::getInstance());
    scriptEngine->registerGlobalObject("AnimationCache", DependencyManager::get<AnimationCache>().data());
    scriptEngine->registerGlobalObject("SoundCache", DependencyManager::get<SoundCache>().data());
    scriptEngine->registerGlobalObject("Account", AccountScriptingInterface::getInstance());

    scriptEngine->registerGlobalObject("GlobalServices", GlobalServicesScriptingInterface::getInstance());
    qScriptRegisterMetaType(scriptEngine, DownloadInfoResultToScriptValue, DownloadInfoResultFromScriptValue);

    scriptEngine->registerGlobalObject("AvatarManager", DependencyManager::get<AvatarManager>().data());

    qScriptRegisterMetaType(scriptEngine, joystickToScriptValue, joystickFromScriptValue);

    scriptEngine->registerGlobalObject("UndoStack", &_undoStackScriptingInterface);

    scriptEngine->registerGlobalObject("LODManager", DependencyManager::get<LODManager>().data());

    scriptEngine->registerGlobalObject("Paths", DependencyManager::get<PathUtils>().data());

    QScriptValue hmdInterface = scriptEngine->registerGlobalObject("HMD", &HMDScriptingInterface::getInstance());
    scriptEngine->registerFunction(hmdInterface, "getHUDLookAtPosition2D", HMDScriptingInterface::getHUDLookAtPosition2D, 0);
    scriptEngine->registerFunction(hmdInterface, "getHUDLookAtPosition3D", HMDScriptingInterface::getHUDLookAtPosition3D, 0);

    scriptEngine->registerGlobalObject("Scene", DependencyManager::get<SceneScriptingInterface>().data());

    scriptEngine->registerGlobalObject("ScriptDiscoveryService", this->getRunningScriptsWidget());

#ifdef HAVE_RTMIDI
    scriptEngine->registerGlobalObject("MIDI", &MIDIManager::getInstance());
#endif

    // TODO: Consider moving some of this functionality into the ScriptEngine class instead. It seems wrong that this
    // work is being done in the Application class when really these dependencies are more related to the ScriptEngine's
    // implementation
    QThread* workerThread = new QThread(this);
    QString scriptEngineName = QString("Script Thread:") + scriptEngine->getFilename();
    workerThread->setObjectName(scriptEngineName);

    // when the worker thread is started, call our engine's run..
    connect(workerThread, &QThread::started, scriptEngine, &ScriptEngine::run);

    // when the thread is terminated, add both scriptEngine and thread to the deleteLater queue
    connect(scriptEngine, SIGNAL(doneRunning()), scriptEngine, SLOT(deleteLater()));
    connect(workerThread, SIGNAL(finished()), workerThread, SLOT(deleteLater()));

    auto nodeList = DependencyManager::get<NodeList>();
    connect(nodeList.data(), &NodeList::nodeKilled, scriptEngine, &ScriptEngine::nodeKilled);

    scriptEngine->moveToThread(workerThread);

    // Starts an event loop, and emits workerThread->started()
    workerThread->start();
}

void Application::initializeAcceptedFiles() {
    if (_acceptedExtensions.size() == 0) {
        _acceptedExtensions[SNAPSHOT_EXTENSION] = &Application::acceptSnapshot;
        _acceptedExtensions[SVO_EXTENSION] = &Application::importSVOFromURL;
        _acceptedExtensions[SVO_JSON_EXTENSION] = &Application::importSVOFromURL;
        _acceptedExtensions[JS_EXTENSION] = &Application::askToLoadScript;
        _acceptedExtensions[FST_EXTENSION] = &Application::askToSetAvatarUrl;
    }
}

bool Application::canAcceptURL(const QString& urlString) {
    initializeAcceptedFiles();

    QUrl url(urlString);
    if (urlString.startsWith(HIFI_URL_SCHEME)) {
        return true;
    }
    QHashIterator<QString, AcceptURLMethod> i(_acceptedExtensions);
    QString lowerPath = url.path().toLower();
    while (i.hasNext()) {
        i.next();
        if (lowerPath.endsWith(i.key())) {
            return true;
        }
    }
    return false;
}

bool Application::acceptURL(const QString& urlString) {
    initializeAcceptedFiles();

    if (urlString.startsWith(HIFI_URL_SCHEME)) {
        // this is a hifi URL - have the AddressManager handle it
        QMetaObject::invokeMethod(DependencyManager::get<AddressManager>().data(), "handleLookupString",
                                  Qt::AutoConnection, Q_ARG(const QString&, urlString));
        return true;
    } else {
        QUrl url(urlString);
        QHashIterator<QString, AcceptURLMethod> i(_acceptedExtensions);
        QString lowerPath = url.path().toLower();
        while (i.hasNext()) {
            i.next();
            if (lowerPath.endsWith(i.key())) {
                AcceptURLMethod method = i.value();
                (this->*method)(urlString);
                return true;
            }
        }
    }
    return false;
}

void Application::setSessionUUID(const QUuid& sessionUUID) {
    _physicsEngine.setSessionUUID(sessionUUID);
}

bool Application::askToSetAvatarUrl(const QString& url) {
    QUrl realUrl(url);
    if (realUrl.isLocalFile()) {
        QString message = "You can not use local files for avatar components.";

        QMessageBox msgBox;
        msgBox.setText(message);
        msgBox.setStandardButtons(QMessageBox::Ok);
        msgBox.setIcon(QMessageBox::Warning);
        msgBox.exec();
        return false;
    }

    // Download the FST file, to attempt to determine its model type
    QVariantHash fstMapping = FSTReader::downloadMapping(url);

    FSTReader::ModelType modelType = FSTReader::predictModelType(fstMapping);

    QMessageBox msgBox;
    msgBox.setIcon(QMessageBox::Question);
    msgBox.setWindowTitle("Set Avatar");
    QPushButton* headButton = NULL;
    QPushButton* bodyButton = NULL;
    QPushButton* bodyAndHeadButton = NULL;

    QString modelName = fstMapping["name"].toString();
    QString message;
    QString typeInfo;
    switch (modelType) {
        case FSTReader::HEAD_MODEL:
            message = QString("Would you like to use '") + modelName + QString("' for your avatar head?");
            headButton = msgBox.addButton(tr("Yes"), QMessageBox::ActionRole);
        break;

        case FSTReader::BODY_ONLY_MODEL:
            message = QString("Would you like to use '") + modelName + QString("' for your avatar body?");
            bodyButton = msgBox.addButton(tr("Yes"), QMessageBox::ActionRole);
        break;

        case FSTReader::HEAD_AND_BODY_MODEL:
            message = QString("Would you like to use '") + modelName + QString("' for your avatar?");
            bodyAndHeadButton = msgBox.addButton(tr("Yes"), QMessageBox::ActionRole);
        break;

        default:
            message = QString("Would you like to use '") + modelName + QString("' for some part of your avatar head?");
            headButton = msgBox.addButton(tr("Use for Head"), QMessageBox::ActionRole);
            bodyButton = msgBox.addButton(tr("Use for Body"), QMessageBox::ActionRole);
            bodyAndHeadButton = msgBox.addButton(tr("Use for Body and Head"), QMessageBox::ActionRole);
        break;
    }

    msgBox.setText(message);
    msgBox.addButton(QMessageBox::Cancel);

    msgBox.exec();

    if (msgBox.clickedButton() == headButton) {
        _myAvatar->useHeadURL(url, modelName);
        emit headURLChanged(url, modelName);
    } else if (msgBox.clickedButton() == bodyButton) {
        _myAvatar->useBodyURL(url, modelName);
        emit bodyURLChanged(url, modelName);
    } else if (msgBox.clickedButton() == bodyAndHeadButton) {
        _myAvatar->useFullAvatarURL(url, modelName);
        emit fullAvatarURLChanged(url, modelName);
    } else {
        qCDebug(interfaceapp) << "Declined to use the avatar: " << url;
    }

    return true;
}


bool Application::askToLoadScript(const QString& scriptFilenameOrURL) {
    QMessageBox::StandardButton reply;
    QString message = "Would you like to run this script:\n" + scriptFilenameOrURL;
    reply = QMessageBox::question(getWindow(), "Run Script", message, QMessageBox::Yes|QMessageBox::No);

    if (reply == QMessageBox::Yes) {
        qCDebug(interfaceapp) << "Chose to run the script: " << scriptFilenameOrURL;
        loadScript(scriptFilenameOrURL);
    } else {
        qCDebug(interfaceapp) << "Declined to run the script: " << scriptFilenameOrURL;
    }
    return true;
}

ScriptEngine* Application::loadScript(const QString& scriptFilename, bool isUserLoaded,
                                        bool loadScriptFromEditor, bool activateMainWindow, bool reload) {

    if (isAboutToQuit()) {
        return NULL;
    }

    QUrl scriptUrl(scriptFilename);
    const QString& scriptURLString = scriptUrl.toString();
    if (_scriptEnginesHash.contains(scriptURLString) && loadScriptFromEditor
        && !_scriptEnginesHash[scriptURLString]->isFinished()) {

        return _scriptEnginesHash[scriptURLString];
    }

    ScriptEngine* scriptEngine = new ScriptEngine(NO_SCRIPT, "", &_controllerScriptingInterface);
    scriptEngine->setUserLoaded(isUserLoaded);

    if (scriptFilename.isNull()) {
        // this had better be the script editor (we should de-couple so somebody who thinks they are loading a script
        // doesn't just get an empty script engine)

        // we can complete setup now since there isn't a script we have to load
        registerScriptEngineWithApplicationServices(scriptEngine);
    } else {
        // connect to the appropriate signals of this script engine
        connect(scriptEngine, &ScriptEngine::scriptLoaded, this, &Application::handleScriptEngineLoaded);
        connect(scriptEngine, &ScriptEngine::errorLoadingScript, this, &Application::handleScriptLoadError);

        // get the script engine object to load the script at the designated script URL
        scriptEngine->loadURL(scriptUrl, reload);
    }

    // restore the main window's active state
    if (activateMainWindow && !loadScriptFromEditor) {
        _window->activateWindow();
    }

    return scriptEngine;
}

void Application::reloadScript(const QString& scriptName, bool isUserLoaded) {
    loadScript(scriptName, isUserLoaded, false, false, true);
}

void Application::handleScriptEngineLoaded(const QString& scriptFilename) {
    ScriptEngine* scriptEngine = qobject_cast<ScriptEngine*>(sender());

    _scriptEnginesHash.insertMulti(scriptFilename, scriptEngine);
    _runningScriptsWidget->setRunningScripts(getRunningScripts());
    UserActivityLogger::getInstance().loadedScript(scriptFilename);

    // register our application services and set it off on its own thread
    registerScriptEngineWithApplicationServices(scriptEngine);
}

void Application::handleScriptLoadError(const QString& scriptFilename) {
    qCDebug(interfaceapp) << "Application::loadScript(), script failed to load...";
    QMessageBox::warning(getWindow(), "Error Loading Script", scriptFilename + " failed to load.");
}

void Application::scriptFinished(const QString& scriptName) {
    const QString& scriptURLString = QUrl(scriptName).toString();
    QHash<QString, ScriptEngine*>::iterator it = _scriptEnginesHash.find(scriptURLString);
    if (it != _scriptEnginesHash.end()) {
        _scriptEnginesHash.erase(it);
        _runningScriptsWidget->scriptStopped(scriptName);
        _runningScriptsWidget->setRunningScripts(getRunningScripts());
    }
}

void Application::stopAllScripts(bool restart) {
    if (restart) {
        // Delete all running scripts from cache so that they are re-downloaded when they are restarted
        auto scriptCache = DependencyManager::get<ScriptCache>();
        for (QHash<QString, ScriptEngine*>::const_iterator it = _scriptEnginesHash.constBegin();
            it != _scriptEnginesHash.constEnd(); it++) {
            if (!it.value()->isFinished()) {
                scriptCache->deleteScript(it.key());
            }
        }
    }

    // Stop and possibly restart all currently running scripts
    for (QHash<QString, ScriptEngine*>::const_iterator it = _scriptEnginesHash.constBegin();
            it != _scriptEnginesHash.constEnd(); it++) {
        if (it.value()->isFinished()) {
            continue;
        }
        if (restart && it.value()->isUserLoaded()) {
            connect(it.value(), SIGNAL(finished(const QString&)), SLOT(reloadScript(const QString&)));
        }
        it.value()->stop();
        qCDebug(interfaceapp) << "stopping script..." << it.key();
    }
    // HACK: ATM scripts cannot set/get their animation priorities, so we clear priorities
    // whenever a script stops in case it happened to have been setting joint rotations.
    // TODO: expose animation priorities and provide a layered animation control system.
    _myAvatar->clearJointAnimationPriorities();
    _myAvatar->clearScriptableSettings();
}

void Application::stopScript(const QString &scriptName, bool restart) {
    const QString& scriptURLString = QUrl(scriptName).toString();
    if (_scriptEnginesHash.contains(scriptURLString)) {
        ScriptEngine* scriptEngine = _scriptEnginesHash[scriptURLString];
        if (restart) {
            auto scriptCache = DependencyManager::get<ScriptCache>();
            scriptCache->deleteScript(scriptName);
            connect(scriptEngine, SIGNAL(finished(const QString&)), SLOT(reloadScript(const QString&)));
        }
        scriptEngine->stop();
        qCDebug(interfaceapp) << "stopping script..." << scriptName;
        // HACK: ATM scripts cannot set/get their animation priorities, so we clear priorities
        // whenever a script stops in case it happened to have been setting joint rotations.
        // TODO: expose animation priorities and provide a layered animation control system.
        _myAvatar->clearJointAnimationPriorities();
    }
    if (_scriptEnginesHash.empty()) {
        _myAvatar->clearScriptableSettings();
    }
}

void Application::reloadAllScripts() {
    stopAllScripts(true);
}

void Application::reloadOneScript(const QString& scriptName) {
    stopScript(scriptName, true);
}

void Application::loadDefaultScripts() {
    if (!_scriptEnginesHash.contains(DEFAULT_SCRIPTS_JS_URL)) {
        loadScript(DEFAULT_SCRIPTS_JS_URL);
    }
}

void Application::manageRunningScriptsWidgetVisibility(bool shown) {
    if (_runningScriptsWidgetWasVisible && shown) {
        _runningScriptsWidget->show();
    } else if (_runningScriptsWidgetWasVisible && !shown) {
        _runningScriptsWidget->hide();
    }
}

void Application::toggleRunningScriptsWidget() {
    if (_runningScriptsWidget->isVisible()) {
        if (_runningScriptsWidget->hasFocus()) {
            _runningScriptsWidget->hide();
        } else {
            _runningScriptsWidget->raise();
            setActiveWindow(_runningScriptsWidget);
            _runningScriptsWidget->setFocus();
        }
    } else {
        _runningScriptsWidget->show();
        _runningScriptsWidget->setFocus();
    }
}

void Application::packageModel() {
    ModelPackager::package();
}

void Application::openUrl(const QUrl& url) {
    if (!url.isEmpty()) {
        if (url.scheme() == HIFI_URL_SCHEME) {
            DependencyManager::get<AddressManager>()->handleLookupString(url.toString());
        } else {
            // address manager did not handle - ask QDesktopServices to handle
            QDesktopServices::openUrl(url);
        }
    }
}

void Application::updateMyAvatarTransform() {
    const float SIMULATION_OFFSET_QUANTIZATION = 16.0f; // meters
    glm::vec3 avatarPosition = _myAvatar->getPosition();
    glm::vec3 physicsWorldOffset = _physicsEngine.getOriginOffset();
    if (glm::distance(avatarPosition, physicsWorldOffset) > SIMULATION_OFFSET_QUANTIZATION) {
        glm::vec3 newOriginOffset = avatarPosition;
        int halfExtent = (int)HALF_SIMULATION_EXTENT;
        for (int i = 0; i < 3; ++i) {
            newOriginOffset[i] = (float)(glm::max(halfExtent,
                    ((int)(avatarPosition[i] / SIMULATION_OFFSET_QUANTIZATION)) * (int)SIMULATION_OFFSET_QUANTIZATION));
        }
        // TODO: Andrew to replace this with method that actually moves existing object positions in PhysicsEngine
        _physicsEngine.setOriginOffset(newOriginOffset);
    }
}

void Application::domainSettingsReceived(const QJsonObject& domainSettingsObject) {
    // from the domain-handler, figure out the satoshi cost per voxel and per meter cubed
    const QString VOXEL_SETTINGS_KEY = "voxels";
    const QString PER_VOXEL_COST_KEY = "per-voxel-credits";
    const QString PER_METER_CUBED_COST_KEY = "per-meter-cubed-credits";
    const QString VOXEL_WALLET_UUID = "voxel-wallet";

    const QJsonObject& voxelObject = domainSettingsObject[VOXEL_SETTINGS_KEY].toObject();

    qint64 satoshisPerVoxel = 0;
    qint64 satoshisPerMeterCubed = 0;
    QUuid voxelWalletUUID;

    if (!domainSettingsObject.isEmpty()) {
        float perVoxelCredits = (float) voxelObject[PER_VOXEL_COST_KEY].toDouble();
        float perMeterCubedCredits = (float) voxelObject[PER_METER_CUBED_COST_KEY].toDouble();

        satoshisPerVoxel = (qint64) floorf(perVoxelCredits * SATOSHIS_PER_CREDIT);
        satoshisPerMeterCubed = (qint64) floorf(perMeterCubedCredits * SATOSHIS_PER_CREDIT);

        voxelWalletUUID = QUuid(voxelObject[VOXEL_WALLET_UUID].toString());
    }

    qCDebug(interfaceapp) << "Octree edits costs are" << satoshisPerVoxel << "per octree cell and" << satoshisPerMeterCubed << "per meter cubed";
    qCDebug(interfaceapp) << "Destination wallet UUID for edit payments is" << voxelWalletUUID;
}

QString Application::getPreviousScriptLocation() {
    QString suggestedName;
    if (_previousScriptLocation.get().isEmpty()) {
        QString desktopLocation = QStandardPaths::writableLocation(QStandardPaths::DesktopLocation);
// Temporary fix to Qt bug: http://stackoverflow.com/questions/16194475
#ifdef __APPLE__
        suggestedName = desktopLocation.append("/script.js");
#endif
    } else {
        suggestedName = _previousScriptLocation.get();
    }
    return suggestedName;
}

void Application::setPreviousScriptLocation(const QString& previousScriptLocation) {
    _previousScriptLocation.set(previousScriptLocation);
}

void Application::loadDialog() {

    QString fileNameString = QFileDialog::getOpenFileName(desktop(),
                                                          tr("Open Script"),
                                                          getPreviousScriptLocation(),
                                                          tr("JavaScript Files (*.js)"));
    if (!fileNameString.isEmpty()) {
        setPreviousScriptLocation(fileNameString);
        loadScript(fileNameString);
    }
}

void Application::loadScriptURLDialog() {
    QInputDialog scriptURLDialog(Application::getInstance()->getWindow());
    scriptURLDialog.setWindowTitle("Open and Run Script URL");
    scriptURLDialog.setLabelText("Script:");
    scriptURLDialog.setWindowFlags(Qt::Sheet);
    const float DIALOG_RATIO_OF_WINDOW = 0.30f;
    scriptURLDialog.resize(scriptURLDialog.parentWidget()->size().width() * DIALOG_RATIO_OF_WINDOW,
                        scriptURLDialog.size().height());

    int dialogReturn = scriptURLDialog.exec();
    QString newScript;
    if (dialogReturn == QDialog::Accepted) {
        if (scriptURLDialog.textValue().size() > 0) {
            // the user input a new hostname, use that
            newScript = scriptURLDialog.textValue();
        }
        loadScript(newScript);
    }
}

QString Application::getScriptsLocation() {
    return _scriptsLocationHandle.get();
}

void Application::setScriptsLocation(const QString& scriptsLocation) {
    _scriptsLocationHandle.set(scriptsLocation);
    emit scriptLocationChanged(scriptsLocation);
}

void Application::toggleLogDialog() {
    if (! _logDialog) {
        _logDialog = new LogDialog(desktop(), getLogger());
    }

    if (_logDialog->isVisible()) {
        _logDialog->hide();
    } else {
        _logDialog->show();
    }
}

void Application::takeSnapshot() {
#if 0
    QMediaPlayer* player = new QMediaPlayer();
    QFileInfo inf = QFileInfo(PathUtils::resourcesPath() + "sounds/snap.wav");
    player->setMedia(QUrl::fromLocalFile(inf.absoluteFilePath()));
    player->play();

    QString fileName = Snapshot::saveSnapshot(_glWidget->grabFrameBuffer());

    AccountManager& accountManager = AccountManager::getInstance();
    if (!accountManager.isLoggedIn()) {
        return;
    }

    if (!_snapshotShareDialog) {
        _snapshotShareDialog = new SnapshotShareDialog(fileName, desktop());
    }
    _snapshotShareDialog->show();
#endif
    
}

void Application::setVSyncEnabled() {
#if defined(Q_OS_WIN)
    bool vsyncOn = Menu::getInstance()->isOptionChecked(MenuOption::RenderTargetFramerateVSyncOn);
    if (wglewGetExtension("WGL_EXT_swap_control")) {
        wglSwapIntervalEXT(vsyncOn);
        int swapInterval = wglGetSwapIntervalEXT();
        qCDebug(interfaceapp, "V-Sync is %s\n", (swapInterval > 0 ? "ON" : "OFF"));
    } else {
        qCDebug(interfaceapp, "V-Sync is FORCED ON on this system\n");
    }
#elif defined(Q_OS_LINUX)
    // TODO: write the poper code for linux
    /*
    if (glQueryExtension.... ("GLX_EXT_swap_control")) {
        glxSwapIntervalEXT(vsyncOn);
        int swapInterval = xglGetSwapIntervalEXT();
        _isVSyncOn = swapInterval;
        qCDebug(interfaceapp, "V-Sync is %s\n", (swapInterval > 0 ? "ON" : "OFF"));
    } else {
    qCDebug(interfaceapp, "V-Sync is FORCED ON on this system\n");
    }
    */
#else
    qCDebug(interfaceapp, "V-Sync is FORCED ON on this system\n");
#endif
}

void Application::setThrottleFPSEnabled() {
    _isThrottleFPSEnabled = Menu::getInstance()->isOptionChecked(MenuOption::ThrottleFPSIfNotFocus);
}

bool Application::isVSyncOn() const {
#if defined(Q_OS_WIN)
    if (wglewGetExtension("WGL_EXT_swap_control")) {
        int swapInterval = wglGetSwapIntervalEXT();
        return (swapInterval > 0);
    }
#elif defined(Q_OS_LINUX)
    // TODO: write the poper code for linux
    /*
    if (glQueryExtension.... ("GLX_EXT_swap_control")) {
        int swapInterval = xglGetSwapIntervalEXT();
        return (swapInterval > 0);
    } else {
        return true;
    }
    */
#endif
    return true;
}

bool Application::isVSyncEditable() const {
#if defined(Q_OS_WIN)
    if (wglewGetExtension("WGL_EXT_swap_control")) {
        return true;
    }
#elif defined(Q_OS_LINUX)
    // TODO: write the poper code for linux
    /*
    if (glQueryExtension.... ("GLX_EXT_swap_control")) {
        return true;
    }
    */
#endif
    return false;
}

unsigned int Application::getRenderTargetFramerate() const {
    if (Menu::getInstance()->isOptionChecked(MenuOption::RenderTargetFramerateUnlimited)) {
        return 0;
    } else if (Menu::getInstance()->isOptionChecked(MenuOption::RenderTargetFramerate60)) {
        return 60;
    } else if (Menu::getInstance()->isOptionChecked(MenuOption::RenderTargetFramerate50)) {
        return 50;
    } else if (Menu::getInstance()->isOptionChecked(MenuOption::RenderTargetFramerate40)) {
        return 40;
    } else if (Menu::getInstance()->isOptionChecked(MenuOption::RenderTargetFramerate30)) {
        return 30;
    }
    return 0;
}

float Application::getRenderResolutionScale() const {
    if (Menu::getInstance()->isOptionChecked(MenuOption::RenderResolutionOne)) {
        return 1.0f;
    } else if (Menu::getInstance()->isOptionChecked(MenuOption::RenderResolutionTwoThird)) {
        return 0.666f;
    } else if (Menu::getInstance()->isOptionChecked(MenuOption::RenderResolutionHalf)) {
        return 0.5f;
    } else if (Menu::getInstance()->isOptionChecked(MenuOption::RenderResolutionThird)) {
        return 0.333f;
    } else if (Menu::getInstance()->isOptionChecked(MenuOption::RenderResolutionQuarter)) {
        return 0.25f;
    } else {
        return 1.0f;
    }
}

int Application::getRenderAmbientLight() const {
    if (Menu::getInstance()->isOptionChecked(MenuOption::RenderAmbientLightGlobal)) {
        return -1;
    } else if (Menu::getInstance()->isOptionChecked(MenuOption::RenderAmbientLight0)) {
        return 0;
    } else if (Menu::getInstance()->isOptionChecked(MenuOption::RenderAmbientLight1)) {
        return 1;
    } else if (Menu::getInstance()->isOptionChecked(MenuOption::RenderAmbientLight2)) {
        return 2;
    } else if (Menu::getInstance()->isOptionChecked(MenuOption::RenderAmbientLight3)) {
        return 3;
    } else if (Menu::getInstance()->isOptionChecked(MenuOption::RenderAmbientLight4)) {
        return 4;
    } else if (Menu::getInstance()->isOptionChecked(MenuOption::RenderAmbientLight5)) {
        return 5;
    } else if (Menu::getInstance()->isOptionChecked(MenuOption::RenderAmbientLight6)) {
        return 6;
    } else if (Menu::getInstance()->isOptionChecked(MenuOption::RenderAmbientLight7)) {
        return 7;
    } else if (Menu::getInstance()->isOptionChecked(MenuOption::RenderAmbientLight8)) {
        return 8;
    } else if (Menu::getInstance()->isOptionChecked(MenuOption::RenderAmbientLight9)) {
        return 9;
    } else {
        return -1;
    }
}

void Application::notifyPacketVersionMismatch() {
    if (!_notifiedPacketVersionMismatchThisDomain) {
        _notifiedPacketVersionMismatchThisDomain = true;

        QString message = "The location you are visiting is running an incompatible server version.\n";
        message += "Content may not display properly.";

        QMessageBox msgBox;
        msgBox.setText(message);
        msgBox.setStandardButtons(QMessageBox::Ok);
        msgBox.setIcon(QMessageBox::Warning);
        msgBox.exec();
    }
}

void Application::checkSkeleton() {
    if (_myAvatar->getSkeletonModel().isActive() && !_myAvatar->getSkeletonModel().hasSkeleton()) {
        qCDebug(interfaceapp) << "MyAvatar model has no skeleton";

        QString message = "Your selected avatar body has no skeleton.\n\nThe default body will be loaded...";
        QMessageBox msgBox;
        msgBox.setText(message);
        msgBox.setStandardButtons(QMessageBox::Ok);
        msgBox.setIcon(QMessageBox::Warning);
        msgBox.exec();

        _myAvatar->useBodyURL(DEFAULT_BODY_MODEL_URL, "Default");
    } else {
        _physicsEngine.setCharacterController(_myAvatar->getCharacterController());
    }
}

void Application::showFriendsWindow() {
    const QString FRIENDS_WINDOW_TITLE = "Add/Remove Friends";
    const QString FRIENDS_WINDOW_URL = "https://metaverse.highfidelity.com/user/friends";
    const int FRIENDS_WINDOW_WIDTH = 290;
    const int FRIENDS_WINDOW_HEIGHT = 500;
    if (!_friendsWindow) {
        _friendsWindow = new WebWindowClass(FRIENDS_WINDOW_TITLE, FRIENDS_WINDOW_URL, FRIENDS_WINDOW_WIDTH,
            FRIENDS_WINDOW_HEIGHT, false);
        connect(_friendsWindow, &WebWindowClass::closed, this, &Application::friendsWindowClosed);
    }
    _friendsWindow->setVisible(true);
}

void Application::friendsWindowClosed() {
    delete _friendsWindow;
    _friendsWindow = NULL;
}

void Application::postLambdaEvent(std::function<void()> f) {
    QCoreApplication::postEvent(this, new LambdaEvent(f));
}

void Application::initPlugins() {
}

void Application::shutdownPlugins() {
}

glm::uvec2 Application::getCanvasSize() const {
    return getActiveDisplayPlugin()->getRecommendedUiSize();
}

QSize Application::getDeviceSize() const {
    return fromGlm(getActiveDisplayPlugin()->getRecommendedRenderSize());
}

PickRay Application::computePickRay() const {
    return computePickRay(getTrueMouseX(), getTrueMouseY());
}

bool Application::isThrottleRendering() const {
    return getActiveDisplayPlugin()->isThrottled();
}

ivec2 Application::getTrueMouse() const {
    return toGlm(_glWindow->mapFromGlobal(QCursor::pos()));
}

bool Application::hasFocus() const {
    return getActiveDisplayPlugin()->hasFocus();
}

glm::vec2 Application::getViewportDimensions() const {
    return toGlm(getDeviceSize());
}

void Application::setMaxOctreePacketsPerSecond(int maxOctreePPS) {
    if (maxOctreePPS != _maxOctreePPS) {
        _maxOctreePPS = maxOctreePPS;
        maxOctreePacketsPerSecond.set(_maxOctreePPS);
    }
}

int Application::getMaxOctreePacketsPerSecond() {
    return _maxOctreePPS;
}

qreal Application::getDevicePixelRatio() {
    return _window ? _window->windowHandle()->devicePixelRatio() : 1.0;
}

mat4 Application::getEyeProjection(int eye) const {
    if (isHMDMode()) {
        return getActiveDisplayPlugin()->getProjection((Eye)eye, _viewFrustum.getProjection());
    } 
      
    return _viewFrustum.getProjection();
}

mat4 Application::getEyePose(int eye) const {
    if (isHMDMode()) {
        return getActiveDisplayPlugin()->getEyePose((Eye)eye);
    }

    return mat4();
}

mat4 Application::getHeadPose() const {
    if (isHMDMode()) {
        return getActiveDisplayPlugin()->getHeadPose();
    }
    return mat4();
}

DisplayPlugin * Application::getActiveDisplayPlugin() {
    if (nullptr == _displayPlugin) {
        updateDisplayMode();
        Q_ASSERT(_displayPlugin);
    }
    return _displayPlugin.data();
}

const DisplayPlugin * Application::getActiveDisplayPlugin() const {
    return ((Application*)this)->getActiveDisplayPlugin();
}

static QVector<QPair<QString, QString>> _currentDisplayPluginActions;

void Application::updateDisplayMode() {
    auto menu = Menu::getInstance();
    auto displayPlugins = getDisplayPlugins();

    // Default to the first item on the list, in case none of the menu items match
    DisplayPluginPointer newDisplayPlugin = displayPlugins.at(0);
    foreach(DisplayPluginPointer displayPlugin, getDisplayPlugins()) {
        QString name = displayPlugin->getName();
        QAction* action = menu->getActionForOption(name);
        if (action->isChecked()) {
            newDisplayPlugin = displayPlugin;
            break;
        }
    }

    auto offscreenUi = DependencyManager::get<OffscreenUi>();
    DisplayPluginPointer oldDisplayPlugin = _displayPlugin;
    if (oldDisplayPlugin != newDisplayPlugin) {
        if (oldDisplayPlugin) {
            oldDisplayPlugin->removeEventFilter(qApp);
            oldDisplayPlugin->removeEventFilter(offscreenUi.data());
        }

        if (!_currentDisplayPluginActions.isEmpty()) {
            auto menu = Menu::getInstance();
            foreach(auto itemInfo, _currentDisplayPluginActions) {
                menu->removeMenuItem(itemInfo.first, itemInfo.second);
            }
            _currentDisplayPluginActions.clear();
        }

        if (newDisplayPlugin) {
            _offscreenContext->makeCurrent();
            newDisplayPlugin->activate(this);

            _offscreenContext->makeCurrent();
            newDisplayPlugin->installEventFilter(qApp);
            newDisplayPlugin->installEventFilter(offscreenUi.data());
            QWindow* pluginWindow = newDisplayPlugin->getWindow();
            if (pluginWindow) {
                DependencyManager::get<OffscreenUi>()->setProxyWindow(pluginWindow);
            } else {
                DependencyManager::get<OffscreenUi>()->setProxyWindow(nullptr);
            }
            offscreenUi->resize(fromGlm(newDisplayPlugin->getRecommendedUiSize()));
            _offscreenContext->makeCurrent();
        }

        oldDisplayPlugin = _displayPlugin;
        _displayPlugin = newDisplayPlugin;

        if (oldDisplayPlugin) {
            oldDisplayPlugin->deactivate();
            _offscreenContext->makeCurrent();
        }
    }
    Q_ASSERT_X(_displayPlugin, "Application::updateDisplayMode", "could not find an activated display plugin");
}

static QVector<QPair<QString, QString>> _currentInputPluginActions;

void Application::updateInputModes() {
    auto menu = Menu::getInstance();
    auto inputPlugins = getInputPlugins();
    auto offscreenUi = DependencyManager::get<OffscreenUi>();

    InputPluginList newInputPlugins;
    InputPluginList removedInputPlugins;
    foreach(auto inputPlugin, inputPlugins) {
        QString name = inputPlugin->getName();
        QAction* action = menu->getActionForOption(name);
        if (action->isChecked() && !_activeInputPlugins.contains(inputPlugin)) {
            _activeInputPlugins.append(inputPlugin);
            newInputPlugins.append(inputPlugin);
        } else if (!action->isChecked() && _activeInputPlugins.contains(inputPlugin)) {
            _activeInputPlugins.removeOne(inputPlugin);
            removedInputPlugins.append(inputPlugin);
        }
    }

    // A plugin was checked
    if (newInputPlugins.size() > 0) {
        foreach(auto newInputPlugin, newInputPlugins) {
            newInputPlugin->activate(this);
            //newInputPlugin->installEventFilter(qApp);
            //newInputPlugin->installEventFilter(offscreenUi.data());
        }
    }
    if (removedInputPlugins.size() > 0) { // A plugin was unchecked
        foreach(auto removedInputPlugin, removedInputPlugins) {
            removedInputPlugin->deactivate();
            //removedInputPlugin->removeEventFilter(qApp);
            //removedInputPlugin->removeEventFilter(offscreenUi.data());
        }
    }

    //if (newInputPlugins.size() > 0 || removedInputPlugins.size() > 0) {
    //    if (!_currentInputPluginActions.isEmpty()) {
    //        auto menu = Menu::getInstance();
    //        foreach(auto itemInfo, _currentInputPluginActions) {
    //            menu->removeMenuItem(itemInfo.first, itemInfo.second);
    //        }
    //        _currentInputPluginActions.clear();
    //    }
    //}
}

void Application::addMenuItem(const QString& path, const QString& name, std::function<void()> onClicked, bool checkable, bool checked, const QString& groupName) {
    auto menu = Menu::getInstance();
    MenuWrapper* parentItem = menu->getMenu(path);
    QAction* action = parentItem->addAction(name);
    connect(action, &QAction::triggered, [=] {
        onClicked();
    });
    _currentDisplayPluginActions.push_back({ path, name });
    _currentInputPluginActions.push_back({ path, name });
}

GlWindow* Application::getVisibleWindow() {
    return _glWindow;
}
<<<<<<< HEAD

mat4 Application::getEyeProjection(int eye) const {
    if (isHMDMode()) {
        return getActiveDisplayPlugin()->getProjection((Eye)eye, _viewFrustum.getProjection());
    }

    return _viewFrustum.getProjection();
}

mat4 Application::getEyePose(int eye) const {
    if (isHMDMode()) {
        return getActiveDisplayPlugin()->getEyePose((Eye)eye);
    }

    return mat4();
}

mat4 Application::getHMDSensorPose() const {
    if (isHMDMode()) {
        return getActiveDisplayPlugin()->getHeadPose();
    }
    return mat4();
}
=======
>>>>>>> 04d7eb14
<|MERGE_RESOLUTION|>--- conflicted
+++ resolved
@@ -2317,7 +2317,7 @@
         if (!isHMDMode()) {
             lookAtSpot = _myCamera.getPosition();
         } else {
-            lookAtSpot = _myCamera.getPosition() + vec3(getHeadPose()[3]);
+            lookAtSpot = _myCamera.getPosition() + transformPoint(_myAvatar->getSensorToWorldMatrix(), extractTranslation(getHMDSensorPose()));
         }
     } else {
         AvatarSharedPointer lookingAt = _myAvatar->getLookAtTargetAvatar().lock();
@@ -4721,29 +4721,6 @@
     return _window ? _window->windowHandle()->devicePixelRatio() : 1.0;
 }
 
-mat4 Application::getEyeProjection(int eye) const {
-    if (isHMDMode()) {
-        return getActiveDisplayPlugin()->getProjection((Eye)eye, _viewFrustum.getProjection());
-    } 
-      
-    return _viewFrustum.getProjection();
-}
-
-mat4 Application::getEyePose(int eye) const {
-    if (isHMDMode()) {
-        return getActiveDisplayPlugin()->getEyePose((Eye)eye);
-    }
-
-    return mat4();
-}
-
-mat4 Application::getHeadPose() const {
-    if (isHMDMode()) {
-        return getActiveDisplayPlugin()->getHeadPose();
-    }
-    return mat4();
-}
-
 DisplayPlugin * Application::getActiveDisplayPlugin() {
     if (nullptr == _displayPlugin) {
         updateDisplayMode();
@@ -4879,7 +4856,6 @@
 GlWindow* Application::getVisibleWindow() {
     return _glWindow;
 }
-<<<<<<< HEAD
 
 mat4 Application::getEyeProjection(int eye) const {
     if (isHMDMode()) {
@@ -4902,6 +4878,4 @@
         return getActiveDisplayPlugin()->getHeadPose();
     }
     return mat4();
-}
-=======
->>>>>>> 04d7eb14
+}