//
//  Application.cpp
//  interface/src
//
//  Created by Andrzej Kapolka on 5/10/13.
//  Copyright 2013 High Fidelity, Inc.
//
//  Distributed under the Apache License, Version 2.0.
//  See the accompanying file LICENSE or http://www.apache.org/licenses/LICENSE-2.0.html
//

#include "Application.h"

#include <gl/Config.h>

#include <glm/glm.hpp>
#include <glm/gtx/component_wise.hpp>
#include <glm/gtx/quaternion.hpp>
#include <glm/gtx/vector_angle.hpp>
#include <glm/gtc/type_ptr.hpp>

#include <QtCore/QDebug>
#include <QtCore/QJsonDocument>
#include <QtCore/QJsonObject>
#include <QtCore/QObject>
#include <QtCore/QUrl>
#include <QtCore/QTimer>
#include <QtCore/QAbstractNativeEventFilter>
#include <QtCore/QMimeData>

#include <QtGui/QScreen>
#include <QtGui/QImage>
#include <QtGui/QWheelEvent>
#include <QtGui/QWindow>
#include <QtGui/QKeyEvent>
#include <QtGui/QMouseEvent>
#include <QtGui/QDesktopServices>

#include <QtQml/QQmlContext>
#include <QtQml/QQmlEngine>
#include <QtQuick/QQuickWindow>

#include <QtWidgets/QActionGroup>
#include <QtWidgets/QDesktopWidget>
#include <QtWidgets/QFileDialog>
#include <QtWidgets/QInputDialog>
#include <QtWidgets/QMenuBar>
#include <QtWidgets/QMessageBox>

#include <QtMultimedia/QMediaPlayer>

#include <QtNetwork/QNetworkDiskCache>

#include <gl/Config.h>
#include <gl/QOpenGLContextWrapper.h>

#include <ResourceScriptingInterface.h>
#include <AccountManager.h>
#include <AddressManager.h>
#include <ApplicationVersion.h>
#include <AssetClient.h>
#include <AssetUpload.h>
#include <AutoUpdater.h>
#include <AudioInjectorManager.h>
#include <CursorManager.h>
#include <DeferredLightingEffect.h>
#include <display-plugins/DisplayPlugin.h>
#include <EntityScriptingInterface.h>
#include <ErrorDialog.h>
#include <Finally.h>
#include <FramebufferCache.h>
#include <gpu/Batch.h>
#include <gpu/Context.h>
#include <gpu/GLBackend.h>
#include <HFActionEvent.h>
#include <HFBackEvent.h>
#include <InfoView.h>
#include <input-plugins/InputPlugin.h>
#include <controllers/UserInputMapper.h>
#include <controllers/StateController.h>
#include <LogHandler.h>
#include <MainWindow.h>
#include <MessagesClient.h>
#include <ModelEntityItem.h>
#include <NetworkAccessManager.h>
#include <NetworkingConstants.h>
#include <ObjectMotionState.h>
#include <OctalCode.h>
#include <OctreeSceneStats.h>
#include <OffscreenUi.h>
#include <gl/OffscreenGLCanvas.h>
#include <PathUtils.h>
#include <PerfStat.h>
#include <PhysicsEngine.h>
#include <plugins/PluginContainer.h>
#include <plugins/PluginManager.h>
#include <RenderableWebEntityItem.h>
#include <RenderShadowTask.h>
#include <RenderDeferredTask.h>
#include <ResourceCache.h>
#include <RenderScriptingInterface.h>
#include <SceneScriptingInterface.h>
#include <RecordingScriptingInterface.h>
#include <ScriptCache.h>
#include <SoundCache.h>
#include <ScriptEngines.h>
#include <TextureCache.h>
#include <Tooltip.h>
#include <udt/PacketHeaders.h>
#include <UserActivityLogger.h>
#include <UUID.h>
#include <VrMenu.h>
#include <recording/Deck.h>
#include <recording/Recorder.h>
#include <QmlWebWindowClass.h>

#include "AnimDebugDraw.h"
#include "AudioClient.h"
#include "audio/AudioScope.h"
#include "avatar/AvatarManager.h"
#include "CrashHandler.h"
#include "input-plugins/SpacemouseManager.h"
#include "devices/DdeFaceTracker.h"
#include "devices/EyeTracker.h"
#include "devices/Faceshift.h"
#include "devices/Leapmotion.h"
#include "DiscoverabilityManager.h"
#include "GLCanvas.h"
#include "InterfaceActionFactory.h"
#include "InterfaceLogging.h"
#include "LODManager.h"
#include "Menu.h"
#include "ModelPackager.h"
#include "PluginContainerProxy.h"
#include "scripting/AccountScriptingInterface.h"
#include "scripting/AudioDeviceScriptingInterface.h"
#include "scripting/ClipboardScriptingInterface.h"
#include "scripting/DesktopScriptingInterface.h"
#include "scripting/GlobalServicesScriptingInterface.h"
#include "scripting/HMDScriptingInterface.h"
#include "scripting/LocationScriptingInterface.h"
#include "scripting/MenuScriptingInterface.h"
#include "scripting/SettingsScriptingInterface.h"
#include "scripting/WebWindowClass.h"
#include "scripting/WindowScriptingInterface.h"
#include "scripting/ControllerScriptingInterface.h"
#if defined(Q_OS_MAC) || defined(Q_OS_WIN)
#include "SpeechRecognizer.h"
#endif
#include "Stars.h"
#include "ui/AddressBarDialog.h"
#include "ui/AvatarInputs.h"
#include "ui/AssetUploadDialogFactory.h"
#include "ui/DataWebDialog.h"
#include "ui/DialogsManager.h"
#include "ui/LoginDialog.h"
#include "ui/overlays/Cube3DOverlay.h"
#include "ui/Snapshot.h"
#include "ui/StandAloneJSConsole.h"
#include "ui/Stats.h"
#include "ui/UpdateDialog.h"
#include "Util.h"
#include "InterfaceParentFinder.h"



// ON WIndows PC, NVidia Optimus laptop, we want to enable NVIDIA GPU
// FIXME seems to be broken.
#if defined(Q_OS_WIN)
extern "C" {
 _declspec(dllexport) DWORD NvOptimusEnablement = 0x00000001;
}
#endif

using namespace std;

static QTimer locationUpdateTimer;
static QTimer balanceUpdateTimer;
static QTimer identityPacketTimer;
static QTimer billboardPacketTimer;
static QTimer pingTimer;

static const QString SNAPSHOT_EXTENSION  = ".jpg";
static const QString SVO_EXTENSION  = ".svo";
static const QString SVO_JSON_EXTENSION  = ".svo.json";
static const QString JS_EXTENSION  = ".js";
static const QString FST_EXTENSION  = ".fst";
static const QString FBX_EXTENSION  = ".fbx";
static const QString OBJ_EXTENSION  = ".obj";
static const QString AVA_JSON_EXTENSION = ".ava.json";

static const int MIRROR_VIEW_TOP_PADDING = 5;
static const int MIRROR_VIEW_LEFT_PADDING = 10;
static const int MIRROR_VIEW_WIDTH = 265;
static const int MIRROR_VIEW_HEIGHT = 215;
static const float MIRROR_FULLSCREEN_DISTANCE = 0.389f;
static const float MIRROR_REARVIEW_DISTANCE = 0.722f;
static const float MIRROR_REARVIEW_BODY_DISTANCE = 2.56f;
static const float MIRROR_FIELD_OF_VIEW = 30.0f;

static const quint64 TOO_LONG_SINCE_LAST_SEND_DOWNSTREAM_AUDIO_STATS = 1 * USECS_PER_SECOND;

static const QString INFO_HELP_PATH = "html/interface-welcome.html";
static const QString INFO_EDIT_ENTITIES_PATH = "html/edit-commands.html";

static const unsigned int THROTTLED_SIM_FRAMERATE = 15;
static const int THROTTLED_SIM_FRAME_PERIOD_MS = MSECS_PER_SECOND / THROTTLED_SIM_FRAMERATE;

static const float PHYSICS_READY_RANGE = 3.0f; // how far from avatar to check for entities that aren't ready for simulation

#ifndef __APPLE__
static const QString DESKTOP_LOCATION = QStandardPaths::writableLocation(QStandardPaths::DesktopLocation);
#else
// Temporary fix to Qt bug: http://stackoverflow.com/questions/16194475
static const QString DESKTOP_LOCATION = QStandardPaths::writableLocation(QStandardPaths::DesktopLocation).append("/script.js");
#endif

const QString DEFAULT_SCRIPTS_JS_URL = "http://s3.amazonaws.com/hifi-public/scripts/defaultScripts.js";
Setting::Handle<int> maxOctreePacketsPerSecond("maxOctreePPS", DEFAULT_MAX_OCTREE_PPS);

const QHash<QString, Application::AcceptURLMethod> Application::_acceptedExtensions {
    { SNAPSHOT_EXTENSION, &Application::acceptSnapshot },
    { SVO_EXTENSION, &Application::importSVOFromURL },
    { SVO_JSON_EXTENSION, &Application::importSVOFromURL },
    { JS_EXTENSION, &Application::askToLoadScript },
    { FST_EXTENSION, &Application::askToSetAvatarUrl },
    { AVA_JSON_EXTENSION, &Application::askToWearAvatarAttachmentUrl }
};

#ifdef Q_OS_WIN
class MyNativeEventFilter : public QAbstractNativeEventFilter {
public:
    static MyNativeEventFilter& getInstance() {
        static MyNativeEventFilter staticInstance;
        return staticInstance;
    }

    bool nativeEventFilter(const QByteArray &eventType, void* msg, long* result) Q_DECL_OVERRIDE {
        if (eventType == "windows_generic_MSG") {
            MSG* message = (MSG*)msg;

            if (message->message == UWM_IDENTIFY_INSTANCES) {
                *result = UWM_IDENTIFY_INSTANCES;
                return true;
            }

            if (message->message == UWM_SHOW_APPLICATION) {
                MainWindow* applicationWindow = qApp->getWindow();
                if (applicationWindow->isMinimized()) {
                    applicationWindow->showNormal();  // Restores to windowed or maximized state appropriately.
                }
                qApp->setActiveWindow(applicationWindow);  // Flashes the taskbar icon if not focus.
                return true;
            }

            if (message->message == WM_COPYDATA) {
                COPYDATASTRUCT* pcds = (COPYDATASTRUCT*)(message->lParam);
                QUrl url = QUrl((const char*)(pcds->lpData));
                if (url.isValid() && url.scheme() == HIFI_URL_SCHEME) {
                    DependencyManager::get<AddressManager>()->handleLookupString(url.toString());
                    return true;
                }
            }
        }
        return false;
    }
};
#endif

enum CustomEventTypes {
    Lambda = QEvent::User + 1
};

class LambdaEvent : public QEvent {
    std::function<void()> _fun;
public:
    LambdaEvent(const std::function<void()> & fun) :
    QEvent(static_cast<QEvent::Type>(Lambda)), _fun(fun) {
    }
    LambdaEvent(std::function<void()> && fun) :
    QEvent(static_cast<QEvent::Type>(Lambda)), _fun(fun) {
    }
    void call() { _fun(); }
};

void messageHandler(QtMsgType type, const QMessageLogContext& context, const QString& message) {
    QString logMessage = LogHandler::getInstance().printMessage((LogMsgType) type, context, message);

    if (!logMessage.isEmpty()) {
#ifdef Q_OS_WIN
        OutputDebugStringA(logMessage.toLocal8Bit().constData());
        OutputDebugStringA("\n");
#endif
        qApp->getLogger()->addMessage(qPrintable(logMessage + "\n"));
    }
}

bool setupEssentials(int& argc, char** argv) {
    unsigned int listenPort = 0; // bind to an ephemeral port by default
    const char** constArgv = const_cast<const char**>(argv);
    const char* portStr = getCmdOption(argc, constArgv, "--listenPort");
    if (portStr) {
        listenPort = atoi(portStr);
    }
    // Set build version
    QCoreApplication::setApplicationVersion(BUILD_VERSION);

    Setting::preInit();

    CrashHandler::checkForAndHandleCrash();
    CrashHandler::writeRunningMarkerFiler();
    qAddPostRoutine(CrashHandler::deleteRunningMarkerFile);

    DependencyManager::registerInheritance<LimitedNodeList, NodeList>();
    DependencyManager::registerInheritance<AvatarHashMap, AvatarManager>();
    DependencyManager::registerInheritance<EntityActionFactoryInterface, InterfaceActionFactory>();
    DependencyManager::registerInheritance<SpatialParentFinder, InterfaceParentFinder>();

    Setting::init();

    // Set dependencies
    DependencyManager::set<ScriptEngines>();
    DependencyManager::set<recording::Deck>();
    DependencyManager::set<recording::Recorder>();
    DependencyManager::set<AddressManager>();
    DependencyManager::set<NodeList>(NodeType::Agent, listenPort);
    DependencyManager::set<GeometryCache>();
    DependencyManager::set<ModelCache>();
    DependencyManager::set<ScriptCache>();
    DependencyManager::set<SoundCache>();
    DependencyManager::set<Faceshift>();
    DependencyManager::set<DdeFaceTracker>();
    DependencyManager::set<EyeTracker>();
    DependencyManager::set<AudioClient>();
    DependencyManager::set<AudioScope>();
    DependencyManager::set<DeferredLightingEffect>();
    DependencyManager::set<TextureCache>();
    DependencyManager::set<FramebufferCache>();
    DependencyManager::set<AnimationCache>();
    DependencyManager::set<ModelBlender>();
    DependencyManager::set<AvatarManager>();
    DependencyManager::set<LODManager>();
    DependencyManager::set<StandAloneJSConsole>();
    DependencyManager::set<DialogsManager>();
    DependencyManager::set<BandwidthRecorder>();
    DependencyManager::set<ResourceCacheSharedItems>();
    DependencyManager::set<DesktopScriptingInterface>();
    DependencyManager::set<EntityScriptingInterface>();
    DependencyManager::set<RecordingScriptingInterface>();
    DependencyManager::set<WindowScriptingInterface>();
    DependencyManager::set<HMDScriptingInterface>();
    DependencyManager::set<ResourceScriptingInterface>();


#if defined(Q_OS_MAC) || defined(Q_OS_WIN)
    DependencyManager::set<SpeechRecognizer>();
#endif
    DependencyManager::set<DiscoverabilityManager>();
    DependencyManager::set<SceneScriptingInterface>();
    DependencyManager::set<RenderScriptingInterface>();
    DependencyManager::set<OffscreenUi>();
    DependencyManager::set<AutoUpdater>();
    DependencyManager::set<PathUtils>();
    DependencyManager::set<InterfaceActionFactory>();
    DependencyManager::set<AssetClient>();
    DependencyManager::set<AudioInjectorManager>();
    DependencyManager::set<MessagesClient>();
    DependencyManager::set<UserInputMapper>();
    DependencyManager::set<controller::ScriptingInterface, ControllerScriptingInterface>();
    DependencyManager::set<InterfaceParentFinder>();
    DependencyManager::set<EntityTreeRenderer>(true, qApp, qApp);
    return true;
}

// FIXME move to header, or better yet, design some kind of UI manager
// to take care of highlighting keyboard focused items, rather than
// continuing to overburden Application.cpp
Cube3DOverlay* _keyboardFocusHighlight{ nullptr };
int _keyboardFocusHighlightID{ -1 };
PluginContainer* _pluginContainer;


// FIXME hack access to the internal share context for the Chromium helper
// Normally we'd want to use QWebEngine::initialize(), but we can't because
// our primary context is a QGLWidget, which can't easily be initialized to share
// from a QOpenGLContext.
//
// So instead we create a new offscreen context to share with the QGLWidget,
// and manually set THAT to be the shared context for the Chromium helper
OffscreenGLCanvas* _chromiumShareContext { nullptr };
Q_GUI_EXPORT void qt_gl_set_global_share_context(QOpenGLContext *context);

Application::Application(int& argc, char** argv, QElapsedTimer& startupTimer) :
    QApplication(argc, argv),
    _dependencyManagerIsSetup(setupEssentials(argc, argv)),
    _window(new MainWindow(desktop())),
    _undoStackScriptingInterface(&_undoStack),
    _frameCount(0),
    _fps(60.0f),
    _physicsEngine(new PhysicsEngine(Vectors::ZERO)),
    _entityClipboardRenderer(false, this, this),
    _entityClipboard(new EntityTree()),
    _lastQueriedTime(usecTimestampNow()),
    _mirrorViewRect(QRect(MIRROR_VIEW_LEFT_PADDING, MIRROR_VIEW_TOP_PADDING, MIRROR_VIEW_WIDTH, MIRROR_VIEW_HEIGHT)),
    _fieldOfView("fieldOfView", DEFAULT_FIELD_OF_VIEW_DEGREES),
    _scaleMirror(1.0f),
    _rotateMirror(0.0f),
    _raiseMirror(0.0f),
    _enableProcessOctreeThread(true),
    _lastNackTime(usecTimestampNow()),
    _lastSendDownstreamAudioStats(usecTimestampNow()),
    _aboutToQuit(false),
    _notifiedPacketVersionMismatchThisDomain(false),
    _maxOctreePPS(maxOctreePacketsPerSecond.get()),
    _lastFaceTrackerUpdate(0)
{
    thread()->setObjectName("Main Thread");

    setInstance(this);

    auto controllerScriptingInterface = DependencyManager::get<controller::ScriptingInterface>().data();
    _controllerScriptingInterface = dynamic_cast<ControllerScriptingInterface*>(controllerScriptingInterface);
    // to work around the Qt constant wireless scanning, set the env for polling interval very high
    const QByteArray EXTREME_BEARER_POLL_TIMEOUT = QString::number(INT_MAX).toLocal8Bit();
    qputenv("QT_BEARER_POLL_TIMEOUT", EXTREME_BEARER_POLL_TIMEOUT);

    _entityClipboard->createRootElement();

    _pluginContainer = new PluginContainerProxy();
#ifdef Q_OS_WIN
    installNativeEventFilter(&MyNativeEventFilter::getInstance());
#endif

    _logger = new FileLogger(this);  // After setting organization name in order to get correct directory

    qInstallMessageHandler(messageHandler);

    QFontDatabase::addApplicationFont(PathUtils::resourcesPath() + "styles/Inconsolata.otf");
    _window->setWindowTitle("Interface");

    Model::setAbstractViewStateInterface(this); // The model class will sometimes need to know view state details from us

    auto nodeList = DependencyManager::get<NodeList>();

    qCDebug(interfaceapp) << "[VERSION] Build sequence:" << qPrintable(applicationVersion());

    _bookmarks = new Bookmarks();  // Before setting up the menu

    // start the nodeThread so its event loop is running
    QThread* nodeThread = new QThread(this);
    nodeThread->setObjectName("NodeList Thread");
    nodeThread->start();

    // make sure the node thread is given highest priority
    nodeThread->setPriority(QThread::TimeCriticalPriority);

    // setup a timer for domain-server check ins
    QTimer* domainCheckInTimer = new QTimer(nodeList.data());
    connect(domainCheckInTimer, &QTimer::timeout, nodeList.data(), &NodeList::sendDomainServerCheckIn);
    domainCheckInTimer->start(DOMAIN_SERVER_CHECK_IN_MSECS);

    // put the NodeList and datagram processing on the node thread
    nodeList->moveToThread(nodeThread);

    // Model background downloads need to happen on the Datagram Processor Thread.  The idle loop will
    // emit checkBackgroundDownloads to cause the ModelCache to check it's queue for requested background
    // downloads.
    QSharedPointer<ModelCache> modelCacheP = DependencyManager::get<ModelCache>();
    ResourceCache* modelCache = modelCacheP.data();
    connect(this, &Application::checkBackgroundDownloads, modelCache, &ResourceCache::checkAsynchronousGets);

    // put the audio processing on a separate thread
    QThread* audioThread = new QThread();
    audioThread->setObjectName("Audio Thread");

    auto audioIO = DependencyManager::get<AudioClient>();

    audioIO->setPositionGetter([this]{ return getMyAvatar()->getPositionForAudio(); });
    audioIO->setOrientationGetter([this]{ return getMyAvatar()->getOrientationForAudio(); });

    audioIO->moveToThread(audioThread);
    recording::Frame::registerFrameHandler(AudioConstants::getAudioFrameName(), [=](recording::Frame::ConstPointer frame) {
        audioIO->handleRecordedAudioInput(frame->data);
    });

    connect(audioIO.data(), &AudioClient::inputReceived, [](const QByteArray& audio){
        static auto recorder = DependencyManager::get<recording::Recorder>();
        if (recorder->isRecording()) {
            static const recording::FrameType AUDIO_FRAME_TYPE = recording::Frame::registerFrameType(AudioConstants::getAudioFrameName());
            recorder->recordFrame(AUDIO_FRAME_TYPE, audio);
        }
    });

    auto& audioScriptingInterface = AudioScriptingInterface::getInstance();

    connect(audioThread, &QThread::started, audioIO.data(), &AudioClient::start);
    connect(audioIO.data(), &AudioClient::destroyed, audioThread, &QThread::quit);
    connect(audioThread, &QThread::finished, audioThread, &QThread::deleteLater);
    connect(audioIO.data(), &AudioClient::muteToggled, this, &Application::audioMuteToggled);
    connect(audioIO.data(), &AudioClient::mutedByMixer, &audioScriptingInterface, &AudioScriptingInterface::mutedByMixer);
    connect(audioIO.data(), &AudioClient::receivedFirstPacket, &audioScriptingInterface, &AudioScriptingInterface::receivedFirstPacket);
    connect(audioIO.data(), &AudioClient::disconnected, &audioScriptingInterface, &AudioScriptingInterface::disconnected);
    connect(audioIO.data(), &AudioClient::muteEnvironmentRequested, [](glm::vec3 position, float radius) {
        auto audioClient = DependencyManager::get<AudioClient>();
        auto myAvatarPosition = DependencyManager::get<AvatarManager>()->getMyAvatar()->getPosition();
        float distance = glm::distance(myAvatarPosition, position);
        bool shouldMute = !audioClient->isMuted() && (distance < radius);

        if (shouldMute) {
            audioClient->toggleMute();
            AudioScriptingInterface::getInstance().environmentMuted();
        }
    });

    audioThread->start();

    // Setup AssetClient
    auto assetClient = DependencyManager::get<AssetClient>();
    QThread* assetThread = new QThread;
    assetThread->setObjectName("Asset Thread");
    assetClient->moveToThread(assetThread);
    connect(assetThread, &QThread::started, assetClient.data(), &AssetClient::init);
    assetThread->start();

    // Setup MessagesClient
    auto messagesClient = DependencyManager::get<MessagesClient>();
    QThread* messagesThread = new QThread;
    messagesThread->setObjectName("Messages Client Thread");
    messagesClient->moveToThread(messagesThread);
    connect(messagesThread, &QThread::started, messagesClient.data(), &MessagesClient::init);
    messagesThread->start();

    const DomainHandler& domainHandler = nodeList->getDomainHandler();

    connect(&domainHandler, SIGNAL(hostnameChanged(const QString&)), SLOT(domainChanged(const QString&)));
    connect(&domainHandler, SIGNAL(connectedToDomain(const QString&)), SLOT(connectedToDomain(const QString&)));
    connect(&domainHandler, SIGNAL(connectedToDomain(const QString&)), SLOT(updateWindowTitle()));
    connect(&domainHandler, SIGNAL(disconnectedFromDomain()), SLOT(updateWindowTitle()));
    connect(&domainHandler, SIGNAL(disconnectedFromDomain()), SLOT(clearDomainOctreeDetails()));
    connect(&domainHandler, &DomainHandler::settingsReceived, this, &Application::domainSettingsReceived);
    connect(&domainHandler, &DomainHandler::hostnameChanged,
        DependencyManager::get<AddressManager>().data(), &AddressManager::storeCurrentAddress);

    // update our location every 5 seconds in the metaverse server, assuming that we are authenticated with one
    const qint64 DATA_SERVER_LOCATION_CHANGE_UPDATE_MSECS = 5 * 1000;

    auto discoverabilityManager = DependencyManager::get<DiscoverabilityManager>();
    connect(&locationUpdateTimer, &QTimer::timeout, discoverabilityManager.data(), &DiscoverabilityManager::updateLocation);
    locationUpdateTimer.start(DATA_SERVER_LOCATION_CHANGE_UPDATE_MSECS);

    // if we get a domain change, immediately attempt update location in metaverse server
    connect(&nodeList->getDomainHandler(), &DomainHandler::connectedToDomain,
        discoverabilityManager.data(), &DiscoverabilityManager::updateLocation);

    connect(nodeList.data(), &NodeList::nodeAdded, this, &Application::nodeAdded);
    connect(nodeList.data(), &NodeList::nodeKilled, this, &Application::nodeKilled);
    connect(nodeList.data(), &NodeList::uuidChanged, getMyAvatar(), &MyAvatar::setSessionUUID);
    connect(nodeList.data(), &NodeList::uuidChanged, this, &Application::setSessionUUID);
    connect(nodeList.data(), &NodeList::limitOfSilentDomainCheckInsReached, nodeList.data(), &NodeList::reset);
    connect(nodeList.data(), &NodeList::packetVersionMismatch, this, &Application::notifyPacketVersionMismatch);

    // connect to appropriate slots on AccountManager
    AccountManager& accountManager = AccountManager::getInstance();

    const qint64 BALANCE_UPDATE_INTERVAL_MSECS = 5 * 1000;

    connect(&balanceUpdateTimer, &QTimer::timeout, &accountManager, &AccountManager::updateBalance);
    balanceUpdateTimer.start(BALANCE_UPDATE_INTERVAL_MSECS);

    connect(&accountManager, &AccountManager::balanceChanged, this, &Application::updateWindowTitle);

    auto dialogsManager = DependencyManager::get<DialogsManager>();
    connect(&accountManager, &AccountManager::authRequired, dialogsManager.data(), &DialogsManager::showLoginDialog);
    connect(&accountManager, &AccountManager::usernameChanged, this, &Application::updateWindowTitle);

    // set the account manager's root URL and trigger a login request if we don't have the access token
    accountManager.setAuthURL(NetworkingConstants::METAVERSE_SERVER_URL);
    UserActivityLogger::getInstance().launch(applicationVersion());

    // once the event loop has started, check and signal for an access token
    QMetaObject::invokeMethod(&accountManager, "checkAndSignalForAccessToken", Qt::QueuedConnection);

    auto addressManager = DependencyManager::get<AddressManager>();

    // use our MyAvatar position and quat for address manager path
    addressManager->setPositionGetter([this]{ return getMyAvatar()->getPosition(); });
    addressManager->setOrientationGetter([this]{ return getMyAvatar()->getOrientation(); });

    connect(addressManager.data(), &AddressManager::hostChanged, this, &Application::updateWindowTitle);
    connect(this, &QCoreApplication::aboutToQuit, addressManager.data(), &AddressManager::storeCurrentAddress);

    auto scriptEngines = DependencyManager::get<ScriptEngines>().data();
    scriptEngines->registerScriptInitializer([this](ScriptEngine* engine){
        registerScriptEngineWithApplicationServices(engine);
    });

    connect(scriptEngines, &ScriptEngines::scriptCountChanged, scriptEngines, [this] {
        auto scriptEngines = DependencyManager::get<ScriptEngines>();
        if (scriptEngines->getRunningScripts().isEmpty()) {
            getMyAvatar()->clearScriptableSettings();
        }
    }, Qt::QueuedConnection);

    connect(scriptEngines, &ScriptEngines::scriptsReloading, scriptEngines, [this] {
        getEntities()->reloadEntityScripts();
    }, Qt::QueuedConnection);

    connect(scriptEngines, &ScriptEngines::scriptLoadError, 
        scriptEngines, [](const QString& filename, const QString& error){
        OffscreenUi::warning(nullptr, "Error Loading Script", filename + " failed to load.");
    }, Qt::QueuedConnection);

#ifdef _WIN32
    WSADATA WsaData;
    int wsaresult = WSAStartup(MAKEWORD(2, 2), &WsaData);
#endif

    // tell the NodeList instance who to tell the domain server we care about
    nodeList->addSetOfNodeTypesToNodeInterestSet(NodeSet() << NodeType::AudioMixer << NodeType::AvatarMixer
        << NodeType::EntityServer << NodeType::AssetServer << NodeType::MessagesMixer);

    // connect to the packet sent signal of the _entityEditSender
    connect(&_entityEditSender, &EntityEditPacketSender::packetSent, this, &Application::packetSent);

    // send the identity packet for our avatar each second to our avatar mixer
    connect(&identityPacketTimer, &QTimer::timeout, getMyAvatar(), &MyAvatar::sendIdentityPacket);
    identityPacketTimer.start(AVATAR_IDENTITY_PACKET_SEND_INTERVAL_MSECS);

    // send the billboard packet for our avatar every few seconds
    connect(&billboardPacketTimer, &QTimer::timeout, getMyAvatar(), &MyAvatar::sendBillboardPacket);
    billboardPacketTimer.start(AVATAR_BILLBOARD_PACKET_SEND_INTERVAL_MSECS);

    QString cachePath = QStandardPaths::writableLocation(QStandardPaths::DataLocation);
    QNetworkAccessManager& networkAccessManager = NetworkAccessManager::getInstance();
    QNetworkDiskCache* cache = new QNetworkDiskCache();
    cache->setMaximumCacheSize(MAXIMUM_CACHE_SIZE);
    cache->setCacheDirectory(!cachePath.isEmpty() ? cachePath : "interfaceCache");
    networkAccessManager.setCache(cache);

    ResourceCache::setRequestLimit(3);

    _glWidget = new GLCanvas();
    _window->setCentralWidget(_glWidget);

    _window->restoreGeometry();
    _window->setVisible(true);

    _glWidget->setFocusPolicy(Qt::StrongFocus);
    _glWidget->setFocus();
#ifdef Q_OS_MAC
    // OSX doesn't seem to provide for hiding the cursor only on the GL widget
    _window->setCursor(Qt::BlankCursor);
#else
    // On windows and linux, hiding the top level cursor also means it's invisible
    // when hovering over the window menu, which is a pain, so only hide it for
    // the GL surface
    _glWidget->setCursor(Qt::BlankCursor);
#endif

    // enable mouse tracking; otherwise, we only get drag events
    _glWidget->setMouseTracking(true);
    _glWidget->makeCurrent();
    _glWidget->initializeGL();

    _chromiumShareContext = new OffscreenGLCanvas();
    _chromiumShareContext->create(_glWidget->context()->contextHandle());
    _chromiumShareContext->makeCurrent();
    qt_gl_set_global_share_context(_chromiumShareContext->getContext());

    _offscreenContext = new OffscreenGLCanvas();
    _offscreenContext->create(_glWidget->context()->contextHandle());
    _offscreenContext->makeCurrent();
    initializeGL();

    // Start rendering
<<<<<<< HEAD
    _renderEngine->addTask(make_shared<RenderShadowTask>());
    _renderEngine->addTask(make_shared<RenderDeferredTask>());
=======
    _renderEngine->addTask(make_shared<RenderDeferredTask>(LODManager::shouldRender));
>>>>>>> 0da4df93
    _renderEngine->registerScene(_main3DScene);

    _offscreenContext->makeCurrent();

    // Tell our entity edit sender about our known jurisdictions
    _entityEditSender.setServerJurisdictions(&_entityServerJurisdictions);

    // For now we're going to set the PPS for outbound packets to be super high, this is
    // probably not the right long term solution. But for now, we're going to do this to
    // allow you to move an entity around in your hand
    _entityEditSender.setPacketsPerSecond(3000); // super high!!

    _overlays.init(); // do this before scripts load

    connect(this, SIGNAL(aboutToQuit()), this, SLOT(aboutToQuit()));

    // hook up bandwidth estimator
    QSharedPointer<BandwidthRecorder> bandwidthRecorder = DependencyManager::get<BandwidthRecorder>();
    connect(nodeList.data(), &LimitedNodeList::dataSent,
        bandwidthRecorder.data(), &BandwidthRecorder::updateOutboundData);
    connect(&nodeList->getPacketReceiver(), &PacketReceiver::dataReceived,
        bandwidthRecorder.data(), &BandwidthRecorder::updateInboundData);

    connect(&getMyAvatar()->getSkeletonModel(), &SkeletonModel::skeletonLoaded,
        this, &Application::checkSkeleton, Qt::QueuedConnection);

    // Setup the userInputMapper with the actions
    auto userInputMapper = DependencyManager::get<UserInputMapper>();
    connect(userInputMapper.data(), &UserInputMapper::actionEvent, [this](int action, float state) {
        using namespace controller;
        auto offscreenUi = DependencyManager::get<OffscreenUi>();
        if (offscreenUi->navigationFocused()) {
            auto actionEnum = static_cast<Action>(action);
            int key = Qt::Key_unknown;
            static int lastKey = Qt::Key_unknown;
            bool navAxis = false;
            switch (actionEnum) {
                case Action::UI_NAV_VERTICAL:
                    navAxis = true;
                    if (state > 0.0f) {
                        key = Qt::Key_Up;
                    } else if (state < 0.0f) {
                        key = Qt::Key_Down;
                    }
                    break;

                case Action::UI_NAV_LATERAL:
                    navAxis = true;
                    if (state > 0.0f) {
                        key = Qt::Key_Right;
                    } else if (state < 0.0f) {
                        key = Qt::Key_Left;
                    }
                    break;

                case Action::UI_NAV_GROUP:
                    navAxis = true;
                    if (state > 0.0f) {
                        key = Qt::Key_Tab;
                    } else if (state < 0.0f) {
                        key = Qt::Key_Backtab;
                    }
                    break;

                case Action::UI_NAV_BACK:
                    key = Qt::Key_Escape;
                    break;

                case Action::UI_NAV_SELECT:
                    key = Qt::Key_Return;
                    break;
                default:
                    break;
            }

            if (navAxis) {
                if (lastKey != Qt::Key_unknown) {
                    QKeyEvent event(QEvent::KeyRelease, lastKey, Qt::NoModifier);
                    sendEvent(offscreenUi->getWindow(), &event);
                    lastKey = Qt::Key_unknown;
                }

                if (key != Qt::Key_unknown) {
                    QKeyEvent event(QEvent::KeyPress, key, Qt::NoModifier);
                    sendEvent(offscreenUi->getWindow(), &event);
                    lastKey = key;
                }
            } else if (key != Qt::Key_unknown) {
                if (state) {
                    QKeyEvent event(QEvent::KeyPress, key, Qt::NoModifier);
                    sendEvent(offscreenUi->getWindow(), &event);
                } else {
                    QKeyEvent event(QEvent::KeyRelease, key, Qt::NoModifier);
                    sendEvent(offscreenUi->getWindow(), &event);
                }
                return;
            }
        }

        if (action == controller::toInt(controller::Action::RETICLE_CLICK)) {
            auto globalPos = QCursor::pos();
            auto localPos = _glWidget->mapFromGlobal(globalPos);
            if (state) {
                QMouseEvent mousePress(QEvent::MouseButtonPress, localPos, Qt::LeftButton, Qt::LeftButton, Qt::NoModifier);
                sendEvent(_glWidget, &mousePress);
                _reticleClickPressed = true;
            } else {
                QMouseEvent mouseRelease(QEvent::MouseButtonRelease, localPos, Qt::LeftButton, Qt::NoButton, Qt::NoModifier);
                sendEvent(_glWidget, &mouseRelease);
                _reticleClickPressed = false;
            }
            return; // nothing else to do
        }

        if (state) {
            if (action == controller::toInt(controller::Action::TOGGLE_MUTE)) {
                DependencyManager::get<AudioClient>()->toggleMute();
            } else if (action == controller::toInt(controller::Action::CYCLE_CAMERA)) {
                cycleCamera();
            } else if (action == controller::toInt(controller::Action::CONTEXT_MENU)) {
                VrMenu::toggle(); // show context menu even on non-stereo displays
            } else if (action == controller::toInt(controller::Action::RETICLE_X)) {
                auto oldPos = QCursor::pos();
                auto newPos = oldPos;
                newPos.setX(oldPos.x() + state);
                QCursor::setPos(newPos);


                // NOTE: This is some debugging code we will leave in while debugging various reticle movement strategies,
                // remove it after we're done
                const float REASONABLE_CHANGE = 50.0f;
                glm::vec2 oldPosG = { oldPos.x(), oldPos.y() };
                glm::vec2 newPosG = { newPos.x(), newPos.y() };
                auto distance = glm::distance(oldPosG, newPosG);
                if (distance > REASONABLE_CHANGE) {
                    qDebug() << "Action::RETICLE_X... UNREASONABLE CHANGE! distance:" << distance << " oldPos:" << oldPosG << " newPos:" << newPosG;
                }

            } else if (action == controller::toInt(controller::Action::RETICLE_Y)) {
                auto oldPos = QCursor::pos();
                auto newPos = oldPos;
                newPos.setY(oldPos.y() + state);
                QCursor::setPos(newPos);

                // NOTE: This is some debugging code we will leave in while debugging various reticle movement strategies,
                // remove it after we're done
                const float REASONABLE_CHANGE = 50.0f;
                glm::vec2 oldPosG = { oldPos.x(), oldPos.y() };
                glm::vec2 newPosG = { newPos.x(), newPos.y() };
                auto distance = glm::distance(oldPosG, newPosG);
                if (distance > REASONABLE_CHANGE) {
                    qDebug() << "Action::RETICLE_Y... UNREASONABLE CHANGE! distance:" << distance << " oldPos:" << oldPosG << " newPos:" << newPosG;
                }
            }
        }
    });

    // A new controllerInput device used to reflect current values from the application state
    _applicationStateDevice = std::make_shared<controller::StateController>();

    _applicationStateDevice->addInputVariant(QString("InHMD"), controller::StateController::ReadLambda([]() -> float {
        return (float)qApp->getAvatarUpdater()->isHMDMode();
    }));
    _applicationStateDevice->addInputVariant(QString("ComfortMode"), controller::StateController::ReadLambda([]() -> float {
        return (float)Menu::getInstance()->isOptionChecked(MenuOption::ComfortMode);
    }));
    _applicationStateDevice->addInputVariant(QString("Grounded"), controller::StateController::ReadLambda([]() -> float {
        return (float)qApp->getMyAvatar()->getCharacterController()->onGround();
    }));
    _applicationStateDevice->addInputVariant(QString("NavigationFocused"), controller::StateController::ReadLambda([]() -> float {
        auto offscreenUi = DependencyManager::get<OffscreenUi>();
        return offscreenUi->navigationFocused() ? 1.0 : 0.0;
    }));

    userInputMapper->registerDevice(_applicationStateDevice);

    // Setup the keyboardMouseDevice and the user input mapper with the default bindings
    userInputMapper->registerDevice(_keyboardMouseDevice->getInputDevice());
    userInputMapper->loadDefaultMapping(userInputMapper->getStandardDeviceID());

    // force the model the look at the correct directory (weird order of operations issue)
    scriptEngines->setScriptsLocation(scriptEngines->getScriptsLocation());
    // do this as late as possible so that all required subsystems are initialized
    scriptEngines->loadScripts();

    loadSettings();
    int SAVE_SETTINGS_INTERVAL = 10 * MSECS_PER_SECOND; // Let's save every seconds for now
    connect(&_settingsTimer, &QTimer::timeout, this, &Application::saveSettings);
    connect(&_settingsThread, SIGNAL(started()), &_settingsTimer, SLOT(start()));
    connect(&_settingsThread, SIGNAL(finished()), &_settingsTimer, SLOT(stop()));
    _settingsTimer.moveToThread(&_settingsThread);
    _settingsTimer.setSingleShot(false);
    _settingsTimer.setInterval(SAVE_SETTINGS_INTERVAL);
    _settingsThread.start();

    if (Menu::getInstance()->isOptionChecked(MenuOption::FirstPerson)) {
        getMyAvatar()->setBoomLength(MyAvatar::ZOOM_MIN);  // So that camera doesn't auto-switch to third person.
    } else if (Menu::getInstance()->isOptionChecked(MenuOption::IndependentMode)) {
        Menu::getInstance()->setIsOptionChecked(MenuOption::ThirdPerson, true);
        cameraMenuChanged();
    } else if (Menu::getInstance()->isOptionChecked(MenuOption::CameraEntityMode)) {
        Menu::getInstance()->setIsOptionChecked(MenuOption::ThirdPerson, true);
        cameraMenuChanged();
    }

    // set the local loopback interface for local sounds from audio scripts
    AudioScriptingInterface::getInstance().setLocalAudioInterface(audioIO.data());

    this->installEventFilter(this);

    // initialize our face trackers after loading the menu settings
    auto faceshiftTracker = DependencyManager::get<Faceshift>();
    faceshiftTracker->init();
    connect(faceshiftTracker.data(), &FaceTracker::muteToggled, this, &Application::faceTrackerMuteToggled);
#ifdef HAVE_DDE
    auto ddeTracker = DependencyManager::get<DdeFaceTracker>();
    ddeTracker->init();
    connect(ddeTracker.data(), &FaceTracker::muteToggled, this, &Application::faceTrackerMuteToggled);
#endif

#ifdef HAVE_IVIEWHMD
    auto eyeTracker = DependencyManager::get<EyeTracker>();
    eyeTracker->init();
    setActiveEyeTracker();
#endif

    auto applicationUpdater = DependencyManager::get<AutoUpdater>();
    connect(applicationUpdater.data(), &AutoUpdater::newVersionIsAvailable, dialogsManager.data(), &DialogsManager::showUpdateDialog);
    applicationUpdater->checkForUpdate();

    // Now that menu is initalized we can sync myAvatar with it's state.
    getMyAvatar()->updateMotionBehaviorFromMenu();

// FIXME spacemouse code still needs cleanup
#if 0
    // the 3Dconnexion device wants to be initiliazed after a window is displayed.
    SpacemouseManager::getInstance().init();
#endif

    auto& packetReceiver = nodeList->getPacketReceiver();
    packetReceiver.registerListener(PacketType::DomainConnectionDenied, this, "handleDomainConnectionDeniedPacket");

    // If the user clicks an an entity, we will check that it's an unlocked web entity, and if so, set the focus to it
    auto entityScriptingInterface = DependencyManager::get<EntityScriptingInterface>();
    connect(entityScriptingInterface.data(), &EntityScriptingInterface::clickDownOnEntity,
        [this, entityScriptingInterface](const EntityItemID& entityItemID, const MouseEvent& event) {
        if (_keyboardFocusedItem != entityItemID) {
            _keyboardFocusedItem = UNKNOWN_ENTITY_ID;
            auto properties = entityScriptingInterface->getEntityProperties(entityItemID);
            if (EntityTypes::Web == properties.getType() && !properties.getLocked()) {
                auto entity = entityScriptingInterface->getEntityTree()->findEntityByID(entityItemID);
                RenderableWebEntityItem* webEntity = dynamic_cast<RenderableWebEntityItem*>(entity.get());
                if (webEntity) {
                    webEntity->setProxyWindow(_window->windowHandle());
                    _keyboardFocusedItem = entityItemID;
                    _lastAcceptedKeyPress = usecTimestampNow();
                    if (_keyboardFocusHighlightID < 0 || !getOverlays().isAddedOverlay(_keyboardFocusHighlightID)) {
                        _keyboardFocusHighlight = new Cube3DOverlay();
                        _keyboardFocusHighlight->setAlpha(1.0f);
                        _keyboardFocusHighlight->setBorderSize(1.0f);
                        _keyboardFocusHighlight->setColor({ 0xFF, 0xEF, 0x00 });
                        _keyboardFocusHighlight->setIsSolid(false);
                        _keyboardFocusHighlight->setPulseMin(0.5);
                        _keyboardFocusHighlight->setPulseMax(1.0);
                        _keyboardFocusHighlight->setColorPulse(1.0);
                        _keyboardFocusHighlight->setIgnoreRayIntersection(true);
                        _keyboardFocusHighlight->setDrawInFront(true);
                    }
                    _keyboardFocusHighlight->setRotation(webEntity->getRotation());
                    _keyboardFocusHighlight->setPosition(webEntity->getPosition());
                    _keyboardFocusHighlight->setDimensions(webEntity->getDimensions() * 1.05f);
                    _keyboardFocusHighlight->setVisible(true);
                    _keyboardFocusHighlightID = getOverlays().addOverlay(_keyboardFocusHighlight);
                }
            }
            if (_keyboardFocusedItem == UNKNOWN_ENTITY_ID && _keyboardFocusHighlight) {
                _keyboardFocusHighlight->setVisible(false);
            }

        }
    });

    connect(entityScriptingInterface.data(), &EntityScriptingInterface::deletingEntity,
        [=](const EntityItemID& entityItemID) {
        if (entityItemID == _keyboardFocusedItem) {
            _keyboardFocusedItem = UNKNOWN_ENTITY_ID;
            if (_keyboardFocusHighlight) {
                _keyboardFocusHighlight->setVisible(false);
            }
        }
    });

    // If the user clicks somewhere where there is NO entity at all, we will release focus
    connect(getEntities(), &EntityTreeRenderer::mousePressOffEntity,
        [=](const RayToEntityIntersectionResult& entityItemID, const QMouseEvent* event, unsigned int deviceId) {
        _keyboardFocusedItem = UNKNOWN_ENTITY_ID;
        if (_keyboardFocusHighlight) {
            _keyboardFocusHighlight->setVisible(false);
        }
    });

    connect(this, &Application::applicationStateChanged, this, &Application::activeChanged);
    qCDebug(interfaceapp, "Startup time: %4.2f seconds.", (double)startupTimer.elapsed() / 1000.0);
}

void Application::aboutToQuit() {
    emit beforeAboutToQuit();

    getActiveDisplayPlugin()->deactivate();

    _aboutToQuit = true;

    cleanupBeforeQuit();
}

void Application::cleanupBeforeQuit() {
    // Stop third party processes so that they're not left running in the event of a subsequent shutdown crash.
#ifdef HAVE_DDE
    DependencyManager::get<DdeFaceTracker>()->setEnabled(false);
#endif
#ifdef HAVE_IVIEWHMD
    DependencyManager::get<EyeTracker>()->setEnabled(false, true);
#endif
    AnimDebugDraw::getInstance().shutdown();

    // FIXME: once we move to shared pointer for the INputDevice we shoud remove this naked delete:
    _applicationStateDevice.reset();

    if (_keyboardFocusHighlightID > 0) {
        getOverlays().deleteOverlay(_keyboardFocusHighlightID);
        _keyboardFocusHighlightID = -1;
    }
    _keyboardFocusHighlight = nullptr;

    getEntities()->clear(); // this will allow entity scripts to properly shutdown

    auto nodeList = DependencyManager::get<NodeList>();

    // send the domain a disconnect packet, force stoppage of domain-server check-ins
    nodeList->getDomainHandler().disconnect();
    nodeList->setIsShuttingDown(true);

    // tell the packet receiver we're shutting down, so it can drop packets
    nodeList->getPacketReceiver().setShouldDropPackets(true);

    getEntities()->shutdown(); // tell the entities system we're shutting down, so it will stop running scripts
    DependencyManager::get<ScriptEngines>()->saveScripts();
    DependencyManager::get<ScriptEngines>()->shutdownScripting(); // stop all currently running global scripts
    DependencyManager::destroy<ScriptEngines>(); 

    // first stop all timers directly or by invokeMethod
    // depending on what thread they run in
    _avatarUpdate->terminate();
    locationUpdateTimer.stop();
    balanceUpdateTimer.stop();
    identityPacketTimer.stop();
    billboardPacketTimer.stop();
    pingTimer.stop();
    QMetaObject::invokeMethod(&_settingsTimer, "stop", Qt::BlockingQueuedConnection);

    // save state
    _settingsThread.quit();
    saveSettings();
    _window->saveGeometry();

    // stop the AudioClient
    QMetaObject::invokeMethod(DependencyManager::get<AudioClient>().data(),
                              "stop", Qt::BlockingQueuedConnection);

    // destroy the AudioClient so it and its thread have a chance to go down safely
    DependencyManager::destroy<AudioClient>();

    // destroy the AudioInjectorManager so it and its thread have a chance to go down safely
    // this will also stop any ongoing network injectors
    DependencyManager::destroy<AudioInjectorManager>();

    // Destroy third party processes after scripts have finished using them.
#ifdef HAVE_DDE
    DependencyManager::destroy<DdeFaceTracker>();
#endif
#ifdef HAVE_IVIEWHMD
    DependencyManager::destroy<EyeTracker>();
#endif

    DependencyManager::destroy<OffscreenUi>();
}

void Application::emptyLocalCache() {
    if (auto cache = NetworkAccessManager::getInstance().cache()) {
        qDebug() << "DiskCacheEditor::clear(): Clearing disk cache.";
        cache->clear();
    }
}

Application::~Application() {
    EntityTreePointer tree = getEntities()->getTree();
    tree->setSimulation(NULL);

    _octreeProcessor.terminate();
    _entityEditSender.terminate();

    Menu::getInstance()->deleteLater();

    _physicsEngine->setCharacterController(NULL);

    ModelEntityItem::cleanupLoadedAnimations();

    foreach(auto inputPlugin, PluginManager::getInstance()->getInputPlugins()) {
        QString name = inputPlugin->getName();
        QAction* action = Menu::getInstance()->getActionForOption(name);
        if (action->isChecked()) {
            inputPlugin->deactivate();
        }
    }

    // remove avatars from physics engine
    DependencyManager::get<AvatarManager>()->clearOtherAvatars();
    VectorOfMotionStates motionStates;
    DependencyManager::get<AvatarManager>()->getObjectsToRemoveFromPhysics(motionStates);
    _physicsEngine->removeObjects(motionStates);

    DependencyManager::destroy<OffscreenUi>();
    DependencyManager::destroy<AvatarManager>();
    DependencyManager::destroy<AnimationCache>();
    DependencyManager::destroy<FramebufferCache>();
    DependencyManager::destroy<TextureCache>();
    DependencyManager::destroy<ModelCache>();
    DependencyManager::destroy<GeometryCache>();
    DependencyManager::destroy<ScriptCache>();
    DependencyManager::destroy<SoundCache>();

    // cleanup the AssetClient thread
    QThread* assetThread = DependencyManager::get<AssetClient>()->thread();
    DependencyManager::destroy<AssetClient>();
    assetThread->quit();
    assetThread->wait();

    QThread* nodeThread = DependencyManager::get<NodeList>()->thread();

    // remove the NodeList from the DependencyManager
    DependencyManager::destroy<NodeList>();

    // ask the node thread to quit and wait until it is done
    nodeThread->quit();
    nodeThread->wait();

    Leapmotion::destroy();

#if 0
    ConnexionClient::getInstance().destroy();
#endif

    qInstallMessageHandler(NULL); // NOTE: Do this as late as possible so we continue to get our log messages
}

void Application::initializeGL() {
    qCDebug(interfaceapp) << "Created Display Window.";

    // initialize glut for shape drawing; Qt apparently initializes it on OS X
    if (_isGLInitialized) {
        return;
    } else {
        _isGLInitialized = true;
    }

    // Where the gpuContext is initialized and where the TRUE Backend is created and assigned
    gpu::Context::init<gpu::GLBackend>();
    _gpuContext = std::make_shared<gpu::Context>();

    initDisplay();
    qCDebug(interfaceapp, "Initialized Display.");

    // The UI can't be created until the primary OpenGL
    // context is created, because it needs to share
    // texture resources
    initializeUi();
    qCDebug(interfaceapp, "Initialized Offscreen UI.");
    _offscreenContext->makeCurrent();

    // call Menu getInstance static method to set up the menu
    // Needs to happen AFTER the QML UI initialization
    _window->setMenuBar(Menu::getInstance());

    init();
    qCDebug(interfaceapp, "init() complete.");

    // create thread for parsing of octree data independent of the main network and rendering threads
    _octreeProcessor.initialize(_enableProcessOctreeThread);
    connect(&_octreeProcessor, &OctreePacketProcessor::packetVersionMismatch, this, &Application::notifyPacketVersionMismatch);
    _entityEditSender.initialize(_enableProcessOctreeThread);

    _idleLoopStdev.reset();

    // update before the first render
    update(1.0f / _fps);

    InfoView::show(INFO_HELP_PATH, true);
}

void Application::initializeUi() {
    AddressBarDialog::registerType();
    ErrorDialog::registerType();
    LoginDialog::registerType();
    VrMenu::registerType();
    Tooltip::registerType();
    UpdateDialog::registerType();

    auto offscreenUi = DependencyManager::get<OffscreenUi>();
    offscreenUi->create(_offscreenContext->getContext());
    offscreenUi->setProxyWindow(_window->windowHandle());
    offscreenUi->setBaseUrl(QUrl::fromLocalFile(PathUtils::resourcesPath() + "/qml/"));
    // OffscreenUi is a subclass of OffscreenQmlSurface specifically designed to
    // support the window management and scripting proxies for VR use
    offscreenUi->createDesktop();
    
    // FIXME either expose so that dialogs can set this themselves or
    // do better detection in the offscreen UI of what has focus
    offscreenUi->setNavigationFocused(false);

    auto rootContext = offscreenUi->getRootContext();
    auto engine = rootContext->engine();
    connect(engine, &QQmlEngine::quit, [] {
        qApp->quit();
    });

    // For some reason there is already an "Application" object in the QML context, 
    // though I can't find it. Hence, "ApplicationInterface"
    rootContext->setContextProperty("ApplicationInterface", this); 
    rootContext->setContextProperty("AnimationCache", DependencyManager::get<AnimationCache>().data());
    rootContext->setContextProperty("Audio", &AudioScriptingInterface::getInstance());
    rootContext->setContextProperty("Controller", DependencyManager::get<controller::ScriptingInterface>().data());
    rootContext->setContextProperty("Entities", DependencyManager::get<EntityScriptingInterface>().data());
    rootContext->setContextProperty("MyAvatar", getMyAvatar());
    rootContext->setContextProperty("Messages", DependencyManager::get<MessagesClient>().data());
    rootContext->setContextProperty("Recording", DependencyManager::get<RecordingScriptingInterface>().data());

    rootContext->setContextProperty("TREE_SCALE", TREE_SCALE);
    rootContext->setContextProperty("Quat", new Quat());
    rootContext->setContextProperty("Vec3", new Vec3());
    rootContext->setContextProperty("Uuid", new ScriptUUID());

    rootContext->setContextProperty("AvatarList", DependencyManager::get<AvatarManager>().data());

    rootContext->setContextProperty("Camera", &_myCamera);

#if defined(Q_OS_MAC) || defined(Q_OS_WIN)
    rootContext->setContextProperty("SpeechRecognizer", DependencyManager::get<SpeechRecognizer>().data());
#endif

    rootContext->setContextProperty("Overlays", &_overlays);
    rootContext->setContextProperty("Window", DependencyManager::get<WindowScriptingInterface>().data());
    rootContext->setContextProperty("Menu", MenuScriptingInterface::getInstance());
    rootContext->setContextProperty("Stats", Stats::getInstance());
    rootContext->setContextProperty("Settings", SettingsScriptingInterface::getInstance());
    rootContext->setContextProperty("ScriptDiscoveryService", DependencyManager::get<ScriptEngines>().data());
    rootContext->setContextProperty("AudioDevice", AudioDeviceScriptingInterface::getInstance());
    rootContext->setContextProperty("AnimationCache", DependencyManager::get<AnimationCache>().data());
    rootContext->setContextProperty("SoundCache", DependencyManager::get<SoundCache>().data());
    rootContext->setContextProperty("Account", AccountScriptingInterface::getInstance());
    rootContext->setContextProperty("DialogsManager", _dialogsManagerScriptingInterface);
    rootContext->setContextProperty("GlobalServices", GlobalServicesScriptingInterface::getInstance());
    rootContext->setContextProperty("FaceTracker", DependencyManager::get<DdeFaceTracker>().data());
    rootContext->setContextProperty("AvatarManager", DependencyManager::get<AvatarManager>().data());
    rootContext->setContextProperty("UndoStack", &_undoStackScriptingInterface);
    rootContext->setContextProperty("LODManager", DependencyManager::get<LODManager>().data());
    rootContext->setContextProperty("Paths", DependencyManager::get<PathUtils>().data());
    rootContext->setContextProperty("HMD", DependencyManager::get<HMDScriptingInterface>().data());
    rootContext->setContextProperty("Scene", DependencyManager::get<SceneScriptingInterface>().data());
    rootContext->setContextProperty("Render", DependencyManager::get<RenderScriptingInterface>().data());

    _glWidget->installEventFilter(offscreenUi.data());
    VrMenu::load();
    VrMenu::executeQueuedLambdas();
    offscreenUi->setMouseTranslator([=](const QPointF& pt) {
        QPointF result = pt;
        auto displayPlugin = getActiveDisplayPlugin();
        if (displayPlugin->isHmd()) {
            auto resultVec = _compositor.screenToOverlay(toGlm(pt));
            result = QPointF(resultVec.x, resultVec.y);
        }
        return result;
    });
    offscreenUi->resume();
    connect(_window, &MainWindow::windowGeometryChanged, [this](const QRect& r){
        static qreal oldDevicePixelRatio = 0;
        qreal devicePixelRatio = getActiveDisplayPlugin()->devicePixelRatio();
        if (devicePixelRatio != oldDevicePixelRatio) {
            oldDevicePixelRatio = devicePixelRatio;
            qDebug() << "Device pixel ratio changed, triggering GL resize";
            resizeGL();
        }
    });

    // This will set up the input plugins UI
    _activeInputPlugins.clear();
    foreach(auto inputPlugin, PluginManager::getInstance()->getInputPlugins()) {
        QString name = inputPlugin->getName();
        if (name == KeyboardMouseDevice::NAME) {
            _keyboardMouseDevice = std::dynamic_pointer_cast<KeyboardMouseDevice>(inputPlugin);
        }
    }
    updateInputModes();
}

void Application::paintGL() {
    // paintGL uses a queued connection, so we can get messages from the queue even after we've quit
    // and the plugins have shutdown
    if (_aboutToQuit) {
        return;
    }
    _frameCount++;

    // update fps moving average
    uint64_t now = usecTimestampNow();
    static uint64_t lastPaintBegin{ now };
    uint64_t diff = now - lastPaintBegin;
    float instantaneousFps = 0.0f;
    if (diff != 0) {
        instantaneousFps = (float)USECS_PER_SECOND / (float)diff;
        _framesPerSecond.updateAverage(_lastInstantaneousFps);
    }

    lastPaintBegin = now;

    // update fps once a second
    if (now - _lastFramesPerSecondUpdate > USECS_PER_SECOND) {
        _fps = _framesPerSecond.getAverage();
        _lastFramesPerSecondUpdate = now;
    }

    if (_isGLInitialized) {
        idle(now);
    }

    PROFILE_RANGE(__FUNCTION__);
    PerformanceTimer perfTimer("paintGL");

    if (nullptr == _displayPlugin) {
        return;
    }

    // Some plugins process message events, potentially leading to
    // re-entering a paint event.  don't allow further processing if this
    // happens
    if (_inPaint) {
        return;
    }
    _inPaint = true;
    Finally clearFlagLambda([this] { _inPaint = false; });

    auto displayPlugin = getActiveDisplayPlugin();
    // FIXME not needed anymore?
    _offscreenContext->makeCurrent();

    // update the avatar with a fresh HMD pose
    getMyAvatar()->updateFromHMDSensorMatrix(getHMDSensorPose());

    auto lodManager = DependencyManager::get<LODManager>();


    RenderArgs renderArgs(_gpuContext, getEntities(), getViewFrustum(), lodManager->getOctreeSizeScale(),
                          lodManager->getBoundaryLevelAdjust(), RenderArgs::DEFAULT_RENDER_MODE,
                          RenderArgs::MONO, RenderArgs::RENDER_DEBUG_NONE);

    PerformanceWarning::setSuppressShortTimings(Menu::getInstance()->isOptionChecked(MenuOption::SuppressShortTimings));
    bool showWarnings = Menu::getInstance()->isOptionChecked(MenuOption::PipelineWarnings);
    PerformanceWarning warn(showWarnings, "Application::paintGL()");
    resizeGL();

    // Before anything else, let's sync up the gpuContext with the true glcontext used in case anything happened
    {
        PerformanceTimer perfTimer("syncCache");
        renderArgs._context->syncCache();
    }

    if (Menu::getInstance()->isOptionChecked(MenuOption::MiniMirror)) {
        PerformanceTimer perfTimer("Mirror");
        auto primaryFbo = DependencyManager::get<FramebufferCache>()->getPrimaryFramebuffer();

        renderArgs._renderMode = RenderArgs::MIRROR_RENDER_MODE;
        renderArgs._blitFramebuffer = DependencyManager::get<FramebufferCache>()->getSelfieFramebuffer();

        renderRearViewMirror(&renderArgs, _mirrorViewRect);

        renderArgs._blitFramebuffer.reset();
        renderArgs._renderMode = RenderArgs::DEFAULT_RENDER_MODE;
    }

    {
        PerformanceTimer perfTimer("renderOverlay");
        // NOTE: There is no batch associated with this renderArgs
        // the ApplicationOverlay class assumes it's viewport is setup to be the device size
        QSize size = getDeviceSize();
        renderArgs._viewport = glm::ivec4(0, 0, size.width(), size.height());
        _applicationOverlay.renderOverlay(&renderArgs);
        gpu::FramebufferPointer overlayFramebuffer = _applicationOverlay.getOverlayFramebuffer();


    }

    {
        PerformanceTimer perfTimer("CameraUpdates");

        auto myAvatar = getMyAvatar();

        myAvatar->startCapture();
        if (_myCamera.getMode() == CAMERA_MODE_FIRST_PERSON || _myCamera.getMode() == CAMERA_MODE_THIRD_PERSON) {
            Menu::getInstance()->setIsOptionChecked(MenuOption::FirstPerson, myAvatar->getBoomLength() <= MyAvatar::ZOOM_MIN);
            Menu::getInstance()->setIsOptionChecked(MenuOption::ThirdPerson, !(myAvatar->getBoomLength() <= MyAvatar::ZOOM_MIN));
            cameraMenuChanged();
        }

        // The render mode is default or mirror if the camera is in mirror mode, assigned further below
        renderArgs._renderMode = RenderArgs::DEFAULT_RENDER_MODE;

        // Always use the default eye position, not the actual head eye position.
        // Using the latter will cause the camera to wobble with idle animations,
        // or with changes from the face tracker
        if (_myCamera.getMode() == CAMERA_MODE_FIRST_PERSON) {
            if (isHMDMode()) {
                mat4 camMat = myAvatar->getSensorToWorldMatrix() * myAvatar->getHMDSensorMatrix();
                _myCamera.setPosition(extractTranslation(camMat));
                _myCamera.setRotation(glm::quat_cast(camMat));
            } else {
                _myCamera.setPosition(myAvatar->getDefaultEyePosition());
                _myCamera.setRotation(myAvatar->getHead()->getCameraOrientation());
            }
        } else if (_myCamera.getMode() == CAMERA_MODE_THIRD_PERSON) {
            if (isHMDMode()) {
                auto hmdWorldMat = myAvatar->getSensorToWorldMatrix() * myAvatar->getHMDSensorMatrix();
                _myCamera.setRotation(glm::normalize(glm::quat_cast(hmdWorldMat)));
                auto worldBoomOffset = myAvatar->getOrientation() * (myAvatar->getScale() * myAvatar->getBoomLength() * glm::vec3(0.0f, 0.0f, 1.0f));
                _myCamera.setPosition(extractTranslation(hmdWorldMat) + worldBoomOffset);
            } else {
                _myCamera.setRotation(myAvatar->getHead()->getOrientation());
                if (Menu::getInstance()->isOptionChecked(MenuOption::CenterPlayerInView)) {
                    _myCamera.setPosition(myAvatar->getDefaultEyePosition()
                        + _myCamera.getRotation()
                        * (myAvatar->getScale() * myAvatar->getBoomLength() * glm::vec3(0.0f, 0.0f, 1.0f)));
                } else {
                    _myCamera.setPosition(myAvatar->getDefaultEyePosition()
                        + myAvatar->getOrientation()
                        * (myAvatar->getScale() * myAvatar->getBoomLength() * glm::vec3(0.0f, 0.0f, 1.0f)));
                }
            }
        } else if (_myCamera.getMode() == CAMERA_MODE_MIRROR) {
            if (isHMDMode()) {
                auto mirrorBodyOrientation = myAvatar->getWorldAlignedOrientation() * glm::quat(glm::vec3(0.0f, PI + _rotateMirror, 0.0f));

                glm::quat hmdRotation = extractRotation(myAvatar->getHMDSensorMatrix());
                // Mirror HMD yaw and roll
                glm::vec3 mirrorHmdEulers = glm::eulerAngles(hmdRotation);
                mirrorHmdEulers.y = -mirrorHmdEulers.y;
                mirrorHmdEulers.z = -mirrorHmdEulers.z;
                glm::quat mirrorHmdRotation = glm::quat(mirrorHmdEulers);

                glm::quat worldMirrorRotation = mirrorBodyOrientation * mirrorHmdRotation;

                _myCamera.setRotation(worldMirrorRotation);

                glm::vec3 hmdOffset = extractTranslation(myAvatar->getHMDSensorMatrix());
                // Mirror HMD lateral offsets
                hmdOffset.x = -hmdOffset.x;

                _myCamera.setPosition(myAvatar->getDefaultEyePosition()
                    + glm::vec3(0, _raiseMirror * myAvatar->getUniformScale(), 0)
                   + mirrorBodyOrientation * glm::vec3(0.0f, 0.0f, 1.0f) * MIRROR_FULLSCREEN_DISTANCE * _scaleMirror
                   + mirrorBodyOrientation * hmdOffset);
            } else {
                _myCamera.setRotation(myAvatar->getWorldAlignedOrientation()
                    * glm::quat(glm::vec3(0.0f, PI + _rotateMirror, 0.0f)));
                _myCamera.setPosition(myAvatar->getDefaultEyePosition()
                    + glm::vec3(0, _raiseMirror * myAvatar->getUniformScale(), 0)
                    + (myAvatar->getOrientation() * glm::quat(glm::vec3(0.0f, _rotateMirror, 0.0f))) *
                    glm::vec3(0.0f, 0.0f, -1.0f) * MIRROR_FULLSCREEN_DISTANCE * _scaleMirror);
            }
            renderArgs._renderMode = RenderArgs::MIRROR_RENDER_MODE;
        } else if (_myCamera.getMode() == CAMERA_MODE_ENTITY) {
            EntityItemPointer cameraEntity = _myCamera.getCameraEntityPointer();
            if (cameraEntity != nullptr) {
                if (isHMDMode()) {
                    glm::quat hmdRotation = extractRotation(myAvatar->getHMDSensorMatrix());
                    _myCamera.setRotation(cameraEntity->getRotation() * hmdRotation);
                    glm::vec3 hmdOffset = extractTranslation(myAvatar->getHMDSensorMatrix());
                    _myCamera.setPosition(cameraEntity->getPosition() + (hmdRotation * hmdOffset));
                } else {
                    _myCamera.setRotation(cameraEntity->getRotation());
                    _myCamera.setPosition(cameraEntity->getPosition());
                }
            }
        }
        // Update camera position
        if (!isHMDMode()) {
            _myCamera.update(1.0f / _fps);
        }
        myAvatar->endCapture();
    }

    // Primary rendering pass
    auto framebufferCache = DependencyManager::get<FramebufferCache>();
    const QSize size = framebufferCache->getFrameBufferSize();

    // Final framebuffer that will be handled to the display-plugin
    auto finalFramebuffer = framebufferCache->getFramebuffer();

    {
        PROFILE_RANGE(__FUNCTION__ "/mainRender");
        PerformanceTimer perfTimer("mainRender");
        // Viewport is assigned to the size of the framebuffer
        renderArgs._viewport = ivec4(0, 0, size.width(), size.height());
        if (displayPlugin->isStereo()) {
            // Stereo modes will typically have a larger projection matrix overall,
            // so we ask for the 'mono' projection matrix, which for stereo and HMD
            // plugins will imply the combined projection for both eyes.
            //
            // This is properly implemented for the Oculus plugins, but for OpenVR
            // and Stereo displays I'm not sure how to get / calculate it, so we're
            // just relying on the left FOV in each case and hoping that the
            // overall culling margin of error doesn't cause popping in the
            // right eye.  There are FIXMEs in the relevant plugins
            _myCamera.setProjection(displayPlugin->getProjection(Mono, _myCamera.getProjection()));
            renderArgs._context->enableStereo(true);
            mat4 eyeOffsets[2];
            mat4 eyeProjections[2];
            auto baseProjection = renderArgs._viewFrustum->getProjection();
            auto hmdInterface = DependencyManager::get<HMDScriptingInterface>();
            float IPDScale = hmdInterface->getIPDScale();

            // Tell the plugin what pose we're using to render.  In this case we're just using the
            // unmodified head pose because the only plugin that cares (the Oculus plugin) uses it
            // for rotational timewarp.  If we move to support positonal timewarp, we need to
            // ensure this contains the full pose composed with the eye offsets.
            mat4 headPose = displayPlugin->getHeadPose(_frameCount);

            // FIXME we probably don't need to set the projection matrix every frame,
            // only when the display plugin changes (or in non-HMD modes when the user
            // changes the FOV manually, which right now I don't think they can.
            for_each_eye([&](Eye eye) {
                // For providing the stereo eye views, the HMD head pose has already been
                // applied to the avatar, so we need to get the difference between the head
                // pose applied to the avatar and the per eye pose, and use THAT as
                // the per-eye stereo matrix adjustment.
                mat4 eyeToHead = displayPlugin->getEyeToHeadTransform(eye);
                // Grab the translation
                vec3 eyeOffset = glm::vec3(eyeToHead[3]);
                // Apply IPD scaling
                mat4 eyeOffsetTransform = glm::translate(mat4(), eyeOffset * -1.0f * IPDScale);
                eyeOffsets[eye] = eyeOffsetTransform;

                displayPlugin->setEyeRenderPose(_frameCount, eye, headPose);

                eyeProjections[eye] = displayPlugin->getProjection(eye, baseProjection);
            });
            renderArgs._context->setStereoProjections(eyeProjections);
            renderArgs._context->setStereoViews(eyeOffsets);
        }
        renderArgs._blitFramebuffer = finalFramebuffer;
        displaySide(&renderArgs, _myCamera);

        renderArgs._blitFramebuffer.reset();
        renderArgs._context->enableStereo(false);
    }

    // Overlay Composition, needs to occur after screen space effects have completed
    // FIXME migrate composition into the display plugins
    {
        PROFILE_RANGE(__FUNCTION__ "/compositor");
        PerformanceTimer perfTimer("compositor");

        auto primaryFbo = finalFramebuffer;

        glBindFramebuffer(GL_DRAW_FRAMEBUFFER, gpu::GLBackend::getFramebufferID(primaryFbo));
        if (displayPlugin->isStereo()) {
            QRect currentViewport(QPoint(0, 0), QSize(size.width() / 2, size.height()));
            glClear(GL_DEPTH_BUFFER_BIT);
            for_each_eye([&](Eye eye) {
                renderArgs._viewport = toGlm(currentViewport);
                if (displayPlugin->isHmd()) {
                    _compositor.displayOverlayTextureHmd(&renderArgs, eye);
                } else {
                    _compositor.displayOverlayTexture(&renderArgs);
                }
            }, [&] {
                currentViewport.moveLeft(currentViewport.width());
            });
        } else {
            glViewport(0, 0, size.width(), size.height());
            _compositor.displayOverlayTexture(&renderArgs);
        }
    }

    // deliver final composited scene to the display plugin
    {
        PROFILE_RANGE(__FUNCTION__ "/pluginOutput");
        PerformanceTimer perfTimer("pluginOutput");

        auto finalTexturePointer = finalFramebuffer->getRenderBuffer(0);

        GLuint finalTexture = gpu::GLBackend::getTextureID(finalTexturePointer);
        Q_ASSERT(0 != finalTexture);

        Q_ASSERT(!_lockedFramebufferMap.contains(finalTexture));
        _lockedFramebufferMap[finalTexture] = finalFramebuffer;

        Q_ASSERT(isCurrentContext(_offscreenContext->getContext()));
        {
            PROFILE_RANGE(__FUNCTION__ "/pluginSubmitScene");
            PerformanceTimer perfTimer("pluginSubmitScene");
            displayPlugin->submitSceneTexture(_frameCount, finalTexture, toGlm(size));
        }
        Q_ASSERT(isCurrentContext(_offscreenContext->getContext()));

    }

    {
        Stats::getInstance()->setRenderDetails(renderArgs._details);
        // Reset the gpu::Context Stages
        // Back to the default framebuffer;
        gpu::doInBatch(renderArgs._context, [&](gpu::Batch& batch) {
            batch.resetStages();
        });
    }

    // Some LOD-like controls need to know a smoothly varying "potential" frame rate that doesn't
    // include time waiting for sync, and which can report a number above target if we've got the headroom.
    // In my tests, the following is mostly less than 0.5ms, and never more than 3ms. I don't think its worth measuring during runtime.
    const float paintWaitAndQTTimerAllowance = 0.001f; // seconds
    // Store both values now for use by next cycle.
    _lastInstantaneousFps = instantaneousFps;
    _lastUnsynchronizedFps = 1.0f / (((usecTimestampNow() - now) / (float)USECS_PER_SECOND) + paintWaitAndQTTimerAllowance);
}

void Application::runTests() {
    runTimingTests();
    runUnitTests();
}

void Application::audioMuteToggled() {
    QAction* muteAction = Menu::getInstance()->getActionForOption(MenuOption::MuteAudio);
    Q_CHECK_PTR(muteAction);
    muteAction->setChecked(DependencyManager::get<AudioClient>()->isMuted());
}

void Application::faceTrackerMuteToggled() {

    QAction* muteAction = Menu::getInstance()->getActionForOption(MenuOption::MuteFaceTracking);
    Q_CHECK_PTR(muteAction);
    bool isMuted = getSelectedFaceTracker()->isMuted();
    muteAction->setChecked(isMuted);
    getSelectedFaceTracker()->setEnabled(!isMuted);
    Menu::getInstance()->getActionForOption(MenuOption::CalibrateCamera)->setEnabled(!isMuted);
}

void Application::setFieldOfView(float fov) {
    if (fov != _fieldOfView.get()) {
        _fieldOfView.set(fov);
        resizeGL();
    }
}

void Application::aboutApp() {
    InfoView::show(INFO_HELP_PATH);
}

void Application::showHelp() {
    InfoView::show(INFO_EDIT_ENTITIES_PATH);
}

void Application::resizeEvent(QResizeEvent* event) {
    resizeGL();
}

void Application::resizeGL() {
    PROFILE_RANGE(__FUNCTION__);
    if (nullptr == _displayPlugin) {
        return;
    }

    auto displayPlugin = getActiveDisplayPlugin();
    // Set the desired FBO texture size. If it hasn't changed, this does nothing.
    // Otherwise, it must rebuild the FBOs
    uvec2 framebufferSize = displayPlugin->getRecommendedRenderSize();
    uvec2 renderSize = uvec2(vec2(framebufferSize) * getRenderResolutionScale());
    if (_renderResolution != renderSize) {
        _renderResolution = renderSize;
        DependencyManager::get<FramebufferCache>()->setFrameBufferSize(fromGlm(renderSize));
    }

    // FIXME the aspect ratio for stereo displays is incorrect based on this.
    float aspectRatio = displayPlugin->getRecommendedAspectRatio();
    _myCamera.setProjection(glm::perspective(glm::radians(_fieldOfView.get()), aspectRatio,
                                             DEFAULT_NEAR_CLIP, DEFAULT_FAR_CLIP));
    // Possible change in aspect ratio
    loadViewFrustum(_myCamera, _viewFrustum);

    auto offscreenUi = DependencyManager::get<OffscreenUi>();
    auto uiSize = displayPlugin->getRecommendedUiSize();
    // Bit of a hack since there's no device pixel ratio change event I can find.
    static qreal lastDevicePixelRatio = 0;
    qreal devicePixelRatio = _window->devicePixelRatio();
    if (offscreenUi->size() != fromGlm(uiSize) || devicePixelRatio != lastDevicePixelRatio) {
        offscreenUi->resize(fromGlm(uiSize));
        _offscreenContext->makeCurrent();
        lastDevicePixelRatio = devicePixelRatio;
    }
}

bool Application::importSVOFromURL(const QString& urlString) {
    QUrl url(urlString);
    emit svoImportRequested(url.url());
    return true; // assume it's accepted
}

bool Application::event(QEvent* event) {
    if ((int)event->type() == (int)Lambda) {
        ((LambdaEvent*)event)->call();
        return true;
    }

    if (!_keyboardFocusedItem.isInvalidID()) {
        switch (event->type()) {
            case QEvent::KeyPress:
            case QEvent::KeyRelease: {
                auto entityScriptingInterface = DependencyManager::get<EntityScriptingInterface>();
                auto entity = entityScriptingInterface->getEntityTree()->findEntityByID(_keyboardFocusedItem);
                RenderableWebEntityItem* webEntity = dynamic_cast<RenderableWebEntityItem*>(entity.get());
                if (webEntity && webEntity->getEventHandler()) {
                    event->setAccepted(false);
                    QCoreApplication::sendEvent(webEntity->getEventHandler(), event);
                    if (event->isAccepted()) {
                        _lastAcceptedKeyPress = usecTimestampNow();
                        return true;
                    }
                }
                break;
            }

            default:
                break;
        }
    }

    switch (event->type()) {
        case QEvent::MouseMove:
            mouseMoveEvent((QMouseEvent*)event);
            return true;
        case QEvent::MouseButtonPress:
            mousePressEvent((QMouseEvent*)event);
            return true;
        case QEvent::MouseButtonDblClick:
            mouseDoublePressEvent((QMouseEvent*)event);
            return true;
        case QEvent::MouseButtonRelease:
            mouseReleaseEvent((QMouseEvent*)event);
            return true;
        case QEvent::KeyPress:
            keyPressEvent((QKeyEvent*)event);
            return true;
        case QEvent::KeyRelease:
            keyReleaseEvent((QKeyEvent*)event);
            return true;
        case QEvent::FocusOut:
            focusOutEvent((QFocusEvent*)event);
            return true;
        case QEvent::TouchBegin:
            touchBeginEvent(static_cast<QTouchEvent*>(event));
            event->accept();
            return true;
        case QEvent::TouchEnd:
            touchEndEvent(static_cast<QTouchEvent*>(event));
            return true;
        case QEvent::TouchUpdate:
            touchUpdateEvent(static_cast<QTouchEvent*>(event));
            return true;
        case QEvent::Wheel:
            wheelEvent(static_cast<QWheelEvent*>(event));
            return true;
        case QEvent::Drop:
            dropEvent(static_cast<QDropEvent*>(event));
            return true;
        default:
            break;
    }

    // handle custom URL
    if (event->type() == QEvent::FileOpen) {

        QFileOpenEvent* fileEvent = static_cast<QFileOpenEvent*>(event);

        QUrl url = fileEvent->url();

        if (!url.isEmpty()) {
            QString urlString = url.toString();
            if (canAcceptURL(urlString)) {
                return acceptURL(urlString);
            }
        }
        return false;
    }

    if (HFActionEvent::types().contains(event->type())) {
        _controllerScriptingInterface->handleMetaEvent(static_cast<HFMetaEvent*>(event));
    }

    return QApplication::event(event);
}

bool Application::eventFilter(QObject* object, QEvent* event) {
    if (event->type() == QEvent::ShortcutOverride) {
        if (DependencyManager::get<OffscreenUi>()->shouldSwallowShortcut(event)) {
            event->accept();
            return true;
        }

        // Filter out captured keys before they're used for shortcut actions.
        if (_controllerScriptingInterface->isKeyCaptured(static_cast<QKeyEvent*>(event))) {
            event->accept();
            return true;
        }
    }

    return false;
}

static bool _altPressed{ false };

void Application::keyPressEvent(QKeyEvent* event) {
    _altPressed = event->key() == Qt::Key_Alt;
    _keysPressed.insert(event->key());

    _controllerScriptingInterface->emitKeyPressEvent(event); // send events to any registered scripts

    // if one of our scripts have asked to capture this event, then stop processing it
    if (_controllerScriptingInterface->isKeyCaptured(event)) {
        return;
    }

    if (hasFocus()) {
        if (Menu::getInstance()->isOptionChecked(KeyboardMouseDevice::NAME)) {
            _keyboardMouseDevice->keyPressEvent(event);
        }

        bool isShifted = event->modifiers().testFlag(Qt::ShiftModifier);
        bool isMeta = event->modifiers().testFlag(Qt::ControlModifier);
        bool isOption = event->modifiers().testFlag(Qt::AltModifier);
        switch (event->key()) {
            case Qt::Key_Enter:
            case Qt::Key_Return:
                if (isOption) {
                    if (_window->isFullScreen()) {
                        _pluginContainer->unsetFullscreen();
                    } else {
                        _pluginContainer->setFullscreen(nullptr);
                    }
                } else {
                    Menu::getInstance()->triggerOption(MenuOption::AddressBar);
                }
                break;

            case Qt::Key_B:
                if (isMeta) {
                    auto offscreenUi = DependencyManager::get<OffscreenUi>();
                    offscreenUi->load("Browser.qml");
                }
                break;

            case Qt::Key_L:
                if (isShifted && isMeta) {
                    Menu::getInstance()->triggerOption(MenuOption::Log);
                } else if (isMeta) {
                    Menu::getInstance()->triggerOption(MenuOption::AddressBar);
                } else if (isShifted) {
                    Menu::getInstance()->triggerOption(MenuOption::LodTools);
                }
                break;

            case Qt::Key_F: {
                _physicsEngine->dumpNextStats();
                break;
            }

            case Qt::Key_Asterisk:
                Menu::getInstance()->triggerOption(MenuOption::Stars);
                break;

            case Qt::Key_S:
                if (isShifted && isMeta && !isOption) {
                    Menu::getInstance()->triggerOption(MenuOption::SuppressShortTimings);
                } else if (isOption && !isShifted && !isMeta) {
                    Menu::getInstance()->triggerOption(MenuOption::ScriptEditor);
                } else if (!isOption && !isShifted && isMeta) {
                    takeSnapshot();
                }
                break;

            case Qt::Key_Apostrophe: {
                if (isMeta) {
                    auto cursor = Cursor::Manager::instance().getCursor();
                    auto curIcon = cursor->getIcon();
                    if (curIcon == Cursor::Icon::DEFAULT) {
                        cursor->setIcon(Cursor::Icon::LINK);
                    } else {
                        cursor->setIcon(Cursor::Icon::DEFAULT);
                    }
                } else {
                    resetSensors(true);
                }
                break;
            }

            case Qt::Key_A:
                if (isShifted) {
                    Menu::getInstance()->triggerOption(MenuOption::Atmosphere);
                }
                break;

            case Qt::Key_Backslash:
                Menu::getInstance()->triggerOption(MenuOption::Chat);
                break;

            case Qt::Key_Up:
                if (_myCamera.getMode() == CAMERA_MODE_MIRROR) {
                    if (!isShifted) {
                        _scaleMirror *= 0.95f;
                    } else {
                        _raiseMirror += 0.05f;
                    }
                }
                break;

            case Qt::Key_Down:
                if (_myCamera.getMode() == CAMERA_MODE_MIRROR) {
                    if (!isShifted) {
                        _scaleMirror *= 1.05f;
                    } else {
                        _raiseMirror -= 0.05f;
                    }
                }
                break;

            case Qt::Key_Left:
                if (_myCamera.getMode() == CAMERA_MODE_MIRROR) {
                    _rotateMirror += PI / 20.0f;
                }
                break;

            case Qt::Key_Right:
                if (_myCamera.getMode() == CAMERA_MODE_MIRROR) {
                    _rotateMirror -= PI / 20.0f;
                }
                break;

#if 0
            case Qt::Key_I:
                if (isShifted) {
                    _myCamera.setEyeOffsetOrientation(glm::normalize(
                                                                     glm::quat(glm::vec3(0.002f, 0, 0)) * _myCamera.getEyeOffsetOrientation()));
                } else {
                    _myCamera.setEyeOffsetPosition(_myCamera.getEyeOffsetPosition() + glm::vec3(0, 0.001, 0));
                }
                updateProjectionMatrix();
                break;

            case Qt::Key_K:
                if (isShifted) {
                    _myCamera.setEyeOffsetOrientation(glm::normalize(
                                                                     glm::quat(glm::vec3(-0.002f, 0, 0)) * _myCamera.getEyeOffsetOrientation()));
                } else {
                    _myCamera.setEyeOffsetPosition(_myCamera.getEyeOffsetPosition() + glm::vec3(0, -0.001, 0));
                }
                updateProjectionMatrix();
                break;

            case Qt::Key_J:
                if (isShifted) {
                    _viewFrustum.setFocalLength(_viewFrustum.getFocalLength() - 0.1f);
                } else {
                    _myCamera.setEyeOffsetPosition(_myCamera.getEyeOffsetPosition() + glm::vec3(-0.001, 0, 0));
                }
                updateProjectionMatrix();
                break;

            case Qt::Key_M:
                if (isShifted) {
                    _viewFrustum.setFocalLength(_viewFrustum.getFocalLength() + 0.1f);
                } else {
                    _myCamera.setEyeOffsetPosition(_myCamera.getEyeOffsetPosition() + glm::vec3(0.001, 0, 0));
                }
                updateProjectionMatrix();
                break;

            case Qt::Key_U:
                if (isShifted) {
                    _myCamera.setEyeOffsetOrientation(glm::normalize(
                                                                     glm::quat(glm::vec3(0, 0, -0.002f)) * _myCamera.getEyeOffsetOrientation()));
                } else {
                    _myCamera.setEyeOffsetPosition(_myCamera.getEyeOffsetPosition() + glm::vec3(0, 0, -0.001));
                }
                updateProjectionMatrix();
                break;

            case Qt::Key_Y:
                if (isShifted) {
                    _myCamera.setEyeOffsetOrientation(glm::normalize(
                                                                     glm::quat(glm::vec3(0, 0, 0.002f)) * _myCamera.getEyeOffsetOrientation()));
                } else {
                    _myCamera.setEyeOffsetPosition(_myCamera.getEyeOffsetPosition() + glm::vec3(0, 0, 0.001));
                }
                updateProjectionMatrix();
                break;
#endif

            case Qt::Key_H:
                if (isShifted) {
                    Menu::getInstance()->triggerOption(MenuOption::MiniMirror);
                } else {
                    Menu::getInstance()->setIsOptionChecked(MenuOption::FullscreenMirror, !Menu::getInstance()->isOptionChecked(MenuOption::FullscreenMirror));
                    if (!Menu::getInstance()->isOptionChecked(MenuOption::FullscreenMirror)) {
                        Menu::getInstance()->setIsOptionChecked(MenuOption::ThirdPerson, true);
                    }
                    cameraMenuChanged();
                }
                break;
            case Qt::Key_P:
                 Menu::getInstance()->setIsOptionChecked(MenuOption::FirstPerson, !Menu::getInstance()->isOptionChecked(MenuOption::FirstPerson));
                 Menu::getInstance()->setIsOptionChecked(MenuOption::ThirdPerson, !Menu::getInstance()->isOptionChecked(MenuOption::FirstPerson));
                 cameraMenuChanged();
                 break;
            case Qt::Key_O:
                _overlayConductor.setEnabled(!_overlayConductor.getEnabled());
                break;
            case Qt::Key_Slash:
                Menu::getInstance()->triggerOption(MenuOption::Stats);
                break;

            case Qt::Key_Plus: {
                if (isMeta && event->modifiers().testFlag(Qt::KeypadModifier)) {
                    auto& cursorManager = Cursor::Manager::instance();
                    cursorManager.setScale(cursorManager.getScale() * 1.1f);
                } else {
                    getMyAvatar()->increaseSize();
                }
                break;
            }

            case Qt::Key_Minus: {
                if (isMeta && event->modifiers().testFlag(Qt::KeypadModifier)) {
                    auto& cursorManager = Cursor::Manager::instance();
                    cursorManager.setScale(cursorManager.getScale() / 1.1f);
                } else {
                    getMyAvatar()->decreaseSize();
                }
                break;
            }

            case Qt::Key_Equal:
                getMyAvatar()->resetSize();
                break;
            case Qt::Key_Space: {
                if (!event->isAutoRepeat()) {
                    // this starts an HFActionEvent
                    HFActionEvent startActionEvent(HFActionEvent::startType(),
                                                   computePickRay(getTrueMouse().x, getTrueMouse().y));
                    sendEvent(this, &startActionEvent);
                }

                break;
            }
            case Qt::Key_Escape: {
                getActiveDisplayPlugin()->abandonCalibration();
                if (!event->isAutoRepeat()) {
                    // this starts the HFCancelEvent
                    HFBackEvent startBackEvent(HFBackEvent::startType());
                    sendEvent(this, &startBackEvent);
                }

                break;
            }

            default:
                event->ignore();
                break;
        }
    }
}



void Application::keyReleaseEvent(QKeyEvent* event) {
    if (event->key() == Qt::Key_Alt && _altPressed && hasFocus()) {
        VrMenu::toggle(); // show context menu even on non-stereo displays
    }

    _keysPressed.remove(event->key());

    _controllerScriptingInterface->emitKeyReleaseEvent(event); // send events to any registered scripts

    // if one of our scripts have asked to capture this event, then stop processing it
    if (_controllerScriptingInterface->isKeyCaptured(event)) {
        return;
    }

    if (Menu::getInstance()->isOptionChecked(KeyboardMouseDevice::NAME)) {
        _keyboardMouseDevice->keyReleaseEvent(event);
    }

    switch (event->key()) {
        case Qt::Key_Space: {
            if (!event->isAutoRepeat()) {
                // this ends the HFActionEvent
                HFActionEvent endActionEvent(HFActionEvent::endType(),
                                             computePickRay(getTrueMouse().x, getTrueMouse().y));
                sendEvent(this, &endActionEvent);
            }
            break;
        }
        case Qt::Key_Escape: {
            if (!event->isAutoRepeat()) {
                // this ends the HFCancelEvent
                HFBackEvent endBackEvent(HFBackEvent::endType());
                sendEvent(this, &endBackEvent);
            }
            break;
        }
        default:
            event->ignore();
            break;
    }
}

void Application::focusOutEvent(QFocusEvent* event) {
    auto inputPlugins = PluginManager::getInstance()->getInputPlugins();
    foreach(auto inputPlugin, inputPlugins) {
        QString name = inputPlugin->getName();
        QAction* action = Menu::getInstance()->getActionForOption(name);
        if (action && action->isChecked()) {
            inputPlugin->pluginFocusOutEvent();
        }
    }

// FIXME spacemouse code still needs cleanup
#if 0
    //SpacemouseDevice::getInstance().focusOutEvent();
    //SpacemouseManager::getInstance().getDevice()->focusOutEvent();
    SpacemouseManager::getInstance().ManagerFocusOutEvent();
#endif

    // synthesize events for keys currently pressed, since we may not get their release events
    foreach (int key, _keysPressed) {
        QKeyEvent event(QEvent::KeyRelease, key, Qt::NoModifier);
        keyReleaseEvent(&event);
    }
    _keysPressed.clear();
}

void Application::mouseMoveEvent(QMouseEvent* event, unsigned int deviceID) {
    PROFILE_RANGE(__FUNCTION__);

    if (_aboutToQuit) {
        return;
    }

#ifndef Q_OS_MAC
    // If in full screen, and our main windows menu bar is hidden, and we're close to the top of the QMainWindow
    // then show the menubar.
    if (_window->isFullScreen()) {
        QMenuBar* menuBar = _window->menuBar();
        if (menuBar) {
            static const int MENU_TOGGLE_AREA = 10;
            if (!menuBar->isVisible()) {
                if (event->pos().y() <= MENU_TOGGLE_AREA) {
                    menuBar->setVisible(true);
                }
            } else {
                if (event->pos().y() > MENU_TOGGLE_AREA) {
                    menuBar->setVisible(false);
                }
            }
        }
    }
#endif

    auto offscreenUi = DependencyManager::get<OffscreenUi>();
    QPointF transformedPos = offscreenUi->mapToVirtualScreen(event->localPos(), _glWidget);
    auto button = event->button();
    auto buttons = event->buttons();
    // Determine if the ReticleClick Action is 1 and if so, fake include the LeftMouseButton
    if (_reticleClickPressed) {
        if (button == Qt::NoButton) {
            button = Qt::LeftButton;
        }
        buttons |= Qt::LeftButton;
    }

    QMouseEvent mappedEvent(event->type(),
        transformedPos,
        event->screenPos(), button,
        buttons, event->modifiers());

    getEntities()->mouseMoveEvent(&mappedEvent, deviceID);
    _controllerScriptingInterface->emitMouseMoveEvent(&mappedEvent, deviceID); // send events to any registered scripts

    // if one of our scripts have asked to capture this event, then stop processing it
    if (_controllerScriptingInterface->isMouseCaptured()) {
        return;
    }

    if (deviceID == 0 && Menu::getInstance()->isOptionChecked(KeyboardMouseDevice::NAME)) {
        _keyboardMouseDevice->mouseMoveEvent(event, deviceID);
    }

}

void Application::mousePressEvent(QMouseEvent* event, unsigned int deviceID) {
    // Inhibit the menu if the user is using alt-mouse dragging
    _altPressed = false;

    auto offscreenUi = DependencyManager::get<OffscreenUi>();
    // If we get a mouse press event it means it wasn't consumed by the offscreen UI,
    // hence, we should defocus all of the offscreen UI windows, in order to allow
    // keyboard shortcuts not to be swallowed by them.  In particular, WebEngineViews
    // will consume all keyboard events.
    offscreenUi->unfocusWindows();
    QPointF transformedPos = offscreenUi->mapToVirtualScreen(event->localPos(), _glWidget);
    QMouseEvent mappedEvent(event->type(),
        transformedPos,
        event->screenPos(), event->button(),
        event->buttons(), event->modifiers());

    if (!_aboutToQuit) {
        getEntities()->mousePressEvent(&mappedEvent, deviceID);
    }

    _controllerScriptingInterface->emitMousePressEvent(&mappedEvent); // send events to any registered scripts

    // if one of our scripts have asked to capture this event, then stop processing it
    if (_controllerScriptingInterface->isMouseCaptured()) {
        return;
    }


    if (hasFocus()) {
        if (deviceID == 0 && Menu::getInstance()->isOptionChecked(KeyboardMouseDevice::NAME)) {
            _keyboardMouseDevice->mousePressEvent(event);
        }

        if (event->button() == Qt::LeftButton) {
            // nobody handled this - make it an action event on the _window object
            HFActionEvent actionEvent(HFActionEvent::startType(),
                computePickRay(mappedEvent.x(), mappedEvent.y()));
            sendEvent(this, &actionEvent);

        }
    }
}

void Application::mouseDoublePressEvent(QMouseEvent* event, unsigned int deviceID) {
    // if one of our scripts have asked to capture this event, then stop processing it
    if (_controllerScriptingInterface->isMouseCaptured()) {
        return;
    }

    _controllerScriptingInterface->emitMouseDoublePressEvent(event);
}

void Application::mouseReleaseEvent(QMouseEvent* event, unsigned int deviceID) {

    auto offscreenUi = DependencyManager::get<OffscreenUi>();
    QPointF transformedPos = offscreenUi->mapToVirtualScreen(event->localPos(), _glWidget);
    QMouseEvent mappedEvent(event->type(),
        transformedPos,
        event->screenPos(), event->button(),
        event->buttons(), event->modifiers());

    if (!_aboutToQuit) {
        getEntities()->mouseReleaseEvent(&mappedEvent, deviceID);
    }

    _controllerScriptingInterface->emitMouseReleaseEvent(&mappedEvent); // send events to any registered scripts

    // if one of our scripts have asked to capture this event, then stop processing it
    if (_controllerScriptingInterface->isMouseCaptured()) {
        return;
    }

    if (hasFocus()) {
        if (deviceID == 0 && Menu::getInstance()->isOptionChecked(KeyboardMouseDevice::NAME)) {
            _keyboardMouseDevice->mouseReleaseEvent(event);
        }

        if (event->button() == Qt::LeftButton) {
            // fire an action end event
            HFActionEvent actionEvent(HFActionEvent::endType(),
                computePickRay(mappedEvent.x(), mappedEvent.y()));
            sendEvent(this, &actionEvent);
        }
    }
}

void Application::touchUpdateEvent(QTouchEvent* event) {
    _altPressed = false;

    if (event->type() == QEvent::TouchUpdate) {
        TouchEvent thisEvent(*event, _lastTouchEvent);
        _controllerScriptingInterface->emitTouchUpdateEvent(thisEvent); // send events to any registered scripts
        _lastTouchEvent = thisEvent;
    }

    // if one of our scripts have asked to capture this event, then stop processing it
    if (_controllerScriptingInterface->isTouchCaptured()) {
        return;
    }

    if (Menu::getInstance()->isOptionChecked(KeyboardMouseDevice::NAME)) {
        _keyboardMouseDevice->touchUpdateEvent(event);
    }
}

void Application::touchBeginEvent(QTouchEvent* event) {
    _altPressed = false;
    TouchEvent thisEvent(*event); // on touch begin, we don't compare to last event
    _controllerScriptingInterface->emitTouchBeginEvent(thisEvent); // send events to any registered scripts

    _lastTouchEvent = thisEvent; // and we reset our last event to this event before we call our update
    touchUpdateEvent(event);

    // if one of our scripts have asked to capture this event, then stop processing it
    if (_controllerScriptingInterface->isTouchCaptured()) {
        return;
    }

    if (Menu::getInstance()->isOptionChecked(KeyboardMouseDevice::NAME)) {
        _keyboardMouseDevice->touchBeginEvent(event);
    }

}

void Application::touchEndEvent(QTouchEvent* event) {
    _altPressed = false;
    TouchEvent thisEvent(*event, _lastTouchEvent);
    _controllerScriptingInterface->emitTouchEndEvent(thisEvent); // send events to any registered scripts
    _lastTouchEvent = thisEvent;

    // if one of our scripts have asked to capture this event, then stop processing it
    if (_controllerScriptingInterface->isTouchCaptured()) {
        return;
    }

    if (Menu::getInstance()->isOptionChecked(KeyboardMouseDevice::NAME)) {
        _keyboardMouseDevice->touchEndEvent(event);
    }

    // put any application specific touch behavior below here..
}

void Application::wheelEvent(QWheelEvent* event) {
    _altPressed = false;
    _controllerScriptingInterface->emitWheelEvent(event); // send events to any registered scripts

    // if one of our scripts have asked to capture this event, then stop processing it
    if (_controllerScriptingInterface->isWheelCaptured()) {
        return;
    }

    if (Menu::getInstance()->isOptionChecked(KeyboardMouseDevice::NAME)) {
        _keyboardMouseDevice->wheelEvent(event);
    }
}

void Application::dropEvent(QDropEvent *event) {
    const QMimeData* mimeData = event->mimeData();
    for (auto& url : mimeData->urls()) {
        QString urlString = url.toString();
        if (acceptURL(urlString, true)) {
            event->acceptProposedAction();
        }
    }
}

void Application::dragEnterEvent(QDragEnterEvent* event) {
    event->acceptProposedAction();
}

bool Application::acceptSnapshot(const QString& urlString) {
    QUrl url(urlString);
    QString snapshotPath = url.toLocalFile();

    SnapshotMetaData* snapshotData = Snapshot::parseSnapshotData(snapshotPath);
    if (snapshotData) {
        if (!snapshotData->getURL().toString().isEmpty()) {
            DependencyManager::get<AddressManager>()->handleLookupString(snapshotData->getURL().toString());
        }
    } else {
        QMessageBox msgBox;
        msgBox.setText("No location details were found in the file "
                        + snapshotPath + ", try dragging in an authentic Hifi snapshot.");

        msgBox.setStandardButtons(QMessageBox::Ok);
        msgBox.exec();
    }
    return true;
}

void Application::idle(uint64_t now) {
    if (_aboutToQuit) {
        return; // bail early, nothing to do here.
    }

    // depending on whether we're throttling or not.
    // Once rendering is off on another thread we should be able to have Application::idle run at start(0) in
    // perpetuity and not expect events to get backed up.
    bool isThrottled = getActiveDisplayPlugin()->isThrottled();
    //  Only run simulation code if more than the targetFramePeriod have passed since last time we ran
    // This attempts to lock the simulation at 60 updates per second, regardless of framerate
    float timeSinceLastUpdateUs = (float)_lastTimeUpdated.nsecsElapsed() / NSECS_PER_USEC;
    float secondsSinceLastUpdate = timeSinceLastUpdateUs / USECS_PER_SECOND;

    if (isThrottled && (timeSinceLastUpdateUs / USECS_PER_MSEC) < THROTTLED_SIM_FRAME_PERIOD_MS) {
        return; // bail early, we're throttled and not enough time has elapsed
    }

    _lastTimeUpdated.start();


    {
        PROFILE_RANGE(__FUNCTION__);
        static uint64_t lastIdleStart{ now };
        uint64_t idleStartToStartDuration = now - lastIdleStart;
        if (idleStartToStartDuration != 0) {
            _simsPerSecond.updateAverage((float)USECS_PER_SECOND / (float)idleStartToStartDuration);
        }
        lastIdleStart = now;
    }

    PerformanceTimer perfTimer("idle");
    // Drop focus from _keyboardFocusedItem if no keyboard messages for 30 seconds
    if (!_keyboardFocusedItem.isInvalidID()) {
        const quint64 LOSE_FOCUS_AFTER_ELAPSED_TIME = 30 * USECS_PER_SECOND; // if idle for 30 seconds, drop focus
        quint64 elapsedSinceAcceptedKeyPress = usecTimestampNow() - _lastAcceptedKeyPress;
        if (elapsedSinceAcceptedKeyPress > LOSE_FOCUS_AFTER_ELAPSED_TIME) {
            _keyboardFocusedItem = UNKNOWN_ENTITY_ID;
        }
    }

    // Normally we check PipelineWarnings, but since idle will often take more than 10ms we only show these idle timing
    // details if we're in ExtraDebugging mode. However, the ::update() and its subcomponents will show their timing
    // details normally.
    bool showWarnings = getLogger()->extraDebugging();
    PerformanceWarning warn(showWarnings, "idle()");

    {
        PerformanceTimer perfTimer("update");
        PerformanceWarning warn(showWarnings, "Application::idle()... update()");
        static const float BIGGEST_DELTA_TIME_SECS = 0.25f;
        update(glm::clamp(secondsSinceLastUpdate, 0.0f, BIGGEST_DELTA_TIME_SECS));
    }
    {
        PerformanceTimer perfTimer("pluginIdle");
        PerformanceWarning warn(showWarnings, "Application::idle()... pluginIdle()");
        getActiveDisplayPlugin()->idle();
        auto inputPlugins = PluginManager::getInstance()->getInputPlugins();
        foreach(auto inputPlugin, inputPlugins) {
            QString name = inputPlugin->getName();
            QAction* action = Menu::getInstance()->getActionForOption(name);
            if (action && action->isChecked()) {
                inputPlugin->idle();
            }
        }
    }
    {
        PerformanceTimer perfTimer("rest");
        PerformanceWarning warn(showWarnings, "Application::idle()... rest of it");
        _idleLoopStdev.addValue(secondsSinceLastUpdate);

        //  Record standard deviation and reset counter if needed
        const int STDEV_SAMPLES = 500;
        if (_idleLoopStdev.getSamples() > STDEV_SAMPLES) {
            _idleLoopMeasuredJitter = _idleLoopStdev.getStDev();
            _idleLoopStdev.reset();
        }
    }

    _overlayConductor.update(secondsSinceLastUpdate);

    // check for any requested background downloads.
    emit checkBackgroundDownloads();
}

float Application::getAverageSimsPerSecond() {
    uint64_t now = usecTimestampNow();

    if (now - _lastSimsPerSecondUpdate > USECS_PER_SECOND) {
        _simsPerSecondReport = _simsPerSecond.getAverage();
        _lastSimsPerSecondUpdate = now;
    }
    return _simsPerSecondReport;
}
void Application::setAvatarSimrateSample(float sample) {
    _avatarSimsPerSecond.updateAverage(sample);
}
float Application::getAvatarSimrate() {
    uint64_t now = usecTimestampNow();

    if (now - _lastAvatarSimsPerSecondUpdate > USECS_PER_SECOND) {
        _avatarSimsPerSecondReport = _avatarSimsPerSecond.getAverage();
        _lastAvatarSimsPerSecondUpdate = now;
    }
    return _avatarSimsPerSecondReport;
}

void Application::setLowVelocityFilter(bool lowVelocityFilter) {
    controller::InputDevice::setLowVelocityFilter(lowVelocityFilter);
}

ivec2 Application::getMouse() const {
    if (isHMDMode()) {
        return _compositor.screenToOverlay(getTrueMouse());
    }
    return getTrueMouse();
}

FaceTracker* Application::getActiveFaceTracker() {
    auto faceshift = DependencyManager::get<Faceshift>();
    auto dde = DependencyManager::get<DdeFaceTracker>();

    return (dde->isActive() ? static_cast<FaceTracker*>(dde.data()) :
            (faceshift->isActive() ? static_cast<FaceTracker*>(faceshift.data()) : NULL));
}

FaceTracker* Application::getSelectedFaceTracker() {
    FaceTracker* faceTracker = NULL;
#ifdef HAVE_FACESHIFT
    if (Menu::getInstance()->isOptionChecked(MenuOption::Faceshift)) {
        faceTracker = DependencyManager::get<Faceshift>().data();
    }
#endif
#ifdef HAVE_DDE
    if (Menu::getInstance()->isOptionChecked(MenuOption::UseCamera)) {
        faceTracker = DependencyManager::get<DdeFaceTracker>().data();
    }
#endif
    return faceTracker;
}

void Application::setActiveFaceTracker() {
#if defined(HAVE_FACESHIFT) || defined(HAVE_DDE)
    bool isMuted = Menu::getInstance()->isOptionChecked(MenuOption::MuteFaceTracking);
#endif
#ifdef HAVE_FACESHIFT
    auto faceshiftTracker = DependencyManager::get<Faceshift>();
    faceshiftTracker->setIsMuted(isMuted);
    faceshiftTracker->setEnabled(Menu::getInstance()->isOptionChecked(MenuOption::Faceshift) && !isMuted);
#endif
#ifdef HAVE_DDE
    bool isUsingDDE = Menu::getInstance()->isOptionChecked(MenuOption::UseCamera);
    Menu::getInstance()->getActionForOption(MenuOption::BinaryEyelidControl)->setVisible(isUsingDDE);
    Menu::getInstance()->getActionForOption(MenuOption::CoupleEyelids)->setVisible(isUsingDDE);
    Menu::getInstance()->getActionForOption(MenuOption::UseAudioForMouth)->setVisible(isUsingDDE);
    Menu::getInstance()->getActionForOption(MenuOption::VelocityFilter)->setVisible(isUsingDDE);
    Menu::getInstance()->getActionForOption(MenuOption::CalibrateCamera)->setVisible(isUsingDDE);
    auto ddeTracker = DependencyManager::get<DdeFaceTracker>();
    ddeTracker->setIsMuted(isMuted);
    ddeTracker->setEnabled(isUsingDDE && !isMuted);
#endif
}

#ifdef HAVE_IVIEWHMD
void Application::setActiveEyeTracker() {
    auto eyeTracker = DependencyManager::get<EyeTracker>();
    if (!eyeTracker->isInitialized()) {
        return;
    }

    bool isEyeTracking = Menu::getInstance()->isOptionChecked(MenuOption::SMIEyeTracking);
    bool isSimulating = Menu::getInstance()->isOptionChecked(MenuOption::SimulateEyeTracking);
    eyeTracker->setEnabled(isEyeTracking, isSimulating);

    Menu::getInstance()->getActionForOption(MenuOption::OnePointCalibration)->setEnabled(isEyeTracking && !isSimulating);
    Menu::getInstance()->getActionForOption(MenuOption::ThreePointCalibration)->setEnabled(isEyeTracking && !isSimulating);
    Menu::getInstance()->getActionForOption(MenuOption::FivePointCalibration)->setEnabled(isEyeTracking && !isSimulating);
}

void Application::calibrateEyeTracker1Point() {
    DependencyManager::get<EyeTracker>()->calibrate(1);
}

void Application::calibrateEyeTracker3Points() {
    DependencyManager::get<EyeTracker>()->calibrate(3);
}

void Application::calibrateEyeTracker5Points() {
    DependencyManager::get<EyeTracker>()->calibrate(5);
}
#endif

bool Application::exportEntities(const QString& filename, const QVector<EntityItemID>& entityIDs) {
    QVector<EntityItemPointer> entities;

    auto entityTree = getEntities()->getTree();
    auto exportTree = std::make_shared<EntityTree>();
    exportTree->createRootElement();

    glm::vec3 root(TREE_SCALE, TREE_SCALE, TREE_SCALE);
    for (auto entityID : entityIDs) {
        auto entityItem = entityTree->findEntityByEntityItemID(entityID);
        if (!entityItem) {
            continue;
        }

        auto properties = entityItem->getProperties();
        auto position = properties.getPosition();

        root.x = glm::min(root.x, position.x);
        root.y = glm::min(root.y, position.y);
        root.z = glm::min(root.z, position.z);

        entities << entityItem;
    }

    if (entities.size() == 0) {
        return false;
    }

    for (auto entityItem : entities) {
        auto properties = entityItem->getProperties();

        properties.setPosition(properties.getPosition() - root);
        exportTree->addEntity(entityItem->getEntityItemID(), properties);
    }

    // remap IDs on export so that we aren't publishing the IDs of entities in our domain
    exportTree->remapIDs();

    exportTree->writeToJSONFile(filename.toLocal8Bit().constData());

    // restore the main window's active state
    _window->activateWindow();
    return true;
}

bool Application::exportEntities(const QString& filename, float x, float y, float z, float scale) {
    QVector<EntityItemPointer> entities;
    getEntities()->getTree()->findEntities(AACube(glm::vec3(x, y, z), scale), entities);

    if (entities.size() > 0) {
        glm::vec3 root(x, y, z);
        auto exportTree = std::make_shared<EntityTree>();
        exportTree->createRootElement();

        for (int i = 0; i < entities.size(); i++) {
            EntityItemProperties properties = entities.at(i)->getProperties();
            EntityItemID id = entities.at(i)->getEntityItemID();
            properties.setPosition(properties.getPosition() - root);
            exportTree->addEntity(id, properties);
        }

        // remap IDs on export so that we aren't publishing the IDs of entities in our domain
        exportTree->remapIDs();

        exportTree->writeToSVOFile(filename.toLocal8Bit().constData());
    } else {
        qCDebug(interfaceapp) << "No models were selected";
        return false;
    }

    // restore the main window's active state
    _window->activateWindow();
    return true;
}

void Application::loadSettings() {

    DependencyManager::get<AudioClient>()->loadSettings();
    DependencyManager::get<LODManager>()->loadSettings();

    // DONT CHECK IN
    //DependencyManager::get<LODManager>()->setAutomaticLODAdjust(false);

    Menu::getInstance()->loadSettings();
    getMyAvatar()->loadData();

    _settingsLoaded = true;
}

void Application::saveSettings() {
    DependencyManager::get<AudioClient>()->saveSettings();
    DependencyManager::get<LODManager>()->saveSettings();

    Menu::getInstance()->saveSettings();
    getMyAvatar()->saveData();
    PluginManager::getInstance()->saveSettings();
}

bool Application::importEntities(const QString& urlOrFilename) {
    _entityClipboard->eraseAllOctreeElements();

    QUrl url(urlOrFilename);

    // if the URL appears to be invalid or relative, then it is probably a local file
    if (!url.isValid() || url.isRelative()) {
        url = QUrl::fromLocalFile(urlOrFilename);
    }

    bool success = _entityClipboard->readFromURL(url.toString());
    if (success) {
        _entityClipboard->remapIDs();
        _entityClipboard->reaverageOctreeElements();
    }
    return success;
}

QVector<EntityItemID> Application::pasteEntities(float x, float y, float z) {
    return _entityClipboard->sendEntities(&_entityEditSender, getEntities()->getTree(), x, y, z);
}

void Application::initDisplay() {
}

void Application::init() {
    // Make sure Login state is up to date
    DependencyManager::get<DialogsManager>()->toggleLoginDialog();

    _environment.init();

    DependencyManager::get<DeferredLightingEffect>()->init();

    DependencyManager::get<AvatarManager>()->init();
    _myCamera.setMode(CAMERA_MODE_FIRST_PERSON);

    _mirrorCamera.setMode(CAMERA_MODE_MIRROR);

    _timerStart.start();
    _lastTimeUpdated.start();

    // when --url in command line, teleport to location
    const QString HIFI_URL_COMMAND_LINE_KEY = "--url";
    int urlIndex = arguments().indexOf(HIFI_URL_COMMAND_LINE_KEY);
    QString addressLookupString;
    if (urlIndex != -1) {
        addressLookupString = arguments().value(urlIndex + 1);
    }

    DependencyManager::get<AddressManager>()->loadSettings(addressLookupString);

    qCDebug(interfaceapp) << "Loaded settings";

    Leapmotion::init();

    // fire off an immediate domain-server check in now that settings are loaded
    DependencyManager::get<NodeList>()->sendDomainServerCheckIn();

    getEntities()->init();
    getEntities()->setViewFrustum(getViewFrustum());

    ObjectMotionState::setShapeManager(&_shapeManager);
    _physicsEngine->init();

    EntityTreePointer tree = getEntities()->getTree();
    _entitySimulation.init(tree, _physicsEngine, &_entityEditSender);
    tree->setSimulation(&_entitySimulation);

    auto entityScriptingInterface = DependencyManager::get<EntityScriptingInterface>();

    // connect the _entityCollisionSystem to our EntityTreeRenderer since that's what handles running entity scripts
    connect(&_entitySimulation, &EntitySimulation::entityCollisionWithEntity,
            getEntities(), &EntityTreeRenderer::entityCollisionWithEntity);

    // connect the _entities (EntityTreeRenderer) to our script engine's EntityScriptingInterface for firing
    // of events related clicking, hovering over, and entering entities
    getEntities()->connectSignalsToSlots(entityScriptingInterface.data());

    _entityClipboardRenderer.init();
    _entityClipboardRenderer.setViewFrustum(getViewFrustum());
    _entityClipboardRenderer.setTree(_entityClipboard);

    // Make sure any new sounds are loaded as soon as know about them.
    connect(tree.get(), &EntityTree::newCollisionSoundURL, DependencyManager::get<SoundCache>().data(), &SoundCache::getSound);
    connect(getMyAvatar(), &MyAvatar::newCollisionSoundURL, DependencyManager::get<SoundCache>().data(), &SoundCache::getSound);

    setAvatarUpdateThreading();
}

const bool ENABLE_AVATAR_UPDATE_THREADING = false;
void Application::setAvatarUpdateThreading() {
    setAvatarUpdateThreading(ENABLE_AVATAR_UPDATE_THREADING);
}
void Application::setRawAvatarUpdateThreading() {
    setRawAvatarUpdateThreading(ENABLE_AVATAR_UPDATE_THREADING);
}
void Application::setRawAvatarUpdateThreading(bool isThreaded) {
    if (_avatarUpdate) {
        if (_avatarUpdate->isThreaded() == isThreaded) {
            return;
        }
        _avatarUpdate->terminate();
    }
    _avatarUpdate = new AvatarUpdate();
    _avatarUpdate->initialize(isThreaded);
}
void Application::setAvatarUpdateThreading(bool isThreaded) {
    if (_avatarUpdate && (_avatarUpdate->isThreaded() == isThreaded)) {
        return;
    }

    if (_avatarUpdate) {
        _avatarUpdate->terminate(); // Must be before we shutdown anim graph.
    }
    _avatarUpdate = new AvatarUpdate();
    _avatarUpdate->initialize(isThreaded);
}

void Application::updateLOD() {
    PerformanceTimer perfTimer("LOD");
    // adjust it unless we were asked to disable this feature, or if we're currently in throttleRendering mode
    if (!isThrottleRendering()) {
        DependencyManager::get<LODManager>()->autoAdjustLOD(_fps);
    } else {
        DependencyManager::get<LODManager>()->resetLODAdjust();
    }
}

// Called during Application::update immediately before AvatarManager::updateMyAvatar, updating my data that is then sent to everyone.
// (Maybe this code should be moved there?)
// The principal result is to call updateLookAtTargetAvatar() and then setLookAtPosition().
// Note that it is called BEFORE we update position or joints based on sensors, etc.
void Application::updateMyAvatarLookAtPosition() {
    PerformanceTimer perfTimer("lookAt");
    bool showWarnings = Menu::getInstance()->isOptionChecked(MenuOption::PipelineWarnings);
    PerformanceWarning warn(showWarnings, "Application::updateMyAvatarLookAtPosition()");

    auto myAvatar = getMyAvatar();
    myAvatar->updateLookAtTargetAvatar();
    FaceTracker* faceTracker = getActiveFaceTracker();
    auto eyeTracker = DependencyManager::get<EyeTracker>();

    bool isLookingAtSomeone = false;
    bool isHMD = _avatarUpdate->isHMDMode();
    glm::vec3 lookAtSpot;
    if (eyeTracker->isTracking() && (isHMD || eyeTracker->isSimulating())) {
        //  Look at the point that the user is looking at.
        glm::vec3 lookAtPosition = eyeTracker->getLookAtPosition();
        if (_myCamera.getMode() == CAMERA_MODE_MIRROR) {
            lookAtPosition.x = -lookAtPosition.x;
        }
        if (isHMD) {
            glm::mat4 headPose = getActiveDisplayPlugin()->getHeadPose(_frameCount);
            glm::quat hmdRotation = glm::quat_cast(headPose);
            lookAtSpot = _myCamera.getPosition() + myAvatar->getOrientation() * (hmdRotation * lookAtPosition);
        } else {
            lookAtSpot = myAvatar->getHead()->getEyePosition()
                + (myAvatar->getHead()->getFinalOrientationInWorldFrame() * lookAtPosition);
        }
    } else {
        AvatarSharedPointer lookingAt = myAvatar->getLookAtTargetAvatar().lock();
        if (lookingAt && myAvatar != lookingAt.get()) {
            //  If I am looking at someone else, look directly at one of their eyes
            isLookingAtSomeone = true;
            auto lookingAtHead = static_pointer_cast<Avatar>(lookingAt)->getHead();

            const float MAXIMUM_FACE_ANGLE = 65.0f * RADIANS_PER_DEGREE;
            glm::vec3 lookingAtFaceOrientation = lookingAtHead->getFinalOrientationInWorldFrame() * IDENTITY_FRONT;
            glm::vec3 fromLookingAtToMe = glm::normalize(myAvatar->getHead()->getEyePosition()
                - lookingAtHead->getEyePosition());
            float faceAngle = glm::angle(lookingAtFaceOrientation, fromLookingAtToMe);

            if (faceAngle < MAXIMUM_FACE_ANGLE) {
                // Randomly look back and forth between look targets
                eyeContactTarget target = Menu::getInstance()->isOptionChecked(MenuOption::FixGaze) ?
                LEFT_EYE : myAvatar->getEyeContactTarget();
                switch (target) {
                    case LEFT_EYE:
                        lookAtSpot = lookingAtHead->getLeftEyePosition();
                        break;
                    case RIGHT_EYE:
                        lookAtSpot = lookingAtHead->getRightEyePosition();
                        break;
                    case MOUTH:
                        lookAtSpot = lookingAtHead->getMouthPosition();
                        break;
                }
            } else {
                // Just look at their head (mid point between eyes)
                lookAtSpot = lookingAtHead->getEyePosition();
            }
        } else {
            //  I am not looking at anyone else, so just look forward
            if (isHMD) {
                glm::mat4 headPose = _avatarUpdate->getHeadPose() ;
                glm::quat headRotation = glm::quat_cast(headPose);
                lookAtSpot = _myCamera.getPosition() +
                    myAvatar->getOrientation() * (headRotation * glm::vec3(0.0f, 0.0f, -TREE_SCALE));
            } else {
                lookAtSpot = myAvatar->getHead()->getEyePosition() +
                    (myAvatar->getHead()->getFinalOrientationInWorldFrame() * glm::vec3(0.0f, 0.0f, -TREE_SCALE));
            }
        }

        // Deflect the eyes a bit to match the detected gaze from the face tracker if active.
        if (faceTracker && !faceTracker->isMuted()) {
            float eyePitch = faceTracker->getEstimatedEyePitch();
            float eyeYaw = faceTracker->getEstimatedEyeYaw();
            const float GAZE_DEFLECTION_REDUCTION_DURING_EYE_CONTACT = 0.1f;
            glm::vec3 origin = myAvatar->getHead()->getEyePosition();
            float deflection = faceTracker->getEyeDeflection();
            if (isLookingAtSomeone) {
                deflection *= GAZE_DEFLECTION_REDUCTION_DURING_EYE_CONTACT;
            }
            lookAtSpot = origin + _myCamera.getRotation() * glm::quat(glm::radians(glm::vec3(
                eyePitch * deflection, eyeYaw * deflection, 0.0f))) *
                glm::inverse(_myCamera.getRotation()) * (lookAtSpot - origin);
        }
    }

    myAvatar->getHead()->setLookAtPosition(lookAtSpot);
}

void Application::updateThreads(float deltaTime) {
    PerformanceTimer perfTimer("updateThreads");
    bool showWarnings = Menu::getInstance()->isOptionChecked(MenuOption::PipelineWarnings);
    PerformanceWarning warn(showWarnings, "Application::updateThreads()");

    // parse voxel packets
    if (!_enableProcessOctreeThread) {
        _octreeProcessor.threadRoutine();
        _entityEditSender.threadRoutine();
    }
}

void Application::cycleCamera() {
    auto menu = Menu::getInstance();
    if (menu->isOptionChecked(MenuOption::FullscreenMirror)) {

        menu->setIsOptionChecked(MenuOption::FullscreenMirror, false);
        menu->setIsOptionChecked(MenuOption::FirstPerson, true);

    } else if (menu->isOptionChecked(MenuOption::FirstPerson)) {

        menu->setIsOptionChecked(MenuOption::FirstPerson, false);
        menu->setIsOptionChecked(MenuOption::ThirdPerson, true);

    } else if (menu->isOptionChecked(MenuOption::ThirdPerson)) {

        menu->setIsOptionChecked(MenuOption::ThirdPerson, false);
        menu->setIsOptionChecked(MenuOption::FullscreenMirror, true);

    } else if (menu->isOptionChecked(MenuOption::IndependentMode) || menu->isOptionChecked(MenuOption::CameraEntityMode)) {
        // do nothing if in independent or camera entity modes
        return;
    }
    cameraMenuChanged(); // handle the menu change
}

void Application::cameraMenuChanged() {
    if (Menu::getInstance()->isOptionChecked(MenuOption::FullscreenMirror)) {
        if (_myCamera.getMode() != CAMERA_MODE_MIRROR) {
            _myCamera.setMode(CAMERA_MODE_MIRROR);
        }
    } else if (Menu::getInstance()->isOptionChecked(MenuOption::FirstPerson)) {
        if (_myCamera.getMode() != CAMERA_MODE_FIRST_PERSON) {
            _myCamera.setMode(CAMERA_MODE_FIRST_PERSON);
            getMyAvatar()->setBoomLength(MyAvatar::ZOOM_MIN);
        }
    } else if (Menu::getInstance()->isOptionChecked(MenuOption::ThirdPerson)) {
        if (_myCamera.getMode() != CAMERA_MODE_THIRD_PERSON) {
            _myCamera.setMode(CAMERA_MODE_THIRD_PERSON);
            if (getMyAvatar()->getBoomLength() == MyAvatar::ZOOM_MIN) {
                getMyAvatar()->setBoomLength(MyAvatar::ZOOM_DEFAULT);
            }
        }
    } else if (Menu::getInstance()->isOptionChecked(MenuOption::IndependentMode)) {
        if (_myCamera.getMode() != CAMERA_MODE_INDEPENDENT) {
            _myCamera.setMode(CAMERA_MODE_INDEPENDENT);
        }
    } else if (Menu::getInstance()->isOptionChecked(MenuOption::CameraEntityMode)) {
        if (_myCamera.getMode() != CAMERA_MODE_ENTITY) {
            _myCamera.setMode(CAMERA_MODE_ENTITY);
        }
    }
}

void Application::reloadResourceCaches() {
    // Clear entities out of view frustum
    _viewFrustum.setPosition(glm::vec3(0.0f, 0.0f, TREE_SCALE));
    _viewFrustum.setOrientation(glm::quat());
    queryOctree(NodeType::EntityServer, PacketType::EntityQuery, _entityServerJurisdictions);

    emptyLocalCache();

    DependencyManager::get<AnimationCache>()->refreshAll();
    DependencyManager::get<ModelCache>()->refreshAll();
    DependencyManager::get<SoundCache>()->refreshAll();
    DependencyManager::get<TextureCache>()->refreshAll();

    DependencyManager::get<NodeList>()->reset();  // Force redownload of .fst models

    getMyAvatar()->resetFullAvatarURL();
}

void Application::rotationModeChanged() {
    if (!Menu::getInstance()->isOptionChecked(MenuOption::CenterPlayerInView)) {
        getMyAvatar()->setHeadPitch(0);
    }
}

void Application::updateDialogs(float deltaTime) {
    PerformanceTimer perfTimer("updateDialogs");
    bool showWarnings = Menu::getInstance()->isOptionChecked(MenuOption::PipelineWarnings);
    PerformanceWarning warn(showWarnings, "Application::updateDialogs()");
    auto dialogsManager = DependencyManager::get<DialogsManager>();

    // Update audio stats dialog, if any
    AudioStatsDialog* audioStatsDialog = dialogsManager->getAudioStatsDialog();
    if(audioStatsDialog) {
        audioStatsDialog->update();
    }

    // Update bandwidth dialog, if any
    BandwidthDialog* bandwidthDialog = dialogsManager->getBandwidthDialog();
    if (bandwidthDialog) {
        bandwidthDialog->update();
    }

    QPointer<OctreeStatsDialog> octreeStatsDialog = dialogsManager->getOctreeStatsDialog();
    if (octreeStatsDialog) {
        octreeStatsDialog->update();
    }
}

void Application::update(float deltaTime) {
    bool showWarnings = Menu::getInstance()->isOptionChecked(MenuOption::PipelineWarnings);
    PerformanceWarning warn(showWarnings, "Application::update()");

    if (DependencyManager::get<LODManager>()->getUseAcuity()) {
        updateLOD();
    } else {
        DependencyManager::get<LODManager>()->updatePIDRenderDistance(getTargetFrameRate(), getLastInstanteousFps(), deltaTime, isThrottleRendering());
    }

    {
        PerformanceTimer perfTimer("devices");
        DeviceTracker::updateAll();

        FaceTracker* tracker = getSelectedFaceTracker();
        if (tracker && Menu::getInstance()->isOptionChecked(MenuOption::MuteFaceTracking) != tracker->isMuted()) {
            tracker->toggleMute();
        }

        tracker = getActiveFaceTracker();
        if (tracker && !tracker->isMuted()) {
            tracker->update(deltaTime);

            // Auto-mute microphone after losing face tracking?
            if (tracker->isTracking()) {
                _lastFaceTrackerUpdate = usecTimestampNow();
            } else {
                const quint64 MUTE_MICROPHONE_AFTER_USECS = 5000000;  //5 secs
                Menu* menu = Menu::getInstance();
                if (menu->isOptionChecked(MenuOption::AutoMuteAudio) && !menu->isOptionChecked(MenuOption::MuteAudio)) {
                    if (_lastFaceTrackerUpdate > 0
                        && ((usecTimestampNow() - _lastFaceTrackerUpdate) > MUTE_MICROPHONE_AFTER_USECS)) {
                        menu->triggerOption(MenuOption::MuteAudio);
                        _lastFaceTrackerUpdate = 0;
                    }
                } else {
                    _lastFaceTrackerUpdate = 0;
                }
            }
        } else {
            _lastFaceTrackerUpdate = 0;
        }

    }

    auto myAvatar = getMyAvatar();
    auto userInputMapper = DependencyManager::get<UserInputMapper>();
    userInputMapper->setSensorToWorldMat(myAvatar->getSensorToWorldMatrix());
    userInputMapper->update(deltaTime);

    bool jointsCaptured = false;
    for (auto inputPlugin : PluginManager::getInstance()->getInputPlugins()) {
        if (inputPlugin->isActive()) {
            inputPlugin->pluginUpdate(deltaTime, jointsCaptured);
            if (inputPlugin->isJointController()) {
                jointsCaptured = true;
            }
        }
    }

    _controllerScriptingInterface->updateInputControllers();

    // Transfer the user inputs to the driveKeys
    // FIXME can we drop drive keys and just have the avatar read the action states directly?
    myAvatar->clearDriveKeys();
    if (_myCamera.getMode() != CAMERA_MODE_INDEPENDENT) {
        if (!_controllerScriptingInterface->areActionsCaptured()) {
            myAvatar->setDriveKeys(TRANSLATE_Z, -1.0f * userInputMapper->getActionState(controller::Action::TRANSLATE_Z));
            myAvatar->setDriveKeys(TRANSLATE_Y, userInputMapper->getActionState(controller::Action::TRANSLATE_Y));
            myAvatar->setDriveKeys(TRANSLATE_X, userInputMapper->getActionState(controller::Action::TRANSLATE_X));
            if (deltaTime > FLT_EPSILON) {
                myAvatar->setDriveKeys(PITCH, -1.0f * userInputMapper->getActionState(controller::Action::PITCH));
                myAvatar->setDriveKeys(YAW, -1.0f * userInputMapper->getActionState(controller::Action::YAW));
                myAvatar->setDriveKeys(STEP_YAW, -1.0f * userInputMapper->getActionState(controller::Action::STEP_YAW));
            }
        }
        myAvatar->setDriveKeys(ZOOM, userInputMapper->getActionState(controller::Action::TRANSLATE_CAMERA_Z));
    }

    controller::Pose leftHand = userInputMapper->getPoseState(controller::Action::LEFT_HAND);
    controller::Pose rightHand = userInputMapper->getPoseState(controller::Action::RIGHT_HAND);
    Hand* hand = DependencyManager::get<AvatarManager>()->getMyAvatar()->getHand();
    setPalmData(hand, leftHand, deltaTime, HandData::LeftHand, userInputMapper->getActionState(controller::Action::LEFT_HAND_CLICK));
    setPalmData(hand, rightHand, deltaTime, HandData::RightHand, userInputMapper->getActionState(controller::Action::RIGHT_HAND_CLICK));
    updateThreads(deltaTime); // If running non-threaded, then give the threads some time to process...
    updateDialogs(deltaTime); // update various stats dialogs if present

    _avatarUpdate->synchronousProcess();

    if (_physicsEnabled) {
        PerformanceTimer perfTimer("physics");
        AvatarManager* avatarManager = DependencyManager::get<AvatarManager>().data();

        {
            PerformanceTimer perfTimer("updateStates)");
            static VectorOfMotionStates motionStates;
            _entitySimulation.getObjectsToRemoveFromPhysics(motionStates);
            _physicsEngine->removeObjects(motionStates);

            getEntities()->getTree()->withWriteLock([&] {
                _entitySimulation.getObjectsToAddToPhysics(motionStates);
                _physicsEngine->addObjects(motionStates);

            });
            getEntities()->getTree()->withWriteLock([&] {
                _entitySimulation.getObjectsToChange(motionStates);
                VectorOfMotionStates stillNeedChange = _physicsEngine->changeObjects(motionStates);
                _entitySimulation.setObjectsToChange(stillNeedChange);
            });

            _entitySimulation.applyActionChanges();

             avatarManager->getObjectsToRemoveFromPhysics(motionStates);
            _physicsEngine->removeObjects(motionStates);
            avatarManager->getObjectsToAddToPhysics(motionStates);
            _physicsEngine->addObjects(motionStates);
            avatarManager->getObjectsToChange(motionStates);
            _physicsEngine->changeObjects(motionStates);

            myAvatar->prepareForPhysicsSimulation();
            _physicsEngine->forEachAction([&](EntityActionPointer action) {
                action->prepareForPhysicsSimulation();
            });
        }
        {
            PerformanceTimer perfTimer("stepSimulation");
            getEntities()->getTree()->withWriteLock([&] {
                _physicsEngine->stepSimulation();
            });
        }
        {
            PerformanceTimer perfTimer("havestChanges");
            if (_physicsEngine->hasOutgoingChanges()) {
                getEntities()->getTree()->withWriteLock([&] {
                    _entitySimulation.handleOutgoingChanges(_physicsEngine->getOutgoingChanges(), _physicsEngine->getSessionID());
                    avatarManager->handleOutgoingChanges(_physicsEngine->getOutgoingChanges());
                });

                auto collisionEvents = _physicsEngine->getCollisionEvents();
                avatarManager->handleCollisionEvents(collisionEvents);

                _physicsEngine->dumpStatsIfNecessary();

                if (!_aboutToQuit) {
                    PerformanceTimer perfTimer("entities");
                    // Collision events (and their scripts) must not be handled when we're locked, above. (That would risk
                    // deadlock.)
                    _entitySimulation.handleCollisionEvents(collisionEvents);
                    // NOTE: the getEntities()->update() call below will wait for lock
                    // and will simulate entity motion (the EntityTree has been given an EntitySimulation).
                    getEntities()->update(); // update the models...
                }

                myAvatar->harvestResultsFromPhysicsSimulation(deltaTime);
            }
        }
    }

    {
        PerformanceTimer perfTimer("overlays");
        _overlays.update(deltaTime);
    }

    // Update _viewFrustum with latest camera and view frustum data...
    // NOTE: we get this from the view frustum, to make it simpler, since the
    // loadViewFrumstum() method will get the correct details from the camera
    // We could optimize this to not actually load the viewFrustum, since we don't
    // actually need to calculate the view frustum planes to send these details
    // to the server.
    {
        PerformanceTimer perfTimer("loadViewFrustum");
        loadViewFrustum(_myCamera, _viewFrustum);
    }

    quint64 now = usecTimestampNow();

    // Update my voxel servers with my current voxel query...
    {
        PerformanceTimer perfTimer("queryOctree");
        quint64 sinceLastQuery = now - _lastQueriedTime;
        const quint64 TOO_LONG_SINCE_LAST_QUERY = 3 * USECS_PER_SECOND;
        bool queryIsDue = sinceLastQuery > TOO_LONG_SINCE_LAST_QUERY;
        bool viewIsDifferentEnough = !_lastQueriedViewFrustum.isVerySimilar(_viewFrustum);

        // if it's been a while since our last query or the view has significantly changed then send a query, otherwise suppress it
        if (queryIsDue || viewIsDifferentEnough) {
            _lastQueriedTime = now;

            if (DependencyManager::get<SceneScriptingInterface>()->shouldRenderEntities()) {
                queryOctree(NodeType::EntityServer, PacketType::EntityQuery, _entityServerJurisdictions);
            }
            _lastQueriedViewFrustum = _viewFrustum;
        }
    }

    // sent nack packets containing missing sequence numbers of received packets from nodes
    {
        quint64 sinceLastNack = now - _lastNackTime;
        const quint64 TOO_LONG_SINCE_LAST_NACK = 1 * USECS_PER_SECOND;
        if (sinceLastNack > TOO_LONG_SINCE_LAST_NACK) {
            _lastNackTime = now;
            sendNackPackets();
        }
    }

    // send packet containing downstream audio stats to the AudioMixer
    {
        quint64 sinceLastNack = now - _lastSendDownstreamAudioStats;
        if (sinceLastNack > TOO_LONG_SINCE_LAST_SEND_DOWNSTREAM_AUDIO_STATS) {
            _lastSendDownstreamAudioStats = now;

            QMetaObject::invokeMethod(DependencyManager::get<AudioClient>().data(), "sendDownstreamAudioStatsPacket", Qt::QueuedConnection);
        }
    }

    // update sensorToWorldMatrix for rendering camera.
    myAvatar->updateSensorToWorldMatrix();
}


int Application::sendNackPackets() {

    if (Menu::getInstance()->isOptionChecked(MenuOption::DisableNackPackets)) {
        return 0;
    }

    // iterates through all nodes in NodeList
    auto nodeList = DependencyManager::get<NodeList>();

    int packetsSent = 0;

    nodeList->eachNode([&](const SharedNodePointer& node){

        if (node->getActiveSocket() && node->getType() == NodeType::EntityServer) {

            auto nackPacketList = NLPacketList::create(PacketType::OctreeDataNack);

            QUuid nodeUUID = node->getUUID();

            // if there are octree packets from this node that are waiting to be processed,
            // don't send a NACK since the missing packets may be among those waiting packets.
            if (_octreeProcessor.hasPacketsToProcessFrom(nodeUUID)) {
                return;
            }

            QSet<OCTREE_PACKET_SEQUENCE> missingSequenceNumbers;
            _octreeServerSceneStats.withReadLock([&] {
                // retreive octree scene stats of this node
                if (_octreeServerSceneStats.find(nodeUUID) == _octreeServerSceneStats.end()) {
                    return;
                }
                // get sequence number stats of node, prune its missing set, and make a copy of the missing set
                SequenceNumberStats& sequenceNumberStats = _octreeServerSceneStats[nodeUUID].getIncomingOctreeSequenceNumberStats();
                sequenceNumberStats.pruneMissingSet();
                missingSequenceNumbers = sequenceNumberStats.getMissingSet();
            });

            // construct nack packet(s) for this node
            foreach(const OCTREE_PACKET_SEQUENCE& missingNumber, missingSequenceNumbers) {
                nackPacketList->writePrimitive(missingNumber);
            }

            if (nackPacketList->getNumPackets()) {
                packetsSent += (int)nackPacketList->getNumPackets();

                // send the packet list
                nodeList->sendPacketList(std::move(nackPacketList), *node);
            }
        }
    });


    return packetsSent;
}

void Application::queryOctree(NodeType_t serverType, PacketType packetType, NodeToJurisdictionMap& jurisdictions) {

    if (!_settingsLoaded) {
        return; // bail early if settings are not loaded
    }

    //qCDebug(interfaceapp) << ">>> inside... queryOctree()... _viewFrustum.getFieldOfView()=" << _viewFrustum.getFieldOfView();
    bool wantExtraDebugging = getLogger()->extraDebugging();

    _octreeQuery.setCameraPosition(_viewFrustum.getPosition());
    _octreeQuery.setCameraOrientation(_viewFrustum.getOrientation());
    _octreeQuery.setCameraFov(_viewFrustum.getFieldOfView());
    _octreeQuery.setCameraAspectRatio(_viewFrustum.getAspectRatio());
    _octreeQuery.setCameraNearClip(_viewFrustum.getNearClip());
    _octreeQuery.setCameraFarClip(_viewFrustum.getFarClip());
    _octreeQuery.setCameraEyeOffsetPosition(glm::vec3());
    _octreeQuery.setKeyholeRadius(_viewFrustum.getKeyholeRadius());
    auto lodManager = DependencyManager::get<LODManager>();
    _octreeQuery.setOctreeSizeScale(lodManager->getOctreeSizeScale());
    _octreeQuery.setBoundaryLevelAdjust(lodManager->getBoundaryLevelAdjust());

    // Iterate all of the nodes, and get a count of how many octree servers we have...
    int totalServers = 0;
    int inViewServers = 0;
    int unknownJurisdictionServers = 0;

    auto nodeList = DependencyManager::get<NodeList>();

    nodeList->eachNode([&](const SharedNodePointer& node) {
        // only send to the NodeTypes that are serverType
        if (node->getActiveSocket() && node->getType() == serverType) {
            totalServers++;

            // get the server bounds for this server
            QUuid nodeUUID = node->getUUID();

            // if we haven't heard from this voxel server, go ahead and send it a query, so we
            // can get the jurisdiction...
            if (jurisdictions.find(nodeUUID) == jurisdictions.end()) {
                unknownJurisdictionServers++;
            } else {
                const JurisdictionMap& map = (jurisdictions)[nodeUUID];

                unsigned char* rootCode = map.getRootOctalCode();

                if (rootCode) {
                    VoxelPositionSize rootDetails;
                    voxelDetailsForCode(rootCode, rootDetails);
                    AACube serverBounds(glm::vec3(rootDetails.x * TREE_SCALE,
                                                  rootDetails.y * TREE_SCALE,
                                                  rootDetails.z * TREE_SCALE) - glm::vec3(HALF_TREE_SCALE),
                                        rootDetails.s * TREE_SCALE);
                    ViewFrustum::location serverFrustumLocation = _viewFrustum.cubeInFrustum(serverBounds);

                    if (serverFrustumLocation != ViewFrustum::OUTSIDE) {
                        inViewServers++;
                    }
                }
            }
        }
    });

    if (wantExtraDebugging) {
        qCDebug(interfaceapp, "Servers: total %d, in view %d, unknown jurisdiction %d",
            totalServers, inViewServers, unknownJurisdictionServers);
    }

    int perServerPPS = 0;
    const int SMALL_BUDGET = 10;
    int perUnknownServer = SMALL_BUDGET;
    int totalPPS = getMaxOctreePacketsPerSecond();

    // determine PPS based on number of servers
    if (inViewServers >= 1) {
        // set our preferred PPS to be exactly evenly divided among all of the voxel servers... and allocate 1 PPS
        // for each unknown jurisdiction server
        perServerPPS = (totalPPS / inViewServers) - (unknownJurisdictionServers * perUnknownServer);
    } else {
        if (unknownJurisdictionServers > 0) {
            perUnknownServer = (totalPPS / unknownJurisdictionServers);
        }
    }

    if (wantExtraDebugging) {
        qCDebug(interfaceapp, "perServerPPS: %d perUnknownServer: %d", perServerPPS, perUnknownServer);
    }

    auto queryPacket = NLPacket::create(packetType);

    nodeList->eachNode([&](const SharedNodePointer& node){
        // only send to the NodeTypes that are serverType
        if (node->getActiveSocket() && node->getType() == serverType) {

            // get the server bounds for this server
            QUuid nodeUUID = node->getUUID();

            bool inView = false;
            bool unknownView = false;

            // if we haven't heard from this voxel server, go ahead and send it a query, so we
            // can get the jurisdiction...
            if (jurisdictions.find(nodeUUID) == jurisdictions.end()) {
                unknownView = true; // assume it's in view
                if (wantExtraDebugging) {
                    qCDebug(interfaceapp) << "no known jurisdiction for node " << *node << ", assume it's visible.";
                }
            } else {
                const JurisdictionMap& map = (jurisdictions)[nodeUUID];

                unsigned char* rootCode = map.getRootOctalCode();

                if (rootCode) {
                    VoxelPositionSize rootDetails;
                    voxelDetailsForCode(rootCode, rootDetails);
                    AACube serverBounds(glm::vec3(rootDetails.x * TREE_SCALE,
                                                  rootDetails.y * TREE_SCALE,
                                                  rootDetails.z * TREE_SCALE) - glm::vec3(HALF_TREE_SCALE),
                                        rootDetails.s * TREE_SCALE);


                    ViewFrustum::location serverFrustumLocation = _viewFrustum.cubeInFrustum(serverBounds);
                    if (serverFrustumLocation != ViewFrustum::OUTSIDE) {
                        inView = true;
                    } else {
                        inView = false;
                    }
                } else {
                    if (wantExtraDebugging) {
                        qCDebug(interfaceapp) << "Jurisdiction without RootCode for node " << *node << ". That's unusual!";
                    }
                }
            }

            if (inView) {
                _octreeQuery.setMaxQueryPacketsPerSecond(perServerPPS);
            } else if (unknownView) {
                if (wantExtraDebugging) {
                    qCDebug(interfaceapp) << "no known jurisdiction for node " << *node << ", give it budget of "
                                            << perUnknownServer << " to send us jurisdiction.";
                }

                // set the query's position/orientation to be degenerate in a manner that will get the scene quickly
                // If there's only one server, then don't do this, and just let the normal voxel query pass through
                // as expected... this way, we will actually get a valid scene if there is one to be seen
                if (totalServers > 1) {
                    _octreeQuery.setCameraPosition(glm::vec3(-0.1,-0.1,-0.1));
                    const glm::quat OFF_IN_NEGATIVE_SPACE = glm::quat(-0.5, 0, -0.5, 1.0);
                    _octreeQuery.setCameraOrientation(OFF_IN_NEGATIVE_SPACE);
                    _octreeQuery.setCameraNearClip(0.1f);
                    _octreeQuery.setCameraFarClip(0.1f);
                    if (wantExtraDebugging) {
                        qCDebug(interfaceapp) << "Using 'minimal' camera position for node" << *node;
                    }
                } else {
                    if (wantExtraDebugging) {
                        qCDebug(interfaceapp) << "Using regular camera position for node" << *node;
                    }
                }
                _octreeQuery.setMaxQueryPacketsPerSecond(perUnknownServer);
            } else {
                _octreeQuery.setMaxQueryPacketsPerSecond(0);
            }

            // encode the query data
            int packetSize = _octreeQuery.getBroadcastData(reinterpret_cast<unsigned char*>(queryPacket->getPayload()));
            queryPacket->setPayloadSize(packetSize);

            // make sure we still have an active socket
            nodeList->sendUnreliablePacket(*queryPacket, *node);
        }
    });
}


bool Application::isHMDMode() const {
    return getActiveDisplayPlugin()->isHmd();
}
float Application::getTargetFrameRate() { return getActiveDisplayPlugin()->getTargetFrameRate(); }

QRect Application::getDesirableApplicationGeometry() {
    QRect applicationGeometry = getWindow()->geometry();

    // If our parent window is on the HMD, then don't use its geometry, instead use
    // the "main screen" geometry.
    HMDToolsDialog* hmdTools = DependencyManager::get<DialogsManager>()->getHMDToolsDialog();
    if (hmdTools && hmdTools->hasHMDScreen()) {
        QScreen* hmdScreen = hmdTools->getHMDScreen();
        QWindow* appWindow = getWindow()->windowHandle();
        QScreen* appScreen = appWindow->screen();

        // if our app's screen is the hmd screen, we don't want to place the
        // running scripts widget on it. So we need to pick a better screen.
        // we will use the screen for the HMDTools since it's a guarenteed
        // better screen.
        if (appScreen == hmdScreen) {
            QScreen* betterScreen = hmdTools->windowHandle()->screen();
            applicationGeometry = betterScreen->geometry();
        }
    }
    return applicationGeometry;
}

/////////////////////////////////////////////////////////////////////////////////////
// loadViewFrustum()
//
// Description: this will load the view frustum bounds for EITHER the head
//                 or the "myCamera".
//
void Application::loadViewFrustum(Camera& camera, ViewFrustum& viewFrustum) {
    PROFILE_RANGE(__FUNCTION__);
    // We will use these below, from either the camera or head vectors calculated above
    viewFrustum.setProjection(camera.getProjection());

    // Set the viewFrustum up with the correct position and orientation of the camera
    viewFrustum.setPosition(camera.getPosition());
    viewFrustum.setOrientation(camera.getRotation());

    // Ask the ViewFrustum class to calculate our corners
    viewFrustum.calculate();
}

glm::vec3 Application::getSunDirection() {
    // Sun direction is in fact just the location of the sun relative to the origin
    auto skyStage = DependencyManager::get<SceneScriptingInterface>()->getSkyStage();
    return skyStage->getSunLight()->getDirection();
}

// FIXME, preprocessor guard this check to occur only in DEBUG builds
static QThread * activeRenderingThread = nullptr;

PickRay Application::computePickRay(float x, float y) const {
    vec2 pickPoint { x, y };
    PickRay result;
    if (isHMDMode()) {
        getApplicationCompositor().computeHmdPickRay(pickPoint, result.origin, result.direction);
    } else {
        pickPoint /= getCanvasSize();
        getViewFrustum()->computePickRay(pickPoint.x, pickPoint.y, result.origin, result.direction);
    }
    return result;
}

MyAvatar* Application::getMyAvatar() const {
    return DependencyManager::get<AvatarManager>()->getMyAvatar();
}

glm::vec3 Application::getAvatarPosition() const {
    return getMyAvatar()->getPosition();
}

QImage Application::renderAvatarBillboard(RenderArgs* renderArgs) {

    const int BILLBOARD_SIZE = 64;

    // Need to make sure the gl context is current here
    _offscreenContext->makeCurrent();

    renderArgs->_renderMode = RenderArgs::DEFAULT_RENDER_MODE;
    renderRearViewMirror(renderArgs, QRect(0, 0, BILLBOARD_SIZE, BILLBOARD_SIZE), true);

    auto primaryFbo = DependencyManager::get<FramebufferCache>()->getPrimaryFramebuffer();
    QImage image(BILLBOARD_SIZE, BILLBOARD_SIZE, QImage::Format_ARGB32);
    renderArgs->_context->downloadFramebuffer(primaryFbo, glm::ivec4(0, 0, BILLBOARD_SIZE, BILLBOARD_SIZE), image);

    return image;
}

ViewFrustum* Application::getViewFrustum() {
#ifdef DEBUG
    if (QThread::currentThread() == activeRenderingThread) {
        // FIXME, figure out a better way to do this
        //qWarning() << "Calling Application::getViewFrustum() from the active rendering thread, did you mean Application::getDisplayViewFrustum()?";
    }
#endif
    return &_viewFrustum;
}

const ViewFrustum* Application::getViewFrustum() const {
#ifdef DEBUG
    if (QThread::currentThread() == activeRenderingThread) {
        // FIXME, figure out a better way to do this
        //qWarning() << "Calling Application::getViewFrustum() from the active rendering thread, did you mean Application::getDisplayViewFrustum()?";
    }
#endif
    return &_viewFrustum;
}

ViewFrustum* Application::getDisplayViewFrustum() {
#ifdef DEBUG
    if (QThread::currentThread() != activeRenderingThread) {
        // FIXME, figure out a better way to do this
        // qWarning() << "Calling Application::getDisplayViewFrustum() from outside the active rendering thread or outside rendering, did you mean Application::getViewFrustum()?";
    }
#endif
    return &_displayViewFrustum;
}

const ViewFrustum* Application::getDisplayViewFrustum() const {
#ifdef DEBUG
    if (QThread::currentThread() != activeRenderingThread) {
        // FIXME, figure out a better way to do this
        // qWarning() << "Calling Application::getDisplayViewFrustum() from outside the active rendering thread or outside rendering, did you mean Application::getViewFrustum()?";
    }
#endif
    return &_displayViewFrustum;
}

// WorldBox Render Data & rendering functions

class WorldBoxRenderData {
public:
    typedef render::Payload<WorldBoxRenderData> Payload;
    typedef Payload::DataPointer Pointer;

    int _val = 0;
    static render::ItemID _item; // unique WorldBoxRenderData
};

render::ItemID WorldBoxRenderData::_item = 0;

namespace render {
    template <> const ItemKey payloadGetKey(const WorldBoxRenderData::Pointer& stuff) { return ItemKey::Builder::opaqueShape(); }
    template <> const Item::Bound payloadGetBound(const WorldBoxRenderData::Pointer& stuff) { return Item::Bound(); }
    template <> void payloadRender(const WorldBoxRenderData::Pointer& stuff, RenderArgs* args) {
        if (args->_renderMode != RenderArgs::MIRROR_RENDER_MODE && Menu::getInstance()->isOptionChecked(MenuOption::WorldAxes)) {
            PerformanceTimer perfTimer("worldBox");

            auto& batch = *args->_batch;
            DependencyManager::get<GeometryCache>()->bindSimpleProgram(batch);
            renderWorldBox(batch);
        }
    }
}

// Background Render Data & rendering functions
class BackgroundRenderData {
public:
    typedef render::Payload<BackgroundRenderData> Payload;
    typedef Payload::DataPointer Pointer;

    Stars _stars;
    Environment* _environment;

    BackgroundRenderData(Environment* environment) : _environment(environment) {
    }

    static render::ItemID _item; // unique WorldBoxRenderData
};

render::ItemID BackgroundRenderData::_item = 0;

namespace render {
    template <> const ItemKey payloadGetKey(const BackgroundRenderData::Pointer& stuff) {
        return ItemKey::Builder::background();
    }

    template <> const Item::Bound payloadGetBound(const BackgroundRenderData::Pointer& stuff) {
        return Item::Bound();
    }

    template <> void payloadRender(const BackgroundRenderData::Pointer& background, RenderArgs* args) {
        Q_ASSERT(args->_batch);
        gpu::Batch& batch = *args->_batch;

        // Background rendering decision
        auto skyStage = DependencyManager::get<SceneScriptingInterface>()->getSkyStage();
        auto backgroundMode = skyStage->getBackgroundMode();

        switch (backgroundMode) {
            case model::SunSkyStage::SKY_BOX: {
                auto skybox = skyStage->getSkybox();
                if (skybox && skybox->getCubemap() && skybox->getCubemap()->isDefined()) {
                    PerformanceTimer perfTimer("skybox");
                    skybox->render(batch, *(args->_viewFrustum));
                    break;
                }
                // If no skybox texture is available, render the SKY_DOME while it loads
            }
                // fall through to next case
            case model::SunSkyStage::SKY_DOME:  {
                if (Menu::getInstance()->isOptionChecked(MenuOption::Stars)) {
                    PerformanceTimer perfTimer("stars");
                    PerformanceWarning warn(Menu::getInstance()->isOptionChecked(MenuOption::PipelineWarnings),
                        "Application::payloadRender<BackgroundRenderData>() ... stars...");
                    // should be the first rendering pass - w/o depth buffer / lighting

                    // compute starfield alpha based on distance from atmosphere
                    float alpha = 1.0f;
                    bool hasStars = true;

                    if (Menu::getInstance()->isOptionChecked(MenuOption::Atmosphere)) {
                        // TODO: handle this correctly for zones
                        const EnvironmentData& closestData = background->_environment->getClosestData(args->_viewFrustum->getPosition()); // was theCamera instead of  _viewFrustum

                        if (closestData.getHasStars()) {
                            const float APPROXIMATE_DISTANCE_FROM_HORIZON = 0.1f;
                            const float DOUBLE_APPROXIMATE_DISTANCE_FROM_HORIZON = 0.2f;

                            glm::vec3 sunDirection = (args->_viewFrustum->getPosition()/*getAvatarPosition()*/ - closestData.getSunLocation())
                                                            / closestData.getAtmosphereOuterRadius();
                            float height = glm::distance(args->_viewFrustum->getPosition()/*theCamera.getPosition()*/, closestData.getAtmosphereCenter());
                            if (height < closestData.getAtmosphereInnerRadius()) {
                                // If we're inside the atmosphere, then determine if our keyLight is below the horizon
                                alpha = 0.0f;

                                if (sunDirection.y > -APPROXIMATE_DISTANCE_FROM_HORIZON) {
                                    float directionY = glm::clamp(sunDirection.y,
                                                        -APPROXIMATE_DISTANCE_FROM_HORIZON, APPROXIMATE_DISTANCE_FROM_HORIZON)
                                                        + APPROXIMATE_DISTANCE_FROM_HORIZON;
                                    alpha = (directionY / DOUBLE_APPROXIMATE_DISTANCE_FROM_HORIZON);
                                }


                            } else if (height < closestData.getAtmosphereOuterRadius()) {
                                alpha = (height - closestData.getAtmosphereInnerRadius()) /
                                    (closestData.getAtmosphereOuterRadius() - closestData.getAtmosphereInnerRadius());

                                if (sunDirection.y > -APPROXIMATE_DISTANCE_FROM_HORIZON) {
                                    float directionY = glm::clamp(sunDirection.y,
                                                        -APPROXIMATE_DISTANCE_FROM_HORIZON, APPROXIMATE_DISTANCE_FROM_HORIZON)
                                                        + APPROXIMATE_DISTANCE_FROM_HORIZON;
                                    alpha = (directionY / DOUBLE_APPROXIMATE_DISTANCE_FROM_HORIZON);
                                }
                            }
                        } else {
                            hasStars = false;
                        }
                    }

                    // finally render the starfield
                    if (hasStars) {
                        background->_stars.render(args, alpha);
                    }

                    // draw the sky dome
                    if (/*!selfAvatarOnly &&*/ Menu::getInstance()->isOptionChecked(MenuOption::Atmosphere)) {
                        PerformanceTimer perfTimer("atmosphere");
                        PerformanceWarning warn(Menu::getInstance()->isOptionChecked(MenuOption::PipelineWarnings),
                            "Application::displaySide() ... atmosphere...");

                        background->_environment->renderAtmospheres(batch, *(args->_viewFrustum));
                    }

                }
            }
                break;
            case model::SunSkyStage::NO_BACKGROUND:
            default:
                // this line intentionally left blank
                break;
        }
    }
}


void Application::displaySide(RenderArgs* renderArgs, Camera& theCamera, bool selfAvatarOnly, bool billboard) {

    // FIXME: This preRender call is temporary until we create a separate render::scene for the mirror rendering.
    // Then we can move this logic into the Avatar::simulate call.
    auto myAvatar = getMyAvatar();
    myAvatar->startRender();
    myAvatar->preRender(renderArgs);
    myAvatar->endRender();

    // Update animation debug draw renderer
    AnimDebugDraw::getInstance().update();

    activeRenderingThread = QThread::currentThread();
    PROFILE_RANGE(__FUNCTION__);
    PerformanceTimer perfTimer("display");
    PerformanceWarning warn(Menu::getInstance()->isOptionChecked(MenuOption::PipelineWarnings), "Application::displaySide()");

    // load the view frustum
    loadViewFrustum(theCamera, _displayViewFrustum);

    // TODO fix shadows and make them use the GPU library

    // The pending changes collecting the changes here
    render::PendingChanges pendingChanges;

    // Background rendering decision
    if (BackgroundRenderData::_item == 0) {
        auto backgroundRenderData = make_shared<BackgroundRenderData>(&_environment);
        auto backgroundRenderPayload = make_shared<BackgroundRenderData::Payload>(backgroundRenderData);
        BackgroundRenderData::_item = _main3DScene->allocateID();
        pendingChanges.resetItem(BackgroundRenderData::_item, backgroundRenderPayload);
    } else {

    }

   // Assuming nothing get's rendered through that
    if (!selfAvatarOnly) {
        if (DependencyManager::get<SceneScriptingInterface>()->shouldRenderEntities()) {
            // render models...
            PerformanceTimer perfTimer("entities");
            PerformanceWarning warn(Menu::getInstance()->isOptionChecked(MenuOption::PipelineWarnings),
                "Application::displaySide() ... entities...");

            RenderArgs::DebugFlags renderDebugFlags = RenderArgs::RENDER_DEBUG_NONE;

            if (Menu::getInstance()->isOptionChecked(MenuOption::PhysicsShowHulls)) {
                renderDebugFlags = (RenderArgs::DebugFlags) (renderDebugFlags | (int)RenderArgs::RENDER_DEBUG_HULLS);
            }
            renderArgs->_debugFlags = renderDebugFlags;
            //ViveControllerManager::getInstance().updateRendering(renderArgs, _main3DScene, pendingChanges);
        }
    }

    // Make sure the WorldBox is in the scene
    if (WorldBoxRenderData::_item == 0) {
        auto worldBoxRenderData = make_shared<WorldBoxRenderData>();
        auto worldBoxRenderPayload = make_shared<WorldBoxRenderData::Payload>(worldBoxRenderData);

        WorldBoxRenderData::_item = _main3DScene->allocateID();

        pendingChanges.resetItem(WorldBoxRenderData::_item, worldBoxRenderPayload);
    } else {
        pendingChanges.updateItem<WorldBoxRenderData>(WorldBoxRenderData::_item,
                [](WorldBoxRenderData& payload) {
                    payload._val++;
                });
    }

    if (!billboard) {
        DependencyManager::get<DeferredLightingEffect>()->setAmbientLightMode(getRenderAmbientLight());
        auto skyStage = DependencyManager::get<SceneScriptingInterface>()->getSkyStage();
        DependencyManager::get<DeferredLightingEffect>()->setGlobalLight(skyStage->getSunLight()->getDirection(), skyStage->getSunLight()->getColor(), skyStage->getSunLight()->getIntensity(), skyStage->getSunLight()->getAmbientIntensity());
        DependencyManager::get<DeferredLightingEffect>()->setGlobalAtmosphere(skyStage->getAtmosphere());

        auto skybox = model::SkyboxPointer();
        if (skyStage->getBackgroundMode() == model::SunSkyStage::SKY_BOX) {
            skybox = skyStage->getSkybox();
        }
        DependencyManager::get<DeferredLightingEffect>()->setGlobalSkybox(skybox);
    }

    {
        PerformanceTimer perfTimer("SceneProcessPendingChanges");
        _main3DScene->enqueuePendingChanges(pendingChanges);

        _main3DScene->processPendingChangesQueue();
    }

    // For now every frame pass the renderContext
    {
        PerformanceTimer perfTimer("EngineRun");

        auto renderInterface = DependencyManager::get<RenderScriptingInterface>();
        auto renderContext = renderInterface->getRenderContext();

        renderArgs->_viewFrustum = getDisplayViewFrustum();
        renderContext.setArgs(renderArgs);

        bool occlusionStatus = Menu::getInstance()->isOptionChecked(MenuOption::DebugAmbientOcclusion);
        bool shadowStatus = Menu::getInstance()->isOptionChecked(MenuOption::DebugShadows);
        bool antialiasingStatus = Menu::getInstance()->isOptionChecked(MenuOption::Antialiasing);
        bool showOwnedStatus = Menu::getInstance()->isOptionChecked(MenuOption::PhysicsShowOwned);
        renderContext.setOptions(occlusionStatus, antialiasingStatus, showOwnedStatus, shadowStatus);

        _renderEngine->setRenderContext(renderContext);

        // Before the deferred pass, let's try to use the render engine
        myAvatar->startRenderRun();
        _renderEngine->run();
        myAvatar->endRenderRun();

        auto engineContext = _renderEngine->getRenderContext();
        renderInterface->setItemCounts(engineContext->getItemsConfig());
    }

    activeRenderingThread = nullptr;
}

void Application::renderRearViewMirror(RenderArgs* renderArgs, const QRect& region, bool billboard) {
    auto originalViewport = renderArgs->_viewport;
    // Grab current viewport to reset it at the end

    float aspect = (float)region.width() / region.height();
    float fov = MIRROR_FIELD_OF_VIEW;

    auto myAvatar = getMyAvatar();

    // bool eyeRelativeCamera = false;
    if (billboard) {
        fov = BILLBOARD_FIELD_OF_VIEW;  // degees
        _mirrorCamera.setPosition(myAvatar->getPosition() +
                                  myAvatar->getOrientation() * glm::vec3(0.0f, 0.0f, -1.0f) * BILLBOARD_DISTANCE * myAvatar->getScale());

    } else if (!AvatarInputs::getInstance()->mirrorZoomed()) {
        _mirrorCamera.setPosition(myAvatar->getChestPosition() +
                                  myAvatar->getOrientation() * glm::vec3(0.0f, 0.0f, -1.0f) * MIRROR_REARVIEW_BODY_DISTANCE * myAvatar->getScale());

    } else { // HEAD zoom level
        // FIXME note that the positioing of the camera relative to the avatar can suffer limited
        // precision as the user's position moves further away from the origin.  Thus at
        // /1e7,1e7,1e7 (well outside the buildable volume) the mirror camera veers and sways
        // wildly as you rotate your avatar because the floating point values are becoming
        // larger, squeezing out the available digits of precision you have available at the
        // human scale for camera positioning.

        // Previously there was a hack to correct this using the mechanism of repositioning
        // the avatar at the origin of the world for the purposes of rendering the mirror,
        // but it resulted in failing to render the avatar's head model in the mirror view
        // when in first person mode.  Presumably this was because of some missed culling logic
        // that was not accounted for in the hack.

        // This was removed in commit 71e59cfa88c6563749594e25494102fe01db38e9 but could be further
        // investigated in order to adapt the technique while fixing the head rendering issue,
        // but the complexity of the hack suggests that a better approach
        _mirrorCamera.setPosition(myAvatar->getDefaultEyePosition() +
                                    myAvatar->getOrientation() * glm::vec3(0.0f, 0.0f, -1.0f) * MIRROR_REARVIEW_DISTANCE * myAvatar->getScale());
    }
    _mirrorCamera.setProjection(glm::perspective(glm::radians(fov), aspect, DEFAULT_NEAR_CLIP, DEFAULT_FAR_CLIP));
    _mirrorCamera.setRotation(myAvatar->getWorldAlignedOrientation() * glm::quat(glm::vec3(0.0f, PI, 0.0f)));


    // set the bounds of rear mirror view
    gpu::Vec4i viewport;
    if (billboard) {
        viewport = gpu::Vec4i(0, 0, region.width(), region.height());
    } else {
        // if not rendering the billboard, the region is in device independent coordinates; must convert to device
        float ratio = (float)QApplication::desktop()->windowHandle()->devicePixelRatio() * getRenderResolutionScale();
        int width = region.width() * ratio;
        int height = region.height() * ratio;
        viewport = gpu::Vec4i(0, 0, width, height);
    }
    renderArgs->_viewport = viewport;

    // render rear mirror view
    displaySide(renderArgs, _mirrorCamera, true, billboard);

    renderArgs->_viewport =  originalViewport;
}

void Application::resetSensors(bool andReload) {
    DependencyManager::get<Faceshift>()->reset();
    DependencyManager::get<DdeFaceTracker>()->reset();
    DependencyManager::get<EyeTracker>()->reset();

    getActiveDisplayPlugin()->resetSensors();

    QScreen* currentScreen = _window->windowHandle()->screen();
    QWindow* mainWindow = _window->windowHandle();
    QPoint windowCenter = mainWindow->geometry().center();
    _glWidget->cursor().setPos(currentScreen, windowCenter);

    getMyAvatar()->reset(andReload);

    QMetaObject::invokeMethod(DependencyManager::get<AudioClient>().data(), "reset", Qt::QueuedConnection);
}

void Application::updateWindowTitle(){

    QString buildVersion = " (build " + applicationVersion() + ")";
    auto nodeList = DependencyManager::get<NodeList>();

    QString connectionStatus = nodeList->getDomainHandler().isConnected() ? "" : " (NOT CONNECTED) ";
    QString username = AccountManager::getInstance().getAccountInfo().getUsername();
    QString currentPlaceName = DependencyManager::get<AddressManager>()->getHost();

    if (currentPlaceName.isEmpty()) {
        currentPlaceName = nodeList->getDomainHandler().getHostname();
    }

    QString title = QString() + (!username.isEmpty() ? username + " @ " : QString())
        + currentPlaceName + connectionStatus + buildVersion;

#ifndef WIN32
    // crashes with vs2013/win32
    qCDebug(interfaceapp, "Application title set to: %s", title.toStdString().c_str());
#endif
    _window->setWindowTitle(title);
}

void Application::clearDomainOctreeDetails() {
    qCDebug(interfaceapp) << "Clearing domain octree details...";
    // reset the environment so that we don't erroneously end up with multiple

    // reset our node to stats and node to jurisdiction maps... since these must be changing...
    _entityServerJurisdictions.withWriteLock([&] {
        _entityServerJurisdictions.clear();
    });

    _octreeServerSceneStats.withWriteLock([&] {
        _octreeServerSceneStats.clear();
    });

    // reset the model renderer
    getEntities()->clear();

    auto skyStage = DependencyManager::get<SceneScriptingInterface>()->getSkyStage();
    skyStage->setBackgroundMode(model::SunSkyStage::SKY_DOME);

}

void Application::domainChanged(const QString& domainHostname) {
    updateWindowTitle();
    clearDomainOctreeDetails();
    _domainConnectionRefusals.clear();
    // disable physics until we have enough information about our new location to not cause craziness.
    _physicsEnabled = false;
}

void Application::handleDomainConnectionDeniedPacket(QSharedPointer<ReceivedMessage> message) {
    // Read deny reason from packet
    quint16 reasonSize;
    message->readPrimitive(&reasonSize);
    QString reason = QString::fromUtf8(message->readWithoutCopy(reasonSize));

    // output to the log so the user knows they got a denied connection request
    // and check and signal for an access token so that we can make sure they are logged in
    qCDebug(interfaceapp) << "The domain-server denied a connection request: " << reason;
    qCDebug(interfaceapp) << "You may need to re-log to generate a keypair so you can provide a username signature.";

    if (!_domainConnectionRefusals.contains(reason)) {
        _domainConnectionRefusals.append(reason);
        emit domainConnectionRefused(reason);
    }

    AccountManager::getInstance().checkAndSignalForAccessToken();
}

void Application::connectedToDomain(const QString& hostname) {
    AccountManager& accountManager = AccountManager::getInstance();
    const QUuid& domainID = DependencyManager::get<NodeList>()->getDomainHandler().getUUID();

    if (accountManager.isLoggedIn() && !domainID.isNull()) {
        _notifiedPacketVersionMismatchThisDomain = false;
    }
}

void Application::nodeAdded(SharedNodePointer node) {
    if (node->getType() == NodeType::AvatarMixer) {
        // new avatar mixer, send off our identity packet right away
        getMyAvatar()->sendIdentityPacket();
    } else if (node->getType() == NodeType::AssetServer) {
        // the addition of an asset-server always re-enables the upload to asset server menu option
        Menu::getInstance()->getActionForOption(MenuOption::UploadAsset)->setEnabled(true);
    }
}

void Application::nodeKilled(SharedNodePointer node) {

    // These are here because connecting NodeList::nodeKilled to OctreePacketProcessor::nodeKilled doesn't work:
    // OctreePacketProcessor::nodeKilled is not being called when NodeList::nodeKilled is emitted.
    // This may have to do with GenericThread::threadRoutine() blocking the QThread event loop

    _octreeProcessor.nodeKilled(node);

    _entityEditSender.nodeKilled(node);

    if (node->getType() == NodeType::AudioMixer) {
        QMetaObject::invokeMethod(DependencyManager::get<AudioClient>().data(), "audioMixerKilled");
    }

    if (node->getType() == NodeType::EntityServer) {

        QUuid nodeUUID = node->getUUID();
        // see if this is the first we've heard of this node...
        _entityServerJurisdictions.withReadLock([&] {
            if (_entityServerJurisdictions.find(nodeUUID) == _entityServerJurisdictions.end()) {
                return;
            }

            unsigned char* rootCode = _entityServerJurisdictions[nodeUUID].getRootOctalCode();
            VoxelPositionSize rootDetails;
            voxelDetailsForCode(rootCode, rootDetails);

            qCDebug(interfaceapp, "model server going away...... v[%f, %f, %f, %f]",
                (double)rootDetails.x, (double)rootDetails.y, (double)rootDetails.z, (double)rootDetails.s);

        });

        // If the model server is going away, remove it from our jurisdiction map so we don't send voxels to a dead server
        _entityServerJurisdictions.withWriteLock([&] {
            _entityServerJurisdictions.erase(_entityServerJurisdictions.find(nodeUUID));
        });

        // also clean up scene stats for that server
        _octreeServerSceneStats.withWriteLock([&] {
            if (_octreeServerSceneStats.find(nodeUUID) != _octreeServerSceneStats.end()) {
                _octreeServerSceneStats.erase(nodeUUID);
            }
        });
    } else if (node->getType() == NodeType::AvatarMixer) {
        // our avatar mixer has gone away - clear the hash of avatars
        DependencyManager::get<AvatarManager>()->clearOtherAvatars();
    } else if (node->getType() == NodeType::AssetServer
               && !DependencyManager::get<NodeList>()->soloNodeOfType(NodeType::AssetServer)) {
        // this was our last asset server - disable the menu option to upload an asset
        Menu::getInstance()->getActionForOption(MenuOption::UploadAsset)->setEnabled(false);
    }
}
void Application::trackIncomingOctreePacket(ReceivedMessage& message, SharedNodePointer sendingNode, bool wasStatsPacket) {
    // Attempt to identify the sender from its address.
    if (sendingNode) {
        const QUuid& nodeUUID = sendingNode->getUUID();

        // now that we know the node ID, let's add these stats to the stats for that node...
        _octreeServerSceneStats.withWriteLock([&] {
            if (_octreeServerSceneStats.find(nodeUUID) != _octreeServerSceneStats.end()) {
                OctreeSceneStats& stats = _octreeServerSceneStats[nodeUUID];
                stats.trackIncomingOctreePacket(message, wasStatsPacket, sendingNode->getClockSkewUsec());
            }
        });
    }
}

bool Application::nearbyEntitiesAreReadyForPhysics() {
    // this is used to avoid the following scenario:
    // A table has some items sitting on top of it.  The items are at rest, meaning they aren't active in bullet.
    // Someone logs in close to the table.  They receive information about the items on the table before they
    // receive information about the table.  The items are very close to the avatar's capsule, so they become
    // activated in bullet.  This causes them to fall to the floor, because the table's shape isn't yet in bullet.
    EntityTreePointer entityTree = getEntities()->getTree();
    if (!entityTree) {
        return false;
    }

    QVector<EntityItemPointer> entities;
    entityTree->withReadLock([&] {
        AABox box(getMyAvatar()->getPosition() - glm::vec3(PHYSICS_READY_RANGE), glm::vec3(2 * PHYSICS_READY_RANGE));
        entityTree->findEntities(box, entities);
    });

    foreach (EntityItemPointer entity, entities) {
        if (entity->shouldBePhysical() && !entity->isReadyToComputeShape()) {
            static QString repeatedMessage =
                LogHandler::getInstance().addRepeatedMessageRegex("Physics disabled until entity loads: .*");
            qCDebug(interfaceapp) << "Physics disabled until entity loads: " << entity->getID() << entity->getName();
            return false;
        }
    }
    return true;
}

int Application::processOctreeStats(ReceivedMessage& message, SharedNodePointer sendingNode) {
    // But, also identify the sender, and keep track of the contained jurisdiction root for this server

    // parse the incoming stats datas stick it in a temporary object for now, while we
    // determine which server it belongs to
    int statsMessageLength = 0;

    const QUuid& nodeUUID = sendingNode->getUUID();

    // now that we know the node ID, let's add these stats to the stats for that node...
    _octreeServerSceneStats.withWriteLock([&] {
        OctreeSceneStats& octreeStats = _octreeServerSceneStats[nodeUUID];
        statsMessageLength = octreeStats.unpackFromPacket(message);

        // see if this is the first we've heard of this node...
        NodeToJurisdictionMap* jurisdiction = NULL;
        QString serverType;
        if (sendingNode->getType() == NodeType::EntityServer) {
            jurisdiction = &_entityServerJurisdictions;
            serverType = "Entity";
        }

        jurisdiction->withReadLock([&] {
            if (jurisdiction->find(nodeUUID) != jurisdiction->end()) {
                return;
            }

            VoxelPositionSize rootDetails;
            voxelDetailsForCode(octreeStats.getJurisdictionRoot(), rootDetails);

            qCDebug(interfaceapp, "stats from new %s server... [%f, %f, %f, %f]",
                qPrintable(serverType),
                (double)rootDetails.x, (double)rootDetails.y, (double)rootDetails.z, (double)rootDetails.s);
        });
        // store jurisdiction details for later use
        // This is bit of fiddling is because JurisdictionMap assumes it is the owner of the values used to construct it
        // but OctreeSceneStats thinks it's just returning a reference to its contents. So we need to make a copy of the
        // details from the OctreeSceneStats to construct the JurisdictionMap
        JurisdictionMap jurisdictionMap;
        jurisdictionMap.copyContents(octreeStats.getJurisdictionRoot(), octreeStats.getJurisdictionEndNodes());
        jurisdiction->withWriteLock([&] {
            (*jurisdiction)[nodeUUID] = jurisdictionMap;
        });
    });

    if (!_physicsEnabled) {
        if (nearbyEntitiesAreReadyForPhysics()) {
            // These stats packets are sent in between full sends of a scene.
            // We keep physics disabled until we've recieved a full scene and everything near the avatar in that
            // scene is ready to compute its collision shape.
            _physicsEnabled = true;
            getMyAvatar()->updateMotionBehaviorFromMenu();
        } else {
            auto characterController = getMyAvatar()->getCharacterController();
            if (characterController) {
                // if we have a character controller, disable it here so the avatar doesn't get stuck due to
                // a non-loading collision hull.
                characterController->setEnabled(false);
            }
        }
    }

    return statsMessageLength;
}

void Application::packetSent(quint64 length) {
}

void Application::registerScriptEngineWithApplicationServices(ScriptEngine* scriptEngine) {
    // setup the packet senders and jurisdiction listeners of the script engine's scripting interfaces so
    // we can use the same ones from the application.
    auto entityScriptingInterface = DependencyManager::get<EntityScriptingInterface>();
    entityScriptingInterface->setPacketSender(&_entityEditSender);
    entityScriptingInterface->setEntityTree(getEntities()->getTree());

    // AvatarManager has some custom types
    AvatarManager::registerMetaTypes(scriptEngine);

    // hook our avatar and avatar hash map object into this script engine
    scriptEngine->registerGlobalObject("MyAvatar", getMyAvatar());
    qScriptRegisterMetaType(scriptEngine, audioListenModeToScriptValue, audioListenModeFromScriptValue);

    scriptEngine->registerGlobalObject("AvatarList", DependencyManager::get<AvatarManager>().data());

    scriptEngine->registerGlobalObject("Camera", &_myCamera);

#if defined(Q_OS_MAC) || defined(Q_OS_WIN)
    scriptEngine->registerGlobalObject("SpeechRecognizer", DependencyManager::get<SpeechRecognizer>().data());
#endif

    ClipboardScriptingInterface* clipboardScriptable = new ClipboardScriptingInterface();
    scriptEngine->registerGlobalObject("Clipboard", clipboardScriptable);
    connect(scriptEngine, &ScriptEngine::finished, clipboardScriptable, &ClipboardScriptingInterface::deleteLater);

    scriptEngine->registerGlobalObject("Overlays", &_overlays);
    qScriptRegisterMetaType(scriptEngine, OverlayPropertyResultToScriptValue, OverlayPropertyResultFromScriptValue);
    qScriptRegisterMetaType(scriptEngine, RayToOverlayIntersectionResultToScriptValue,
                            RayToOverlayIntersectionResultFromScriptValue);

    scriptEngine->registerGlobalObject("Desktop", DependencyManager::get<DesktopScriptingInterface>().data());

    scriptEngine->registerGlobalObject("Window", DependencyManager::get<WindowScriptingInterface>().data());
    scriptEngine->registerGetterSetter("location", LocationScriptingInterface::locationGetter,
                        LocationScriptingInterface::locationSetter, "Window");
    // register `location` on the global object.
    scriptEngine->registerGetterSetter("location", LocationScriptingInterface::locationGetter,
                                       LocationScriptingInterface::locationSetter);

    scriptEngine->registerFunction("WebWindow", WebWindowClass::constructor, 1);
    scriptEngine->registerFunction("OverlayWebWindow", QmlWebWindowClass::constructor);
    scriptEngine->registerFunction("OverlayWindow", QmlWindowClass::constructor);

    scriptEngine->registerGlobalObject("Menu", MenuScriptingInterface::getInstance());
    scriptEngine->registerGlobalObject("Stats", Stats::getInstance());
    scriptEngine->registerGlobalObject("Settings", SettingsScriptingInterface::getInstance());
    scriptEngine->registerGlobalObject("AudioDevice", AudioDeviceScriptingInterface::getInstance());
    scriptEngine->registerGlobalObject("AnimationCache", DependencyManager::get<AnimationCache>().data());
    scriptEngine->registerGlobalObject("SoundCache", DependencyManager::get<SoundCache>().data());
    scriptEngine->registerGlobalObject("Account", AccountScriptingInterface::getInstance());
    scriptEngine->registerGlobalObject("DialogsManager", _dialogsManagerScriptingInterface);

    scriptEngine->registerGlobalObject("GlobalServices", GlobalServicesScriptingInterface::getInstance());
    qScriptRegisterMetaType(scriptEngine, DownloadInfoResultToScriptValue, DownloadInfoResultFromScriptValue);

    scriptEngine->registerGlobalObject("FaceTracker", DependencyManager::get<DdeFaceTracker>().data());

    scriptEngine->registerGlobalObject("AvatarManager", DependencyManager::get<AvatarManager>().data());

    scriptEngine->registerGlobalObject("UndoStack", &_undoStackScriptingInterface);

    scriptEngine->registerGlobalObject("LODManager", DependencyManager::get<LODManager>().data());

    scriptEngine->registerGlobalObject("Paths", DependencyManager::get<PathUtils>().data());

    scriptEngine->registerGlobalObject("HMD", DependencyManager::get<HMDScriptingInterface>().data());
    scriptEngine->registerFunction("HMD", "getHUDLookAtPosition2D", HMDScriptingInterface::getHUDLookAtPosition2D, 0);
    scriptEngine->registerFunction("HMD", "getHUDLookAtPosition3D", HMDScriptingInterface::getHUDLookAtPosition3D, 0);

    scriptEngine->registerGlobalObject("Scene", DependencyManager::get<SceneScriptingInterface>().data());
    scriptEngine->registerGlobalObject("Render", DependencyManager::get<RenderScriptingInterface>().data());

    scriptEngine->registerGlobalObject("ScriptDiscoveryService", DependencyManager::get<ScriptEngines>().data());
}

bool Application::canAcceptURL(const QString& urlString) const {
    QUrl url(urlString);
    if (urlString.startsWith(HIFI_URL_SCHEME)) {
        return true;
    }
    QHashIterator<QString, AcceptURLMethod> i(_acceptedExtensions);
    QString lowerPath = url.path().toLower();
    while (i.hasNext()) {
        i.next();
        if (lowerPath.endsWith(i.key(), Qt::CaseInsensitive)) {
            return true;
        }
    }
    return false;
}

bool Application::acceptURL(const QString& urlString, bool defaultUpload) {
    if (urlString.startsWith(HIFI_URL_SCHEME)) {
        // this is a hifi URL - have the AddressManager handle it
        QMetaObject::invokeMethod(DependencyManager::get<AddressManager>().data(), "handleLookupString",
                                  Qt::AutoConnection, Q_ARG(const QString&, urlString));
        return true;
    }

    QUrl url(urlString);
    QHashIterator<QString, AcceptURLMethod> i(_acceptedExtensions);
    QString lowerPath = url.path().toLower();
    while (i.hasNext()) {
        i.next();
        if (lowerPath.endsWith(i.key(), Qt::CaseInsensitive)) {
            AcceptURLMethod method = i.value();
            return (this->*method)(urlString);
        }
    }

    return defaultUpload && askToUploadAsset(urlString);
}

void Application::setSessionUUID(const QUuid& sessionUUID) {
    _physicsEngine->setSessionUUID(sessionUUID);
}

bool Application::askToSetAvatarUrl(const QString& url) {
    QUrl realUrl(url);
    if (realUrl.isLocalFile()) {
        QString message = "You can not use local files for avatar components.";

        QMessageBox msgBox;
        msgBox.setText(message);
        msgBox.setStandardButtons(QMessageBox::Ok);
        msgBox.setIcon(QMessageBox::Warning);
        msgBox.exec();
        return false;
    }

    // Download the FST file, to attempt to determine its model type
    QVariantHash fstMapping = FSTReader::downloadMapping(url);

    FSTReader::ModelType modelType = FSTReader::predictModelType(fstMapping);

    QMessageBox msgBox;
    msgBox.setIcon(QMessageBox::Question);
    msgBox.setWindowTitle("Set Avatar");
    QPushButton* bodyAndHeadButton = NULL;

    QString modelName = fstMapping["name"].toString();
    QString message;
    QString typeInfo;
    switch (modelType) {

        case FSTReader::HEAD_AND_BODY_MODEL:
            message = QString("Would you like to use '") + modelName + QString("' for your avatar?");
            bodyAndHeadButton = msgBox.addButton(tr("Yes"), QMessageBox::ActionRole);
        break;

        default:
            message = QString(modelName + QString("Does not support a head and body as required."));
        break;
    }

    msgBox.setText(message);
    msgBox.addButton(QMessageBox::Cancel);

    msgBox.exec();

    if (msgBox.clickedButton() == bodyAndHeadButton) {
        getMyAvatar()->useFullAvatarURL(url, modelName);
        emit fullAvatarURLChanged(url, modelName);
    } else {
        qCDebug(interfaceapp) << "Declined to use the avatar: " << url;
    }

    return true;
}


bool Application::askToLoadScript(const QString& scriptFilenameOrURL) {
    QMessageBox::StandardButton reply;
    QString message = "Would you like to run this script:\n" + scriptFilenameOrURL;
    reply = OffscreenUi::question(getWindow(), "Run Script", message, QMessageBox::Yes | QMessageBox::No);

    if (reply == QMessageBox::Yes) {
        qCDebug(interfaceapp) << "Chose to run the script: " << scriptFilenameOrURL;
        DependencyManager::get<ScriptEngines>()->loadScript(scriptFilenameOrURL);
    } else {
        qCDebug(interfaceapp) << "Declined to run the script: " << scriptFilenameOrURL;
    }
    return true;
}

bool Application::askToUploadAsset(const QString& filename) {
    if (!DependencyManager::get<NodeList>()->getThisNodeCanRez()) {
        OffscreenUi::warning(_window, "Failed Upload",
                             QString("You don't have upload rights on that domain.\n\n"));
        return false;
    }

    QUrl url { filename };
    if (auto upload = DependencyManager::get<AssetClient>()->createUpload(url.toLocalFile())) {

        QMessageBox messageBox;
        messageBox.setWindowTitle("Asset upload");
        messageBox.setText("You are about to upload the following file to the asset server:\n" +
                           url.toDisplayString());
        messageBox.setInformativeText("Do you want to continue?");
        messageBox.setStandardButtons(QMessageBox::Ok | QMessageBox::Cancel);
        messageBox.setDefaultButton(QMessageBox::Ok);

        // Option to drop model in world for models
        if (filename.endsWith(FBX_EXTENSION, Qt::CaseInsensitive) || filename.endsWith(OBJ_EXTENSION, Qt::CaseInsensitive)) {
            auto checkBox = new QCheckBox(&messageBox);
            checkBox->setText("Add to scene");
            messageBox.setCheckBox(checkBox);
        }

        if (messageBox.exec() != QMessageBox::Ok) {
            upload->deleteLater();
            return false;
        }

        // connect to the finished signal so we know when the AssetUpload is done
        if (messageBox.checkBox() && (messageBox.checkBox()->checkState() == Qt::Checked)) {
            // Custom behavior for models
            QObject::connect(upload, &AssetUpload::finished, this, &Application::modelUploadFinished);
        } else {
            QObject::connect(upload, &AssetUpload::finished,
                             &AssetUploadDialogFactory::getInstance(),
                             &AssetUploadDialogFactory::handleUploadFinished);
        }

        // start the upload now
        upload->start();
        return true;
    }

    // display a message box with the error
    OffscreenUi::warning(_window, "Failed Upload", QString("Failed to upload %1.\n\n").arg(filename));
    return false;
}

void Application::modelUploadFinished(AssetUpload* upload, const QString& hash) {
    auto filename = QFileInfo(upload->getFilename()).fileName();

    if ((upload->getError() == AssetUpload::NoError) &&
        (upload->getExtension().endsWith(FBX_EXTENSION, Qt::CaseInsensitive) ||
         upload->getExtension().endsWith(OBJ_EXTENSION, Qt::CaseInsensitive))) {

        auto entities = DependencyManager::get<EntityScriptingInterface>();

        EntityItemProperties properties;
        properties.setType(EntityTypes::Model);
        properties.setModelURL(QString("%1:%2.%3").arg(URL_SCHEME_ATP).arg(hash).arg(upload->getExtension()));
        properties.setPosition(_myCamera.getPosition() + _myCamera.getOrientation() * Vectors::FRONT * 2.0f);
        properties.setName(QUrl(upload->getFilename()).fileName());

        entities->addEntity(properties);

        upload->deleteLater();
    } else {
        AssetUploadDialogFactory::getInstance().handleUploadFinished(upload, hash);
    }
}

bool Application::askToWearAvatarAttachmentUrl(const QString& url) {

    QNetworkAccessManager& networkAccessManager = NetworkAccessManager::getInstance();
    QNetworkRequest networkRequest = QNetworkRequest(url);
    networkRequest.setHeader(QNetworkRequest::UserAgentHeader, HIGH_FIDELITY_USER_AGENT);
    QNetworkReply* reply = networkAccessManager.get(networkRequest);
    int requestNumber = ++_avatarAttachmentRequest;
    connect(reply, &QNetworkReply::finished, [this, reply, url, requestNumber]() {

        if (requestNumber != _avatarAttachmentRequest) {
            // this request has been superseded by another more recent request
            reply->deleteLater();
            return;
        }

        QNetworkReply::NetworkError networkError = reply->error();
        if (networkError == QNetworkReply::NoError) {
            // download success
            QByteArray contents = reply->readAll();

            QJsonParseError jsonError;
            auto doc = QJsonDocument::fromJson(contents, &jsonError);
            if (jsonError.error == QJsonParseError::NoError) {

                auto jsonObject = doc.object();

                // retrieve optional name field from JSON
                QString name = tr("Unnamed Attachment");
                auto nameValue = jsonObject.value("name");
                if (nameValue.isString()) {
                    name = nameValue.toString();
                }

                // display confirmation dialog
                if (displayAvatarAttachmentConfirmationDialog(name)) {

                    // add attachment to avatar
                    auto myAvatar = getMyAvatar();
                    assert(myAvatar);
                    auto attachmentDataVec = myAvatar->getAttachmentData();
                    AttachmentData attachmentData;
                    attachmentData.fromJson(jsonObject);
                    attachmentDataVec.push_back(attachmentData);
                    myAvatar->setAttachmentData(attachmentDataVec);

                } else {
                    qCDebug(interfaceapp) << "User declined to wear the avatar attachment: " << url;
                }

            } else {
                // json parse error
                auto avatarAttachmentParseErrorString = tr("Error parsing attachment JSON from url: \"%1\"");
                displayAvatarAttachmentWarning(avatarAttachmentParseErrorString.arg(url));
            }
        } else {
            // download failure
            auto avatarAttachmentDownloadErrorString = tr("Error downloading attachment JSON from url: \"%1\"");
            displayAvatarAttachmentWarning(avatarAttachmentDownloadErrorString.arg(url));
        }
        reply->deleteLater();
    });
    return true;
}

void Application::displayAvatarAttachmentWarning(const QString& message) const {
    auto avatarAttachmentWarningTitle = tr("Avatar Attachment Failure");
    QMessageBox msgBox;
    msgBox.setIcon(QMessageBox::Warning);
    msgBox.setWindowTitle(avatarAttachmentWarningTitle);
    msgBox.setText(message);
    msgBox.exec();
    msgBox.addButton(QMessageBox::Ok);
    msgBox.exec();
}

bool Application::displayAvatarAttachmentConfirmationDialog(const QString& name) const {
    auto avatarAttachmentConfirmationTitle = tr("Avatar Attachment Confirmation");
    auto avatarAttachmentConfirmationMessage = tr("Would you like to wear '%1' on your avatar?");
    QMessageBox msgBox;
    msgBox.setIcon(QMessageBox::Question);
    msgBox.setWindowTitle(avatarAttachmentConfirmationTitle);
    QPushButton* button = msgBox.addButton(tr("Yes"), QMessageBox::ActionRole);
    QString message = avatarAttachmentConfirmationMessage.arg(name);
    msgBox.setText(message);
    msgBox.addButton(QMessageBox::Cancel);
    msgBox.exec();
    if (msgBox.clickedButton() == button) {
        return true;
    } else {
        return false;
    }
}

void Application::toggleRunningScriptsWidget() {
    static const QUrl url("dialogs/RunningScripts.qml");
    DependencyManager::get<OffscreenUi>()->show(url, "RunningScripts");
    //if (_runningScriptsWidget->isVisible()) {
    //    if (_runningScriptsWidget->hasFocus()) {
    //        _runningScriptsWidget->hide();
    //    } else {
    //        _runningScriptsWidget->raise();
    //        setActiveWindow(_runningScriptsWidget);
    //        _runningScriptsWidget->setFocus();
    //    }
    //} else {
    //    _runningScriptsWidget->show();
    //    _runningScriptsWidget->setFocus();
    //}
}

void Application::packageModel() {
    ModelPackager::package();
}

void Application::openUrl(const QUrl& url) {
    if (!url.isEmpty()) {
        if (url.scheme() == HIFI_URL_SCHEME) {
            DependencyManager::get<AddressManager>()->handleLookupString(url.toString());
        } else {
            // address manager did not handle - ask QDesktopServices to handle
            QDesktopServices::openUrl(url);
        }
    }
}

void Application::domainSettingsReceived(const QJsonObject& domainSettingsObject) {
    // from the domain-handler, figure out the satoshi cost per voxel and per meter cubed
    const QString VOXEL_SETTINGS_KEY = "voxels";
    const QString PER_VOXEL_COST_KEY = "per-voxel-credits";
    const QString PER_METER_CUBED_COST_KEY = "per-meter-cubed-credits";
    const QString VOXEL_WALLET_UUID = "voxel-wallet";

    const QJsonObject& voxelObject = domainSettingsObject[VOXEL_SETTINGS_KEY].toObject();

    qint64 satoshisPerVoxel = 0;
    qint64 satoshisPerMeterCubed = 0;
    QUuid voxelWalletUUID;

    if (!domainSettingsObject.isEmpty()) {
        float perVoxelCredits = (float) voxelObject[PER_VOXEL_COST_KEY].toDouble();
        float perMeterCubedCredits = (float) voxelObject[PER_METER_CUBED_COST_KEY].toDouble();

        satoshisPerVoxel = (qint64) floorf(perVoxelCredits * SATOSHIS_PER_CREDIT);
        satoshisPerMeterCubed = (qint64) floorf(perMeterCubedCredits * SATOSHIS_PER_CREDIT);

        voxelWalletUUID = QUuid(voxelObject[VOXEL_WALLET_UUID].toString());
    }

    qCDebug(interfaceapp) << "Octree edits costs are" << satoshisPerVoxel << "per octree cell and" << satoshisPerMeterCubed << "per meter cubed";
    qCDebug(interfaceapp) << "Destination wallet UUID for edit payments is" << voxelWalletUUID;
}

void Application::loadDialog() {
    // To be migratd to QML
    QString fileNameString = QFileDialog::getOpenFileName(
        _glWidget, tr("Open Script"), "", tr("JavaScript Files (*.js)"));
    if (!fileNameString.isEmpty()) {
        DependencyManager::get<ScriptEngines>()->loadScript(fileNameString, true, false, false, true);  // Don't load from cache
    }
}

void Application::loadScriptURLDialog() {
    // To be migratd to QML
    QInputDialog scriptURLDialog(getWindow());
    scriptURLDialog.setWindowTitle("Open and Run Script URL");
    scriptURLDialog.setLabelText("Script:");
    scriptURLDialog.setWindowFlags(Qt::Sheet);
    const float DIALOG_RATIO_OF_WINDOW = 0.30f;
    scriptURLDialog.resize(scriptURLDialog.parentWidget()->size().width() * DIALOG_RATIO_OF_WINDOW,
                        scriptURLDialog.size().height());

    int dialogReturn = scriptURLDialog.exec();
    QString newScript;
    if (dialogReturn == QDialog::Accepted) {
        if (scriptURLDialog.textValue().size() > 0) {
            // the user input a new hostname, use that
            newScript = scriptURLDialog.textValue();
        }
        DependencyManager::get<ScriptEngines>()->loadScript(newScript);
    }
}

void Application::toggleLogDialog() {
    if (! _logDialog) {
        _logDialog = new LogDialog(_glWidget, getLogger());
    }

    if (_logDialog->isVisible()) {
        _logDialog->hide();
    } else {
        _logDialog->show();
    }
}

void Application::takeSnapshot() {
    QMediaPlayer* player = new QMediaPlayer();
    QFileInfo inf = QFileInfo(PathUtils::resourcesPath() + "sounds/snap.wav");
    player->setMedia(QUrl::fromLocalFile(inf.absoluteFilePath()));
    player->play();

    QString fileName = Snapshot::saveSnapshot(getActiveDisplayPlugin()->getScreenshot());

    AccountManager& accountManager = AccountManager::getInstance();
    if (!accountManager.isLoggedIn()) {
        return;
    }

    if (!_snapshotShareDialog) {
        _snapshotShareDialog = new SnapshotShareDialog(fileName, _glWidget);
    }
    _snapshotShareDialog->show();
}

float Application::getRenderResolutionScale() const {
    if (Menu::getInstance()->isOptionChecked(MenuOption::RenderResolutionOne)) {
        return 1.0f;
    } else if (Menu::getInstance()->isOptionChecked(MenuOption::RenderResolutionTwoThird)) {
        return 0.666f;
    } else if (Menu::getInstance()->isOptionChecked(MenuOption::RenderResolutionHalf)) {
        return 0.5f;
    } else if (Menu::getInstance()->isOptionChecked(MenuOption::RenderResolutionThird)) {
        return 0.333f;
    } else if (Menu::getInstance()->isOptionChecked(MenuOption::RenderResolutionQuarter)) {
        return 0.25f;
    } else {
        return 1.0f;
    }
}

int Application::getRenderAmbientLight() const {
    if (Menu::getInstance()->isOptionChecked(MenuOption::RenderAmbientLightGlobal)) {
        return -1;
    } else if (Menu::getInstance()->isOptionChecked(MenuOption::RenderAmbientLight0)) {
        return 0;
    } else if (Menu::getInstance()->isOptionChecked(MenuOption::RenderAmbientLight1)) {
        return 1;
    } else if (Menu::getInstance()->isOptionChecked(MenuOption::RenderAmbientLight2)) {
        return 2;
    } else if (Menu::getInstance()->isOptionChecked(MenuOption::RenderAmbientLight3)) {
        return 3;
    } else if (Menu::getInstance()->isOptionChecked(MenuOption::RenderAmbientLight4)) {
        return 4;
    } else if (Menu::getInstance()->isOptionChecked(MenuOption::RenderAmbientLight5)) {
        return 5;
    } else if (Menu::getInstance()->isOptionChecked(MenuOption::RenderAmbientLight6)) {
        return 6;
    } else if (Menu::getInstance()->isOptionChecked(MenuOption::RenderAmbientLight7)) {
        return 7;
    } else if (Menu::getInstance()->isOptionChecked(MenuOption::RenderAmbientLight8)) {
        return 8;
    } else if (Menu::getInstance()->isOptionChecked(MenuOption::RenderAmbientLight9)) {
        return 9;
    } else {
        return -1;
    }
}

void Application::notifyPacketVersionMismatch() {
    if (!_notifiedPacketVersionMismatchThisDomain) {
        _notifiedPacketVersionMismatchThisDomain = true;

        QString message = "The location you are visiting is running an incompatible server version.\n";
        message += "Content may not display properly.";

        QMessageBox msgBox;
        msgBox.setText(message);
        msgBox.setStandardButtons(QMessageBox::Ok);
        msgBox.setIcon(QMessageBox::Warning);
        msgBox.exec();
    }
}

void Application::checkSkeleton() {
    if (getMyAvatar()->getSkeletonModel().isActive() && !getMyAvatar()->getSkeletonModel().hasSkeleton()) {
        qCDebug(interfaceapp) << "MyAvatar model has no skeleton";

        QString message = "Your selected avatar body has no skeleton.\n\nThe default body will be loaded...";
        QMessageBox msgBox;
        msgBox.setText(message);
        msgBox.setStandardButtons(QMessageBox::Ok);
        msgBox.setIcon(QMessageBox::Warning);
        msgBox.exec();

        getMyAvatar()->useFullAvatarURL(AvatarData::defaultFullAvatarModelUrl(), DEFAULT_FULL_AVATAR_MODEL_NAME);
    } else {
        _physicsEngine->setCharacterController(getMyAvatar()->getCharacterController());
    }
}

void Application::activeChanged(Qt::ApplicationState state) {
    switch (state) {
        case Qt::ApplicationActive:
            _isForeground = true;
            break;

        case Qt::ApplicationSuspended:
        case Qt::ApplicationHidden:
        case Qt::ApplicationInactive:
        default:
            _isForeground = false;
            break;
    }
}
void Application::showFriendsWindow() {
    const QString FRIENDS_WINDOW_OBJECT_NAME = "FriendsWindow";
    const QString FRIENDS_WINDOW_TITLE = "Add/Remove Friends";
    const QString FRIENDS_WINDOW_URL = "https://metaverse.highfidelity.com/user/friends";
    const int FRIENDS_WINDOW_WIDTH = 290;
    const int FRIENDS_WINDOW_HEIGHT = 500;
    auto webWindowClass = _window->findChildren<WebWindowClass>(FRIENDS_WINDOW_OBJECT_NAME);
    if (webWindowClass.empty()) {
        auto friendsWindow = new WebWindowClass(FRIENDS_WINDOW_TITLE, FRIENDS_WINDOW_URL, FRIENDS_WINDOW_WIDTH,
                                                FRIENDS_WINDOW_HEIGHT);
        friendsWindow->setParent(_window);
        friendsWindow->setObjectName(FRIENDS_WINDOW_OBJECT_NAME);
        connect(friendsWindow, &WebWindowClass::closed, &WebWindowClass::deleteLater);
        friendsWindow->setVisible(true);
    }
}

void Application::postLambdaEvent(std::function<void()> f) {
    if (this->thread() == QThread::currentThread()) {
        f();
    } else {
        QCoreApplication::postEvent(this, new LambdaEvent(f));
    }
}

void Application::initPlugins() {
}

void Application::shutdownPlugins() {
}

glm::uvec2 Application::getCanvasSize() const {
    return glm::uvec2(_glWidget->width(), _glWidget->height());
}

glm::uvec2 Application::getUiSize() const {
    return getActiveDisplayPlugin()->getRecommendedUiSize();
}

QSize Application::getDeviceSize() const {
    return fromGlm(getActiveDisplayPlugin()->getRecommendedRenderSize());
}

PickRay Application::computePickRay() const {
    return computePickRay(getTrueMouse().x, getTrueMouse().y);
}

bool Application::isThrottleRendering() const {
    return getActiveDisplayPlugin()->isThrottled();
}

ivec2 Application::getTrueMouse() const {
    return toGlm(_glWidget->mapFromGlobal(QCursor::pos()));
}

bool Application::hasFocus() const {
    return getActiveDisplayPlugin()->hasFocus();
}

glm::vec2 Application::getViewportDimensions() const {
    return toGlm(getDeviceSize());
}

void Application::setMaxOctreePacketsPerSecond(int maxOctreePPS) {
    if (maxOctreePPS != _maxOctreePPS) {
        _maxOctreePPS = maxOctreePPS;
        maxOctreePacketsPerSecond.set(_maxOctreePPS);
    }
}

int Application::getMaxOctreePacketsPerSecond() {
    return _maxOctreePPS;
}

qreal Application::getDevicePixelRatio() {
    return (_window && _window->windowHandle()) ? _window->windowHandle()->devicePixelRatio() : 1.0;
}

DisplayPlugin* Application::getActiveDisplayPlugin() {
    if (nullptr == _displayPlugin) {
        updateDisplayMode();
        Q_ASSERT(_displayPlugin);
    }
    return _displayPlugin.get();
}

const DisplayPlugin* Application::getActiveDisplayPlugin() const {
    return ((Application*)this)->getActiveDisplayPlugin();
}

static void addDisplayPluginToMenu(DisplayPluginPointer displayPlugin, bool active = false) {
    auto menu = Menu::getInstance();
    QString name = displayPlugin->getName();
    auto grouping = displayPlugin->getGrouping();
    QString groupingMenu { "" };
    Q_ASSERT(!menu->menuItemExists(MenuOption::OutputMenu, name));

    // assign the meny grouping based on plugin grouping
    switch (grouping) {
        case Plugin::ADVANCED:
            groupingMenu = "Advanced";
            break;
        case Plugin::DEVELOPER:
            groupingMenu = "Developer";
            break;
        default:
            groupingMenu = "Standard"; 
            break;
    }

    static QActionGroup* displayPluginGroup = nullptr;
    if (!displayPluginGroup) {
        displayPluginGroup = new QActionGroup(menu);
        displayPluginGroup->setExclusive(true);
    }
    auto parent = menu->getMenu(MenuOption::OutputMenu);
    auto action = menu->addActionToQMenuAndActionHash(parent,
        name, 0, qApp,
        SLOT(updateDisplayMode()),
        QAction::NoRole, UNSPECIFIED_POSITION, groupingMenu);

    action->setCheckable(true);
    action->setChecked(active);
    displayPluginGroup->addAction(action);
    Q_ASSERT(menu->menuItemExists(MenuOption::OutputMenu, name));
}

void Application::updateDisplayMode() {
    auto menu = Menu::getInstance();
    auto displayPlugins = PluginManager::getInstance()->getDisplayPlugins();

    static std::once_flag once;
    std::call_once(once, [&] {
        bool first = true;

        // first sort the plugins into groupings: standard, advanced, developer
        DisplayPluginList standard;
        DisplayPluginList advanced;
        DisplayPluginList developer;
        foreach(auto displayPlugin, displayPlugins) {
            auto grouping = displayPlugin->getGrouping();
            switch (grouping) {
                case Plugin::ADVANCED:
                    advanced.push_back(displayPlugin);
                    break;
                case Plugin::DEVELOPER:
                    developer.push_back(displayPlugin);
                    break;
                default:
                    standard.push_back(displayPlugin);
                    break;
            }
        }

        // concactonate the groupings into a single list in the order: standard, advanced, developer
        standard.insert(std::end(standard), std::begin(advanced), std::end(advanced));
        standard.insert(std::end(standard), std::begin(developer), std::end(developer));

        foreach(auto displayPlugin, standard) {
            addDisplayPluginToMenu(displayPlugin, first);
            // This must be a queued connection to avoid a deadlock
            QObject::connect(displayPlugin.get(), &DisplayPlugin::requestRender,
                this, &Application::paintGL, Qt::QueuedConnection);

            QObject::connect(displayPlugin.get(), &DisplayPlugin::recommendedFramebufferSizeChanged, [this](const QSize & size) {
                resizeGL();
            });

            first = false;
        }

        // after all plugins have been added to the menu, add a seperator to the menu
        auto menu = Menu::getInstance();
        auto parent = menu->getMenu(MenuOption::OutputMenu);
        parent->addSeparator();
    });


    // Default to the first item on the list, in case none of the menu items match
    DisplayPluginPointer newDisplayPlugin = displayPlugins.at(0);
    foreach(DisplayPluginPointer displayPlugin, PluginManager::getInstance()->getDisplayPlugins()) {
        QString name = displayPlugin->getName();
        QAction* action = menu->getActionForOption(name);
        if (action->isChecked()) {
            newDisplayPlugin = displayPlugin;
            break;
        }
    }

    auto offscreenUi = DependencyManager::get<OffscreenUi>();
    DisplayPluginPointer oldDisplayPlugin = _displayPlugin;
    if (newDisplayPlugin == oldDisplayPlugin) {
        return;
    }

    // Some plugins *cough* Oculus *cough* process message events from inside their
    // display function, and we don't want to change the display plugin underneath
    // the paintGL call, so we need to guard against that
    if (_inPaint) {
        qDebug() << "Deferring plugin switch until out of painting";
        // Have the old plugin stop requesting renders
        oldDisplayPlugin->stop();
        QTimer* timer = new QTimer();
        timer->singleShot(500, [this, timer] {
            timer->deleteLater();
            updateDisplayMode();
        });
        return;
    }


    if (!_pluginContainer->currentDisplayActions().isEmpty()) {
        auto menu = Menu::getInstance();
        foreach(auto itemInfo, _pluginContainer->currentDisplayActions()) {
            menu->removeMenuItem(itemInfo.first, itemInfo.second);
        }
        _pluginContainer->currentDisplayActions().clear();
    }

    if (newDisplayPlugin) {
        _offscreenContext->makeCurrent();
        newDisplayPlugin->activate();
        _offscreenContext->makeCurrent();
        offscreenUi->resize(fromGlm(newDisplayPlugin->getRecommendedUiSize()));
        _offscreenContext->makeCurrent();
    }

    oldDisplayPlugin = _displayPlugin;
    _displayPlugin = newDisplayPlugin;

    // If the displayPlugin is a screen based HMD, then it will want the HMDTools displayed
    // Direct Mode HMDs (like windows Oculus) will be isHmd() but will have a screen of -1
    bool newPluginWantsHMDTools = newDisplayPlugin ?
                                    (newDisplayPlugin->isHmd() && (newDisplayPlugin->getHmdScreen() >= 0)) : false;
    bool oldPluginWantedHMDTools = oldDisplayPlugin ?
                                    (oldDisplayPlugin->isHmd() && (oldDisplayPlugin->getHmdScreen() >= 0)) : false;

    // Only show the hmd tools after the correct plugin has
    // been activated so that it's UI is setup correctly
    if (newPluginWantsHMDTools) {
        _pluginContainer->showDisplayPluginsTools();
    }

    if (oldDisplayPlugin) {
        oldDisplayPlugin->deactivate();
        _offscreenContext->makeCurrent();

        // if the old plugin was HMD and the new plugin is not HMD, then hide our hmdtools
        if (oldPluginWantedHMDTools && !newPluginWantsHMDTools) {
            DependencyManager::get<DialogsManager>()->hmdTools(false);
        }
    }
    emit activeDisplayPluginChanged();
    resetSensors();
    Q_ASSERT_X(_displayPlugin, "Application::updateDisplayMode", "could not find an activated display plugin");
}

static void addInputPluginToMenu(InputPluginPointer inputPlugin, bool active = false) {
    auto menu = Menu::getInstance();
    QString name = inputPlugin->getName();
    Q_ASSERT(!menu->menuItemExists(MenuOption::InputMenu, name));

    static QActionGroup* inputPluginGroup = nullptr;
    if (!inputPluginGroup) {
        inputPluginGroup = new QActionGroup(menu);
    }
    auto parent = menu->getMenu(MenuOption::InputMenu);
    auto action = menu->addCheckableActionToQMenuAndActionHash(parent,
        name, 0, active, qApp,
        SLOT(updateInputModes()));
    inputPluginGroup->addAction(action);
    inputPluginGroup->setExclusive(false);
    Q_ASSERT(menu->menuItemExists(MenuOption::InputMenu, name));
}


void Application::updateInputModes() {
    auto menu = Menu::getInstance();
    auto inputPlugins = PluginManager::getInstance()->getInputPlugins();
    static std::once_flag once;
    std::call_once(once, [&] {
        bool first = true;
        foreach(auto inputPlugin, inputPlugins) {
            addInputPluginToMenu(inputPlugin, first);
            first = false;
        }
    });
    auto offscreenUi = DependencyManager::get<OffscreenUi>();

    InputPluginList newInputPlugins;
    InputPluginList removedInputPlugins;
    foreach(auto inputPlugin, inputPlugins) {
        QString name = inputPlugin->getName();
        QAction* action = menu->getActionForOption(name);

        auto it = std::find(std::begin(_activeInputPlugins), std::end(_activeInputPlugins), inputPlugin);
        if (action->isChecked() && it == std::end(_activeInputPlugins)) {
            _activeInputPlugins.push_back(inputPlugin);
            newInputPlugins.push_back(inputPlugin);
        } else if (!action->isChecked() && it != std::end(_activeInputPlugins)) {
            _activeInputPlugins.erase(it);
            removedInputPlugins.push_back(inputPlugin);
        }
    }

    // A plugin was checked
    if (newInputPlugins.size() > 0) {
        foreach(auto newInputPlugin, newInputPlugins) {
            newInputPlugin->activate();
            //newInputPlugin->installEventFilter(qApp);
            //newInputPlugin->installEventFilter(offscreenUi.data());
        }
    }
    if (removedInputPlugins.size() > 0) { // A plugin was unchecked
        foreach(auto removedInputPlugin, removedInputPlugins) {
            removedInputPlugin->deactivate();
            //removedInputPlugin->removeEventFilter(qApp);
            //removedInputPlugin->removeEventFilter(offscreenUi.data());
        }
    }

    //if (newInputPlugins.size() > 0 || removedInputPlugins.size() > 0) {
    //    if (!_currentInputPluginActions.isEmpty()) {
    //        auto menu = Menu::getInstance();
    //        foreach(auto itemInfo, _currentInputPluginActions) {
    //            menu->removeMenuItem(itemInfo.first, itemInfo.second);
    //        }
    //        _currentInputPluginActions.clear();
    //    }
    //}
}

mat4 Application::getEyeProjection(int eye) const {
    if (isHMDMode()) {
        return getActiveDisplayPlugin()->getProjection((Eye)eye, _viewFrustum.getProjection());
    }

    return _viewFrustum.getProjection();
}

mat4 Application::getEyeOffset(int eye) const {
    // FIXME invert?
    return getActiveDisplayPlugin()->getEyeToHeadTransform((Eye)eye);
}

mat4 Application::getHMDSensorPose() const {
    if (isHMDMode()) {
        return getActiveDisplayPlugin()->getHeadPose(_frameCount);
    }
    return mat4();
}

void Application::setPalmData(Hand* hand, const controller::Pose& pose, float deltaTime, HandData::Hand whichHand, float triggerValue) {

    // NOTE: the Hand::modifyPalm() will allow the lambda to modify the palm data while ensuring some other user isn't
    // reading or writing to the Palms. This is definitely not the best way of handling this, and I'd like to see more
    // of this palm manipulation in the Hand class itself. But unfortunately the Hand and Palm don't knbow about
    // controller::Pose. More work is needed to clean this up.
    hand->modifyPalm(whichHand, [&](PalmData& palm) {
        auto myAvatar = DependencyManager::get<AvatarManager>()->getMyAvatar();
        palm.setActive(pose.isValid());

        // transform from sensor space, to world space, to avatar model space.
        glm::mat4 poseMat = createMatFromQuatAndPos(pose.getRotation(), pose.getTranslation());
        glm::mat4 sensorToWorldMat = myAvatar->getSensorToWorldMatrix();
        glm::mat4 modelMat = createMatFromQuatAndPos(myAvatar->getOrientation(), myAvatar->getPosition());
        glm::mat4 objectPose = glm::inverse(modelMat) * sensorToWorldMat * poseMat;

        glm::vec3 position = extractTranslation(objectPose);
        glm::quat rotation = glm::quat_cast(objectPose);

        //  Compute current velocity from position change
        glm::vec3 rawVelocity;
        if (deltaTime > 0.0f) {
            rawVelocity = (position - palm.getRawPosition()) / deltaTime;
        } else {
            rawVelocity = glm::vec3(0.0f);
        }
        palm.setRawVelocity(rawVelocity);   //  meters/sec

        //  Angular Velocity of Palm
        glm::quat deltaRotation = rotation * glm::inverse(palm.getRawRotation());
        glm::vec3 angularVelocity(0.0f);
        float rotationAngle = glm::angle(deltaRotation);
        if ((rotationAngle > EPSILON) && (deltaTime > 0.0f)) {
            angularVelocity = glm::normalize(glm::axis(deltaRotation));
            angularVelocity *= (rotationAngle / deltaTime);
            palm.setRawAngularVelocity(angularVelocity);
        } else {
            palm.setRawAngularVelocity(glm::vec3(0.0f));
        }

        if (controller::InputDevice::getLowVelocityFilter()) {
            //  Use a velocity sensitive filter to damp small motions and preserve large ones with
            //  no latency.
            float velocityFilter = glm::clamp(1.0f - glm::length(rawVelocity), 0.0f, 1.0f);
            position = palm.getRawPosition() * velocityFilter + position * (1.0f - velocityFilter);
            rotation = safeMix(palm.getRawRotation(), rotation, 1.0f - velocityFilter);
        }
        palm.setRawPosition(position);
        palm.setRawRotation(rotation);

        // Store the one fingertip in the palm structure so we can track velocity
        const float FINGER_LENGTH = 0.3f;   //  meters
        const glm::vec3 FINGER_VECTOR(0.0f, FINGER_LENGTH, 0.0f);
        const glm::vec3 newTipPosition = position + rotation * FINGER_VECTOR;
        glm::vec3 oldTipPosition = palm.getTipRawPosition();
        if (deltaTime > 0.0f) {
            palm.setTipVelocity((newTipPosition - oldTipPosition) / deltaTime);
        } else {
            palm.setTipVelocity(glm::vec3(0.0f));
        }
        palm.setTipPosition(newTipPosition);
        palm.setTrigger(triggerValue); // FIXME - we want to get rid of this idea of PalmData having a trigger
    });
}

void Application::crashApplication() {
    qCDebug(interfaceapp) << "Intentionally crashed Interface";
    QObject* object = nullptr;
    bool value = object->isWindowType();
    Q_UNUSED(value);
}

void Application::setActiveDisplayPlugin(const QString& pluginName) {
    auto menu = Menu::getInstance();
    foreach(DisplayPluginPointer displayPlugin, PluginManager::getInstance()->getDisplayPlugins()) {
        QString name = displayPlugin->getName();
        QAction* action = menu->getActionForOption(name);
        if (pluginName == name) {
            action->setChecked(true);
        }
    }
    updateDisplayMode();
}<|MERGE_RESOLUTION|>--- conflicted
+++ resolved
@@ -673,12 +673,9 @@
     initializeGL();
 
     // Start rendering
-<<<<<<< HEAD
-    _renderEngine->addTask(make_shared<RenderShadowTask>());
-    _renderEngine->addTask(make_shared<RenderDeferredTask>());
-=======
-    _renderEngine->addTask(make_shared<RenderDeferredTask>(LODManager::shouldRender));
->>>>>>> 0da4df93
+    render::CullFunctor cullFunctor = LODManager::shouldRender;
+    _renderEngine->addTask(make_shared<RenderShadowTask>(cullFunctor));
+    _renderEngine->addTask(make_shared<RenderDeferredTask>(cullFunctor));
     _renderEngine->registerScene(_main3DScene);
 
     _offscreenContext->makeCurrent();
