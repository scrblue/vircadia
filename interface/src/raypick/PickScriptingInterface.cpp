//
//  Created by Sam Gondelman 10/20/2017
//  Copyright 2017 High Fidelity, Inc.
//
//  Distributed under the Apache License, Version 2.0.
//  See the accompanying file LICENSE or http://www.apache.org/licenses/LICENSE-2.0.html
//

#include "PickScriptingInterface.h"

#include <QVariant>
#include "GLMHelpers.h"

#include "Application.h"
#include <PickManager.h>

#include "StaticRayPick.h"
#include "JointRayPick.h"
#include "MouseRayPick.h"
#include "StylusPick.h"
<<<<<<< HEAD
#include "CollisionPick.h"
=======
#include "StaticParabolaPick.h"
#include "JointParabolaPick.h"
#include "MouseParabolaPick.h"
>>>>>>> 3a6a72a0

#include <ScriptEngine.h>

unsigned int PickScriptingInterface::createPick(const PickQuery::PickType type, const QVariant& properties) {
    switch (type) {
        case PickQuery::PickType::Ray:
            return createRayPick(properties);
        case PickQuery::PickType::Stylus:
            return createStylusPick(properties);
<<<<<<< HEAD
        case PickQuery::PickType::Collision:
            return createCollisionPick(properties);
=======
        case PickQuery::PickType::Parabola:
            return createParabolaPick(properties);
>>>>>>> 3a6a72a0
        default:
            return PickManager::INVALID_PICK_ID;
    }
}

/**jsdoc
 * A set of properties that can be passed to {@link Picks.createPick} to create a new Ray Pick.
 * @typedef {object} Picks.RayPickProperties
 * @property {boolean} [enabled=false] If this Pick should start enabled or not.  Disabled Picks do not updated their pick results.
 * @property {number} [filter=Picks.PICK_NOTHING] The filter for this Pick to use, constructed using filter flags combined using bitwise OR.
 * @property {number} [maxDistance=0.0] The max distance at which this Pick will intersect.  0.0 = no max.  < 0.0 is invalid.
 * @property {string} [joint] Only for Joint or Mouse Ray Picks.  If "Mouse", it will create a Ray Pick that follows the system mouse, in desktop or HMD.
 *   If "Avatar", it will create a Joint Ray Pick that follows your avatar's head.  Otherwise, it will create a Joint Ray Pick that follows the given joint, if it
 *   exists on your current avatar.
 * @property {Vec3} [posOffset=Vec3.ZERO] Only for Joint Ray Picks.  A local joint position offset, in meters.  x = upward, y = forward, z = lateral
 * @property {Vec3} [dirOffset=Vec3.UP] Only for Joint Ray Picks.  A local joint direction offset.  x = upward, y = forward, z = lateral
 * @property {Vec3} [position] Only for Static Ray Picks.  The world-space origin of the ray.
 * @property {Vec3} [direction=-Vec3.UP] Only for Static Ray Picks.  The world-space direction of the ray.
 */
unsigned int PickScriptingInterface::createRayPick(const QVariant& properties) {
    QVariantMap propMap = properties.toMap();

    bool enabled = false;
    if (propMap["enabled"].isValid()) {
        enabled = propMap["enabled"].toBool();
    }

    PickFilter filter = PickFilter();
    if (propMap["filter"].isValid()) {
        filter = PickFilter(propMap["filter"].toUInt());
    }

    float maxDistance = 0.0f;
    if (propMap["maxDistance"].isValid()) {
        maxDistance = propMap["maxDistance"].toFloat();
    }

    if (propMap["joint"].isValid()) {
        std::string jointName = propMap["joint"].toString().toStdString();

        if (jointName != "Mouse") {
            // x = upward, y = forward, z = lateral
            glm::vec3 posOffset = Vectors::ZERO;
            if (propMap["posOffset"].isValid()) {
                posOffset = vec3FromVariant(propMap["posOffset"]);
            }

            glm::vec3 dirOffset = Vectors::UP;
            if (propMap["dirOffset"].isValid()) {
                dirOffset = vec3FromVariant(propMap["dirOffset"]);
            }

            return DependencyManager::get<PickManager>()->addPick(PickQuery::Ray, std::make_shared<JointRayPick>(jointName, posOffset, dirOffset, filter, maxDistance, enabled));

        } else {
            return DependencyManager::get<PickManager>()->addPick(PickQuery::Ray, std::make_shared<MouseRayPick>(filter, maxDistance, enabled));
        }
    } else if (propMap["position"].isValid()) {
        glm::vec3 position = vec3FromVariant(propMap["position"]);

        glm::vec3 direction = -Vectors::UP;
        if (propMap["direction"].isValid()) {
            direction = vec3FromVariant(propMap["direction"]);
        }

        return DependencyManager::get<PickManager>()->addPick(PickQuery::Ray, std::make_shared<StaticRayPick>(position, direction, filter, maxDistance, enabled));
    }

    return PickManager::INVALID_PICK_ID;
}

/**jsdoc
 * A set of properties that can be passed to {@link Picks.createPick} to create a new Stylus Pick.
 * @typedef {object} Picks.StylusPickProperties
 * @property {number} [hand=-1] An integer.  0 == left, 1 == right.  Invalid otherwise.
 * @property {boolean} [enabled=false] If this Pick should start enabled or not.  Disabled Picks do not updated their pick results.
 * @property {number} [filter=Picks.PICK_NOTHING] The filter for this Pick to use, constructed using filter flags combined using bitwise OR.
 * @property {number} [maxDistance=0.0] The max distance at which this Pick will intersect.  0.0 = no max.  < 0.0 is invalid.
 */
unsigned int PickScriptingInterface::createStylusPick(const QVariant& properties) {
    QVariantMap propMap = properties.toMap();

    bilateral::Side side = bilateral::Side::Invalid;
    {
        QVariant handVar = propMap["hand"];
        if (handVar.isValid()) {
            side = bilateral::side(handVar.toInt());
        }
    }

    bool enabled = false;
    if (propMap["enabled"].isValid()) {
        enabled = propMap["enabled"].toBool();
    }

    PickFilter filter = PickFilter();
    if (propMap["filter"].isValid()) {
        filter = PickFilter(propMap["filter"].toUInt());
    }

    float maxDistance = 0.0f;
    if (propMap["maxDistance"].isValid()) {
        maxDistance = propMap["maxDistance"].toFloat();
    }

    return DependencyManager::get<PickManager>()->addPick(PickQuery::Stylus, std::make_shared<StylusPick>(side, filter, maxDistance, enabled));
}

/**jsdoc
<<<<<<< HEAD
* A Shape defines a physical volume.
*
* @typedef {object} Shape
* @property {ShapeType} shapeType The type of shape to use.
* @property {string} modelURL - If shapeType is one of: "compound", "simple-hull", "simple-compound", or "static-mesh", this defines the model to load to generate the collision volume.
* @property {Vec3} dimensions - The size to scale the shape to.
*/

/**jsdoc
* A set of properties that can be passed to {@link Picks.createPick} to create a new Collision Pick.

* @typedef {object} Picks.CollisionPickProperties
* @property {Shape} shape - The information about the collision region's size and shape.
* @property {Vec3} position - The position of the collision region.
* @property {Quat} orientation - The orientation of the collision region.
*/
unsigned int PickScriptingInterface::createCollisionPick(const QVariant& properties) {
=======
 * A set of properties that can be passed to {@link Picks.createPick} to create a new Parabola Pick.
 * @typedef {object} Picks.ParabolaPickProperties
 * @property {boolean} [enabled=false] If this Pick should start enabled or not.  Disabled Picks do not updated their pick results.
 * @property {number} [filter=Picks.PICK_NOTHING] The filter for this Pick to use, constructed using filter flags combined using bitwise OR.
 * @property {number} [maxDistance=0.0] The max distance at which this Pick will intersect.  0.0 = no max.  < 0.0 is invalid.
 * @property {string} [joint] Only for Joint or Mouse Parabola Picks.  If "Mouse", it will create a Parabola Pick that follows the system mouse, in desktop or HMD.
 *   If "Avatar", it will create a Joint Parabola Pick that follows your avatar's head.  Otherwise, it will create a Joint Parabola Pick that follows the given joint, if it
 *   exists on your current avatar.
 * @property {Vec3} [posOffset=Vec3.ZERO] Only for Joint Parabola Picks.  A local joint position offset, in meters.  x = upward, y = forward, z = lateral
 * @property {Vec3} [dirOffset=Vec3.UP] Only for Joint Parabola Picks.  A local joint direction offset.  x = upward, y = forward, z = lateral
 * @property {Vec3} [position] Only for Static Parabola Picks.  The world-space origin of the parabola segment.
 * @property {Vec3} [direction=-Vec3.FRONT] Only for Static Parabola Picks.  The world-space direction of the parabola segment.
 * @property {number} [speed=1] The initial speed of the parabola, i.e. the initial speed of the projectile whose trajectory defines the parabola.
 * @property {Vec3} [accelerationAxis=-Vec3.UP] The acceleration of the parabola, i.e. the acceleration of the projectile whose trajectory defines the parabola, both magnitude and direction.
 * @property {boolean} [rotateAccelerationWithAvatar=true] Whether or not the acceleration axis should rotate with your avatar's local Y axis.
 * @property {boolean} [scaleWithAvatar=false] If true, the velocity and acceleration of the Pick will scale linearly with your avatar.
 */
unsigned int PickScriptingInterface::createParabolaPick(const QVariant& properties) {
>>>>>>> 3a6a72a0
    QVariantMap propMap = properties.toMap();

    bool enabled = false;
    if (propMap["enabled"].isValid()) {
        enabled = propMap["enabled"].toBool();
    }

    PickFilter filter = PickFilter();
    if (propMap["filter"].isValid()) {
        filter = PickFilter(propMap["filter"].toUInt());
    }

    float maxDistance = 0.0f;
    if (propMap["maxDistance"].isValid()) {
        maxDistance = propMap["maxDistance"].toFloat();
    }

<<<<<<< HEAD
    CollisionRegion collisionRegion(propMap);

    return DependencyManager::get<PickManager>()->addPick(PickQuery::Collision, std::make_shared<CollisionPick>(filter, maxDistance, enabled, collisionRegion, qApp->getPhysicsEngine()));
=======
    float speed = 1.0f;
    if (propMap["speed"].isValid()) {
        speed = propMap["speed"].toFloat();
    }

    glm::vec3 accelerationAxis = -Vectors::UP;
    if (propMap["accelerationAxis"].isValid()) {
        accelerationAxis = vec3FromVariant(propMap["accelerationAxis"]);
    }

    bool rotateAccelerationWithAvatar = true;
    if (propMap["rotateAccelerationWithAvatar"].isValid()) {
        rotateAccelerationWithAvatar = propMap["rotateAccelerationWithAvatar"].toBool();
    }

    bool scaleWithAvatar = false;
    if (propMap["scaleWithAvatar"].isValid()) {
        scaleWithAvatar = propMap["scaleWithAvatar"].toBool();
    }

    if (propMap["joint"].isValid()) {
        std::string jointName = propMap["joint"].toString().toStdString();

        if (jointName != "Mouse") {
            // x = upward, y = forward, z = lateral
            glm::vec3 posOffset = Vectors::ZERO;
            if (propMap["posOffset"].isValid()) {
                posOffset = vec3FromVariant(propMap["posOffset"]);
            }

            glm::vec3 dirOffset = Vectors::UP;
            if (propMap["dirOffset"].isValid()) {
                dirOffset = vec3FromVariant(propMap["dirOffset"]);
            }

            return DependencyManager::get<PickManager>()->addPick(PickQuery::Parabola, std::make_shared<JointParabolaPick>(jointName, posOffset, dirOffset,
                                                                                                                           speed, accelerationAxis, rotateAccelerationWithAvatar,
                                                                                                                           scaleWithAvatar, filter, maxDistance, enabled));

        } else {
            return DependencyManager::get<PickManager>()->addPick(PickQuery::Parabola, std::make_shared<MouseParabolaPick>(speed, accelerationAxis, rotateAccelerationWithAvatar,
                                                                                                                           scaleWithAvatar, filter, maxDistance, enabled));
        }
    } else if (propMap["position"].isValid()) {
        glm::vec3 position = vec3FromVariant(propMap["position"]);

        glm::vec3 direction = -Vectors::FRONT;
        if (propMap["direction"].isValid()) {
            direction = vec3FromVariant(propMap["direction"]);
        }

        return DependencyManager::get<PickManager>()->addPick(PickQuery::Parabola, std::make_shared<StaticParabolaPick>(position, direction, speed, accelerationAxis,
                                                                                                                        rotateAccelerationWithAvatar, scaleWithAvatar,
                                                                                                                        filter, maxDistance, enabled));
    }

    return PickManager::INVALID_PICK_ID;
>>>>>>> 3a6a72a0
}

void PickScriptingInterface::enablePick(unsigned int uid) {
    DependencyManager::get<PickManager>()->enablePick(uid);
}

void PickScriptingInterface::disablePick(unsigned int uid) {
    DependencyManager::get<PickManager>()->disablePick(uid);
}

void PickScriptingInterface::removePick(unsigned int uid) {
    DependencyManager::get<PickManager>()->removePick(uid);
}

QVariantMap PickScriptingInterface::getPrevPickResult(unsigned int uid) {
    QVariantMap result;
    auto pickResult = DependencyManager::get<PickManager>()->getPrevPickResult(uid);
    if (pickResult) {
        result = pickResult->toVariantMap();
    }
    return result;
}

void PickScriptingInterface::setPrecisionPicking(unsigned int uid, bool precisionPicking) {
    DependencyManager::get<PickManager>()->setPrecisionPicking(uid, precisionPicking);
}

void PickScriptingInterface::setIgnoreItems(unsigned int uid, const QScriptValue& ignoreItems) {
    DependencyManager::get<PickManager>()->setIgnoreItems(uid, qVectorQUuidFromScriptValue(ignoreItems));
}

void PickScriptingInterface::setIncludeItems(unsigned int uid, const QScriptValue& includeItems) {
    DependencyManager::get<PickManager>()->setIncludeItems(uid, qVectorQUuidFromScriptValue(includeItems));
}

bool PickScriptingInterface::isLeftHand(unsigned int uid) {
    return DependencyManager::get<PickManager>()->isLeftHand(uid);
}

bool PickScriptingInterface::isRightHand(unsigned int uid) {
    return DependencyManager::get<PickManager>()->isRightHand(uid);
}

bool PickScriptingInterface::isMouse(unsigned int uid) {
    return DependencyManager::get<PickManager>()->isMouse(uid);
}

QScriptValue pickTypesToScriptValue(QScriptEngine* engine, const PickQuery::PickType& pickType) {
    return pickType;
}

void pickTypesFromScriptValue(const QScriptValue& object, PickQuery::PickType& pickType) {
    pickType = static_cast<PickQuery::PickType>(object.toUInt16());
}

void PickScriptingInterface::registerMetaTypes(QScriptEngine* engine) {
    QScriptValue pickTypes = engine->newObject();
    auto metaEnum = QMetaEnum::fromType<PickQuery::PickType>();
    for (int i = 0; i < PickQuery::PickType::NUM_PICK_TYPES; ++i) {
        pickTypes.setProperty(metaEnum.key(i), metaEnum.value(i));
    }
    engine->globalObject().setProperty("PickType", pickTypes);

    qScriptRegisterMetaType(engine, pickTypesToScriptValue, pickTypesFromScriptValue);
}

unsigned int PickScriptingInterface::getPerFrameTimeBudget() const {
    return DependencyManager::get<PickManager>()->getPerFrameTimeBudget();
}

void PickScriptingInterface::setPerFrameTimeBudget(unsigned int numUsecs) {
    DependencyManager::get<PickManager>()->setPerFrameTimeBudget(numUsecs);
}<|MERGE_RESOLUTION|>--- conflicted
+++ resolved
@@ -18,13 +18,10 @@
 #include "JointRayPick.h"
 #include "MouseRayPick.h"
 #include "StylusPick.h"
-<<<<<<< HEAD
-#include "CollisionPick.h"
-=======
 #include "StaticParabolaPick.h"
 #include "JointParabolaPick.h"
 #include "MouseParabolaPick.h"
->>>>>>> 3a6a72a0
+#include "CollisionPick.h"
 
 #include <ScriptEngine.h>
 
@@ -34,13 +31,10 @@
             return createRayPick(properties);
         case PickQuery::PickType::Stylus:
             return createStylusPick(properties);
-<<<<<<< HEAD
+        case PickQuery::PickType::Parabola:
+            return createParabolaPick(properties);
         case PickQuery::PickType::Collision:
             return createCollisionPick(properties);
-=======
-        case PickQuery::PickType::Parabola:
-            return createParabolaPick(properties);
->>>>>>> 3a6a72a0
         default:
             return PickManager::INVALID_PICK_ID;
     }
@@ -150,25 +144,6 @@
 }
 
 /**jsdoc
-<<<<<<< HEAD
-* A Shape defines a physical volume.
-*
-* @typedef {object} Shape
-* @property {ShapeType} shapeType The type of shape to use.
-* @property {string} modelURL - If shapeType is one of: "compound", "simple-hull", "simple-compound", or "static-mesh", this defines the model to load to generate the collision volume.
-* @property {Vec3} dimensions - The size to scale the shape to.
-*/
-
-/**jsdoc
-* A set of properties that can be passed to {@link Picks.createPick} to create a new Collision Pick.
-
-* @typedef {object} Picks.CollisionPickProperties
-* @property {Shape} shape - The information about the collision region's size and shape.
-* @property {Vec3} position - The position of the collision region.
-* @property {Quat} orientation - The orientation of the collision region.
-*/
-unsigned int PickScriptingInterface::createCollisionPick(const QVariant& properties) {
-=======
  * A set of properties that can be passed to {@link Picks.createPick} to create a new Parabola Pick.
  * @typedef {object} Picks.ParabolaPickProperties
  * @property {boolean} [enabled=false] If this Pick should start enabled or not.  Disabled Picks do not updated their pick results.
@@ -187,7 +162,6 @@
  * @property {boolean} [scaleWithAvatar=false] If true, the velocity and acceleration of the Pick will scale linearly with your avatar.
  */
 unsigned int PickScriptingInterface::createParabolaPick(const QVariant& properties) {
->>>>>>> 3a6a72a0
     QVariantMap propMap = properties.toMap();
 
     bool enabled = false;
@@ -205,11 +179,6 @@
         maxDistance = propMap["maxDistance"].toFloat();
     }
 
-<<<<<<< HEAD
-    CollisionRegion collisionRegion(propMap);
-
-    return DependencyManager::get<PickManager>()->addPick(PickQuery::Collision, std::make_shared<CollisionPick>(filter, maxDistance, enabled, collisionRegion, qApp->getPhysicsEngine()));
-=======
     float speed = 1.0f;
     if (propMap["speed"].isValid()) {
         speed = propMap["speed"].toFloat();
@@ -267,7 +236,46 @@
     }
 
     return PickManager::INVALID_PICK_ID;
->>>>>>> 3a6a72a0
+}
+
+/**jsdoc
+* A Shape defines a physical volume.
+*
+* @typedef {object} Shape
+* @property {ShapeType} shapeType The type of shape to use.
+* @property {string} modelURL - If shapeType is one of: "compound", "simple-hull", "simple-compound", or "static-mesh", this defines the model to load to generate the collision volume.
+* @property {Vec3} dimensions - The size to scale the shape to.
+*/
+
+/**jsdoc
+* A set of properties that can be passed to {@link Picks.createPick} to create a new Collision Pick.
+
+* @typedef {object} Picks.CollisionPickProperties
+* @property {Shape} shape - The information about the collision region's size and shape.
+* @property {Vec3} position - The position of the collision region.
+* @property {Quat} orientation - The orientation of the collision region.
+*/
+unsigned int PickScriptingInterface::createCollisionPick(const QVariant& properties) {
+    QVariantMap propMap = properties.toMap();
+
+    bool enabled = false;
+    if (propMap["enabled"].isValid()) {
+        enabled = propMap["enabled"].toBool();
+    }
+
+    PickFilter filter = PickFilter();
+    if (propMap["filter"].isValid()) {
+        filter = PickFilter(propMap["filter"].toUInt());
+    }
+
+    float maxDistance = 0.0f;
+    if (propMap["maxDistance"].isValid()) {
+        maxDistance = propMap["maxDistance"].toFloat();
+    }
+
+    CollisionRegion collisionRegion(propMap);
+
+    return DependencyManager::get<PickManager>()->addPick(PickQuery::Collision, std::make_shared<CollisionPick>(filter, maxDistance, enabled, collisionRegion, qApp->getPhysicsEngine()));
 }
 
 void PickScriptingInterface::enablePick(unsigned int uid) {
