//
//  LaserPointer.cpp
//  interface/src/raypick
//
//  Created by Sam Gondelman 7/11/2017
//  Copyright 2017 High Fidelity, Inc.
//
//  Distributed under the Apache License, Version 2.0.
//  See the accompanying file LICENSE or http://www.apache.org/licenses/LICENSE-2.0.html
//
#include "LaserPointer.h"

#include "Application.h"
#include "avatar/AvatarManager.h"

#include <DependencyManager.h>
#include <pointers/PickManager.h>
#include "PickScriptingInterface.h"
#include "RayPick.h"

LaserPointer::LaserPointer(const QVariant& rayProps, const RenderStateMap& renderStates, const DefaultRenderStateMap& defaultRenderStates, bool hover,
        const PointerTriggers& triggers, bool faceAvatar, bool centerEndY, bool lockEnd, bool distanceScaleEnd, bool enabled) :
    Pointer(DependencyManager::get<PickScriptingInterface>()->createRayPick(rayProps), enabled, hover),
    _triggers(triggers),
    _renderStates(renderStates),
    _defaultRenderStates(defaultRenderStates),
    _faceAvatar(faceAvatar),
    _centerEndY(centerEndY),
    _lockEnd(lockEnd),
    _distanceScaleEnd(distanceScaleEnd)
{
    for (auto& state : _renderStates) {
        if (!enabled || state.first != _currentRenderState) {
            disableRenderState(state.second);
        }
    }
    for (auto& state : _defaultRenderStates) {
        if (!enabled || state.first != _currentRenderState) {
            disableRenderState(state.second.second);
        }
    }
}

LaserPointer::~LaserPointer() {
    for (auto& renderState : _renderStates) {
        renderState.second.deleteOverlays();
    }
    for (auto& renderState : _defaultRenderStates) {
        renderState.second.second.deleteOverlays();
    }
}

void LaserPointer::setRenderState(const std::string& state) {
    withWriteLock([&] {
        if (!_currentRenderState.empty() && state != _currentRenderState) {
            if (_renderStates.find(_currentRenderState) != _renderStates.end()) {
                disableRenderState(_renderStates[_currentRenderState]);
            }
            if (_defaultRenderStates.find(_currentRenderState) != _defaultRenderStates.end()) {
                disableRenderState(_defaultRenderStates[_currentRenderState].second);
            }
        }
        _currentRenderState = state;
    });
}

void LaserPointer::editRenderState(const std::string& state, const QVariant& startProps, const QVariant& pathProps, const QVariant& endProps) {
    withWriteLock([&] {
        updateRenderStateOverlay(_renderStates[state].getStartID(), startProps);
        updateRenderStateOverlay(_renderStates[state].getPathID(), pathProps);
        updateRenderStateOverlay(_renderStates[state].getEndID(), endProps);
        QVariant endDim = endProps.toMap()["dimensions"];
        if (endDim.isValid()) {
            _renderStates[state].setEndDim(vec3FromVariant(endDim));
        }
    });
}

void LaserPointer::updateRenderStateOverlay(const OverlayID& id, const QVariant& props) {
    if (!id.isNull() && props.isValid()) {
        QVariantMap propMap = props.toMap();
        propMap.remove("visible");
        qApp->getOverlays().editOverlay(id, propMap);
    }
}

void LaserPointer::updateRenderState(const RenderState& renderState, const IntersectionType type, float distance, const QUuid& objectID, const PickRay& pickRay, bool defaultState) {
    if (!renderState.getStartID().isNull()) {
        QVariantMap startProps;
        startProps.insert("position", vec3toVariant(pickRay.origin));
        startProps.insert("visible", true);
        startProps.insert("ignoreRayIntersection", renderState.doesStartIgnoreRays());
        qApp->getOverlays().editOverlay(renderState.getStartID(), startProps);
    }
    glm::vec3 endVec;
    if (((defaultState || !_lockEnd) && _lockEndObject.id.isNull()) || type == IntersectionType::HUD) {
        endVec = pickRay.origin + pickRay.direction * distance;
    } else {
        if (!_lockEndObject.id.isNull()) {
            glm::vec3 pos;
            glm::quat rot;
            glm::vec3 dim;
            glm::vec3 registrationPoint;
            if (_lockEndObject.isOverlay) {
                pos = vec3FromVariant(qApp->getOverlays().getProperty(_lockEndObject.id, "position").value);
                rot = quatFromVariant(qApp->getOverlays().getProperty(_lockEndObject.id, "rotation").value);
                dim = vec3FromVariant(qApp->getOverlays().getProperty(_lockEndObject.id, "dimensions").value);
                registrationPoint = glm::vec3(0.5f);
            } else {
                EntityItemProperties props = DependencyManager::get<EntityScriptingInterface>()->getEntityProperties(_lockEndObject.id);
                glm::mat4 entityMat = createMatFromQuatAndPos(props.getRotation(), props.getPosition());
                glm::mat4 finalPosAndRotMat = entityMat * _lockEndObject.offsetMat;
                pos = extractTranslation(finalPosAndRotMat);
                rot = glmExtractRotation(finalPosAndRotMat);
                dim = props.getDimensions();
                registrationPoint = props.getRegistrationPoint();
            }
            const glm::vec3 DEFAULT_REGISTRATION_POINT = glm::vec3(0.5f);
            endVec = pos + rot * (dim * (DEFAULT_REGISTRATION_POINT - registrationPoint));
        } else {
            if (type == IntersectionType::ENTITY) {
                endVec = DependencyManager::get<EntityScriptingInterface>()->getEntityTransform(objectID)[3];
            } else if (type == IntersectionType::OVERLAY) {
                endVec = vec3FromVariant(qApp->getOverlays().getProperty(objectID, "position").value);
            } else if (type == IntersectionType::AVATAR) {
                endVec = DependencyManager::get<AvatarHashMap>()->getAvatar(objectID)->getPosition();
            }
        }
    }
    QVariant end = vec3toVariant(endVec);
    if (!renderState.getPathID().isNull()) {
        QVariantMap pathProps;
        pathProps.insert("start", vec3toVariant(pickRay.origin));
        pathProps.insert("end", end);
        pathProps.insert("visible", true);
        pathProps.insert("ignoreRayIntersection", renderState.doesPathIgnoreRays());
        qApp->getOverlays().editOverlay(renderState.getPathID(), pathProps);
    }
    if (!renderState.getEndID().isNull()) {
        QVariantMap endProps;
        glm::quat faceAvatarRotation = DependencyManager::get<AvatarManager>()->getMyAvatar()->getOrientation() * glm::quat(glm::radians(glm::vec3(0.0f, 180.0f, 0.0f)));
        glm::vec3 dim = vec3FromVariant(qApp->getOverlays().getProperty(renderState.getEndID(), "dimensions").value);
        if (_distanceScaleEnd) {
            dim = renderState.getEndDim() * glm::distance(pickRay.origin, endVec) * DependencyManager::get<AvatarManager>()->getMyAvatar()->getSensorToWorldScale();
            endProps.insert("dimensions", vec3toVariant(dim));
        }
        if (_centerEndY) {
            endProps.insert("position", end);
        } else {
            glm::vec3 currentUpVector = faceAvatarRotation * Vectors::UP;
            endProps.insert("position", vec3toVariant(endVec + glm::vec3(currentUpVector.x * 0.5f * dim.y, currentUpVector.y * 0.5f * dim.y, currentUpVector.z * 0.5f * dim.y)));
        }
        if (_faceAvatar) {
            endProps.insert("rotation", quatToVariant(faceAvatarRotation));
        }
        endProps.insert("visible", true);
        endProps.insert("ignoreRayIntersection", renderState.doesEndIgnoreRays());
        qApp->getOverlays().editOverlay(renderState.getEndID(), endProps);
    }
}

void LaserPointer::disableRenderState(const RenderState& renderState) {
    if (!renderState.getStartID().isNull()) {
        QVariantMap startProps;
        startProps.insert("visible", false);
        startProps.insert("ignoreRayIntersection", true);
        qApp->getOverlays().editOverlay(renderState.getStartID(), startProps);
    }
    if (!renderState.getPathID().isNull()) {
        QVariantMap pathProps;
        pathProps.insert("visible", false);
        pathProps.insert("ignoreRayIntersection", true);
        qApp->getOverlays().editOverlay(renderState.getPathID(), pathProps);
    }
    if (!renderState.getEndID().isNull()) {
        QVariantMap endProps;
        endProps.insert("visible", false);
        endProps.insert("ignoreRayIntersection", true);
        qApp->getOverlays().editOverlay(renderState.getEndID(), endProps);
    }
}

void LaserPointer::updateVisuals(const PickResultPointer& pickResult) {
    auto rayPickResult = std::static_pointer_cast<const RayPickResult>(pickResult);

    IntersectionType type = rayPickResult ? rayPickResult->type : IntersectionType::NONE;
    if (_enabled && !_currentRenderState.empty() && _renderStates.find(_currentRenderState) != _renderStates.end() &&
<<<<<<< HEAD
        (type != IntersectionType::NONE || _laserLength > 0.0f || !_objectLockEnd.first.isNull())) {
        PickRay pickRay(rayPickResult->pickVariant);
=======
        (type != IntersectionType::NONE || _laserLength > 0.0f || !_lockEndObject.id.isNull())) {
        PickRay pickRay{ rayPickResult->pickVariant };
>>>>>>> 2fb1981c
        QUuid uid = rayPickResult->objectID;
        float distance = _laserLength > 0.0f ? _laserLength : rayPickResult->distance;
        updateRenderState(_renderStates[_currentRenderState], type, distance, uid, pickRay, false);
        disableRenderState(_defaultRenderStates[_currentRenderState].second);
    } else if (_enabled && !_currentRenderState.empty() && _defaultRenderStates.find(_currentRenderState) != _defaultRenderStates.end()) {
        disableRenderState(_renderStates[_currentRenderState]);
        PickRay pickRay = rayPickResult ? PickRay(rayPickResult->pickVariant) : PickRay();
        updateRenderState(_defaultRenderStates[_currentRenderState].second, IntersectionType::NONE, _defaultRenderStates[_currentRenderState].first, QUuid(), pickRay, true);
    } else if (!_currentRenderState.empty()) {
        disableRenderState(_renderStates[_currentRenderState]);
        disableRenderState(_defaultRenderStates[_currentRenderState].second);
    }
}

Pointer::PickedObject LaserPointer::getHoveredObject(const PickResultPointer& pickResult) {
    auto rayPickResult = std::static_pointer_cast<const RayPickResult>(pickResult);
    if (!rayPickResult) {
        return PickedObject();
    }
    return PickedObject(rayPickResult->objectID, rayPickResult->type);
}

Pointer::Buttons LaserPointer::getPressedButtons() {
    std::unordered_set<std::string> toReturn;
    for (const PointerTrigger& trigger : _triggers) {
        // TODO: right now, LaserPointers don't support axes, only on/off buttons
        if (trigger.getEndpoint()->peek() >= 1.0f) {
            toReturn.insert(trigger.getButton());
        }
    }
    return toReturn;
}

void LaserPointer::setLength(float length) {
    withWriteLock([&] {
        _laserLength = length;
    });
}

void LaserPointer::setLockEndUUID(const QUuid& objectID, const bool isOverlay, const glm::mat4& offsetMat) {
    withWriteLock([&] {
        _lockEndObject.id = objectID;
        _lockEndObject.isOverlay = isOverlay;
        _lockEndObject.offsetMat = offsetMat;
    });
}

RenderState::RenderState(const OverlayID& startID, const OverlayID& pathID, const OverlayID& endID) :
    _startID(startID), _pathID(pathID), _endID(endID)
{
    if (!_startID.isNull()) {
        _startIgnoreRays = qApp->getOverlays().getProperty(_startID, "ignoreRayIntersection").value.toBool();
    }
    if (!_pathID.isNull()) {
        _pathIgnoreRays = qApp->getOverlays().getProperty(_pathID, "ignoreRayIntersection").value.toBool();
    }
    if (!_endID.isNull()) {
        _endDim = vec3FromVariant(qApp->getOverlays().getProperty(_endID, "dimensions").value);
        _endIgnoreRays = qApp->getOverlays().getProperty(_endID, "ignoreRayIntersection").value.toBool();
    }
}

void RenderState::deleteOverlays() {
    if (!_startID.isNull()) {
        qApp->getOverlays().deleteOverlay(_startID);
    }
    if (!_pathID.isNull()) {
        qApp->getOverlays().deleteOverlay(_pathID);
    }
    if (!_endID.isNull()) {
        qApp->getOverlays().deleteOverlay(_endID);
    }
}

RenderState LaserPointer::buildRenderState(const QVariantMap& propMap) {
    QUuid startID;
    if (propMap["start"].isValid()) {
        QVariantMap startMap = propMap["start"].toMap();
        if (startMap["type"].isValid()) {
            startMap.remove("visible");
            startID = qApp->getOverlays().addOverlay(startMap["type"].toString(), startMap);
        }
    }

    QUuid pathID;
    if (propMap["path"].isValid()) {
        QVariantMap pathMap = propMap["path"].toMap();
        // right now paths must be line3ds
        if (pathMap["type"].isValid() && pathMap["type"].toString() == "line3d") {
            pathMap.remove("visible");
            pathID = qApp->getOverlays().addOverlay(pathMap["type"].toString(), pathMap);
        }
    }

    QUuid endID;
    if (propMap["end"].isValid()) {
        QVariantMap endMap = propMap["end"].toMap();
        if (endMap["type"].isValid()) {
            endMap.remove("visible");
            endID = qApp->getOverlays().addOverlay(endMap["type"].toString(), endMap);
        }
    }

    return RenderState(startID, pathID, endID);
}

PointerEvent LaserPointer::buildPointerEvent(const PickedObject& target, const PickResultPointer& pickResult, bool hover) const {
    QUuid pickedID;
    glm::vec3 intersection, surfaceNormal, direction, origin;
    auto rayPickResult = std::static_pointer_cast<RayPickResult>(pickResult);
    if (rayPickResult) {
        intersection = rayPickResult->intersection;
        surfaceNormal = rayPickResult->surfaceNormal;
        const QVariantMap& searchRay = rayPickResult->pickVariant;
        direction = vec3FromVariant(searchRay["direction"]);
        origin = vec3FromVariant(searchRay["origin"]);
        pickedID = rayPickResult->objectID;
    }

    glm::vec2 pos2D;
    if (pickedID != target.objectID) {
        if (target.type == ENTITY) {
            intersection = RayPick::intersectRayWithEntityXYPlane(target.objectID, origin, direction);
        } else if (target.type == OVERLAY) {
            intersection = RayPick::intersectRayWithOverlayXYPlane(target.objectID, origin, direction);
        }
    }
    if (target.type == ENTITY) {
        pos2D = RayPick::projectOntoEntityXYPlane(target.objectID, intersection);
    } else if (target.type == OVERLAY) {
        pos2D = RayPick::projectOntoOverlayXYPlane(target.objectID, intersection);
    } else if (target.type == HUD) {
        pos2D = DependencyManager::get<PickManager>()->calculatePos2DFromHUD(intersection);
    }
    return PointerEvent(pos2D, intersection, surfaceNormal, direction);
}<|MERGE_RESOLUTION|>--- conflicted
+++ resolved
@@ -185,13 +185,8 @@
 
     IntersectionType type = rayPickResult ? rayPickResult->type : IntersectionType::NONE;
     if (_enabled && !_currentRenderState.empty() && _renderStates.find(_currentRenderState) != _renderStates.end() &&
-<<<<<<< HEAD
-        (type != IntersectionType::NONE || _laserLength > 0.0f || !_objectLockEnd.first.isNull())) {
+            (type != IntersectionType::NONE || _laserLength > 0.0f || !_lockEndObject.id.isNull())) {
         PickRay pickRay(rayPickResult->pickVariant);
-=======
-        (type != IntersectionType::NONE || _laserLength > 0.0f || !_lockEndObject.id.isNull())) {
-        PickRay pickRay{ rayPickResult->pickVariant };
->>>>>>> 2fb1981c
         QUuid uid = rayPickResult->objectID;
         float distance = _laserLength > 0.0f ? _laserLength : rayPickResult->distance;
         updateRenderState(_renderStates[_currentRenderState], type, distance, uid, pickRay, false);
