--- conflicted
+++ resolved
@@ -15,27 +15,18 @@
 
 #include <DependencyManager.h>
 #include <pointers/PickManager.h>
-#include "RayPickScriptingInterface.h"
+#include "PickScriptingInterface.h"
 
 LaserPointer::LaserPointer(const QVariant& rayProps, const RenderStateMap& renderStates, const DefaultRenderStateMap& defaultRenderStates,
-<<<<<<< HEAD
-        const bool faceAvatar, const bool centerEndY, const bool lockEnd, const bool enabled) :
-    Pointer(DependencyManager::get<RayPickScriptingInterface>()->createRayPick(rayProps)),
-=======
         const bool faceAvatar, const bool centerEndY, const bool lockEnd, const bool distanceScaleEnd, const bool enabled) :
->>>>>>> 58172cfb
+    Pointer(DependencyManager::get<PickScriptingInterface>()->createRayPick(rayProps)),
     _renderingEnabled(enabled),
     _renderStates(renderStates),
     _defaultRenderStates(defaultRenderStates),
     _faceAvatar(faceAvatar),
     _centerEndY(centerEndY),
-<<<<<<< HEAD
-    _lockEnd(lockEnd)
-=======
     _lockEnd(lockEnd),
-    _distanceScaleEnd(distanceScaleEnd),
-    _rayPickUID(DependencyManager::get<RayPickScriptingInterface>()->createRayPick(rayProps))
->>>>>>> 58172cfb
+    _distanceScaleEnd(distanceScaleEnd)
 {
     for (auto& state : _renderStates) {
         if (!enabled || state.first != _currentRenderState) {
@@ -267,4 +258,36 @@
     if (!_endID.isNull()) {
         qApp->getOverlays().deleteOverlay(_endID);
     }
+}
+
+RenderState LaserPointer::buildRenderState(const QVariantMap& propMap) {
+    QUuid startID;
+    if (propMap["start"].isValid()) {
+        QVariantMap startMap = propMap["start"].toMap();
+        if (startMap["type"].isValid()) {
+            startMap.remove("visible");
+            startID = qApp->getOverlays().addOverlay(startMap["type"].toString(), startMap);
+        }
+    }
+
+    QUuid pathID;
+    if (propMap["path"].isValid()) {
+        QVariantMap pathMap = propMap["path"].toMap();
+        // right now paths must be line3ds
+        if (pathMap["type"].isValid() && pathMap["type"].toString() == "line3d") {
+            pathMap.remove("visible");
+            pathID = qApp->getOverlays().addOverlay(pathMap["type"].toString(), pathMap);
+        }
+    }
+
+    QUuid endID;
+    if (propMap["end"].isValid()) {
+        QVariantMap endMap = propMap["end"].toMap();
+        if (endMap["type"].isValid()) {
+            endMap.remove("visible");
+            endID = qApp->getOverlays().addOverlay(endMap["type"].toString(), endMap);
+        }
+    }
+
+    return RenderState(startID, pathID, endID);
 }