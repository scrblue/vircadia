//
//  Hand.h
//  interface
//
//  Copyright (c) 2013 High Fidelity, Inc. All rights reserved.
//

#ifndef hifi_Hand_h
#define hifi_Hand_h

#include <glm/glm.hpp>
#include <AvatarData.h>
#include <HandData.h>
#include "Balls.h"
#include "world.h"
#include "InterfaceConfig.h"
#include "SerialInterface.h"
#include "ParticleSystem.h"
#include <SharedUtil.h>
#include <vector>

const int NUM_FINGERS_PER_HAND = 5;

class Avatar;
class ProgramObject;

class Hand : public HandData {
public:
    Hand(Avatar* owningAvatar);
    
    struct HandBall
    {
        glm::vec3        position;       // the actual dynamic position of the ball at any given time
        glm::quat        rotation;       // the rotation of the ball
        glm::vec3        velocity;       // the velocity of the ball
        float            radius;         // the radius of the ball
        bool             isCollidable;   // whether or not the ball responds to collisions
        float            touchForce;     // a scalar determining the amount that the cursor (or hand) is penetrating the ball
    };

    void init();
    void reset();
    void simulate(float deltaTime, bool isMine);
    void render(bool lookingInMirror);

    void setBallColor      (glm::vec3 ballColor         ) { _ballColor          = ballColor;          }
    void setLeapFingers    (const std::vector<glm::vec3>& fingerTips,
                            const std::vector<glm::vec3>& fingerRoots);
    void setLeapHands      (const std::vector<glm::vec3>& handPositions,
                            const std::vector<glm::vec3>& handNormals);
<<<<<<< HEAD
                            
    void updateFingerParticles(float deltaTime);
                            
=======
    void setRaveGloveActive(bool active) { _isRaveGloveActive = active; }

>>>>>>> b3013152
    // getters
    const glm::vec3& getLeapBallPosition       (int ball)       const { return _leapBalls[ball].position;}
    bool isRaveGloveActive                     ()               const { return _isRaveGloveActive; }

    // position conversion
    glm::vec3 leapPositionToWorldPosition(const glm::vec3& leapPosition);

private:
    // disallow copies of the Hand, copy of owning Avatar is disallowed too
    Hand(const Hand&);
    Hand& operator= (const Hand&);
    
    ParticleSystem _particleSystem;

    Avatar*     _owningAvatar;
    float       _renderAlpha;
    bool        _lookingInMirror;
    bool        _isRaveGloveActive;
    glm::vec3   _ballColor;
    glm::vec3   _position;
    glm::quat   _orientation;
    std::vector<HandBall>	_leapBalls;
    
    bool _particleSystemInitialized;
    int  _fingerParticleEmitter[NUM_FINGERS_PER_HAND];
    
    // private methods
    void renderRaveGloveStage();
    void renderHandSpheres();
    void calculateGeometry();
};

#endif<|MERGE_RESOLUTION|>--- conflicted
+++ resolved
@@ -48,14 +48,10 @@
                             const std::vector<glm::vec3>& fingerRoots);
     void setLeapHands      (const std::vector<glm::vec3>& handPositions,
                             const std::vector<glm::vec3>& handNormals);
-<<<<<<< HEAD
-                            
     void updateFingerParticles(float deltaTime);
-                            
-=======
     void setRaveGloveActive(bool active) { _isRaveGloveActive = active; }
 
->>>>>>> b3013152
+
     // getters
     const glm::vec3& getLeapBallPosition       (int ball)       const { return _leapBalls[ball].position;}
     bool isRaveGloveActive                     ()               const { return _isRaveGloveActive; }
