//
//  Menu.cpp
//  hifi
//
//  Created by Stephen Birarda on 8/12/13.
//  Copyright (c) 2013 HighFidelity, Inc. All rights reserved.
//

#include <cstdlib>


#include <QBoxLayout>
#include <QColorDialog>
#include <QDialogButtonBox>
#include <QDoubleSpinBox>
#include <QFileDialog>
#include <QFormLayout>
#include <QInputDialog>
#include <QLineEdit>
#include <QMainWindow>
#include <QMenuBar>
#include <QSlider>
#include <QStandardPaths>
#include <QUuid>
#include <QWindow>

#include <AccountManager.h>
#include <UUID.h>

#include "Application.h"
#include "Menu.h"
#include "Util.h"
#include "InfoView.h"
#include "ui/MetavoxelEditor.h"

Menu* Menu::_instance = NULL;

Menu* Menu::getInstance() {
    static QMutex menuInstanceMutex;

    // lock the menu instance mutex to make sure we don't race and create two menus and crash
    menuInstanceMutex.lock();

    if (!_instance) {
        qDebug("First call to Menu::getInstance() - initing menu.");

        _instance = new Menu();
    }

    menuInstanceMutex.unlock();

    return _instance;
}

const ViewFrustumOffset DEFAULT_FRUSTUM_OFFSET = {-135.0f, 0.0f, 0.0f, 25.0f, 0.0f};
const float DEFAULT_FACESHIFT_EYE_DEFLECTION = 0.25f;

Menu::Menu() :
    _actionHash(),
    _audioJitterBufferSamples(0),
    _bandwidthDialog(NULL),
    _fieldOfView(DEFAULT_FIELD_OF_VIEW_DEGREES),
    _faceshiftEyeDeflection(DEFAULT_FACESHIFT_EYE_DEFLECTION),
    _frustumDrawMode(FRUSTUM_DRAW_MODE_ALL),
    _viewFrustumOffset(DEFAULT_FRUSTUM_OFFSET),
    _voxelModeActionsGroup(NULL),
    _voxelStatsDialog(NULL),
    _lodToolsDialog(NULL),
    _maxVoxels(DEFAULT_MAX_VOXELS_PER_SYSTEM),
    _voxelSizeScale(DEFAULT_OCTREE_SIZE_SCALE),
    _boundaryLevelAdjust(0),
    _maxVoxelPacketsPerSecond(DEFAULT_MAX_VOXEL_PPS),
    _lastAdjust(usecTimestampNow()),
<<<<<<< HEAD
    _preferencesDialog()
=======
    _loginAction(NULL)
>>>>>>> 039f9ff1
{
    Application *appInstance = Application::getInstance();

    QMenu* fileMenu = addMenu("File");

#ifdef Q_OS_MAC
    addActionToQMenuAndActionHash(fileMenu,
                                  MenuOption::AboutApp,
                                  0,
                                  this,
                                  SLOT(aboutApp()),
                                  QAction::AboutRole);
#endif

    AccountManager& accountManager = AccountManager::getInstance();
    
    _loginAction = addActionToQMenuAndActionHash(fileMenu, MenuOption::Logout);
    
    // call our toggle login function now so the menu option is setup properly
    toggleLoginMenuItem();
    
    // connect to the appropriate slots of the AccountManager so that we can change the Login/Logout menu item
    connect(&accountManager, &AccountManager::loginComplete, this, &Menu::toggleLoginMenuItem);
    connect(&accountManager, &AccountManager::logoutComplete, this, &Menu::toggleLoginMenuItem);

    addDisabledActionAndSeparator(fileMenu, "Scripts");
    addActionToQMenuAndActionHash(fileMenu, MenuOption::LoadScript, Qt::CTRL | Qt::Key_O, appInstance, SLOT(loadDialog()));
    addActionToQMenuAndActionHash(fileMenu, MenuOption::StopAllScripts, 0, appInstance, SLOT(stopAllScripts()));
    addActionToQMenuAndActionHash(fileMenu, MenuOption::ReloadAllScripts, 0, appInstance, SLOT(reloadAllScripts()));
    _activeScriptsMenu = fileMenu->addMenu("Running Scripts");

    addDisabledActionAndSeparator(fileMenu, "Voxels");
    addActionToQMenuAndActionHash(fileMenu, MenuOption::ExportVoxels, Qt::CTRL | Qt::Key_E, appInstance, SLOT(exportVoxels()));
    addActionToQMenuAndActionHash(fileMenu, MenuOption::ImportVoxels, Qt::CTRL | Qt::Key_I, appInstance, SLOT(importVoxels()));

    addDisabledActionAndSeparator(fileMenu, "Go");
    addActionToQMenuAndActionHash(fileMenu,
                                  MenuOption::GoHome,
                                  Qt::CTRL | Qt::Key_G,
                                  appInstance->getAvatar(),
                                  SLOT(goHome()));
    addActionToQMenuAndActionHash(fileMenu,
                                  MenuOption::GoToDomain,
                                  Qt::CTRL | Qt::Key_D,
                                   this,
                                   SLOT(goToDomainDialog()));
    addActionToQMenuAndActionHash(fileMenu,
                                  MenuOption::GoToLocation,
                                  Qt::CTRL | Qt::SHIFT | Qt::Key_L,
                                   this,
                                   SLOT(goToLocation()));
    addActionToQMenuAndActionHash(fileMenu,
                                  MenuOption::GoTo,
                                  Qt::Key_At,
                                  this,
                                  SLOT(goTo()));


    addDisabledActionAndSeparator(fileMenu, "Settings");
    addActionToQMenuAndActionHash(fileMenu, MenuOption::SettingsImport, 0, this, SLOT(importSettings()));
    addActionToQMenuAndActionHash(fileMenu, MenuOption::SettingsExport, 0, this, SLOT(exportSettings()));

    addActionToQMenuAndActionHash(fileMenu,
                                  MenuOption::Quit,
                                  Qt::CTRL | Qt::Key_Q,
                                  appInstance,
                                  SLOT(quit()),
                                  QAction::QuitRole);


    QMenu* editMenu = addMenu("Edit");

    addActionToQMenuAndActionHash(editMenu,
                                  MenuOption::Preferences,
                                  Qt::CTRL | Qt::Key_Comma,
                                  this,
                                  SLOT(editPreferences()),
                                  QAction::PreferencesRole);

    addDisabledActionAndSeparator(editMenu, "Voxels");

    addActionToQMenuAndActionHash(editMenu, MenuOption::CutVoxels, Qt::CTRL | Qt::Key_X, appInstance, SLOT(cutVoxels()));
    addActionToQMenuAndActionHash(editMenu, MenuOption::CopyVoxels, Qt::CTRL | Qt::Key_C, appInstance, SLOT(copyVoxels()));
    addActionToQMenuAndActionHash(editMenu, MenuOption::PasteVoxels, Qt::CTRL | Qt::Key_V, appInstance, SLOT(pasteVoxels()));
    addActionToQMenuAndActionHash(editMenu, MenuOption::NudgeVoxels, Qt::CTRL | Qt::Key_N, appInstance, SLOT(nudgeVoxels()));

    #ifdef __APPLE__
        addActionToQMenuAndActionHash(editMenu, MenuOption::DeleteVoxels, Qt::Key_Backspace, appInstance, SLOT(deleteVoxels()));
    #else
        addActionToQMenuAndActionHash(editMenu, MenuOption::DeleteVoxels, Qt::Key_Delete, appInstance, SLOT(deleteVoxels()));
    #endif

    addDisabledActionAndSeparator(editMenu, "Physics");
    addCheckableActionToQMenuAndActionHash(editMenu, MenuOption::Gravity, Qt::SHIFT | Qt::Key_G, false);

    
    addCheckableActionToQMenuAndActionHash(editMenu, MenuOption::ClickToFly);

    addAvatarCollisionSubMenu(editMenu);
    
    QMenu* toolsMenu = addMenu("Tools");

    _voxelModeActionsGroup = new QActionGroup(this);
    _voxelModeActionsGroup->setExclusive(false);

    QAction* addVoxelMode = addCheckableActionToQMenuAndActionHash(toolsMenu, MenuOption::VoxelAddMode, Qt::Key_V);
    _voxelModeActionsGroup->addAction(addVoxelMode);

    QAction* deleteVoxelMode = addCheckableActionToQMenuAndActionHash(toolsMenu, MenuOption::VoxelDeleteMode, Qt::Key_R);
    _voxelModeActionsGroup->addAction(deleteVoxelMode);

    QAction* colorVoxelMode = addCheckableActionToQMenuAndActionHash(toolsMenu, MenuOption::VoxelColorMode, Qt::Key_B);
    _voxelModeActionsGroup->addAction(colorVoxelMode);

    QAction* selectVoxelMode = addCheckableActionToQMenuAndActionHash(toolsMenu, MenuOption::VoxelSelectMode, Qt::Key_O);
    _voxelModeActionsGroup->addAction(selectVoxelMode);

    QAction* getColorMode = addCheckableActionToQMenuAndActionHash(toolsMenu, MenuOption::VoxelGetColorMode, Qt::Key_G);
    _voxelModeActionsGroup->addAction(getColorMode);


    // connect each of the voxel mode actions to the updateVoxelModeActionsSlot
    foreach (QAction* action, _voxelModeActionsGroup->actions()) {
        connect(action, SIGNAL(triggered()), this, SLOT(updateVoxelModeActions()));
    }

    QAction* voxelPaintColor = addActionToQMenuAndActionHash(toolsMenu,
                                                             MenuOption::VoxelPaintColor,
                                                             Qt::META | Qt::Key_C,
                                                             this,
                                                             SLOT(chooseVoxelPaintColor()));

    Application::getInstance()->getSwatch()->setAction(voxelPaintColor);

    QColor paintColor(128, 128, 128);
    voxelPaintColor->setData(paintColor);
    voxelPaintColor->setIcon(Swatch::createIcon(paintColor));

    addActionToQMenuAndActionHash(toolsMenu,
                                  MenuOption::DecreaseVoxelSize,
                                  QKeySequence::ZoomOut,
                                  appInstance,
                                  SLOT(decreaseVoxelSize()));
    addActionToQMenuAndActionHash(toolsMenu,
                                  MenuOption::IncreaseVoxelSize,
                                  QKeySequence::ZoomIn,
                                  appInstance,
                                  SLOT(increaseVoxelSize()));
    addActionToQMenuAndActionHash(toolsMenu, MenuOption::ResetSwatchColors, 0, this, SLOT(resetSwatchColors()));

    addActionToQMenuAndActionHash(toolsMenu, MenuOption::MetavoxelEditor, 0, this, SLOT(showMetavoxelEditor()));


    QMenu* viewMenu = addMenu("View");

    addCheckableActionToQMenuAndActionHash(viewMenu,
                                           MenuOption::Fullscreen,
                                           Qt::CTRL | Qt::META | Qt::Key_F,
                                           false,
                                           appInstance,
                                           SLOT(setFullscreen(bool)));
    addCheckableActionToQMenuAndActionHash(viewMenu, MenuOption::FirstPerson, Qt::Key_P, true,
                                            appInstance,SLOT(cameraMenuChanged()));
    addCheckableActionToQMenuAndActionHash(viewMenu, MenuOption::Mirror, Qt::SHIFT | Qt::Key_H, true);
    addCheckableActionToQMenuAndActionHash(viewMenu, MenuOption::FullscreenMirror, Qt::Key_H, false,
                                            appInstance, SLOT(cameraMenuChanged()));
                                            
    addCheckableActionToQMenuAndActionHash(viewMenu, MenuOption::Enable3DTVMode, 0,
                                           false,
                                           appInstance,
                                           SLOT(setEnable3DTVMode(bool)));


    QMenu* avatarSizeMenu = viewMenu->addMenu("Avatar Size");

    addActionToQMenuAndActionHash(avatarSizeMenu,
                                  MenuOption::IncreaseAvatarSize,
                                  Qt::Key_Plus,
                                  appInstance->getAvatar(),
                                  SLOT(increaseSize()));
    addActionToQMenuAndActionHash(avatarSizeMenu,
                                  MenuOption::DecreaseAvatarSize,
                                  Qt::Key_Minus,
                                  appInstance->getAvatar(),
                                  SLOT(decreaseSize()));
    addActionToQMenuAndActionHash(avatarSizeMenu,
                                  MenuOption::ResetAvatarSize,
                                  Qt::Key_Equal,
                                  appInstance->getAvatar(),
                                  SLOT(resetSize()));

    addCheckableActionToQMenuAndActionHash(viewMenu, MenuOption::OffAxisProjection, 0, false);
    addCheckableActionToQMenuAndActionHash(viewMenu, MenuOption::TurnWithHead, 0, false);
    addCheckableActionToQMenuAndActionHash(viewMenu, MenuOption::MoveWithLean, 0, false);
    addCheckableActionToQMenuAndActionHash(viewMenu, MenuOption::HeadMouse, 0, false);


    addDisabledActionAndSeparator(viewMenu, "Stats");
    addCheckableActionToQMenuAndActionHash(viewMenu, MenuOption::Stats, Qt::Key_Slash);
    addActionToQMenuAndActionHash(viewMenu, MenuOption::Log, Qt::CTRL | Qt::Key_L, appInstance, SLOT(toggleLogDialog()));
    addCheckableActionToQMenuAndActionHash(viewMenu, MenuOption::Oscilloscope, 0, true);
    addCheckableActionToQMenuAndActionHash(viewMenu, MenuOption::Bandwidth, 0, true);
    addActionToQMenuAndActionHash(viewMenu, MenuOption::BandwidthDetails, 0, this, SLOT(bandwidthDetails()));
    addActionToQMenuAndActionHash(viewMenu, MenuOption::VoxelStats, 0, this, SLOT(voxelStatsDetails()));

    QMenu* developerMenu = addMenu("Developer");

    QMenu* renderOptionsMenu = developerMenu->addMenu("Rendering Options");

    addCheckableActionToQMenuAndActionHash(renderOptionsMenu, MenuOption::Stars, Qt::Key_Asterisk, true);
    addCheckableActionToQMenuAndActionHash(renderOptionsMenu, MenuOption::Atmosphere, Qt::SHIFT | Qt::Key_A, true);
    addActionToQMenuAndActionHash(renderOptionsMenu,
                                  MenuOption::GlowMode,
                                  0,
                                  appInstance->getGlowEffect(),
                                  SLOT(cycleRenderMode()));

    addCheckableActionToQMenuAndActionHash(renderOptionsMenu, MenuOption::Shadows, 0, false);
    addCheckableActionToQMenuAndActionHash(renderOptionsMenu, MenuOption::Metavoxels, 0, true);
    addCheckableActionToQMenuAndActionHash(renderOptionsMenu, MenuOption::BuckyBalls, 0, true);
    addCheckableActionToQMenuAndActionHash(renderOptionsMenu, MenuOption::Particles, 0, true);


    QMenu* voxelOptionsMenu = developerMenu->addMenu("Voxel Options");

    addCheckableActionToQMenuAndActionHash(voxelOptionsMenu,
                                           MenuOption::Voxels,
                                           Qt::SHIFT | Qt::Key_V,
                                           true,
                                           appInstance,
                                           SLOT(setRenderVoxels(bool)));
    addCheckableActionToQMenuAndActionHash(voxelOptionsMenu, MenuOption::DontRenderVoxels);
    addCheckableActionToQMenuAndActionHash(voxelOptionsMenu, MenuOption::DontCallOpenGLForVoxels);

    _useVoxelShader = addCheckableActionToQMenuAndActionHash(voxelOptionsMenu, MenuOption::UseVoxelShader, 0,
                                           false, appInstance->getVoxels(), SLOT(setUseVoxelShader(bool)));

    addCheckableActionToQMenuAndActionHash(voxelOptionsMenu, MenuOption::VoxelsAsPoints, 0,
                                           false, appInstance->getVoxels(), SLOT(setVoxelsAsPoints(bool)));

    addCheckableActionToQMenuAndActionHash(voxelOptionsMenu, MenuOption::VoxelTextures);
    addCheckableActionToQMenuAndActionHash(voxelOptionsMenu, MenuOption::AmbientOcclusion);
    addCheckableActionToQMenuAndActionHash(voxelOptionsMenu, MenuOption::DontFadeOnVoxelServerChanges);
    addCheckableActionToQMenuAndActionHash(voxelOptionsMenu, MenuOption::AutoAdjustLOD);
    addActionToQMenuAndActionHash(voxelOptionsMenu, MenuOption::LodTools, Qt::SHIFT | Qt::Key_L, this, SLOT(lodTools()));

    QMenu* voxelProtoOptionsMenu = voxelOptionsMenu->addMenu("Voxel Server Protocol Options");

    addCheckableActionToQMenuAndActionHash(voxelProtoOptionsMenu, MenuOption::DisableColorVoxels);
    addCheckableActionToQMenuAndActionHash(voxelProtoOptionsMenu, MenuOption::DisableLowRes);
    addCheckableActionToQMenuAndActionHash(voxelProtoOptionsMenu, MenuOption::DisableDeltaSending);
    addCheckableActionToQMenuAndActionHash(voxelProtoOptionsMenu, MenuOption::EnableVoxelPacketCompression);
    addCheckableActionToQMenuAndActionHash(voxelProtoOptionsMenu, MenuOption::EnableOcclusionCulling);
    addCheckableActionToQMenuAndActionHash(voxelProtoOptionsMenu, MenuOption::DestructiveAddVoxel);

    QMenu* avatarOptionsMenu = developerMenu->addMenu("Avatar Options");

    addCheckableActionToQMenuAndActionHash(avatarOptionsMenu, MenuOption::Avatars, 0, true);
    addCheckableActionToQMenuAndActionHash(avatarOptionsMenu, MenuOption::RenderSkeletonCollisionProxies);
    addCheckableActionToQMenuAndActionHash(avatarOptionsMenu, MenuOption::RenderHeadCollisionProxies);

    addCheckableActionToQMenuAndActionHash(avatarOptionsMenu, MenuOption::LookAtVectors, 0, false);
    addCheckableActionToQMenuAndActionHash(avatarOptionsMenu,
                                           MenuOption::FaceshiftTCP,
                                           0,
                                           false,
                                           appInstance->getFaceshift(),
                                           SLOT(setTCPEnabled(bool)));
    addCheckableActionToQMenuAndActionHash(avatarOptionsMenu, MenuOption::ChatCircling, 0, false);

    addAvatarCollisionSubMenu(avatarOptionsMenu);
    
    QMenu* handOptionsMenu = developerMenu->addMenu("Hand Options");

    addCheckableActionToQMenuAndActionHash(handOptionsMenu,
                                           MenuOption::FilterSixense,
                                           0,
                                           true,
                                           appInstance->getSixenseManager(),
                                           SLOT(setFilter(bool)));
    addCheckableActionToQMenuAndActionHash(handOptionsMenu, MenuOption::DisplayHands, 0, true);
    addCheckableActionToQMenuAndActionHash(handOptionsMenu, MenuOption::DisplayHandTargets, 0, false);
    addCheckableActionToQMenuAndActionHash(handOptionsMenu, MenuOption::VoxelDrumming, 0, false);
    addCheckableActionToQMenuAndActionHash(handOptionsMenu, MenuOption::PlaySlaps, 0, false);
    addCheckableActionToQMenuAndActionHash(handOptionsMenu, MenuOption::HandsCollideWithSelf, 0, false);

    addDisabledActionAndSeparator(developerMenu, "Testing");

    QMenu* timingMenu = developerMenu->addMenu("Timing and Statistics Tools");
    addCheckableActionToQMenuAndActionHash(timingMenu, MenuOption::TestPing, 0, true);
    addCheckableActionToQMenuAndActionHash(timingMenu, MenuOption::FrameTimer);
    addActionToQMenuAndActionHash(timingMenu, MenuOption::RunTimingTests, 0, this, SLOT(runTests()));
    addActionToQMenuAndActionHash(timingMenu,
                                  MenuOption::TreeStats,
                                  Qt::SHIFT | Qt::Key_S,
                                  appInstance->getVoxels(),
                                  SLOT(collectStatsForTreesAndVBOs()));

    QMenu* frustumMenu = developerMenu->addMenu("View Frustum Debugging Tools");
    addCheckableActionToQMenuAndActionHash(frustumMenu, MenuOption::DisplayFrustum, Qt::SHIFT | Qt::Key_F);
    addActionToQMenuAndActionHash(frustumMenu,
                                  MenuOption::FrustumRenderMode,
                                  Qt::SHIFT | Qt::Key_R,
                                  this,
                                  SLOT(cycleFrustumRenderMode()));
    updateFrustumRenderModeAction();


    QMenu* renderDebugMenu = developerMenu->addMenu("Render Debugging Tools");
    addCheckableActionToQMenuAndActionHash(renderDebugMenu, MenuOption::PipelineWarnings, Qt::CTRL | Qt::SHIFT | Qt::Key_P);
    addCheckableActionToQMenuAndActionHash(renderDebugMenu, MenuOption::SuppressShortTimings, Qt::CTRL | Qt::SHIFT | Qt::Key_S);

    addCheckableActionToQMenuAndActionHash(renderDebugMenu, MenuOption::AutomaticallyAuditTree);


    addActionToQMenuAndActionHash(renderDebugMenu,
                                  MenuOption::ShowAllLocalVoxels,
                                  Qt::CTRL | Qt::Key_A,
                                  appInstance->getVoxels(),
                                  SLOT(showAllLocalVoxels()));

    addActionToQMenuAndActionHash(renderDebugMenu,
                                  MenuOption::KillLocalVoxels,
                                  Qt::CTRL | Qt::Key_K,
                                  appInstance, SLOT(doKillLocalVoxels()));

    addActionToQMenuAndActionHash(renderDebugMenu,
                                  MenuOption::RandomizeVoxelColors,
                                  Qt::CTRL | Qt::Key_R,
                                  appInstance->getVoxels(),
                                  SLOT(randomizeVoxelColors()));

    addActionToQMenuAndActionHash(renderDebugMenu,
                                  MenuOption::FalseColorRandomly,
                                  0,
                                  appInstance->getVoxels(),
                                  SLOT(falseColorizeRandom()));

    addActionToQMenuAndActionHash(renderDebugMenu,
                                  MenuOption::FalseColorEveryOtherVoxel,
                                  0,
                                  appInstance->getVoxels(),
                                  SLOT(falseColorizeRandomEveryOther()));

    addActionToQMenuAndActionHash(renderDebugMenu,
                                  MenuOption::FalseColorByDistance,
                                  0,
                                  appInstance->getVoxels(),
                                  SLOT(falseColorizeDistanceFromView()));

    addActionToQMenuAndActionHash(renderDebugMenu,
                                  MenuOption::FalseColorOutOfView,
                                  0,
                                  appInstance->getVoxels(),
                                  SLOT(falseColorizeInView()));

    addActionToQMenuAndActionHash(renderDebugMenu,
                                  MenuOption::FalseColorBySource,
                                  0,
                                  appInstance->getVoxels(),
                                  SLOT(falseColorizeBySource()));

    addActionToQMenuAndActionHash(renderDebugMenu,
                                  MenuOption::ShowTrueColors,
                                  Qt::CTRL | Qt::Key_T,
                                  appInstance->getVoxels(),
                                  SLOT(trueColorize()));

    addCheckableActionToQMenuAndActionHash(renderDebugMenu, 
                                  MenuOption::CullSharedFaces, 
                                  Qt::CTRL | Qt::SHIFT | Qt::Key_C, 
                                  false,
                                  appInstance->getVoxels(),
                                  SLOT(cullSharedFaces()));

    addCheckableActionToQMenuAndActionHash(renderDebugMenu, 
                                  MenuOption::ShowCulledSharedFaces, 
                                  Qt::CTRL | Qt::SHIFT | Qt::Key_X, 
                                  false,
                                  appInstance->getVoxels(),
                                  SLOT(showCulledSharedFaces()));

    addDisabledActionAndSeparator(renderDebugMenu, "Coverage Maps");
    addActionToQMenuAndActionHash(renderDebugMenu,
                                  MenuOption::FalseColorOccluded,
                                  0,
                                  appInstance->getVoxels(),
                                  SLOT(falseColorizeOccluded()));

    addActionToQMenuAndActionHash(renderDebugMenu,
                                  MenuOption::FalseColorOccludedV2,
                                  0,
                                  appInstance->getVoxels(),
                                  SLOT(falseColorizeOccludedV2()));

    addCheckableActionToQMenuAndActionHash(renderDebugMenu, MenuOption::CoverageMap, Qt::SHIFT | Qt::CTRL | Qt::Key_O);
    addCheckableActionToQMenuAndActionHash(renderDebugMenu, MenuOption::CoverageMapV2, Qt::SHIFT | Qt::CTRL | Qt::Key_P);

    QMenu* audioDebugMenu = developerMenu->addMenu("Audio Debugging Tools");
    addCheckableActionToQMenuAndActionHash(audioDebugMenu, MenuOption::AudioNoiseReduction,
                                           0,
                                           true,
                                           appInstance->getAudio(),
                                           SLOT(toggleAudioNoiseReduction()));
    addCheckableActionToQMenuAndActionHash(audioDebugMenu, MenuOption::EchoServerAudio);
    addCheckableActionToQMenuAndActionHash(audioDebugMenu, MenuOption::EchoLocalAudio);
    addCheckableActionToQMenuAndActionHash(audioDebugMenu, MenuOption::MuteAudio,
                                           Qt::CTRL | Qt::Key_M,
                                           false,
                                           appInstance->getAudio(),
                                           SLOT(toggleMute()));
    
    addActionToQMenuAndActionHash(developerMenu, MenuOption::PasteToVoxel,
                Qt::CTRL | Qt::SHIFT | Qt::Key_V,
                this,
                SLOT(pasteToVoxel()));

    connect(appInstance->getAudio(), SIGNAL(muteToggled()), this, SLOT(audioMuteToggled()));
    
#ifndef Q_OS_MAC
    QMenu* helpMenu = addMenu("Help");
    QAction* helpAction = helpMenu->addAction(MenuOption::AboutApp);
    connect(helpAction, SIGNAL(triggered()), this, SLOT(aboutApp()));
#endif

}

Menu::~Menu() {
    bandwidthDetailsClosed();
    voxelStatsDetailsClosed();
}

void Menu::loadSettings(QSettings* settings) {
    if (!settings) {
        settings = Application::getInstance()->getSettings();
    }

    _audioJitterBufferSamples = loadSetting(settings, "audioJitterBufferSamples", 0);
    _fieldOfView = loadSetting(settings, "fieldOfView", DEFAULT_FIELD_OF_VIEW_DEGREES);
    _faceshiftEyeDeflection = loadSetting(settings, "faceshiftEyeDeflection", DEFAULT_FACESHIFT_EYE_DEFLECTION);
    _maxVoxels = loadSetting(settings, "maxVoxels", DEFAULT_MAX_VOXELS_PER_SYSTEM);
    _maxVoxelPacketsPerSecond = loadSetting(settings, "maxVoxelsPPS", DEFAULT_MAX_VOXEL_PPS);
    _voxelSizeScale = loadSetting(settings, "voxelSizeScale", DEFAULT_OCTREE_SIZE_SCALE);
    _boundaryLevelAdjust = loadSetting(settings, "boundaryLevelAdjust", 0);

    settings->beginGroup("View Frustum Offset Camera");
    // in case settings is corrupt or missing loadSetting() will check for NaN
    _viewFrustumOffset.yaw = loadSetting(settings, "viewFrustumOffsetYaw", 0.0f);
    _viewFrustumOffset.pitch = loadSetting(settings, "viewFrustumOffsetPitch", 0.0f);
    _viewFrustumOffset.roll = loadSetting(settings, "viewFrustumOffsetRoll", 0.0f);
    _viewFrustumOffset.distance = loadSetting(settings, "viewFrustumOffsetDistance", 0.0f);
    _viewFrustumOffset.up = loadSetting(settings, "viewFrustumOffsetUp", 0.0f);
    settings->endGroup();

    scanMenuBar(&loadAction, settings);
    Application::getInstance()->getAvatar()->loadData(settings);
    Application::getInstance()->getSwatch()->loadData(settings);
    Application::getInstance()->updateWindowTitle();
    NodeList::getInstance()->loadData(settings);

    // MyAvatar caches some menu options, so we have to update them whenever we load settings.
    // TODO: cache more settings in MyAvatar that are checked with very high frequency.
    MyAvatar* myAvatar = Application::getInstance()->getAvatar();
    myAvatar->updateCollisionFlags();
}

void Menu::saveSettings(QSettings* settings) {
    if (!settings) {
        settings = Application::getInstance()->getSettings();
    }

    settings->setValue("audioJitterBufferSamples", _audioJitterBufferSamples);
    settings->setValue("fieldOfView", _fieldOfView);
    settings->setValue("faceshiftEyeDeflection", _faceshiftEyeDeflection);
    settings->setValue("maxVoxels", _maxVoxels);
    settings->setValue("maxVoxelsPPS", _maxVoxelPacketsPerSecond);
    settings->setValue("voxelSizeScale", _voxelSizeScale);
    settings->setValue("boundaryLevelAdjust", _boundaryLevelAdjust);
    settings->beginGroup("View Frustum Offset Camera");
    settings->setValue("viewFrustumOffsetYaw", _viewFrustumOffset.yaw);
    settings->setValue("viewFrustumOffsetPitch", _viewFrustumOffset.pitch);
    settings->setValue("viewFrustumOffsetRoll", _viewFrustumOffset.roll);
    settings->setValue("viewFrustumOffsetDistance", _viewFrustumOffset.distance);
    settings->setValue("viewFrustumOffsetUp", _viewFrustumOffset.up);
    settings->endGroup();

    scanMenuBar(&saveAction, settings);
    Application::getInstance()->getAvatar()->saveData(settings);
    Application::getInstance()->getSwatch()->saveData(settings);
    NodeList::getInstance()->saveData(settings);
}

void Menu::importSettings() {
    QString locationDir(QStandardPaths::displayName(QStandardPaths::DesktopLocation));
    QString fileName = QFileDialog::getOpenFileName(Application::getInstance()->getWindow(),
                                                    tr("Open .ini config file"),
                                                    locationDir,
                                                    tr("Text files (*.ini)"));
    if (fileName != "") {
        QSettings tmp(fileName, QSettings::IniFormat);
        loadSettings(&tmp);
    }
}

void Menu::exportSettings() {
    QString locationDir(QStandardPaths::displayName(QStandardPaths::DesktopLocation));
    QString fileName = QFileDialog::getSaveFileName(Application::getInstance()->getWindow(),
                                                    tr("Save .ini config file"),
                                                    locationDir,
                                                    tr("Text files (*.ini)"));
    if (fileName != "") {
        QSettings tmp(fileName, QSettings::IniFormat);
        saveSettings(&tmp);
        tmp.sync();
    }
}

void Menu::loadAction(QSettings* set, QAction* action) {
    if (action->isChecked() != set->value(action->text(), action->isChecked()).toBool()) {
        action->trigger();
    }
}

void Menu::saveAction(QSettings* set, QAction* action) {
    set->setValue(action->text(),  action->isChecked());
}

void Menu::scanMenuBar(settingsAction modifySetting, QSettings* set) {
    QList<QMenu*> menus = this->findChildren<QMenu *>();

    for (QList<QMenu *>::const_iterator it = menus.begin(); menus.end() != it; ++it) {
        scanMenu(*it, modifySetting, set);
    }
}

void Menu::scanMenu(QMenu* menu, settingsAction modifySetting, QSettings* set) {
    QList<QAction*> actions = menu->actions();

    set->beginGroup(menu->title());
    for (QList<QAction *>::const_iterator it = actions.begin(); actions.end() != it; ++it) {
        if ((*it)->menu()) {
            scanMenu((*it)->menu(), modifySetting, set);
        }
        if ((*it)->isCheckable()) {
            modifySetting(set, *it);
        }
    }
    set->endGroup();
}

void Menu::handleViewFrustumOffsetKeyModifier(int key) {
    const float VIEW_FRUSTUM_OFFSET_DELTA = 0.5f;
    const float VIEW_FRUSTUM_OFFSET_UP_DELTA = 0.05f;

    switch (key) {
        case Qt::Key_BracketLeft:
            _viewFrustumOffset.yaw -= VIEW_FRUSTUM_OFFSET_DELTA;
            break;

        case Qt::Key_BracketRight:
            _viewFrustumOffset.yaw += VIEW_FRUSTUM_OFFSET_DELTA;
            break;

        case Qt::Key_BraceLeft:
            _viewFrustumOffset.pitch -= VIEW_FRUSTUM_OFFSET_DELTA;
            break;

        case Qt::Key_BraceRight:
            _viewFrustumOffset.pitch += VIEW_FRUSTUM_OFFSET_DELTA;
            break;

        case Qt::Key_ParenLeft:
            _viewFrustumOffset.roll -= VIEW_FRUSTUM_OFFSET_DELTA;
            break;

        case Qt::Key_ParenRight:
            _viewFrustumOffset.roll += VIEW_FRUSTUM_OFFSET_DELTA;
            break;

        case Qt::Key_Less:
            _viewFrustumOffset.distance -= VIEW_FRUSTUM_OFFSET_DELTA;
            break;

        case Qt::Key_Greater:
            _viewFrustumOffset.distance += VIEW_FRUSTUM_OFFSET_DELTA;
            break;

        case Qt::Key_Comma:
            _viewFrustumOffset.up -= VIEW_FRUSTUM_OFFSET_UP_DELTA;
            break;

        case Qt::Key_Period:
            _viewFrustumOffset.up += VIEW_FRUSTUM_OFFSET_UP_DELTA;
            break;

        default:
            break;
    }
}

void Menu::addDisabledActionAndSeparator(QMenu* destinationMenu, const QString& actionName) {
    destinationMenu->addSeparator();
    (destinationMenu->addAction(actionName))->setEnabled(false);
}

QAction* Menu::addActionToQMenuAndActionHash(QMenu* destinationMenu,
                                             const QString actionName,
                                             const QKeySequence& shortcut,
                                             const QObject* receiver,
                                             const char* member,
                                             QAction::MenuRole role) {
    QAction* action;

    if (receiver && member) {
        action = destinationMenu->addAction(actionName, receiver, member, shortcut);
    } else {
        action = destinationMenu->addAction(actionName);
        action->setShortcut(shortcut);
    }
    action->setMenuRole(role);

    _actionHash.insert(actionName, action);

    return action;
}

QAction* Menu::addCheckableActionToQMenuAndActionHash(QMenu* destinationMenu,
                                                      const QString actionName,
                                                      const QKeySequence& shortcut,
                                                      const bool checked,
                                                      const QObject* receiver,
                                                      const char* member) {
    QAction* action = addActionToQMenuAndActionHash(destinationMenu, actionName, shortcut, receiver, member);
    action->setCheckable(true);
    action->setChecked(checked);

    return action;
}

void Menu::removeAction(QMenu* menu, const QString& actionName) {
    menu->removeAction(_actionHash.value(actionName));
}

void Menu::setIsOptionChecked(const QString& menuOption, bool isChecked) {
    return _actionHash.value(menuOption)->setChecked(isChecked);
}

bool Menu::isOptionChecked(const QString& menuOption) {
    return _actionHash.value(menuOption)->isChecked();
}

void Menu::triggerOption(const QString& menuOption) {
    _actionHash.value(menuOption)->trigger();
}

QAction* Menu::getActionForOption(const QString& menuOption) {
    return _actionHash.value(menuOption);
}

bool Menu::isVoxelModeActionChecked() {
    foreach (QAction* action, _voxelModeActionsGroup->actions()) {
        if (action->isChecked()) {
            return true;
        }
    }
    return false;
}

void Menu::aboutApp() {
    InfoView::forcedShow();
}

void sendFakeEnterEvent() {
    QPoint lastCursorPosition = QCursor::pos();
    QGLWidget* glWidget = Application::getInstance()->getGLWidget();

    QPoint windowPosition = glWidget->mapFromGlobal(lastCursorPosition);
    QEnterEvent enterEvent = QEnterEvent(windowPosition, windowPosition, lastCursorPosition);
    QCoreApplication::sendEvent(glWidget, &enterEvent);
}

const int QLINE_MINIMUM_WIDTH = 400;
const float DIALOG_RATIO_OF_WINDOW = 0.30f;

void Menu::loginForCurrentDomain() {
    QDialog loginDialog(Application::getInstance()->getWindow());
    loginDialog.setWindowTitle("Login");
    
    QBoxLayout* layout = new QBoxLayout(QBoxLayout::TopToBottom);
    loginDialog.setLayout(layout);
    loginDialog.setWindowFlags(Qt::Sheet);
    
    QFormLayout* form = new QFormLayout();
    layout->addLayout(form, 1);
    
    QLineEdit* loginLineEdit = new QLineEdit();
    loginLineEdit->setMinimumWidth(QLINE_MINIMUM_WIDTH);
    form->addRow("Login:", loginLineEdit);
    
    QLineEdit* passwordLineEdit = new QLineEdit();
    passwordLineEdit->setMinimumWidth(QLINE_MINIMUM_WIDTH);
    passwordLineEdit->setEchoMode(QLineEdit::Password);
    form->addRow("Password:", passwordLineEdit);
    
    QDialogButtonBox* buttons = new QDialogButtonBox(QDialogButtonBox::Ok | QDialogButtonBox::Cancel);
    loginDialog.connect(buttons, SIGNAL(accepted()), SLOT(accept()));
    loginDialog.connect(buttons, SIGNAL(rejected()), SLOT(reject()));
    layout->addWidget(buttons);
    
    int dialogReturn = loginDialog.exec();
    
    if (dialogReturn == QDialog::Accepted && !loginLineEdit->text().isEmpty() && !passwordLineEdit->text().isEmpty()) {
        // attempt to get an access token given this username and password
        AccountManager::getInstance().requestAccessToken(loginLineEdit->text(), passwordLineEdit->text());
    }
    
    sendFakeEnterEvent();
}

void Menu::editPreferences() {
<<<<<<< HEAD
    if (! _preferencesDialog) {
        _preferencesDialog = new PreferencesDialog(Application::getInstance()->getGLWidget());
=======
    Application* applicationInstance = Application::getInstance();

    QDialog dialog(applicationInstance->getWindow());
    dialog.setWindowTitle("Interface Preferences");
    
    QBoxLayout* layout = new QBoxLayout(QBoxLayout::TopToBottom);
    dialog.setLayout(layout);
    
    QFormLayout* form = new QFormLayout();
    layout->addLayout(form, 1);

    QString faceURLString = applicationInstance->getAvatar()->getHead()->getFaceModel().getURL().toString();
    QLineEdit* faceURLEdit = new QLineEdit(faceURLString);
    faceURLEdit->setMinimumWidth(QLINE_MINIMUM_WIDTH);
    faceURLEdit->setPlaceholderText(DEFAULT_HEAD_MODEL_URL.toString());
    form->addRow("Face URL:", faceURLEdit);

    QString skeletonURLString = applicationInstance->getAvatar()->getSkeletonModel().getURL().toString();
    QLineEdit* skeletonURLEdit = new QLineEdit(skeletonURLString);
    skeletonURLEdit->setMinimumWidth(QLINE_MINIMUM_WIDTH);
    skeletonURLEdit->setPlaceholderText(DEFAULT_BODY_MODEL_URL.toString());
    form->addRow("Skeleton URL:", skeletonURLEdit);

    QString displayNameString = applicationInstance->getAvatar()->getDisplayName();
    QLineEdit* displayNameEdit = new QLineEdit(displayNameString);
    displayNameEdit->setMinimumWidth(QLINE_MINIMUM_WIDTH);
    form->addRow("Display name:", displayNameEdit);

    QSlider* pupilDilation = new QSlider(Qt::Horizontal);
    pupilDilation->setValue(applicationInstance->getAvatar()->getHead()->getPupilDilation() * pupilDilation->maximum());
    form->addRow("Pupil Dilation:", pupilDilation);

    QSlider* faceshiftEyeDeflection = new QSlider(Qt::Horizontal);
    faceshiftEyeDeflection->setValue(_faceshiftEyeDeflection * faceshiftEyeDeflection->maximum());
    form->addRow("Faceshift Eye Deflection:", faceshiftEyeDeflection);

    QSpinBox* fieldOfView = new QSpinBox();
    fieldOfView->setMaximum(180);
    fieldOfView->setMinimum(1);
    fieldOfView->setValue(_fieldOfView);
    form->addRow("Vertical Field of View (Degrees):", fieldOfView);

    QDoubleSpinBox* leanScale = new QDoubleSpinBox();
    leanScale->setValue(applicationInstance->getAvatar()->getLeanScale());
    form->addRow("Lean Scale:", leanScale);

    QDoubleSpinBox* avatarScale = new QDoubleSpinBox();
    avatarScale->setValue(applicationInstance->getAvatar()->getScale());
    form->addRow("Avatar Scale:", avatarScale);

    QSpinBox* audioJitterBufferSamples = new QSpinBox();
    audioJitterBufferSamples->setMaximum(10000);
    audioJitterBufferSamples->setMinimum(-10000);
    audioJitterBufferSamples->setValue(_audioJitterBufferSamples);
    form->addRow("Audio Jitter Buffer Samples (0 for automatic):", audioJitterBufferSamples);

    QSpinBox* maxVoxels = new QSpinBox();
    const int MAX_MAX_VOXELS = 5000000;
    const int MIN_MAX_VOXELS = 0;
    const int STEP_MAX_VOXELS = 50000;
    maxVoxels->setMaximum(MAX_MAX_VOXELS);
    maxVoxels->setMinimum(MIN_MAX_VOXELS);
    maxVoxels->setSingleStep(STEP_MAX_VOXELS);
    maxVoxels->setValue(_maxVoxels);
    form->addRow("Maximum Voxels:", maxVoxels);

    QSpinBox* maxVoxelsPPS = new QSpinBox();
    const int MAX_MAX_VOXELS_PPS = 6000;
    const int MIN_MAX_VOXELS_PPS = 60;
    const int STEP_MAX_VOXELS_PPS = 10;
    maxVoxelsPPS->setMaximum(MAX_MAX_VOXELS_PPS);
    maxVoxelsPPS->setMinimum(MIN_MAX_VOXELS_PPS);
    maxVoxelsPPS->setSingleStep(STEP_MAX_VOXELS_PPS);
    maxVoxelsPPS->setValue(_maxVoxelPacketsPerSecond);
    form->addRow("Maximum Voxels Packets Per Second:", maxVoxelsPPS);

    QDialogButtonBox* buttons = new QDialogButtonBox(QDialogButtonBox::Ok | QDialogButtonBox::Cancel);
    dialog.connect(buttons, SIGNAL(accepted()), SLOT(accept()));
    dialog.connect(buttons, SIGNAL(rejected()), SLOT(reject()));
    layout->addWidget(buttons);

    int ret = dialog.exec();
    if (ret == QDialog::Accepted) {
        QUrl faceModelURL(faceURLEdit->text());
        
        bool shouldDispatchIdentityPacket = false;

        if (faceModelURL.toString() != faceURLString) {
            // change the faceModelURL in the profile, it will also update this user's BlendFace
            applicationInstance->getAvatar()->setFaceModelURL(faceModelURL);
            shouldDispatchIdentityPacket = true;
        }

        QUrl skeletonModelURL(skeletonURLEdit->text());

        if (skeletonModelURL.toString() != skeletonURLString) {
            // change the skeletonModelURL in the profile, it will also update this user's Body
            applicationInstance->getAvatar()->setSkeletonModelURL(skeletonModelURL);
            shouldDispatchIdentityPacket = true;
        }

        QString displayNameStr(displayNameEdit->text());
        
        if (displayNameStr != displayNameString) {
            applicationInstance->getAvatar()->setDisplayName(displayNameStr);
            shouldDispatchIdentityPacket = true;
        }
                
        if (shouldDispatchIdentityPacket) {
            applicationInstance->getAvatar()->sendIdentityPacket();
        }

        applicationInstance->getAvatar()->getHead()->setPupilDilation(pupilDilation->value() / (float)pupilDilation->maximum());

        _maxVoxels = maxVoxels->value();
        applicationInstance->getVoxels()->setMaxVoxels(_maxVoxels);

        _maxVoxelPacketsPerSecond = maxVoxelsPPS->value();

        applicationInstance->getAvatar()->setLeanScale(leanScale->value());
        applicationInstance->getAvatar()->setClampedTargetScale(avatarScale->value());

        _audioJitterBufferSamples = audioJitterBufferSamples->value();

        if (_audioJitterBufferSamples != 0) {
            applicationInstance->getAudio()->setJitterBufferSamples(_audioJitterBufferSamples);
        }

        _fieldOfView = fieldOfView->value();
        applicationInstance->resizeGL(applicationInstance->getGLWidget()->width(), applicationInstance->getGLWidget()->height());

        _faceshiftEyeDeflection = faceshiftEyeDeflection->value() / (float)faceshiftEyeDeflection->maximum();
>>>>>>> 039f9ff1
    }
    _preferencesDialog->show();
}

void Menu::goToDomain(const QString newDomain) {
    if (NodeList::getInstance()->getDomainInfo().getHostname() != newDomain) {
        
        // send a node kill request, indicating to other clients that they should play the "disappeared" effect
        Application::getInstance()->getAvatar()->sendKillAvatar();
        
        // give our nodeList the new domain-server hostname
        NodeList::getInstance()->getDomainInfo().setHostname(newDomain);
    }
}

void Menu::goToDomainDialog() {

    QString currentDomainHostname = NodeList::getInstance()->getDomainInfo().getHostname();

    if (NodeList::getInstance()->getDomainInfo().getPort() != DEFAULT_DOMAIN_SERVER_PORT) {
        // add the port to the currentDomainHostname string if it is custom
        currentDomainHostname.append(QString(":%1").arg(NodeList::getInstance()->getDomainInfo().getPort()));
    }

    QInputDialog domainDialog(Application::getInstance()->getWindow());
    domainDialog.setWindowTitle("Go to Domain");
    domainDialog.setLabelText("Domain server:");
    domainDialog.setTextValue(currentDomainHostname);
    domainDialog.setWindowFlags(Qt::Sheet);
    domainDialog.resize(domainDialog.parentWidget()->size().width() * DIALOG_RATIO_OF_WINDOW, domainDialog.size().height());

    int dialogReturn = domainDialog.exec();
    if (dialogReturn == QDialog::Accepted) {
        QString newHostname(DEFAULT_DOMAIN_HOSTNAME);

        if (domainDialog.textValue().size() > 0) {
            // the user input a new hostname, use that
            newHostname = domainDialog.textValue();
        }
        
        goToDomain(newHostname);
    }

    sendFakeEnterEvent();
}

void Menu::goToOrientation(QString orientation) {
    
    if (orientation.isEmpty()) {
        return;
    }
    
    QStringList orientationItems = orientation.split(QRegExp("_|,"), QString::SkipEmptyParts);
    
    const int NUMBER_OF_ORIENTATION_ITEMS = 4;
    const int W_ITEM = 0;
    const int X_ITEM = 1;
    const int Y_ITEM = 2;
    const int Z_ITEM = 3;
    
    if (orientationItems.size() == NUMBER_OF_ORIENTATION_ITEMS) {
        
        double w = replaceLastOccurrence('-', '.', orientationItems[W_ITEM].trimmed()).toDouble();
        double x = replaceLastOccurrence('-', '.', orientationItems[X_ITEM].trimmed()).toDouble();
        double y = replaceLastOccurrence('-', '.', orientationItems[Y_ITEM].trimmed()).toDouble();
        double z = replaceLastOccurrence('-', '.', orientationItems[Z_ITEM].trimmed()).toDouble();
        
        glm::quat newAvatarOrientation(w, x, y, z);
        
        MyAvatar* myAvatar = Application::getInstance()->getAvatar();
        glm::quat avatarOrientation = myAvatar->getOrientation();
        if (newAvatarOrientation != avatarOrientation) {
            myAvatar->setOrientation(newAvatarOrientation);
        }
    }
}

bool Menu::goToDestination(QString destination) {
    
    QStringList coordinateItems = destination.split(QRegExp("_|,"), QString::SkipEmptyParts);
    
    const int NUMBER_OF_COORDINATE_ITEMS = 3;
    const int X_ITEM = 0;
    const int Y_ITEM = 1;
    const int Z_ITEM = 2;
    if (coordinateItems.size() == NUMBER_OF_COORDINATE_ITEMS) {
        
        double x = replaceLastOccurrence('-', '.', coordinateItems[X_ITEM].trimmed()).toDouble();
        double y = replaceLastOccurrence('-', '.', coordinateItems[Y_ITEM].trimmed()).toDouble();
        double z = replaceLastOccurrence('-', '.', coordinateItems[Z_ITEM].trimmed()).toDouble();
        
        glm::vec3 newAvatarPos(x, y, z);
        
        MyAvatar* myAvatar = Application::getInstance()->getAvatar();
        glm::vec3 avatarPos = myAvatar->getPosition();
        if (newAvatarPos != avatarPos) {
            // send a node kill request, indicating to other clients that they should play the "disappeared" effect
            MyAvatar::sendKillAvatar();
            
            qDebug("Going To Location: %f, %f, %f...", x, y, z);
            myAvatar->setPosition(newAvatarPos);
        }
        
        return true;
    }
    
    // no coordinates were parsed
    return false;
}

void Menu::goTo() {
    
    QInputDialog gotoDialog(Application::getInstance()->getWindow());
    gotoDialog.setWindowTitle("Go to");
    gotoDialog.setLabelText("Destination:");
    QString destination = QString();
    gotoDialog.setTextValue(destination);
    gotoDialog.setWindowFlags(Qt::Sheet);
    gotoDialog.resize(gotoDialog.parentWidget()->size().width() * DIALOG_RATIO_OF_WINDOW, gotoDialog.size().height());
    
    int dialogReturn = gotoDialog.exec();
    if (dialogReturn == QDialog::Accepted && !gotoDialog.textValue().isEmpty()) {
        
        destination = gotoDialog.textValue();
        
        // go to coordinate destination or to Username
        if (!goToDestination(destination)) {
            JSONCallbackParameters callbackParams;
            callbackParams.jsonCallbackReceiver = Application::getInstance()->getAvatar();
            callbackParams.jsonCallbackMethod = "goToLocationFromResponse";
            
            // there's a username entered by the user, make a request to the data-server for the associated location
            AccountManager::getInstance().authenticatedRequest("/api/v1/users/" + gotoDialog.textValue() + "/location",
                                                               QNetworkAccessManager::GetOperation,
                                                               callbackParams);
        }
    }
    
    sendFakeEnterEvent();
}

void Menu::goToLocation() {
    MyAvatar* myAvatar = Application::getInstance()->getAvatar();
    glm::vec3 avatarPos = myAvatar->getPosition();
    QString currentLocation = QString("%1, %2, %3").arg(QString::number(avatarPos.x),
                                                        QString::number(avatarPos.y), QString::number(avatarPos.z));


    QInputDialog coordinateDialog(Application::getInstance()->getWindow());
    coordinateDialog.setWindowTitle("Go to Location");
    coordinateDialog.setLabelText("Coordinate as x,y,z:");
    coordinateDialog.setTextValue(currentLocation);
    coordinateDialog.setWindowFlags(Qt::Sheet);
    coordinateDialog.resize(coordinateDialog.parentWidget()->size().width() * 0.30, coordinateDialog.size().height());

    int dialogReturn = coordinateDialog.exec();
    if (dialogReturn == QDialog::Accepted && !coordinateDialog.textValue().isEmpty()) {
        goToDestination(coordinateDialog.textValue());
    }

    sendFakeEnterEvent();
}

void Menu::pasteToVoxel() {
    QInputDialog pasteToOctalCodeDialog(Application::getInstance()->getWindow());
    pasteToOctalCodeDialog.setWindowTitle("Paste to Voxel");
    pasteToOctalCodeDialog.setLabelText("Octal Code:");
    QString octalCode = "";
    pasteToOctalCodeDialog.setTextValue(octalCode);
    pasteToOctalCodeDialog.setWindowFlags(Qt::Sheet);
    pasteToOctalCodeDialog.resize(pasteToOctalCodeDialog.parentWidget()->size().width() * DIALOG_RATIO_OF_WINDOW,
        pasteToOctalCodeDialog.size().height());

    int dialogReturn = pasteToOctalCodeDialog.exec();
    if (dialogReturn == QDialog::Accepted && !pasteToOctalCodeDialog.textValue().isEmpty()) {
        // we got an octalCode to paste to...
        QString locationToPaste = pasteToOctalCodeDialog.textValue();
        unsigned char* octalCodeDestination = hexStringToOctalCode(locationToPaste);

        // check to see if it was a legit octcode...
        if (locationToPaste == octalCodeToHexString(octalCodeDestination)) {
            Application::getInstance()->pasteVoxelsToOctalCode(octalCodeDestination);
        } else {
            qDebug() << "Problem with octcode...";
        }
    }

    sendFakeEnterEvent();
}

void Menu::toggleLoginMenuItem() {
    AccountManager& accountManager = AccountManager::getInstance();

    disconnect(_loginAction, 0, 0, 0);
    
    if (accountManager.isLoggedIn()) {
        // change the menu item to logout
        _loginAction->setText("Logout " + accountManager.getUsername());
        connect(_loginAction, &QAction::triggered, &accountManager, &AccountManager::logout);
    } else {
        // change the menu item to login
        _loginAction->setText("Login");
        
        connect(_loginAction, &QAction::triggered, this, &Menu::loginForCurrentDomain);
    }
}

void Menu::bandwidthDetails() {
    if (! _bandwidthDialog) {
        _bandwidthDialog = new BandwidthDialog(Application::getInstance()->getGLWidget(),
                                               Application::getInstance()->getBandwidthMeter());
        connect(_bandwidthDialog, SIGNAL(closed()), SLOT(bandwidthDetailsClosed()));

        _bandwidthDialog->show();
    }
    _bandwidthDialog->raise();
}

void Menu::showMetavoxelEditor() {
    if (!_MetavoxelEditor) {
        _MetavoxelEditor = new MetavoxelEditor();
    }
    _MetavoxelEditor->raise();
    _MetavoxelEditor->activateWindow();
}

void Menu::audioMuteToggled() {
    QAction *muteAction = _actionHash.value(MenuOption::MuteAudio);
    muteAction->setChecked(Application::getInstance()->getAudio()->getMuted());
}

void Menu::bandwidthDetailsClosed() {
    if (_bandwidthDialog) {
        delete _bandwidthDialog;
        _bandwidthDialog = NULL;
    }
}

void Menu::voxelStatsDetails() {
    if (!_voxelStatsDialog) {
        _voxelStatsDialog = new VoxelStatsDialog(Application::getInstance()->getGLWidget(),
                                                 Application::getInstance()->getOcteeSceneStats());
        connect(_voxelStatsDialog, SIGNAL(closed()), SLOT(voxelStatsDetailsClosed()));
        _voxelStatsDialog->show();
    }
    _voxelStatsDialog->raise();
}

void Menu::voxelStatsDetailsClosed() {
    if (_voxelStatsDialog) {
        delete _voxelStatsDialog;
        _voxelStatsDialog = NULL;
    }
}

void Menu::autoAdjustLOD(float currentFPS) {
    bool changed = false;
    quint64 now = usecTimestampNow();
    quint64 elapsed = now - _lastAdjust;
    
    if (elapsed > ADJUST_LOD_DOWN_DELAY && currentFPS < ADJUST_LOD_DOWN_FPS && _voxelSizeScale > ADJUST_LOD_MIN_SIZE_SCALE) {
        _voxelSizeScale *= ADJUST_LOD_DOWN_BY;
        changed = true;
        _lastAdjust = now;
        qDebug() << "adjusting LOD down... currentFPS=" << currentFPS << "_voxelSizeScale=" << _voxelSizeScale;
    }

    if (elapsed > ADJUST_LOD_UP_DELAY && currentFPS > ADJUST_LOD_UP_FPS && _voxelSizeScale < ADJUST_LOD_MAX_SIZE_SCALE) {
        _voxelSizeScale *= ADJUST_LOD_UP_BY;
        changed = true;
        _lastAdjust = now;
        qDebug() << "adjusting LOD up... currentFPS=" << currentFPS << "_voxelSizeScale=" << _voxelSizeScale;
    }
    
    if (changed) {
        if (_lodToolsDialog) {
            _lodToolsDialog->reloadSliders();
        }
    }
}

void Menu::setVoxelSizeScale(float sizeScale) {
    _voxelSizeScale = sizeScale;
}

void Menu::setBoundaryLevelAdjust(int boundaryLevelAdjust) {
    _boundaryLevelAdjust = boundaryLevelAdjust;
}

void Menu::lodTools() {
    if (!_lodToolsDialog) {
        _lodToolsDialog = new LodToolsDialog(Application::getInstance()->getGLWidget());
        connect(_lodToolsDialog, SIGNAL(closed()), SLOT(lodToolsClosed()));
        _lodToolsDialog->show();
    }
    _lodToolsDialog->raise();
}

void Menu::lodToolsClosed() {
    if (_lodToolsDialog) {
        delete _lodToolsDialog;
        _lodToolsDialog = NULL;
    }
}

void Menu::cycleFrustumRenderMode() {
    _frustumDrawMode = (FrustumDrawMode)((_frustumDrawMode + 1) % FRUSTUM_DRAW_MODE_COUNT);
    updateFrustumRenderModeAction();
}

void Menu::updateVoxelModeActions() {
    // only the sender can be checked
    foreach (QAction* action, _voxelModeActionsGroup->actions()) {
        if (action->isChecked() && action != sender()) {
            action->setChecked(false);
        }
    }
}

void Menu::chooseVoxelPaintColor() {
    Application* appInstance = Application::getInstance();
    QAction* paintColor = _actionHash.value(MenuOption::VoxelPaintColor);

    QColor selected = QColorDialog::getColor(paintColor->data().value<QColor>(),
                                             appInstance->getGLWidget(),
                                             "Voxel Paint Color");
    if (selected.isValid()) {
        paintColor->setData(selected);
        paintColor->setIcon(Swatch::createIcon(selected));
    }

    // restore the main window's active state
    appInstance->getWindow()->activateWindow();
}

void Menu::runTests() {
    runTimingTests();
}

void Menu::resetSwatchColors() {
    Application::getInstance()->getSwatch()->reset();
}

void Menu::updateFrustumRenderModeAction() {
    QAction* frustumRenderModeAction = _actionHash.value(MenuOption::FrustumRenderMode);
    switch (_frustumDrawMode) {
        default:
        case FRUSTUM_DRAW_MODE_ALL:
            frustumRenderModeAction->setText("Render Mode - All");
            break;
        case FRUSTUM_DRAW_MODE_VECTORS:
            frustumRenderModeAction->setText("Render Mode - Vectors");
            break;
        case FRUSTUM_DRAW_MODE_PLANES:
            frustumRenderModeAction->setText("Render Mode - Planes");
            break;
        case FRUSTUM_DRAW_MODE_NEAR_PLANE:
            frustumRenderModeAction->setText("Render Mode - Near");
            break;
        case FRUSTUM_DRAW_MODE_FAR_PLANE:
            frustumRenderModeAction->setText("Render Mode - Far");
            break;
        case FRUSTUM_DRAW_MODE_KEYHOLE:
            frustumRenderModeAction->setText("Render Mode - Keyhole");
            break;
    }
}

void Menu::addAvatarCollisionSubMenu(QMenu* overMenu) {
    // add avatar collisions subMenu to overMenu
    QMenu* subMenu = overMenu->addMenu("Collision Options");

    Application* appInstance = Application::getInstance();
    QObject* avatar = appInstance->getAvatar();
    addCheckableActionToQMenuAndActionHash(subMenu, MenuOption::CollideWithEnvironment, 
            0, false, avatar, SLOT(updateCollisionFlags()));
    addCheckableActionToQMenuAndActionHash(subMenu, MenuOption::CollideWithAvatars, 
            0, true, avatar, SLOT(updateCollisionFlags()));
    addCheckableActionToQMenuAndActionHash(subMenu, MenuOption::CollideWithVoxels, 
            0, false, avatar, SLOT(updateCollisionFlags()));
    addCheckableActionToQMenuAndActionHash(subMenu, MenuOption::CollideWithParticles, 
            0, true, avatar, SLOT(updateCollisionFlags()));
}

QString Menu::replaceLastOccurrence(QChar search, QChar replace, QString string) {
    int lastIndex;
    lastIndex = string.lastIndexOf(search);
    if (lastIndex > 0) {
        lastIndex = string.lastIndexOf(search);
        string.replace(lastIndex, 1, replace);
    }
    
    return string;
}<|MERGE_RESOLUTION|>--- conflicted
+++ resolved
@@ -71,11 +71,9 @@
     _boundaryLevelAdjust(0),
     _maxVoxelPacketsPerSecond(DEFAULT_MAX_VOXEL_PPS),
     _lastAdjust(usecTimestampNow()),
-<<<<<<< HEAD
+    _loginAction(NULL)
+    _lastAdjust(usecTimestampNow()),
     _preferencesDialog()
-=======
-    _loginAction(NULL)
->>>>>>> 039f9ff1
 {
     Application *appInstance = Application::getInstance();
 
@@ -796,10 +794,6 @@
 }
 
 void Menu::editPreferences() {
-<<<<<<< HEAD
-    if (! _preferencesDialog) {
-        _preferencesDialog = new PreferencesDialog(Application::getInstance()->getGLWidget());
-=======
     Application* applicationInstance = Application::getInstance();
 
     QDialog dialog(applicationInstance->getWindow());
@@ -932,7 +926,6 @@
         applicationInstance->resizeGL(applicationInstance->getGLWidget()->width(), applicationInstance->getGLWidget()->height());
 
         _faceshiftEyeDeflection = faceshiftEyeDeflection->value() / (float)faceshiftEyeDeflection->maximum();
->>>>>>> 039f9ff1
     }
     _preferencesDialog->show();
 }
