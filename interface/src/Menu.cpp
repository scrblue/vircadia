//
//  Menu.cpp
//  interface/src
//
//  Created by Stephen Birarda on 8/12/13.
//  Copyright 2013 High Fidelity, Inc.
//
//  Distributed under the Apache License, Version 2.0.
//  See the accompanying file LICENSE or http://www.apache.org/licenses/LICENSE-2.0.html
//

#include <QFileDialog>
#include <QMenuBar>
#include <QShortcut>
#include <QDesktopServices>
#include <QUrl>

#include <thread>

#include <AddressManager.h>
#include <AudioClient.h>
#include <CrashHelpers.h>
#include <DependencyManager.h>
#include <ui/TabletScriptingInterface.h>
#include <display-plugins/DisplayPlugin.h>
#include <PathUtils.h>
#include <SettingHandle.h>
#include <UserActivityLogger.h>
#include <VrMenu.h>
#include <ScriptEngines.h>
#include <MenuItemProperties.h>

#include "Application.h"
#include "AccountManager.h"
#include "assets/ATPAssetMigrator.h"
#include "audio/AudioScope.h"
#include "avatar/AvatarManager.h"
#include "AvatarBookmarks.h"
#include "devices/DdeFaceTracker.h"
#include "MainWindow.h"
#include "render/DrawStatus.h"
#include "scripting/MenuScriptingInterface.h"
#include "scripting/HMDScriptingInterface.h"
#include "ui/DialogsManager.h"
#include "ui/StandAloneJSConsole.h"
#include "InterfaceLogging.h"
#include "LocationBookmarks.h"
<<<<<<< HEAD
#include "Menu.h"
=======
#include "DeferredLightingEffect.h"

#include "AmbientOcclusionEffect.h"
#include "RenderShadowTask.h"
>>>>>>> 7c65c9c4

#if defined(Q_OS_MAC) || defined(Q_OS_WIN)
#include "SpeechRecognizer.h"
#endif



extern bool DEV_DECIMATE_TEXTURES;

Menu* Menu::getInstance() {
    return dynamic_cast<Menu*>(qApp->getWindow()->menuBar());
}

const char* EXCLUSION_GROUP_KEY = "exclusionGroup";

Menu::Menu() {
    auto dialogsManager = DependencyManager::get<DialogsManager>();
    auto accountManager = DependencyManager::get<AccountManager>();

    // File/Application menu ----------------------------------
    MenuWrapper* fileMenu = addMenu("File");

    // File > Login menu items
    {
        addActionToQMenuAndActionHash(fileMenu, MenuOption::Login);

        // connect to the appropriate signal of the AccountManager so that we can change the Login/Logout menu item
        connect(accountManager.data(), &AccountManager::profileChanged,
                dialogsManager.data(), &DialogsManager::toggleLoginDialog);
        connect(accountManager.data(), &AccountManager::logoutComplete,
                dialogsManager.data(), &DialogsManager::toggleLoginDialog);
    }

    // File > Quit
    addActionToQMenuAndActionHash(fileMenu, MenuOption::Quit, Qt::CTRL | Qt::Key_Q, qApp, SLOT(quit()), QAction::QuitRole);


    // Edit menu ----------------------------------
    MenuWrapper* editMenu = addMenu("Edit");

    // Edit > Undo
    QUndoStack* undoStack = qApp->getUndoStack();
    QAction* undoAction = undoStack->createUndoAction(editMenu);
    undoAction->setShortcut(Qt::CTRL | Qt::Key_Z);
    addActionToQMenuAndActionHash(editMenu, undoAction);

    // Edit > Redo
    QAction* redoAction = undoStack->createRedoAction(editMenu);
    redoAction->setShortcut(Qt::CTRL | Qt::SHIFT | Qt::Key_Z);
    addActionToQMenuAndActionHash(editMenu, redoAction);

    editMenu->addSeparator();
    
    // Edit > Cut
    addActionToQMenuAndActionHash(editMenu, "Cut", Qt::CTRL | Qt::Key_X);
    
    // Edit > Copy
    addActionToQMenuAndActionHash(editMenu, "Copy", Qt::CTRL | Qt::Key_C);
   
    // Edit > Paste
    addActionToQMenuAndActionHash(editMenu, "Paste", Qt::CTRL | Qt::Key_V);
    
    // Edit > Delete
    addActionToQMenuAndActionHash(editMenu, "Delete", Qt::Key_Delete);
    
    editMenu->addSeparator();

    // Edit > Running Scripts
    auto action = addActionToQMenuAndActionHash(editMenu, MenuOption::RunningScripts, Qt::CTRL | Qt::Key_J);
    connect(action, &QAction::triggered, [] {
        static const QUrl widgetUrl("hifi/dialogs/RunningScripts.qml");
        static const QUrl tabletUrl("hifi/dialogs/TabletRunningScripts.qml");
        static const QString name("RunningScripts");
        qApp->showDialog(widgetUrl, tabletUrl, name);
    });

    editMenu->addSeparator();

    // Edit > Asset Browser
    auto assetServerAction = addActionToQMenuAndActionHash(editMenu, MenuOption::AssetServer,
                                                           Qt::CTRL | Qt::SHIFT | Qt::Key_A,
                                                           qApp, SLOT(showAssetServerWidget()));
    auto nodeList = DependencyManager::get<NodeList>();
    QObject::connect(nodeList.data(), &NodeList::canWriteAssetsChanged, assetServerAction, &QAction::setEnabled);
    assetServerAction->setEnabled(nodeList->getThisNodeCanWriteAssets());

    // Edit > Package Model as .fst...
    addActionToQMenuAndActionHash(editMenu, MenuOption::PackageModel, 0,
        qApp, SLOT(packageModel()));

    // Edit > Reload All Content
    addActionToQMenuAndActionHash(editMenu, MenuOption::ReloadContent, 0, qApp, SLOT(reloadResourceCaches()));

    auto avatarManager = DependencyManager::get<AvatarManager>();
    auto avatar = avatarManager->getMyAvatar();

    // Display menu ----------------------------------
    // FIXME - this is not yet matching Alan's spec because it doesn't have
    // menus for "2D"/"3D" - we need to add support for detecting the appropriate
    // default 3D display mode
    addMenu(DisplayPlugin::MENU_PATH());
    MenuWrapper* displayModeMenu = addMenu(MenuOption::OutputMenu);
    QActionGroup* displayModeGroup = new QActionGroup(displayModeMenu);
    displayModeGroup->setExclusive(true);


    // View menu ----------------------------------
    MenuWrapper* viewMenu = addMenu("View");
    QActionGroup* cameraModeGroup = new QActionGroup(viewMenu);

    // View > [camera group]
    cameraModeGroup->setExclusive(true);

    // View > First Person
    auto firstPersonAction = cameraModeGroup->addAction(addCheckableActionToQMenuAndActionHash(
                                   viewMenu, MenuOption::FirstPerson, Qt::Key_1,
                                   true, qApp, SLOT(cameraMenuChanged())));

    firstPersonAction->setProperty(EXCLUSION_GROUP_KEY, QVariant::fromValue(cameraModeGroup));

    // View > Third Person
    auto thirdPersonAction = cameraModeGroup->addAction(addCheckableActionToQMenuAndActionHash(
                                   viewMenu, MenuOption::ThirdPerson, Qt::Key_3,
                                   false, qApp, SLOT(cameraMenuChanged())));

    thirdPersonAction->setProperty(EXCLUSION_GROUP_KEY, QVariant::fromValue(cameraModeGroup));

    // View > Mirror
    auto viewMirrorAction = cameraModeGroup->addAction(addCheckableActionToQMenuAndActionHash(
                                   viewMenu, MenuOption::FullscreenMirror, Qt::Key_2,
                                   false, qApp, SLOT(cameraMenuChanged())));

    viewMirrorAction->setProperty(EXCLUSION_GROUP_KEY, QVariant::fromValue(cameraModeGroup));

    // View > Independent
    auto viewIndependentAction = cameraModeGroup->addAction(addCheckableActionToQMenuAndActionHash(viewMenu,
        MenuOption::IndependentMode, 0,
        false, qApp, SLOT(cameraMenuChanged())));

    viewIndependentAction->setProperty(EXCLUSION_GROUP_KEY, QVariant::fromValue(cameraModeGroup));

    // View > Entity Camera
    auto viewEntityCameraAction = cameraModeGroup->addAction(addCheckableActionToQMenuAndActionHash(viewMenu,
        MenuOption::CameraEntityMode, 0,
        false, qApp, SLOT(cameraMenuChanged())));

    viewEntityCameraAction->setProperty(EXCLUSION_GROUP_KEY, QVariant::fromValue(cameraModeGroup));

    viewMenu->addSeparator();

    // View > Center Player In View
    addCheckableActionToQMenuAndActionHash(viewMenu, MenuOption::CenterPlayerInView,
        0, true, qApp, SLOT(rotationModeChanged()));

    //TODO: remove Overlays action, but the action is tied to some other places in code
    // View > Overlays
    addCheckableActionToQMenuAndActionHash(viewMenu, MenuOption::Overlays, 0, true);

    // View > Enter First Person Mode in HMD
    addCheckableActionToQMenuAndActionHash(viewMenu, MenuOption::FirstPersonHMD, 0, true);

    //TODO: Remove Navigation menu when these functions are included in GoTo menu
    // Navigate menu ----------------------------------
    MenuWrapper* navigateMenu = addMenu("Navigate");

    // Navigate > LocationBookmarks related menus -- Note: the LocationBookmarks class adds its own submenus here.
    auto locationBookmarks = DependencyManager::get<LocationBookmarks>();
    locationBookmarks->setupMenus(this, navigateMenu);

    // Navigate > Copy Address
    auto addressManager = DependencyManager::get<AddressManager>();
    addActionToQMenuAndActionHash(navigateMenu, MenuOption::CopyAddress, 0,
        addressManager.data(), SLOT(copyAddress()));

    // Navigate > Copy Path
    addActionToQMenuAndActionHash(navigateMenu, MenuOption::CopyPath, 0,
        addressManager.data(), SLOT(copyPath()));


    // Settings menu ----------------------------------
    MenuWrapper* settingsMenu = addMenu("Settings");

    // Settings > General...
    action = addActionToQMenuAndActionHash(settingsMenu, MenuOption::Preferences, Qt::CTRL | Qt::Key_G, nullptr, nullptr, QAction::PreferencesRole);
    connect(action, &QAction::triggered, [] {
        qApp->showDialog(QString("hifi/dialogs/GeneralPreferencesDialog.qml"),
            QString("hifi/tablet/TabletGeneralPreferences.qml"), "GeneralPreferencesDialog");
    });

    // Settings > Controls...
    action = addActionToQMenuAndActionHash(settingsMenu, "Controls...");
    connect(action, &QAction::triggered, [] {
    qApp->showDialog(QString("hifi/tablet/ControllerSettings.qml"),
        QString("hifi/tablet/ControllerSettings.qml"), "ControlSettings");
    });

    // Settings > Audio...
    action = addActionToQMenuAndActionHash(settingsMenu, "Audio...");
    connect(action, &QAction::triggered, [] {
        static const QUrl widgetUrl("hifi/dialogs/Audio.qml");
        static const QUrl tabletUrl("hifi/audio/Audio.qml");
        static const QString name("AudioDialog");
        qApp->showDialog(widgetUrl, tabletUrl, name);
    });

    // Settings > Graphics...
    action = addActionToQMenuAndActionHash(settingsMenu, "Graphics...");
    connect(action, &QAction::triggered, [] {
        qApp->showDialog(QString("hifi/dialogs/GraphicsPreferencesDialog.qml"),
            QString("hifi/tablet/TabletGraphicsPreferences.qml"), "GraphicsPreferencesDialog");
    });

    // Settings > Avatar...
    action = addActionToQMenuAndActionHash(settingsMenu, "Avatar...");
    connect(action, &QAction::triggered, [] {
        qApp->showDialog(QString("hifi/dialogs/AvatarPreferencesDialog.qml"),
            QString("hifi/tablet/TabletAvatarPreferences.qml"), "AvatarPreferencesDialog");
    });

    // Settings > Notifications
    MenuWrapper * notificationsMenu = settingsMenu->addMenu("Notifications"); //This was in notifications.js. The menu needs to be moved here. 

                                                                              //TODO: Hookup notification actions below.
    // Settings > Notifications > Play Notification Sounds
    addActionToQMenuAndActionHash(notificationsMenu, "Play Notification Sounds");

    notificationsMenu->addSeparator();

    // Settings > Notifications > Play Sounds for:
    addDisabledActionAndSeparator(notificationsMenu, "Show notifications for:");

    // Settings > Notifications > Snapshot
    addActionToQMenuAndActionHash(notificationsMenu, "Snapshot");
    
    // Settings > Notifications > Level of Detail
    addActionToQMenuAndActionHash(notificationsMenu, "Level of Detail");
    
    // Settings > Notifications > Connection
    addActionToQMenuAndActionHash(notificationsMenu, "Connection");
    
    // Settings > Notifications > Connection Refused
    addActionToQMenuAndActionHash(notificationsMenu, "Connection Refused");
    
    // Settings > Notifications > Edit Error
    addActionToQMenuAndActionHash(notificationsMenu, "Edit Error");
    
    // Settings > Notifications > Tablet
    addActionToQMenuAndActionHash(notificationsMenu, "Tablet");
    
    // Settings > Notifications > Wallet
    addActionToQMenuAndActionHash(notificationsMenu, "Wallet");
    
    // Settings > Developer Menu
    addCheckableActionToQMenuAndActionHash(settingsMenu, "Developer Menu", 0, false, this, SLOT(toggleDeveloperMenus()));
    
    // Settings > Ask to Reset Settings
    addCheckableActionToQMenuAndActionHash(settingsMenu, MenuOption::AskToResetSettings, 0, false);

    // Developer menu ----------------------------------
    MenuWrapper* developerMenu = addMenu("Developer", "Developer");

<<<<<<< HEAD
    // Developer > Console...
    addActionToQMenuAndActionHash(developerMenu, MenuOption::Console, Qt::CTRL | Qt::ALT | Qt::Key_J,
        DependencyManager::get<StandAloneJSConsole>().data(),
        SLOT(toggleConsole()),
        QAction::NoRole);

    // Developer > Scripting >>>
    MenuWrapper* scriptingOptionsMenu = developerMenu->addMenu("Scripting");

    // Developer > Scripting > Log...
    addActionToQMenuAndActionHash(scriptingOptionsMenu, MenuOption::Log, Qt::CTRL | Qt::SHIFT | Qt::Key_L,
        qApp, SLOT(toggleLogDialog()));
    
    // Developer > Scripting > Entity Script Server Log
    auto essLogAction = addActionToQMenuAndActionHash(scriptingOptionsMenu, MenuOption::EntityScriptServerLog, 0,
        qApp, SLOT(toggleEntityScriptServerLogDialog()));
    
    QObject::connect(nodeList.data(), &NodeList::canRezChanged, essLogAction, [essLogAction] {
        auto nodeList = DependencyManager::get<NodeList>();
        essLogAction->setEnabled(nodeList->getThisNodeCanRez()); 
    });
    
    essLogAction->setEnabled(nodeList->getThisNodeCanRez());
    
    // Developer > Scripting > Script Log (HMD Friendly)...
    action = addActionToQMenuAndActionHash(scriptingOptionsMenu, "Script Log (HMD Friendly)...", Qt::NoButton,
    qApp, SLOT(showScriptLogs()));
    
    // Developer > Scripting > API Debugger
    action = addActionToQMenuAndActionHash(scriptingOptionsMenu, "API Debugger...");
    connect(action, &QAction::triggered, [] {
        auto scriptEngines = DependencyManager::get<ScriptEngines>();
        QUrl defaultScriptsLoc = PathUtils::defaultScriptsLocation();
        defaultScriptsLoc.setPath(defaultScriptsLoc.path() + "developer/utilities/tools/currentAPI.js");
        scriptEngines->loadScript(defaultScriptsLoc.toString());
    });

=======
>>>>>>> 7c65c9c4
    // Developer > UI >>>
    MenuWrapper* uiOptionsMenu = developerMenu->addMenu("UI");
    action = addCheckableActionToQMenuAndActionHash(uiOptionsMenu, MenuOption::DesktopTabletToToolbar, 0,
                                                    qApp->getDesktopTabletBecomesToolbarSetting());
    connect(action, &QAction::triggered, [action] {
        qApp->setDesktopTabletBecomesToolbarSetting(action->isChecked());
    });

    action = addCheckableActionToQMenuAndActionHash(uiOptionsMenu, MenuOption::HMDTabletToToolbar, 0,
                                                    qApp->getHmdTabletBecomesToolbarSetting());
    connect(action, &QAction::triggered, [action] {
        qApp->setHmdTabletBecomesToolbarSetting(action->isChecked());
    });

    // Developer > Render >>>
    MenuWrapper* renderOptionsMenu = developerMenu->addMenu("Render");
    action = addCheckableActionToQMenuAndActionHash(renderOptionsMenu, MenuOption::Shadows, 0, true);
    connect(action, &QAction::triggered, [action] {
        auto renderConfig = qApp->getRenderEngine()->getConfiguration();
        if (renderConfig) {
            auto mainViewShadowTaskConfig = renderConfig->getConfig<RenderShadowTask>("RenderMainView.RenderShadowTask");
            if (mainViewShadowTaskConfig) {
                if (action->isChecked()) {
                    mainViewShadowTaskConfig->setPreset("Enabled");
                } else { 
                    mainViewShadowTaskConfig->setPreset("None");
                }
            }
        }
    });

    action = addCheckableActionToQMenuAndActionHash(renderOptionsMenu, MenuOption::AmbientOcclusion, 0, false);
    connect(action, &QAction::triggered, [action] {
        auto renderConfig = qApp->getRenderEngine()->getConfiguration();
        if (renderConfig) {
            auto mainViewAmbientOcclusionConfig = renderConfig->getConfig<AmbientOcclusionEffect>("RenderMainView.AmbientOcclusion");
            if (mainViewAmbientOcclusionConfig) {
                if (action->isChecked()) {
                    mainViewAmbientOcclusionConfig->setPreset("Enabled");
                } else {
                    mainViewAmbientOcclusionConfig->setPreset("None");
                }
            }
        }
    });

    addCheckableActionToQMenuAndActionHash(renderOptionsMenu, MenuOption::WorldAxes);
    addCheckableActionToQMenuAndActionHash(renderOptionsMenu, MenuOption::DefaultSkybox, 0, true);

    // Developer > Render > Throttle FPS If Not Focus
    addCheckableActionToQMenuAndActionHash(renderOptionsMenu, MenuOption::ThrottleFPSIfNotFocus, 0, true);

    // Developer > Render > OpenVR threaded submit
    addCheckableActionToQMenuAndActionHash(renderOptionsMenu, MenuOption::OpenVrThreadedSubmit, 0, true);

    // Developer > Render > Resolution
    MenuWrapper* resolutionMenu = renderOptionsMenu->addMenu(MenuOption::RenderResolution);
    QActionGroup* resolutionGroup = new QActionGroup(resolutionMenu);
    resolutionGroup->setExclusive(true);
    resolutionGroup->addAction(addCheckableActionToQMenuAndActionHash(resolutionMenu, MenuOption::RenderResolutionOne, 0, true));
    resolutionGroup->addAction(addCheckableActionToQMenuAndActionHash(resolutionMenu, MenuOption::RenderResolutionTwoThird, 0, false));
    resolutionGroup->addAction(addCheckableActionToQMenuAndActionHash(resolutionMenu, MenuOption::RenderResolutionHalf, 0, false));
    resolutionGroup->addAction(addCheckableActionToQMenuAndActionHash(resolutionMenu, MenuOption::RenderResolutionThird, 0, false));
    resolutionGroup->addAction(addCheckableActionToQMenuAndActionHash(resolutionMenu, MenuOption::RenderResolutionQuarter, 0, false));

    //const QString  = "Automatic Texture Memory";
    //const QString  = "64 MB";
    //const QString  = "256 MB";
    //const QString  = "512 MB";
    //const QString  = "1024 MB";
    //const QString  = "2048 MB";

    // Developer > Render > Maximum Texture Memory
    MenuWrapper* textureMenu = renderOptionsMenu->addMenu(MenuOption::RenderMaxTextureMemory);
    QActionGroup* textureGroup = new QActionGroup(textureMenu);
    textureGroup->setExclusive(true);
    textureGroup->addAction(addCheckableActionToQMenuAndActionHash(textureMenu, MenuOption::RenderMaxTextureAutomatic, 0, true));
    textureGroup->addAction(addCheckableActionToQMenuAndActionHash(textureMenu, MenuOption::RenderMaxTexture4MB, 0, false));
    textureGroup->addAction(addCheckableActionToQMenuAndActionHash(textureMenu, MenuOption::RenderMaxTexture64MB, 0, false));
    textureGroup->addAction(addCheckableActionToQMenuAndActionHash(textureMenu, MenuOption::RenderMaxTexture256MB, 0, false));
    textureGroup->addAction(addCheckableActionToQMenuAndActionHash(textureMenu, MenuOption::RenderMaxTexture512MB, 0, false));
    textureGroup->addAction(addCheckableActionToQMenuAndActionHash(textureMenu, MenuOption::RenderMaxTexture1024MB, 0, false));
    textureGroup->addAction(addCheckableActionToQMenuAndActionHash(textureMenu, MenuOption::RenderMaxTexture2048MB, 0, false));
    textureGroup->addAction(addCheckableActionToQMenuAndActionHash(textureMenu, MenuOption::RenderMaxTexture4096MB, 0, false));
    textureGroup->addAction(addCheckableActionToQMenuAndActionHash(textureMenu, MenuOption::RenderMaxTexture6144MB, 0, false));
    textureGroup->addAction(addCheckableActionToQMenuAndActionHash(textureMenu, MenuOption::RenderMaxTexture8192MB, 0, false));
    connect(textureGroup, &QActionGroup::triggered, [textureGroup] {
        auto checked = textureGroup->checkedAction();
        auto text = checked->text();
        gpu::Context::Size newMaxTextureMemory { 0 };
        if (MenuOption::RenderMaxTexture4MB == text) {
            newMaxTextureMemory = MB_TO_BYTES(4);
        } else if (MenuOption::RenderMaxTexture64MB == text) {
            newMaxTextureMemory = MB_TO_BYTES(64);
        } else if (MenuOption::RenderMaxTexture256MB == text) {
            newMaxTextureMemory = MB_TO_BYTES(256);
        } else if (MenuOption::RenderMaxTexture512MB == text) {
            newMaxTextureMemory = MB_TO_BYTES(512);
        } else if (MenuOption::RenderMaxTexture1024MB == text) {
            newMaxTextureMemory = MB_TO_BYTES(1024);
        } else if (MenuOption::RenderMaxTexture2048MB == text) {
            newMaxTextureMemory = MB_TO_BYTES(2048);
        } else if (MenuOption::RenderMaxTexture4096MB == text) {
            newMaxTextureMemory = MB_TO_BYTES(4096);
        } else if (MenuOption::RenderMaxTexture6144MB == text) {
            newMaxTextureMemory = MB_TO_BYTES(6144);
        } else if (MenuOption::RenderMaxTexture8192MB == text) {
            newMaxTextureMemory = MB_TO_BYTES(8192);
        }
        gpu::Texture::setAllowedGPUMemoryUsage(newMaxTextureMemory);
    });

#ifdef Q_OS_WIN
    // Developer > Render > Enable Sparse Textures
    {
        auto action = addCheckableActionToQMenuAndActionHash(renderOptionsMenu, MenuOption::SparseTextureManagement, 0, gpu::Texture::getEnableSparseTextures());
        connect(action, &QAction::triggered, [&](bool checked) {
            qDebug() << "[TEXTURE TRANSFER SUPPORT] --- Enable Dynamic Texture Management menu option:" << checked;
            gpu::Texture::setEnableSparseTextures(checked);
        });
    }

#else
    qDebug() << "[TEXTURE TRANSFER SUPPORT] Incremental Texture Transfer and Dynamic Texture Management not supported on this platform.";
#endif


    {
        auto action = addActionToQMenuAndActionHash(renderOptionsMenu, MenuOption::RenderClearKtxCache);
        connect(action, &QAction::triggered, []{
            Setting::Handle<int>(KTXCache::SETTING_VERSION_NAME, KTXCache::INVALID_VERSION).set(KTXCache::INVALID_VERSION);
        });
    }

    // Developer > Render > LOD Tools
    addActionToQMenuAndActionHash(renderOptionsMenu, MenuOption::LodTools, 0,
                                  qApp, SLOT(loadLODToolsDialog()));

    // HACK enable texture decimation
    {
        auto action = addCheckableActionToQMenuAndActionHash(renderOptionsMenu, "Decimate Textures");
        connect(action, &QAction::triggered, [&](bool checked) {
            DEV_DECIMATE_TEXTURES = checked;
        });
    }

    // Developer > Assets >>>
    // Menu item is not currently needed but code should be kept in case it proves useful again at some stage.
//#define WANT_ASSET_MIGRATION
#ifdef WANT_ASSET_MIGRATION
    MenuWrapper* assetDeveloperMenu = developerMenu->addMenu("Assets");
    auto& atpMigrator = ATPAssetMigrator::getInstance();
    atpMigrator.setDialogParent(this);

    addActionToQMenuAndActionHash(assetDeveloperMenu, MenuOption::AssetMigration,
        0, &atpMigrator,
        SLOT(loadEntityServerFile()));
#endif

    // Developer > Avatar >>>
    MenuWrapper* avatarDebugMenu = developerMenu->addMenu("Avatar");

    // Developer > Avatar > Face Tracking
    MenuWrapper* faceTrackingMenu = avatarDebugMenu->addMenu("Face Tracking");
    {
        QActionGroup* faceTrackerGroup = new QActionGroup(avatarDebugMenu);

        bool defaultNoFaceTracking = true;
#ifdef HAVE_DDE
        defaultNoFaceTracking = false;
#endif
        QAction* noFaceTracker = addCheckableActionToQMenuAndActionHash(faceTrackingMenu, MenuOption::NoFaceTracking,
            0, defaultNoFaceTracking,
            qApp, SLOT(setActiveFaceTracker()));
        faceTrackerGroup->addAction(noFaceTracker);

#ifdef HAVE_DDE
        QAction* ddeFaceTracker = addCheckableActionToQMenuAndActionHash(faceTrackingMenu, MenuOption::UseCamera,
            0, true,
            qApp, SLOT(setActiveFaceTracker()));
        faceTrackerGroup->addAction(ddeFaceTracker);
#endif
    }
#ifdef HAVE_DDE
    faceTrackingMenu->addSeparator();
    QAction* binaryEyelidControl = addCheckableActionToQMenuAndActionHash(faceTrackingMenu, MenuOption::BinaryEyelidControl, 0, true);
    binaryEyelidControl->setVisible(true);  // DDE face tracking is on by default
    QAction* coupleEyelids = addCheckableActionToQMenuAndActionHash(faceTrackingMenu, MenuOption::CoupleEyelids, 0, true);
    coupleEyelids->setVisible(true);  // DDE face tracking is on by default
    QAction* useAudioForMouth = addCheckableActionToQMenuAndActionHash(faceTrackingMenu, MenuOption::UseAudioForMouth, 0, true);
    useAudioForMouth->setVisible(true);  // DDE face tracking is on by default
    QAction* ddeFiltering = addCheckableActionToQMenuAndActionHash(faceTrackingMenu, MenuOption::VelocityFilter, 0, true);
    ddeFiltering->setVisible(true);  // DDE face tracking is on by default
    QAction* ddeCalibrate = addActionToQMenuAndActionHash(faceTrackingMenu, MenuOption::CalibrateCamera, 0,
        DependencyManager::get<DdeFaceTracker>().data(), SLOT(calibrate()));
    ddeCalibrate->setVisible(true);  // DDE face tracking is on by default
    faceTrackingMenu->addSeparator();
    addCheckableActionToQMenuAndActionHash(faceTrackingMenu, MenuOption::MuteFaceTracking,
        [](bool mute) { FaceTracker::setIsMuted(mute); },
        Qt::CTRL | Qt::SHIFT | Qt::Key_F, FaceTracker::isMuted());
    addCheckableActionToQMenuAndActionHash(faceTrackingMenu, MenuOption::AutoMuteAudio, 0, false);
#endif

#ifdef HAVE_IVIEWHMD
    // Developer > Avatar > Eye Tracking
    MenuWrapper* eyeTrackingMenu = avatarDebugMenu->addMenu("Eye Tracking");
    addCheckableActionToQMenuAndActionHash(eyeTrackingMenu, MenuOption::SMIEyeTracking, 0, false,
        qApp, SLOT(setActiveEyeTracker()));
    {
        MenuWrapper* calibrateEyeTrackingMenu = eyeTrackingMenu->addMenu("Calibrate");
        addActionToQMenuAndActionHash(calibrateEyeTrackingMenu, MenuOption::OnePointCalibration, 0,
            qApp, SLOT(calibrateEyeTracker1Point()));
        addActionToQMenuAndActionHash(calibrateEyeTrackingMenu, MenuOption::ThreePointCalibration, 0,
            qApp, SLOT(calibrateEyeTracker3Points()));
        addActionToQMenuAndActionHash(calibrateEyeTrackingMenu, MenuOption::FivePointCalibration, 0,
            qApp, SLOT(calibrateEyeTracker5Points()));
    }
    addCheckableActionToQMenuAndActionHash(eyeTrackingMenu, MenuOption::SimulateEyeTracking, 0, false,
        qApp, SLOT(setActiveEyeTracker()));
#endif

    action = addCheckableActionToQMenuAndActionHash(avatarDebugMenu, MenuOption::AvatarReceiveStats, 0, false);
    connect(action, &QAction::triggered, [this]{ Avatar::setShowReceiveStats(isOptionChecked(MenuOption::AvatarReceiveStats)); });
    action = addCheckableActionToQMenuAndActionHash(avatarDebugMenu, MenuOption::ShowBoundingCollisionShapes, 0, false);
    connect(action, &QAction::triggered, [this]{ Avatar::setShowCollisionShapes(isOptionChecked(MenuOption::ShowBoundingCollisionShapes)); });
    action = addCheckableActionToQMenuAndActionHash(avatarDebugMenu, MenuOption::ShowMyLookAtVectors, 0, false);
    connect(action, &QAction::triggered, [this]{ Avatar::setShowMyLookAtVectors(isOptionChecked(MenuOption::ShowMyLookAtVectors)); });
    action = addCheckableActionToQMenuAndActionHash(avatarDebugMenu, MenuOption::ShowOtherLookAtVectors, 0, false);
    connect(action, &QAction::triggered, [this]{ Avatar::setShowOtherLookAtVectors(isOptionChecked(MenuOption::ShowOtherLookAtVectors)); });

    action = addCheckableActionToQMenuAndActionHash(avatarDebugMenu, MenuOption::EnableLookAtSnapping, 0, true);
    connect(action, &QAction::triggered, [this, avatar]{
            avatar->setProperty("lookAtSnappingEnabled", isOptionChecked(MenuOption::EnableLookAtSnapping));
        });

    addCheckableActionToQMenuAndActionHash(avatarDebugMenu, MenuOption::FixGaze, 0, false);
    addCheckableActionToQMenuAndActionHash(avatarDebugMenu, MenuOption::AnimDebugDrawDefaultPose, 0, false,
        avatar.get(), SLOT(setEnableDebugDrawDefaultPose(bool)));
    addCheckableActionToQMenuAndActionHash(avatarDebugMenu, MenuOption::AnimDebugDrawAnimPose, 0, false,
        avatar.get(), SLOT(setEnableDebugDrawAnimPose(bool)));
    addCheckableActionToQMenuAndActionHash(avatarDebugMenu, MenuOption::AnimDebugDrawPosition, 0, false,
        avatar.get(), SLOT(setEnableDebugDrawPosition(bool)));
    addCheckableActionToQMenuAndActionHash(avatarDebugMenu, MenuOption::MeshVisible, 0, true,
        avatar.get(), SLOT(setEnableMeshVisible(bool)));
    addCheckableActionToQMenuAndActionHash(avatarDebugMenu, MenuOption::DisableEyelidAdjustment, 0, false);
    addCheckableActionToQMenuAndActionHash(avatarDebugMenu, MenuOption::TurnWithHead, 0, false);
    addCheckableActionToQMenuAndActionHash(avatarDebugMenu, MenuOption::EnableInverseKinematics, 0, true,
        avatar.get(), SLOT(setEnableInverseKinematics(bool)));
    addCheckableActionToQMenuAndActionHash(avatarDebugMenu, MenuOption::RenderSensorToWorldMatrix, 0, false,
        avatar.get(), SLOT(setEnableDebugDrawSensorToWorldMatrix(bool)));
    addCheckableActionToQMenuAndActionHash(avatarDebugMenu, MenuOption::RenderIKTargets, 0, false,
        avatar.get(), SLOT(setEnableDebugDrawIKTargets(bool)));
    addCheckableActionToQMenuAndActionHash(avatarDebugMenu, MenuOption::RenderIKConstraints, 0, false,
        avatar.get(), SLOT(setEnableDebugDrawIKConstraints(bool)));
    addCheckableActionToQMenuAndActionHash(avatarDebugMenu, MenuOption::RenderIKChains, 0, false,
        avatar.get(), SLOT(setEnableDebugDrawIKChains(bool)));
    addCheckableActionToQMenuAndActionHash(avatarDebugMenu, MenuOption::RenderDetailedCollision, 0, false,
        avatar.get(), SLOT(setEnableDebugDrawDetailedCollision(bool)));

    addCheckableActionToQMenuAndActionHash(avatarDebugMenu, MenuOption::ActionMotorControl, 0, true,
        avatar.get(), SLOT(updateMotionBehaviorFromMenu()),
        UNSPECIFIED_POSITION, "Developer");

    addCheckableActionToQMenuAndActionHash(avatarDebugMenu, MenuOption::ScriptedMotorControl, 0, true,
        avatar.get(), SLOT(updateMotionBehaviorFromMenu()),
        UNSPECIFIED_POSITION, "Developer");

    // Developer > Hands >>>
    MenuWrapper* handOptionsMenu = developerMenu->addMenu("Hands");
    addCheckableActionToQMenuAndActionHash(handOptionsMenu, MenuOption::DisplayHandTargets, 0, false,
        avatar.get(), SLOT(setEnableDebugDrawHandControllers(bool)));

    // Developer > Entities >>>
    MenuWrapper* entitiesOptionsMenu = developerMenu->addMenu("Entities");

    addActionToQMenuAndActionHash(entitiesOptionsMenu, MenuOption::OctreeStats, 0,
        qApp, SLOT(loadEntityStatisticsDialog()));

    addCheckableActionToQMenuAndActionHash(entitiesOptionsMenu, MenuOption::ShowRealtimeEntityStats);

    // Developer > Network >>>
    MenuWrapper* networkMenu = developerMenu->addMenu("Network");
    action = addActionToQMenuAndActionHash(networkMenu, MenuOption::Networking);
    connect(action, &QAction::triggered, [] {
        qApp->showDialog(QString("hifi/dialogs/NetworkingPreferencesDialog.qml"),
            QString("hifi/tablet/TabletNetworkingPreferences.qml"), "NetworkingPreferencesDialog");
    });
    addActionToQMenuAndActionHash(networkMenu, MenuOption::ReloadContent, 0, qApp, SLOT(reloadResourceCaches()));
    addActionToQMenuAndActionHash(networkMenu, MenuOption::ClearDiskCache, 0,
        DependencyManager::get<AssetClient>().data(), SLOT(clearCache()));
    addCheckableActionToQMenuAndActionHash(networkMenu,
        MenuOption::DisableActivityLogger,
        0,
        false,
        &UserActivityLogger::getInstance(),
        SLOT(disable(bool)));
    addActionToQMenuAndActionHash(networkMenu, MenuOption::ShowDSConnectTable, 0,
        qApp, SLOT(loadDomainConnectionDialog()));

    #if (PR_BUILD || DEV_BUILD)
    addCheckableActionToQMenuAndActionHash(networkMenu, MenuOption::SendWrongProtocolVersion, 0, false,
                qApp, SLOT(sendWrongProtocolVersionsSignature(bool)));

    addCheckableActionToQMenuAndActionHash(networkMenu, MenuOption::SendWrongDSConnectVersion, 0, false,
                                           nodeList.data(), SLOT(toggleSendNewerDSConnectVersion(bool)));
    #endif


    // Developer >> Tests >>>
    MenuWrapper* testMenu = developerMenu->addMenu("Tests");
    addActionToQMenuAndActionHash(testMenu, MenuOption::RunClientScriptTests, 0, dialogsManager.data(), SLOT(showTestingResults()));

    // Developer > Timing >>>
    MenuWrapper* timingMenu = developerMenu->addMenu("Timing");
    MenuWrapper* perfTimerMenu = timingMenu->addMenu("Performance Timer");
    addCheckableActionToQMenuAndActionHash(perfTimerMenu, MenuOption::DisplayDebugTimingDetails, 0, false,
            qApp, SLOT(enablePerfStats(bool)));
    addCheckableActionToQMenuAndActionHash(perfTimerMenu, MenuOption::OnlyDisplayTopTen, 0, true);
    addCheckableActionToQMenuAndActionHash(perfTimerMenu, MenuOption::ExpandUpdateTiming, 0, false);
    addCheckableActionToQMenuAndActionHash(perfTimerMenu, MenuOption::ExpandMyAvatarTiming, 0, false);
    addCheckableActionToQMenuAndActionHash(perfTimerMenu, MenuOption::ExpandMyAvatarSimulateTiming, 0, false);
    addCheckableActionToQMenuAndActionHash(perfTimerMenu, MenuOption::ExpandOtherAvatarTiming, 0, false);
    addCheckableActionToQMenuAndActionHash(perfTimerMenu, MenuOption::ExpandPaintGLTiming, 0, false);
    addCheckableActionToQMenuAndActionHash(perfTimerMenu, MenuOption::ExpandPhysicsSimulationTiming, 0, false);

    addCheckableActionToQMenuAndActionHash(timingMenu, MenuOption::FrameTimer);
    addActionToQMenuAndActionHash(timingMenu, MenuOption::RunTimingTests, 0, qApp, SLOT(runTests()));
    addCheckableActionToQMenuAndActionHash(timingMenu, MenuOption::PipelineWarnings);
    addCheckableActionToQMenuAndActionHash(timingMenu, MenuOption::LogExtraTimings);
    addCheckableActionToQMenuAndActionHash(timingMenu, MenuOption::SuppressShortTimings);


    // Developer > Audio >>>
    MenuWrapper* audioDebugMenu = developerMenu->addMenu("Audio");

    action = addActionToQMenuAndActionHash(audioDebugMenu, "Stats...");
    connect(action, &QAction::triggered, [] {
        auto scriptEngines = DependencyManager::get<ScriptEngines>();
        QUrl defaultScriptsLoc = PathUtils::defaultScriptsLocation();
        defaultScriptsLoc.setPath(defaultScriptsLoc.path() + "developer/utilities/audio/stats.js");
        scriptEngines->loadScript(defaultScriptsLoc.toString());
    });

    action = addActionToQMenuAndActionHash(audioDebugMenu, "Buffers...");
    connect(action, &QAction::triggered, [] {
        qApp->showDialog(QString("hifi/dialogs/AudioBuffers.qml"),
            QString("hifi/tablet/TabletAudioBuffers.qml"), "AudioBuffersDialog");
    });

    auto audioIO = DependencyManager::get<AudioClient>();
    addActionToQMenuAndActionHash(audioDebugMenu, MenuOption::MuteEnvironment, 0,
        audioIO.data(), SLOT(sendMuteEnvironmentPacket()));

    action = addActionToQMenuAndActionHash(audioDebugMenu, MenuOption::AudioScope);
    connect(action, &QAction::triggered, [] {
        auto scriptEngines = DependencyManager::get<ScriptEngines>();
        QUrl defaultScriptsLoc = PathUtils::defaultScriptsLocation();
        defaultScriptsLoc.setPath(defaultScriptsLoc.path() + "developer/utilities/audio/audioScope.js");
        scriptEngines->loadScript(defaultScriptsLoc.toString());
    });

    // Developer > Physics >>>
    MenuWrapper* physicsOptionsMenu = developerMenu->addMenu("Physics");
    {
        auto drawStatusConfig = qApp->getRenderEngine()->getConfiguration()->getConfig<render::DrawStatus>("RenderMainView.DrawStatus");
        addCheckableActionToQMenuAndActionHash(physicsOptionsMenu, MenuOption::PhysicsShowOwned,
            0, false, drawStatusConfig, SLOT(setShowNetwork(bool)));
    }
    addCheckableActionToQMenuAndActionHash(physicsOptionsMenu, MenuOption::PhysicsShowHulls, 0, false, qApp->getEntities().data(), SIGNAL(setRenderDebugHulls()));

    // Developer > Crash >>>
    MenuWrapper* crashMenu = developerMenu->addMenu("Crash");

    addActionToQMenuAndActionHash(crashMenu, MenuOption::DeadlockInterface, 0, qApp, SLOT(deadlockApplication()));
    addActionToQMenuAndActionHash(crashMenu, MenuOption::UnresponsiveInterface, 0, qApp, SLOT(unresponsiveApplication()));

    action = addActionToQMenuAndActionHash(crashMenu, MenuOption::CrashPureVirtualFunction);
    connect(action, &QAction::triggered, qApp, []() { crash::pureVirtualCall(); });
    action = addActionToQMenuAndActionHash(crashMenu, MenuOption::CrashPureVirtualFunctionThreaded);
    connect(action, &QAction::triggered, qApp, []() { std::thread([]() { crash::pureVirtualCall(); }); });

    action = addActionToQMenuAndActionHash(crashMenu, MenuOption::CrashDoubleFree);
    connect(action, &QAction::triggered, qApp, []() { crash::doubleFree(); });
    action = addActionToQMenuAndActionHash(crashMenu, MenuOption::CrashDoubleFreeThreaded);
    connect(action, &QAction::triggered, qApp, []() { std::thread([]() { crash::doubleFree(); }); });

    action = addActionToQMenuAndActionHash(crashMenu, MenuOption::CrashAbort);
    connect(action, &QAction::triggered, qApp, []() { crash::doAbort(); });
    action = addActionToQMenuAndActionHash(crashMenu, MenuOption::CrashAbortThreaded);
    connect(action, &QAction::triggered, qApp, []() { std::thread([]() { crash::doAbort(); }); });

    action = addActionToQMenuAndActionHash(crashMenu, MenuOption::CrashNullDereference);
    connect(action, &QAction::triggered, qApp, []() { crash::nullDeref(); });
    action = addActionToQMenuAndActionHash(crashMenu, MenuOption::CrashNullDereferenceThreaded);
    connect(action, &QAction::triggered, qApp, []() { std::thread([]() { crash::nullDeref(); }); });

    action = addActionToQMenuAndActionHash(crashMenu, MenuOption::CrashOutOfBoundsVectorAccess);
    connect(action, &QAction::triggered, qApp, []() { crash::outOfBoundsVectorCrash(); });
    action = addActionToQMenuAndActionHash(crashMenu, MenuOption::CrashOutOfBoundsVectorAccessThreaded);
    connect(action, &QAction::triggered, qApp, []() { std::thread([]() { crash::outOfBoundsVectorCrash(); }); });

    action = addActionToQMenuAndActionHash(crashMenu, MenuOption::CrashNewFault);
    connect(action, &QAction::triggered, qApp, []() { crash::newFault(); });
    action = addActionToQMenuAndActionHash(crashMenu, MenuOption::CrashNewFaultThreaded);
    connect(action, &QAction::triggered, qApp, []() { std::thread([]() { crash::newFault(); }); });

    // Developer > Display Crash Options
    addCheckableActionToQMenuAndActionHash(developerMenu, MenuOption::DisplayCrashOptions, 0, true);

    // Developer > Stats
    addCheckableActionToQMenuAndActionHash(developerMenu, MenuOption::Stats);

    // Settings > Enable Speech Control API
#if defined(Q_OS_MAC) || defined(Q_OS_WIN)
    auto speechRecognizer = DependencyManager::get<SpeechRecognizer>();
    QAction* speechRecognizerAction = addCheckableActionToQMenuAndActionHash(settingsMenu, MenuOption::ControlWithSpeech,
        Qt::CTRL | Qt::SHIFT | Qt::Key_C,
        speechRecognizer->getEnabled(),
        speechRecognizer.data(),
        SLOT(setEnabled(bool)),
        UNSPECIFIED_POSITION, "Advanced");
    connect(speechRecognizer.data(), SIGNAL(enabledUpdated(bool)), speechRecognizerAction, SLOT(setChecked(bool)));
#endif

#if 0 ///  -------------- REMOVED FOR NOW --------------
    addDisabledActionAndSeparator(navigateMenu, "History");
    QAction* backAction = addActionToQMenuAndActionHash(navigateMenu, MenuOption::Back, 0, addressManager.data(), SLOT(goBack()));
    QAction* forwardAction = addActionToQMenuAndActionHash(navigateMenu, MenuOption::Forward, 0, addressManager.data(), SLOT(goForward()));

    // connect to the AddressManager signal to enable and disable the back and forward menu items
    connect(addressManager.data(), &AddressManager::goBackPossible, backAction, &QAction::setEnabled);
    connect(addressManager.data(), &AddressManager::goForwardPossible, forwardAction, &QAction::setEnabled);

    // set the two actions to start disabled since the stacks are clear on startup
    backAction->setDisabled(true);
    forwardAction->setDisabled(true);

    MenuWrapper* toolsMenu = addMenu("Tools");
    addActionToQMenuAndActionHash(toolsMenu,
                                  MenuOption::ToolWindow,
                                  Qt::CTRL | Qt::ALT | Qt::Key_T,
                                  dialogsManager.data(),
                                  SLOT(toggleToolWindow()),
                                  QAction::NoRole, UNSPECIFIED_POSITION, "Advanced");


    addCheckableActionToQMenuAndActionHash(avatarMenu, MenuOption::NamesAboveHeads, 0, true,
                NULL, NULL, UNSPECIFIED_POSITION, "Advanced");
#endif

    // Help/Application menu ----------------------------------
    MenuWrapper * helpMenu = addMenu("Help");
    
    // Help > About High Fidelity
    //TODO: Add dialog to show about: Logo, Company, Version
    addActionToQMenuAndActionHash(helpMenu, "About High Fidelity");
    
    helpMenu->addSeparator();
    
    // Help > HiFi Docs
    action = addActionToQMenuAndActionHash(helpMenu, "Online Documentation");
    connect(action, &QAction::triggered, qApp, [] {
        QDesktopServices::openUrl(QUrl("https://docs.highfidelity.com/"));
    });
    
    // Help > HiFi Forum
    action = addActionToQMenuAndActionHash(helpMenu, "Online Forums");
    connect(action, &QAction::triggered, qApp, [] {
        QDesktopServices::openUrl(QUrl("https://forums.highfidelity.com/"));
    });
    
    // Help > Scripting Reference
    action = addActionToQMenuAndActionHash(helpMenu, "Online Script Reference");
    connect(action, &QAction::triggered, qApp, [] {
        QDesktopServices::openUrl(QUrl("https://docs.highfidelity.com/api-reference"));
    });
    
    addActionToQMenuAndActionHash(helpMenu, "Controls Reference", 0, qApp, SLOT(showHelp()));
    
    helpMenu->addSeparator();
    
    // Help > Check for Updates
    //ToDo: Add check for updates
    addActionToQMenuAndActionHash(helpMenu, "Check for Updates");
    
    helpMenu->addSeparator();
    
    // Help > Release Notes
    action = addActionToQMenuAndActionHash(helpMenu, "Release Notes");
    connect(action, &QAction::triggered, qApp, [] {
        QDesktopServices::openUrl(QUrl("http://steamcommunity.com/games/390540/announcements/"));
    });
    
    // Help > Report a Bug!
    action = addActionToQMenuAndActionHash(helpMenu, "Report a Bug!");
    connect(action, &QAction::triggered, qApp, [] {
        QDesktopServices::openUrl(QUrl("mailto:support@highfidelity.com"));
    });
}

void Menu::addMenuItem(const MenuItemProperties& properties) {
    MenuWrapper* menuObj = getMenu(properties.menuName);
    if (menuObj) {
        QShortcut* shortcut = NULL;
        if (!properties.shortcutKeySequence.isEmpty()) {
            shortcut = new QShortcut(properties.shortcutKeySequence, this);
            shortcut->setContext(Qt::WidgetWithChildrenShortcut);
        }

        // check for positioning requests
        int requestedPosition = properties.position;
        if (requestedPosition == UNSPECIFIED_POSITION && !properties.beforeItem.isEmpty()) {
            requestedPosition = findPositionOfMenuItem(menuObj, properties.beforeItem);
            // double check that the requested location wasn't a separator label
            requestedPosition = positionBeforeSeparatorIfNeeded(menuObj, requestedPosition);
        }
        if (requestedPosition == UNSPECIFIED_POSITION && !properties.afterItem.isEmpty()) {
            int afterPosition = findPositionOfMenuItem(menuObj, properties.afterItem);
            if (afterPosition != UNSPECIFIED_POSITION) {
                requestedPosition = afterPosition + 1;
            }
        }

        QAction* menuItemAction = NULL;
        if (properties.isSeparator) {
            addDisabledActionAndSeparator(menuObj, properties.menuItemName, requestedPosition, properties.grouping);
        } else if (properties.isCheckable) {
            menuItemAction = addCheckableActionToQMenuAndActionHash(menuObj, properties.menuItemName,
                                                                    properties.shortcutKeySequence, properties.isChecked,
                                                                    MenuScriptingInterface::getInstance(), SLOT(menuItemTriggered()),
                                                                    requestedPosition, properties.grouping);
        } else {
            menuItemAction = addActionToQMenuAndActionHash(menuObj, properties.menuItemName, properties.shortcutKeySequence,
                                                           MenuScriptingInterface::getInstance(), SLOT(menuItemTriggered()),
                                                           QAction::NoRole, requestedPosition, properties.grouping);
        }
        if (shortcut && menuItemAction) {
            connect(shortcut, SIGNAL(activated()), menuItemAction, SLOT(trigger()));
        }
        QMenuBar::repaint();
    }
}<|MERGE_RESOLUTION|>--- conflicted
+++ resolved
@@ -9,11 +9,10 @@
 //  See the accompanying file LICENSE or http://www.apache.org/licenses/LICENSE-2.0.html
 //
 
+#include <QDesktopServices>
 #include <QFileDialog>
 #include <QMenuBar>
 #include <QShortcut>
-#include <QDesktopServices>
-#include <QUrl>
 
 #include <thread>
 
@@ -45,20 +44,16 @@
 #include "ui/StandAloneJSConsole.h"
 #include "InterfaceLogging.h"
 #include "LocationBookmarks.h"
-<<<<<<< HEAD
-#include "Menu.h"
-=======
 #include "DeferredLightingEffect.h"
 
 #include "AmbientOcclusionEffect.h"
 #include "RenderShadowTask.h"
->>>>>>> 7c65c9c4
 
 #if defined(Q_OS_MAC) || defined(Q_OS_WIN)
 #include "SpeechRecognizer.h"
 #endif
 
-
+#include "Menu.h"
 
 extern bool DEV_DECIMATE_TEXTURES;
 
@@ -314,46 +309,6 @@
     // Developer menu ----------------------------------
     MenuWrapper* developerMenu = addMenu("Developer", "Developer");
 
-<<<<<<< HEAD
-    // Developer > Console...
-    addActionToQMenuAndActionHash(developerMenu, MenuOption::Console, Qt::CTRL | Qt::ALT | Qt::Key_J,
-        DependencyManager::get<StandAloneJSConsole>().data(),
-        SLOT(toggleConsole()),
-        QAction::NoRole);
-
-    // Developer > Scripting >>>
-    MenuWrapper* scriptingOptionsMenu = developerMenu->addMenu("Scripting");
-
-    // Developer > Scripting > Log...
-    addActionToQMenuAndActionHash(scriptingOptionsMenu, MenuOption::Log, Qt::CTRL | Qt::SHIFT | Qt::Key_L,
-        qApp, SLOT(toggleLogDialog()));
-    
-    // Developer > Scripting > Entity Script Server Log
-    auto essLogAction = addActionToQMenuAndActionHash(scriptingOptionsMenu, MenuOption::EntityScriptServerLog, 0,
-        qApp, SLOT(toggleEntityScriptServerLogDialog()));
-    
-    QObject::connect(nodeList.data(), &NodeList::canRezChanged, essLogAction, [essLogAction] {
-        auto nodeList = DependencyManager::get<NodeList>();
-        essLogAction->setEnabled(nodeList->getThisNodeCanRez()); 
-    });
-    
-    essLogAction->setEnabled(nodeList->getThisNodeCanRez());
-    
-    // Developer > Scripting > Script Log (HMD Friendly)...
-    action = addActionToQMenuAndActionHash(scriptingOptionsMenu, "Script Log (HMD Friendly)...", Qt::NoButton,
-    qApp, SLOT(showScriptLogs()));
-    
-    // Developer > Scripting > API Debugger
-    action = addActionToQMenuAndActionHash(scriptingOptionsMenu, "API Debugger...");
-    connect(action, &QAction::triggered, [] {
-        auto scriptEngines = DependencyManager::get<ScriptEngines>();
-        QUrl defaultScriptsLoc = PathUtils::defaultScriptsLocation();
-        defaultScriptsLoc.setPath(defaultScriptsLoc.path() + "developer/utilities/tools/currentAPI.js");
-        scriptEngines->loadScript(defaultScriptsLoc.toString());
-    });
-
-=======
->>>>>>> 7c65c9c4
     // Developer > UI >>>
     MenuWrapper* uiOptionsMenu = developerMenu->addMenu("UI");
     action = addCheckableActionToQMenuAndActionHash(uiOptionsMenu, MenuOption::DesktopTabletToToolbar, 0,
