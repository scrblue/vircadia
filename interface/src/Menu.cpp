//
//  Menu.cpp
//  interface/src
//
//  Created by Stephen Birarda on 8/12/13.
//  Copyright 2013 High Fidelity, Inc.
//
//  Distributed under the Apache License, Version 2.0.
//  See the accompanying file LICENSE or http://www.apache.org/licenses/LICENSE-2.0.html
//

#include <QFileDialog>
#include <QMenuBar>
#include <QShortcut>

#include <AddressManager.h>
#include <AudioClient.h>
#include <DependencyManager.h>
#include <display-plugins/DisplayPlugin.h>
#include <PathUtils.h>
#include <SettingHandle.h>
#include <UserActivityLogger.h>
#include <VrMenu.h>

#include "Application.h"
#include "AccountManager.h"
#include "assets/ATPAssetMigrator.h"
#include "audio/AudioScope.h"
#include "avatar/AvatarManager.h"
#include "devices/DdeFaceTracker.h"
#include "devices/Faceshift.h"
#include "devices/RealSense.h"
#include "devices/3DConnexionClient.h"
#include "MainWindow.h"
#include "scripting/MenuScriptingInterface.h"
#include "ui/AssetUploadDialogFactory.h"
#include "ui/DialogsManager.h"
#include "ui/StandAloneJSConsole.h"
#include "InterfaceLogging.h"

#if defined(Q_OS_MAC) || defined(Q_OS_WIN)
#include "SpeechRecognizer.h"
#endif

#include "Menu.h"

Menu* Menu::_instance = NULL;

Menu* Menu::getInstance() {
    static QMutex menuInstanceMutex;

    // lock the menu instance mutex to make sure we don't race and create two menus and crash
    menuInstanceMutex.lock();

    if (!_instance) {
        qCDebug(interfaceapp, "First call to Menu::getInstance() - initing menu.");
        _instance = new Menu();
    }

    menuInstanceMutex.unlock();

    return _instance;
}

Menu::Menu() {
    MenuWrapper * fileMenu = addMenu("File");
#ifdef Q_OS_MAC
    addActionToQMenuAndActionHash(fileMenu, MenuOption::AboutApp, 0, qApp, SLOT(aboutApp()), QAction::AboutRole);
#endif
    auto dialogsManager = DependencyManager::get<DialogsManager>();
    AccountManager& accountManager = AccountManager::getInstance();

    {
        addActionToQMenuAndActionHash(fileMenu, MenuOption::Login);

        // connect to the appropriate signal of the AccountManager so that we can change the Login/Logout menu item
        connect(&accountManager, &AccountManager::profileChanged,
                dialogsManager.data(), &DialogsManager::toggleLoginDialog);
        connect(&accountManager, &AccountManager::logoutComplete,
                dialogsManager.data(), &DialogsManager::toggleLoginDialog);
    }

    addDisabledActionAndSeparator(fileMenu, "Scripts");
    addActionToQMenuAndActionHash(fileMenu, MenuOption::LoadScript, Qt::CTRL | Qt::Key_O,
                                  qApp, SLOT(loadDialog()));
    addActionToQMenuAndActionHash(fileMenu, MenuOption::LoadScriptURL,
                                    Qt::CTRL | Qt::SHIFT | Qt::Key_O, qApp, SLOT(loadScriptURLDialog()));
    addActionToQMenuAndActionHash(fileMenu, MenuOption::StopAllScripts, 0, qApp, SLOT(stopAllScripts()));
    addActionToQMenuAndActionHash(fileMenu, MenuOption::ReloadAllScripts, Qt::CTRL | Qt::Key_R,
                                  qApp, SLOT(reloadAllScripts()));
    addActionToQMenuAndActionHash(fileMenu, MenuOption::RunningScripts, Qt::CTRL | Qt::Key_J,
                                  qApp, SLOT(toggleRunningScriptsWidget()));

    auto addressManager = DependencyManager::get<AddressManager>();

    addDisabledActionAndSeparator(fileMenu, "History");

    QAction* backAction = addActionToQMenuAndActionHash(fileMenu,
                                                        MenuOption::Back,
                                                        0,
                                                        addressManager.data(),
                                                        SLOT(goBack()));

    QAction* forwardAction = addActionToQMenuAndActionHash(fileMenu,
                                                           MenuOption::Forward,
                                                           0,
                                                           addressManager.data(),
                                                           SLOT(goForward()));

    // connect to the AddressManager signal to enable and disable the back and forward menu items
    connect(addressManager.data(), &AddressManager::goBackPossible, backAction, &QAction::setEnabled);
    connect(addressManager.data(), &AddressManager::goForwardPossible, forwardAction, &QAction::setEnabled);

    // set the two actions to start disabled since the stacks are clear on startup
    backAction->setDisabled(true);
    forwardAction->setDisabled(true);

    addDisabledActionAndSeparator(fileMenu, "Location");
    qApp->getBookmarks()->setupMenus(this, fileMenu);

    addActionToQMenuAndActionHash(fileMenu,
                                  MenuOption::AddressBar,
                                  Qt::CTRL | Qt::Key_L,
                                  dialogsManager.data(),
                                  SLOT(toggleAddressBar()));
    addActionToQMenuAndActionHash(fileMenu, MenuOption::CopyAddress, 0,
                                  addressManager.data(), SLOT(copyAddress()));
    addActionToQMenuAndActionHash(fileMenu, MenuOption::CopyPath, 0,
                                  addressManager.data(), SLOT(copyPath()));

    addActionToQMenuAndActionHash(fileMenu,
                                  MenuOption::Quit,
                                  Qt::CTRL | Qt::Key_Q,
                                  qApp,
                                  SLOT(quit()),
                                  QAction::QuitRole);


    MenuWrapper* editMenu = addMenu("Edit");

    QUndoStack* undoStack = qApp->getUndoStack();
    QAction* undoAction = undoStack->createUndoAction(editMenu);
    undoAction->setShortcut(Qt::CTRL | Qt::Key_Z);
    addActionToQMenuAndActionHash(editMenu, undoAction);

    QAction* redoAction = undoStack->createRedoAction(editMenu);
    redoAction->setShortcut(Qt::CTRL | Qt::SHIFT | Qt::Key_Z);
    addActionToQMenuAndActionHash(editMenu, redoAction);

    addActionToQMenuAndActionHash(editMenu,
                                  MenuOption::Preferences,
                                  Qt::CTRL | Qt::Key_Comma,
                                  dialogsManager.data(),
                                  SLOT(editPreferences()),
                                  QAction::PreferencesRole);

    addActionToQMenuAndActionHash(editMenu, MenuOption::Attachments, 0,
                                  dialogsManager.data(), SLOT(editAttachments()));
    addActionToQMenuAndActionHash(editMenu, MenuOption::Animations, 0,
                                  dialogsManager.data(), SLOT(editAnimations()));

    MenuWrapper* toolsMenu = addMenu("Tools");
    addActionToQMenuAndActionHash(toolsMenu, MenuOption::ScriptEditor,  Qt::ALT | Qt::Key_S,
                                  dialogsManager.data(), SLOT(showScriptEditor()));

#if defined(Q_OS_MAC) || defined(Q_OS_WIN)
    auto speechRecognizer = DependencyManager::get<SpeechRecognizer>();
    QAction* speechRecognizerAction = addCheckableActionToQMenuAndActionHash(toolsMenu, MenuOption::ControlWithSpeech,
                                                                             Qt::CTRL | Qt::SHIFT | Qt::Key_C,
                                                                             speechRecognizer->getEnabled(),
                                                                             speechRecognizer.data(),
                                                                             SLOT(setEnabled(bool)));
    connect(speechRecognizer.data(), SIGNAL(enabledUpdated(bool)), speechRecognizerAction, SLOT(setChecked(bool)));
#endif

    addActionToQMenuAndActionHash(toolsMenu, MenuOption::Chat,
                                  0, // QML Qt::Key_Backslash,
                                  dialogsManager.data(), SLOT(showIRCLink()));
    addActionToQMenuAndActionHash(toolsMenu, MenuOption::AddRemoveFriends, 0,
                                  qApp, SLOT(showFriendsWindow()));

    MenuWrapper* visibilityMenu = toolsMenu->addMenu("I Am Visible To");
    {
        QActionGroup* visibilityGroup = new QActionGroup(toolsMenu);
        auto discoverabilityManager = DependencyManager::get<DiscoverabilityManager>();

        QAction* visibleToEveryone = addCheckableActionToQMenuAndActionHash(visibilityMenu, MenuOption::VisibleToEveryone,
            0, discoverabilityManager->getDiscoverabilityMode() == Discoverability::All,
            discoverabilityManager.data(), SLOT(setVisibility()));
        visibilityGroup->addAction(visibleToEveryone);

        QAction* visibleToFriends = addCheckableActionToQMenuAndActionHash(visibilityMenu, MenuOption::VisibleToFriends,
            0, discoverabilityManager->getDiscoverabilityMode() == Discoverability::Friends,
            discoverabilityManager.data(), SLOT(setVisibility()));
        visibilityGroup->addAction(visibleToFriends);

        QAction* visibleToNoOne = addCheckableActionToQMenuAndActionHash(visibilityMenu, MenuOption::VisibleToNoOne,
            0, discoverabilityManager->getDiscoverabilityMode() == Discoverability::None,
            discoverabilityManager.data(), SLOT(setVisibility()));
        visibilityGroup->addAction(visibleToNoOne);

        connect(discoverabilityManager.data(), &DiscoverabilityManager::discoverabilityModeChanged,
            discoverabilityManager.data(), &DiscoverabilityManager::visibilityChanged);
    }

    addActionToQMenuAndActionHash(toolsMenu,
                                  MenuOption::ToolWindow,
                                  Qt::CTRL | Qt::ALT | Qt::Key_T,
                                  dialogsManager.data(),
                                  SLOT(toggleToolWindow()));

    addActionToQMenuAndActionHash(toolsMenu,
                                  MenuOption::Console,
                                  Qt::CTRL | Qt::ALT | Qt::Key_J,
                                  DependencyManager::get<StandAloneJSConsole>().data(),
                                  SLOT(toggleConsole()));

    addActionToQMenuAndActionHash(toolsMenu,
                                  MenuOption::ResetSensors,
                                  0, // QML Qt::Key_Apostrophe,
                                  qApp,
                                  SLOT(resetSensors()));

    addActionToQMenuAndActionHash(toolsMenu, MenuOption::PackageModel, 0,
                                  qApp, SLOT(packageModel()));

    addMenu(DisplayPlugin::MENU_PATH());
    {
        MenuWrapper* displayModeMenu = addMenu(MenuOption::OutputMenu);
        QActionGroup* displayModeGroup = new QActionGroup(displayModeMenu);
        displayModeGroup->setExclusive(true);
    }

    MenuWrapper* avatarMenu = addMenu("Avatar");
    QObject* avatar = DependencyManager::get<AvatarManager>()->getMyAvatar();

    MenuWrapper* inputModeMenu = addMenu(MenuOption::InputMenu);
    QActionGroup* inputModeGroup = new QActionGroup(inputModeMenu);
    inputModeGroup->setExclusive(false);
    
    MenuWrapper* avatarSizeMenu = avatarMenu->addMenu("Size");
    addActionToQMenuAndActionHash(avatarSizeMenu,
                                  MenuOption::IncreaseAvatarSize,
                                  0, // QML Qt::Key_Plus,
                                  avatar,
                                  SLOT(increaseSize()));
    addActionToQMenuAndActionHash(avatarSizeMenu,
                                  MenuOption::DecreaseAvatarSize,
                                  0, // QML Qt::Key_Minus,
                                  avatar,
                                  SLOT(decreaseSize()));
    addActionToQMenuAndActionHash(avatarSizeMenu,
                                  MenuOption::ResetAvatarSize,
                                  0, // QML Qt::Key_Equal,
                                  avatar,
                                  SLOT(resetSize()));

    addCheckableActionToQMenuAndActionHash(avatarMenu, MenuOption::KeyboardMotorControl,
            Qt::CTRL | Qt::SHIFT | Qt::Key_K, true, avatar, SLOT(updateMotionBehaviorFromMenu()));
    addCheckableActionToQMenuAndActionHash(avatarMenu, MenuOption::ScriptedMotorControl, 0, true,
            avatar, SLOT(updateMotionBehaviorFromMenu()));
    addCheckableActionToQMenuAndActionHash(avatarMenu, MenuOption::NamesAboveHeads, 0, true);
    addCheckableActionToQMenuAndActionHash(avatarMenu, MenuOption::BlueSpeechSphere, 0, true);
    addCheckableActionToQMenuAndActionHash(avatarMenu, MenuOption::EnableCharacterController, 0, true,
            avatar, SLOT(updateMotionBehaviorFromMenu()));

    MenuWrapper* viewMenu = addMenu("View");
    addActionToQMenuAndActionHash(viewMenu, MenuOption::ReloadContent, 0, qApp, SLOT(reloadResourceCaches()));

    MenuWrapper* cameraModeMenu = viewMenu->addMenu("Camera Mode");
    QActionGroup* cameraModeGroup = new QActionGroup(cameraModeMenu);
    cameraModeGroup->setExclusive(true);
    cameraModeGroup->addAction(addCheckableActionToQMenuAndActionHash(cameraModeMenu,
                                                                      MenuOption::FirstPerson, 0, // QML Qt:: Key_P
                                                                      false, qApp, SLOT(cameraMenuChanged())));
    cameraModeGroup->addAction(addCheckableActionToQMenuAndActionHash(cameraModeMenu,
                                                                      MenuOption::ThirdPerson, 0,
                                                                      true, qApp, SLOT(cameraMenuChanged())));
    cameraModeGroup->addAction(addCheckableActionToQMenuAndActionHash(cameraModeMenu,
                                                                      MenuOption::IndependentMode, 0,
                                                                      false, qApp, SLOT(cameraMenuChanged())));
    cameraModeGroup->addAction(addCheckableActionToQMenuAndActionHash(cameraModeMenu,
                                                                      MenuOption::FullscreenMirror, 0, // QML Qt::Key_H,
                                                                      false, qApp, SLOT(cameraMenuChanged())));

    addCheckableActionToQMenuAndActionHash(viewMenu, MenuOption::Mirror,
        0, //QML Qt::SHIFT | Qt::Key_H,
        true);
    addCheckableActionToQMenuAndActionHash(viewMenu, MenuOption::FullscreenMirror,
        0, // QML Qt::Key_H,
        false, qApp, SLOT(cameraMenuChanged()));
    
    addCheckableActionToQMenuAndActionHash(viewMenu, MenuOption::CenterPlayerInView,
                                           0, false, qApp, SLOT(rotationModeChanged()));

    addCheckableActionToQMenuAndActionHash(viewMenu, MenuOption::TurnWithHead, 0, false);

    addCheckableActionToQMenuAndActionHash(viewMenu, MenuOption::WorldAxes);

    addCheckableActionToQMenuAndActionHash(viewMenu, MenuOption::Stats);
    addActionToQMenuAndActionHash(viewMenu, MenuOption::Log,
        Qt::CTRL | Qt::SHIFT | Qt::Key_L,
        qApp, SLOT(toggleLogDialog()));
    addActionToQMenuAndActionHash(viewMenu, MenuOption::AudioNetworkStats, 0,
                                  dialogsManager.data(), SLOT(audioStatsDetails()));
    addActionToQMenuAndActionHash(viewMenu, MenuOption::BandwidthDetails, 0,
                                  dialogsManager.data(), SLOT(bandwidthDetails()));
    addActionToQMenuAndActionHash(viewMenu, MenuOption::OctreeStats, 0,
                                  dialogsManager.data(), SLOT(octreeStatsDetails()));


    MenuWrapper* developerMenu = addMenu("Developer");

    MenuWrapper* renderOptionsMenu = developerMenu->addMenu("Render");
    addCheckableActionToQMenuAndActionHash(renderOptionsMenu, MenuOption::Atmosphere,
        0, // QML Qt::SHIFT | Qt::Key_A,
        true);
    addCheckableActionToQMenuAndActionHash(renderOptionsMenu, MenuOption::DebugAmbientOcclusion);
    addCheckableActionToQMenuAndActionHash(renderOptionsMenu, MenuOption::Antialiasing);

    MenuWrapper* ambientLightMenu = renderOptionsMenu->addMenu(MenuOption::RenderAmbientLight);
    QActionGroup* ambientLightGroup = new QActionGroup(ambientLightMenu);
    ambientLightGroup->setExclusive(true);
    ambientLightGroup->addAction(addCheckableActionToQMenuAndActionHash(ambientLightMenu, MenuOption::RenderAmbientLightGlobal, 0, true));
    ambientLightGroup->addAction(addCheckableActionToQMenuAndActionHash(ambientLightMenu, MenuOption::RenderAmbientLight0, 0, false));
    ambientLightGroup->addAction(addCheckableActionToQMenuAndActionHash(ambientLightMenu, MenuOption::RenderAmbientLight1, 0, false));
    ambientLightGroup->addAction(addCheckableActionToQMenuAndActionHash(ambientLightMenu, MenuOption::RenderAmbientLight2, 0, false));
    ambientLightGroup->addAction(addCheckableActionToQMenuAndActionHash(ambientLightMenu, MenuOption::RenderAmbientLight3, 0, false));
    ambientLightGroup->addAction(addCheckableActionToQMenuAndActionHash(ambientLightMenu, MenuOption::RenderAmbientLight4, 0, false));
    ambientLightGroup->addAction(addCheckableActionToQMenuAndActionHash(ambientLightMenu, MenuOption::RenderAmbientLight5, 0, false));
    ambientLightGroup->addAction(addCheckableActionToQMenuAndActionHash(ambientLightMenu, MenuOption::RenderAmbientLight6, 0, false));
    ambientLightGroup->addAction(addCheckableActionToQMenuAndActionHash(ambientLightMenu, MenuOption::RenderAmbientLight7, 0, false));
    ambientLightGroup->addAction(addCheckableActionToQMenuAndActionHash(ambientLightMenu, MenuOption::RenderAmbientLight8, 0, false));
    ambientLightGroup->addAction(addCheckableActionToQMenuAndActionHash(ambientLightMenu, MenuOption::RenderAmbientLight9, 0, false));

    addCheckableActionToQMenuAndActionHash(renderOptionsMenu, MenuOption::ThrottleFPSIfNotFocus, 0, true);

    MenuWrapper* resolutionMenu = renderOptionsMenu->addMenu(MenuOption::RenderResolution);
    QActionGroup* resolutionGroup = new QActionGroup(resolutionMenu);
    resolutionGroup->setExclusive(true);
    resolutionGroup->addAction(addCheckableActionToQMenuAndActionHash(resolutionMenu, MenuOption::RenderResolutionOne, 0, true));
    resolutionGroup->addAction(addCheckableActionToQMenuAndActionHash(resolutionMenu, MenuOption::RenderResolutionTwoThird, 0, false));
    resolutionGroup->addAction(addCheckableActionToQMenuAndActionHash(resolutionMenu, MenuOption::RenderResolutionHalf, 0, false));
    resolutionGroup->addAction(addCheckableActionToQMenuAndActionHash(resolutionMenu, MenuOption::RenderResolutionThird, 0, false));
    resolutionGroup->addAction(addCheckableActionToQMenuAndActionHash(resolutionMenu, MenuOption::RenderResolutionQuarter, 0, false));

    addCheckableActionToQMenuAndActionHash(renderOptionsMenu, MenuOption::Stars,
        0, // QML Qt::Key_Asterisk,
        true);

    addActionToQMenuAndActionHash(renderOptionsMenu, MenuOption::LodTools,
        0, // QML Qt::SHIFT | Qt::Key_L,
        dialogsManager.data(), SLOT(lodTools()));
    
    MenuWrapper* assetDeveloperMenu = developerMenu->addMenu("Assets");
    
    auto& assetDialogFactory = AssetUploadDialogFactory::getInstance();
    assetDialogFactory.setDialogParent(this);
    
    QAction* assetUpload = addActionToQMenuAndActionHash(assetDeveloperMenu,
                                                         MenuOption::UploadAsset,
                                                         0,
                                                         &assetDialogFactory,
                                                         SLOT(showDialog()));
    
    // disable the asset upload action by default - it gets enabled only if asset server becomes present
    assetUpload->setEnabled(false);
    
    auto& atpMigrator = ATPAssetMigrator::getInstance();
    atpMigrator.setDialogParent(this);
    
<<<<<<< HEAD
    /*QAction* assetMigration =*/ addActionToQMenuAndActionHash(assetDeveloperMenu, MenuOption::AssetMigration,
                                                                0, &atpMigrator,
                                                                SLOT(loadEntityServerFile()));
=======
    addActionToQMenuAndActionHash(assetDeveloperMenu, MenuOption::AssetMigration,
                                                            0, &atpMigrator,
                                                            SLOT(loadEntityServerFile()));
>>>>>>> 62923bee
    
    MenuWrapper* avatarDebugMenu = developerMenu->addMenu("Avatar");

    MenuWrapper* faceTrackingMenu = avatarDebugMenu->addMenu("Face Tracking");
    {
        QActionGroup* faceTrackerGroup = new QActionGroup(avatarDebugMenu);

        bool defaultNoFaceTracking = true;
#ifdef HAVE_DDE
        defaultNoFaceTracking = false;
#endif
        QAction* noFaceTracker = addCheckableActionToQMenuAndActionHash(faceTrackingMenu, MenuOption::NoFaceTracking,
            0, defaultNoFaceTracking,
            qApp, SLOT(setActiveFaceTracker()));
        faceTrackerGroup->addAction(noFaceTracker);

#ifdef HAVE_FACESHIFT
        QAction* faceshiftFaceTracker = addCheckableActionToQMenuAndActionHash(faceTrackingMenu, MenuOption::Faceshift,
            0, false,
            qApp, SLOT(setActiveFaceTracker()));
        faceTrackerGroup->addAction(faceshiftFaceTracker);
#endif
#ifdef HAVE_DDE
        QAction* ddeFaceTracker = addCheckableActionToQMenuAndActionHash(faceTrackingMenu, MenuOption::UseCamera,
            0, true,
            qApp, SLOT(setActiveFaceTracker()));
        faceTrackerGroup->addAction(ddeFaceTracker);
#endif
    }
#ifdef HAVE_DDE
    faceTrackingMenu->addSeparator();
    QAction* binaryEyelidControl = addCheckableActionToQMenuAndActionHash(faceTrackingMenu, MenuOption::BinaryEyelidControl, 0, true);
    binaryEyelidControl->setVisible(true);  // DDE face tracking is on by default
    QAction* coupleEyelids = addCheckableActionToQMenuAndActionHash(faceTrackingMenu, MenuOption::CoupleEyelids, 0, true);
    coupleEyelids->setVisible(true);  // DDE face tracking is on by default
    QAction* useAudioForMouth = addCheckableActionToQMenuAndActionHash(faceTrackingMenu, MenuOption::UseAudioForMouth, 0, true);
    useAudioForMouth->setVisible(true);  // DDE face tracking is on by default
    QAction* ddeFiltering = addCheckableActionToQMenuAndActionHash(faceTrackingMenu, MenuOption::VelocityFilter, 0, true);
    ddeFiltering->setVisible(true);  // DDE face tracking is on by default
    QAction* ddeCalibrate = addActionToQMenuAndActionHash(faceTrackingMenu, MenuOption::CalibrateCamera, 0,
        DependencyManager::get<DdeFaceTracker>().data(), SLOT(calibrate()));
    ddeCalibrate->setVisible(true);  // DDE face tracking is on by default
#endif
#if defined(HAVE_FACESHIFT) || defined(HAVE_DDE)
    faceTrackingMenu->addSeparator();
    addCheckableActionToQMenuAndActionHash(faceTrackingMenu, MenuOption::MuteFaceTracking,
        Qt::CTRL | Qt::SHIFT | Qt::Key_F, true);  // DDE face tracking is on by default
    addCheckableActionToQMenuAndActionHash(faceTrackingMenu, MenuOption::AutoMuteAudio, 0, false);
#endif

#ifdef HAVE_IVIEWHMD
    MenuWrapper* eyeTrackingMenu = avatarDebugMenu->addMenu("Eye Tracking");
    addCheckableActionToQMenuAndActionHash(eyeTrackingMenu, MenuOption::SMIEyeTracking, 0, false,
        qApp, SLOT(setActiveEyeTracker()));
    {
        MenuWrapper* calibrateEyeTrackingMenu = eyeTrackingMenu->addMenu("Calibrate");
        addActionToQMenuAndActionHash(calibrateEyeTrackingMenu, MenuOption::OnePointCalibration, 0,
            qApp, SLOT(calibrateEyeTracker1Point()));
        addActionToQMenuAndActionHash(calibrateEyeTrackingMenu, MenuOption::ThreePointCalibration, 0,
            qApp, SLOT(calibrateEyeTracker3Points()));
        addActionToQMenuAndActionHash(calibrateEyeTrackingMenu, MenuOption::FivePointCalibration, 0,
            qApp, SLOT(calibrateEyeTracker5Points()));
    }
    addCheckableActionToQMenuAndActionHash(eyeTrackingMenu, MenuOption::SimulateEyeTracking, 0, false,
        qApp, SLOT(setActiveEyeTracker()));
#endif

    auto avatarManager = DependencyManager::get<AvatarManager>();
    addCheckableActionToQMenuAndActionHash(avatarDebugMenu, MenuOption::AvatarReceiveStats, 0, false,
                                           avatarManager.data(), SLOT(setShouldShowReceiveStats(bool)));

    addCheckableActionToQMenuAndActionHash(avatarDebugMenu, MenuOption::RenderSkeletonCollisionShapes);
    addCheckableActionToQMenuAndActionHash(avatarDebugMenu, MenuOption::RenderHeadCollisionShapes);
    addCheckableActionToQMenuAndActionHash(avatarDebugMenu, MenuOption::RenderBoundingCollisionShapes);
    addCheckableActionToQMenuAndActionHash(avatarDebugMenu, MenuOption::RenderLookAtVectors, 0, false);
    addCheckableActionToQMenuAndActionHash(avatarDebugMenu, MenuOption::RenderLookAtTargets, 0, false);
    addCheckableActionToQMenuAndActionHash(avatarDebugMenu, MenuOption::RenderFocusIndicator, 0, false);
    addCheckableActionToQMenuAndActionHash(avatarDebugMenu, MenuOption::ShowWhosLookingAtMe, 0, false);
    addCheckableActionToQMenuAndActionHash(avatarDebugMenu, MenuOption::FixGaze, 0, false);
    addCheckableActionToQMenuAndActionHash(avatarDebugMenu, MenuOption::EnableAvatarUpdateThreading, 0, false,
                                           qApp, SLOT(setAvatarUpdateThreading(bool)));
    addCheckableActionToQMenuAndActionHash(avatarDebugMenu, MenuOption::EnableRigAnimations, 0, false,
                                           avatar, SLOT(setEnableRigAnimations(bool)));
    addCheckableActionToQMenuAndActionHash(avatarDebugMenu, MenuOption::EnableAnimGraph, 0, true,
                                           avatar, SLOT(setEnableAnimGraph(bool)));
    addCheckableActionToQMenuAndActionHash(avatarDebugMenu, MenuOption::AnimDebugDrawBindPose, 0, false,
                                           avatar, SLOT(setEnableDebugDrawBindPose(bool)));
    addCheckableActionToQMenuAndActionHash(avatarDebugMenu, MenuOption::AnimDebugDrawAnimPose, 0, false,
                                           avatar, SLOT(setEnableDebugDrawAnimPose(bool)));
    addCheckableActionToQMenuAndActionHash(avatarDebugMenu, MenuOption::MeshVisible, 0, true,
                                           avatar, SLOT(setEnableMeshVisible(bool)));
    addCheckableActionToQMenuAndActionHash(avatarDebugMenu, MenuOption::DisableEyelidAdjustment, 0, false);
    addCheckableActionToQMenuAndActionHash(avatarDebugMenu,
                                           MenuOption::Connexion,
                                           0, false,
                                           &ConnexionClient::getInstance(),
                                           SLOT(toggleConnexion(bool)));
    addCheckableActionToQMenuAndActionHash(avatarDebugMenu, MenuOption::ComfortMode, 0, true);

    MenuWrapper* handOptionsMenu = developerMenu->addMenu("Hands");
    addCheckableActionToQMenuAndActionHash(handOptionsMenu, MenuOption::DisplayHandTargets, 0, false);
    addCheckableActionToQMenuAndActionHash(handOptionsMenu, MenuOption::EnableHandMouseInput, 0, false);
    addCheckableActionToQMenuAndActionHash(handOptionsMenu, MenuOption::LowVelocityFilter, 0, true,
                                           qApp, SLOT(setLowVelocityFilter(bool)));
    addCheckableActionToQMenuAndActionHash(handOptionsMenu, MenuOption::ShowIKConstraints, 0, false);

    MenuWrapper* leapOptionsMenu = handOptionsMenu->addMenu("Leap Motion");
    addCheckableActionToQMenuAndActionHash(leapOptionsMenu, MenuOption::LeapMotionOnHMD, 0, false);

#ifdef HAVE_RSSDK
    MenuWrapper* realSenseOptionsMenu = handOptionsMenu->addMenu("RealSense");
    addActionToQMenuAndActionHash(realSenseOptionsMenu, MenuOption::LoadRSSDKFile, 0,
                                  RealSense::getInstance(), SLOT(loadRSSDKFile()));
#endif

    MenuWrapper* networkMenu = developerMenu->addMenu("Network");
    addActionToQMenuAndActionHash(networkMenu, MenuOption::ReloadContent, 0, qApp, SLOT(reloadResourceCaches()));
    addCheckableActionToQMenuAndActionHash(networkMenu, MenuOption::DisableNackPackets, 0, false,
                                           qApp->getEntityEditPacketSender(),
                                           SLOT(toggleNackPackets()));
    addCheckableActionToQMenuAndActionHash(networkMenu,
                                           MenuOption::DisableActivityLogger,
                                           0,
                                           false,
                                           &UserActivityLogger::getInstance(),
                                           SLOT(disable(bool)));
    addActionToQMenuAndActionHash(networkMenu, MenuOption::CachesSize, 0,
                                  dialogsManager.data(), SLOT(cachesSizeDialog()));
    addActionToQMenuAndActionHash(networkMenu, MenuOption::DiskCacheEditor, 0,
                                  dialogsManager.data(), SLOT(toggleDiskCacheEditor()));

    addActionToQMenuAndActionHash(networkMenu, MenuOption::ShowDSConnectTable, 0,
                                  dialogsManager.data(), SLOT(showDomainConnectionDialog()));

    MenuWrapper* timingMenu = developerMenu->addMenu("Timing and Stats");

    MenuWrapper* perfTimerMenu = timingMenu->addMenu("Performance Timer");
    addCheckableActionToQMenuAndActionHash(perfTimerMenu, MenuOption::DisplayDebugTimingDetails, 0, false);
    addCheckableActionToQMenuAndActionHash(perfTimerMenu, MenuOption::OnlyDisplayTopTen, 0, true);
    addCheckableActionToQMenuAndActionHash(perfTimerMenu, MenuOption::ExpandUpdateTiming, 0, false);
    addCheckableActionToQMenuAndActionHash(perfTimerMenu, MenuOption::ExpandMyAvatarTiming, 0, false);
    addCheckableActionToQMenuAndActionHash(perfTimerMenu, MenuOption::ExpandMyAvatarSimulateTiming, 0, false);
    addCheckableActionToQMenuAndActionHash(perfTimerMenu, MenuOption::ExpandOtherAvatarTiming, 0, false);
    addCheckableActionToQMenuAndActionHash(perfTimerMenu, MenuOption::ExpandPaintGLTiming, 0, false);

    addCheckableActionToQMenuAndActionHash(timingMenu, MenuOption::TestPing, 0, true);
    addCheckableActionToQMenuAndActionHash(timingMenu, MenuOption::FrameTimer);
    addActionToQMenuAndActionHash(timingMenu, MenuOption::RunTimingTests, 0, qApp, SLOT(runTests()));
    addCheckableActionToQMenuAndActionHash(timingMenu, MenuOption::PipelineWarnings);
    addCheckableActionToQMenuAndActionHash(timingMenu, MenuOption::LogExtraTimings);
    addCheckableActionToQMenuAndActionHash(timingMenu, MenuOption::SuppressShortTimings);
    addCheckableActionToQMenuAndActionHash(timingMenu, MenuOption::ShowRealtimeEntityStats);

    auto audioIO = DependencyManager::get<AudioClient>();
    MenuWrapper* audioDebugMenu = developerMenu->addMenu("Audio");
    addCheckableActionToQMenuAndActionHash(audioDebugMenu, MenuOption::AudioNoiseReduction,
                                           0,
                                           true,
                                           audioIO.data(),
                                           SLOT(toggleAudioNoiseReduction()));

    addCheckableActionToQMenuAndActionHash(audioDebugMenu, MenuOption::EchoServerAudio, 0, false,
                                           audioIO.data(), SLOT(toggleServerEcho()));
    addCheckableActionToQMenuAndActionHash(audioDebugMenu, MenuOption::EchoLocalAudio, 0, false,
                                           audioIO.data(), SLOT(toggleLocalEcho()));
    addCheckableActionToQMenuAndActionHash(audioDebugMenu, MenuOption::MuteAudio,
                                           Qt::CTRL | Qt::Key_M,
                                           false,
                                           audioIO.data(),
                                           SLOT(toggleMute()));
    addActionToQMenuAndActionHash(audioDebugMenu,
                                  MenuOption::MuteEnvironment,
                                  0,
                                  audioIO.data(),
                                  SLOT(sendMuteEnvironmentPacket()));

    auto scope = DependencyManager::get<AudioScope>();

    MenuWrapper* audioScopeMenu = audioDebugMenu->addMenu("Audio Scope");
    addCheckableActionToQMenuAndActionHash(audioScopeMenu, MenuOption::AudioScope,
                                           Qt::CTRL | Qt::Key_P, false,
                                           scope.data(),
                                           SLOT(toggle()));
    addCheckableActionToQMenuAndActionHash(audioScopeMenu, MenuOption::AudioScopePause,
                                           Qt::CTRL | Qt::SHIFT | Qt::Key_P ,
                                           false,
                                           scope.data(),
                                           SLOT(togglePause()));
    addDisabledActionAndSeparator(audioScopeMenu, "Display Frames");
    {
        QAction *fiveFrames = addCheckableActionToQMenuAndActionHash(audioScopeMenu, MenuOption::AudioScopeFiveFrames,
                                               0,
                                               true,
                                               scope.data(),
                                               SLOT(selectAudioScopeFiveFrames()));

        QAction *twentyFrames = addCheckableActionToQMenuAndActionHash(audioScopeMenu, MenuOption::AudioScopeTwentyFrames,
                                               0,
                                               false,
                                               scope.data(),
                                               SLOT(selectAudioScopeTwentyFrames()));

        QAction *fiftyFrames = addCheckableActionToQMenuAndActionHash(audioScopeMenu, MenuOption::AudioScopeFiftyFrames,
                                               0,
                                               false,
                                               scope.data(),
                                               SLOT(selectAudioScopeFiftyFrames()));

        QActionGroup* audioScopeFramesGroup = new QActionGroup(audioScopeMenu);
        audioScopeFramesGroup->addAction(fiveFrames);
        audioScopeFramesGroup->addAction(twentyFrames);
        audioScopeFramesGroup->addAction(fiftyFrames);
    }

    MenuWrapper* physicsOptionsMenu = developerMenu->addMenu("Physics");
    addCheckableActionToQMenuAndActionHash(physicsOptionsMenu, MenuOption::PhysicsShowOwned);
    addCheckableActionToQMenuAndActionHash(physicsOptionsMenu, MenuOption::PhysicsShowHulls);

    addCheckableActionToQMenuAndActionHash(developerMenu, MenuOption::DisplayCrashOptions, 0, true);
    addActionToQMenuAndActionHash(developerMenu, MenuOption::CrashInterface, 0, qApp, SLOT(crashApplication()));

    MenuWrapper* helpMenu = addMenu("Help");
    addActionToQMenuAndActionHash(helpMenu, MenuOption::EditEntitiesHelp, 0, qApp, SLOT(showEditEntitiesHelp()));

#ifndef Q_OS_MAC
    QAction* aboutAction = helpMenu->addAction(MenuOption::AboutApp);
    connect(aboutAction, SIGNAL(triggered()), qApp, SLOT(aboutApp()));
#endif
}

void Menu::loadSettings() {
    scanMenuBar(&Menu::loadAction);
}

void Menu::saveSettings() {
    scanMenuBar(&Menu::saveAction);
}

void Menu::loadAction(Settings& settings, QAction& action) {
    if (action.isChecked() != settings.value(action.text(), action.isChecked()).toBool()) {
        action.trigger();
    }
}

void Menu::saveAction(Settings& settings, QAction& action) {
    settings.setValue(action.text(),  action.isChecked());
}

void Menu::scanMenuBar(settingsAction modifySetting) {
    Settings settings;
    foreach (QMenu* menu, findChildren<QMenu*>()) {
        scanMenu(*menu, modifySetting, settings);
    }
}

void Menu::scanMenu(QMenu& menu, settingsAction modifySetting, Settings& settings) {
    settings.beginGroup(menu.title());
    foreach (QAction* action, menu.actions()) {
        if (action->menu()) {
            scanMenu(*action->menu(), modifySetting, settings);
        } else if (action->isCheckable()) {
            modifySetting(settings, *action);
        }
    }
    settings.endGroup();
}

void Menu::addDisabledActionAndSeparator(MenuWrapper* destinationMenu, const QString& actionName, int menuItemLocation) {
    QAction* actionBefore = NULL;
    if (menuItemLocation >= 0 && destinationMenu->actions().size() > menuItemLocation) {
        actionBefore = destinationMenu->actions()[menuItemLocation];
    }
    if (actionBefore) {
        QAction* separator = new QAction("",destinationMenu);
        destinationMenu->insertAction(actionBefore, separator);
        separator->setSeparator(true);

        QAction* separatorText = new QAction(actionName,destinationMenu);
        separatorText->setEnabled(false);
        destinationMenu->insertAction(actionBefore, separatorText);

    } else {
        destinationMenu->addSeparator();
        (destinationMenu->addAction(actionName))->setEnabled(false);
    }
}

QAction* Menu::addActionToQMenuAndActionHash(MenuWrapper* destinationMenu,
                                             const QString& actionName,
                                             const QKeySequence& shortcut,
                                             const QObject* receiver,
                                             const char* member,
                                             QAction::MenuRole role,
                                             int menuItemLocation) {
    QAction* action = NULL;
    QAction* actionBefore = NULL;

    if (menuItemLocation >= 0 && destinationMenu->actions().size() > menuItemLocation) {
        actionBefore = destinationMenu->actions()[menuItemLocation];
    }

    if (!actionBefore) {
        if (receiver && member) {
            action = destinationMenu->addAction(actionName, receiver, member, shortcut);
        } else {
            action = destinationMenu->addAction(actionName);
            action->setShortcut(shortcut);
        }
    } else {
        action = new QAction(actionName, destinationMenu);
        action->setShortcut(shortcut);
        destinationMenu->insertAction(actionBefore, action);

        if (receiver && member) {
            connect(action, SIGNAL(triggered()), receiver, member);
        }
    }
    action->setMenuRole(role);

    _actionHash.insert(actionName, action);

    return action;
}

QAction* Menu::addActionToQMenuAndActionHash(MenuWrapper* destinationMenu,
                                             QAction* action,
                                             const QString& actionName,
                                             const QKeySequence& shortcut,
                                             QAction::MenuRole role,
                                             int menuItemLocation) {
    QAction* actionBefore = NULL;

    if (menuItemLocation >= 0 && destinationMenu->actions().size() > menuItemLocation) {
        actionBefore = destinationMenu->actions()[menuItemLocation];
    }

    if (!actionName.isEmpty()) {
        action->setText(actionName);
    }

    if (shortcut != 0) {
        action->setShortcut(shortcut);
    }

    if (role != QAction::NoRole) {
        action->setMenuRole(role);
    }

    if (!actionBefore) {
        destinationMenu->addAction(action);
    } else {
        destinationMenu->insertAction(actionBefore, action);
    }

    _actionHash.insert(action->text(), action);

    return action;
}

QAction* Menu::addCheckableActionToQMenuAndActionHash(MenuWrapper* destinationMenu,
                                                      const QString& actionName,
                                                      const QKeySequence& shortcut,
                                                      const bool checked,
                                                      const QObject* receiver,
                                                      const char* member,
                                                      int menuItemLocation) {

    QAction* action = addActionToQMenuAndActionHash(destinationMenu, actionName, shortcut, receiver, member,
                                                        QAction::NoRole, menuItemLocation);
    action->setCheckable(true);
    action->setChecked(checked);

    return action;
}

void Menu::removeAction(MenuWrapper* menu, const QString& actionName) {
    menu->removeAction(_actionHash.value(actionName));
    _actionHash.remove(actionName);
}

void Menu::setIsOptionChecked(const QString& menuOption, bool isChecked) {
    if (thread() != QThread::currentThread()) {
        QMetaObject::invokeMethod(Menu::getInstance(), "setIsOptionChecked", Qt::BlockingQueuedConnection,
                    Q_ARG(const QString&, menuOption),
                    Q_ARG(bool, isChecked));
        return;
    }
    QAction* menu = _actionHash.value(menuOption);
    if (menu) {
        menu->setChecked(isChecked);
    }
}

bool Menu::isOptionChecked(const QString& menuOption) const {
    const QAction* menu = _actionHash.value(menuOption);
    if (menu) {
        return menu->isChecked();
    }
    return false;
}

void Menu::triggerOption(const QString& menuOption) {
    QAction* action = _actionHash.value(menuOption);
    if (action) {
        action->trigger();
    } else {
        qCDebug(interfaceapp) << "NULL Action for menuOption '" << menuOption << "'";
    }
}

QAction* Menu::getActionForOption(const QString& menuOption) {
    return _actionHash.value(menuOption);
}

QAction* Menu::getActionFromName(const QString& menuName, MenuWrapper* menu) {
    QList<QAction*> menuActions;
    if (menu) {
        menuActions = menu->actions();
    } else {
        menuActions = actions();
    }

    foreach (QAction* menuAction, menuActions) {
        QString actionText = menuAction->text();
        if (menuName == menuAction->text()) {
            return menuAction;
        }
    }
    return NULL;
}

MenuWrapper* Menu::getSubMenuFromName(const QString& menuName, MenuWrapper* menu) {
    QAction* action = getActionFromName(menuName, menu);
    if (action) {
        return MenuWrapper::fromMenu(action->menu());
    }
    return NULL;
}

MenuWrapper* Menu::getMenuParent(const QString& menuName, QString& finalMenuPart) {
    QStringList menuTree = menuName.split(">");
    MenuWrapper* parent = NULL;
    MenuWrapper* menu = NULL;
    foreach (QString menuTreePart, menuTree) {
        parent = menu;
        finalMenuPart = menuTreePart.trimmed();
        menu = getSubMenuFromName(finalMenuPart, parent);
        if (!menu) {
            break;
        }
    }
    return parent;
}

MenuWrapper* Menu::getMenu(const QString& menuName) {
    QStringList menuTree = menuName.split(">");
    MenuWrapper* parent = NULL;
    MenuWrapper* menu = NULL;
    int item = 0;
    foreach (QString menuTreePart, menuTree) {
        menu = getSubMenuFromName(menuTreePart.trimmed(), parent);
        if (!menu) {
            break;
        }
        parent = menu;
        item++;
    }
    return menu;
}

QAction* Menu::getMenuAction(const QString& menuName) {
    QStringList menuTree = menuName.split(">");
    MenuWrapper* parent = NULL;
    QAction* action = NULL;
    foreach (QString menuTreePart, menuTree) {
        action = getActionFromName(menuTreePart.trimmed(), parent);
        if (!action) {
            break;
        }
        parent = MenuWrapper::fromMenu(action->menu());
    }
    return action;
}

int Menu::findPositionOfMenuItem(MenuWrapper* menu, const QString& searchMenuItem) {
    int position = 0;
    foreach(QAction* action, menu->actions()) {
        if (action->text() == searchMenuItem) {
            return position;
        }
        position++;
    }
    return UNSPECIFIED_POSITION; // not found
}

int Menu::positionBeforeSeparatorIfNeeded(MenuWrapper* menu, int requestedPosition) {
    QList<QAction*> menuActions = menu->actions();
    if (requestedPosition > 1 && requestedPosition < menuActions.size()) {
        QAction* beforeRequested = menuActions[requestedPosition - 1];
        if (beforeRequested->isSeparator()) {
            requestedPosition--;
        }
    }
    return requestedPosition;
}


MenuWrapper* Menu::addMenu(const QString& menuName) {
    QStringList menuTree = menuName.split(">");
    MenuWrapper* addTo = NULL;
    MenuWrapper* menu = NULL;
    foreach (QString menuTreePart, menuTree) {
        menu = getSubMenuFromName(menuTreePart.trimmed(), addTo);
        if (!menu) {
            if (!addTo) {
                menu = new MenuWrapper(QMenuBar::addMenu(menuTreePart.trimmed()));
            } else {
                menu = addTo->addMenu(menuTreePart.trimmed());
            }
        }
        addTo = menu;
    }

    QMenuBar::repaint();
    return menu;
}

void Menu::removeMenu(const QString& menuName) {
    QAction* action = getMenuAction(menuName);

    // only proceed if the menu actually exists
    if (action) {
        QString finalMenuPart;
        MenuWrapper* parent = getMenuParent(menuName, finalMenuPart);
        if (parent) {
            parent->removeAction(action);
        } else {
            QMenuBar::removeAction(action);
        }

        QMenuBar::repaint();
    }
}

bool Menu::menuExists(const QString& menuName) {
    QAction* action = getMenuAction(menuName);

    // only proceed if the menu actually exists
    if (action) {
        return true;
    }
    return false;
}

void Menu::addSeparator(const QString& menuName, const QString& separatorName) {
    MenuWrapper* menuObj = getMenu(menuName);
    if (menuObj) {
        addDisabledActionAndSeparator(menuObj, separatorName);
    }
}

void Menu::removeSeparator(const QString& menuName, const QString& separatorName) {
    MenuWrapper* menu = getMenu(menuName);
    bool separatorRemoved = false;
    if (menu) {
        int textAt = findPositionOfMenuItem(menu, separatorName);
        QList<QAction*> menuActions = menu->actions();
        QAction* separatorText = menuActions[textAt];
        if (textAt > 0 && textAt < menuActions.size()) {
            QAction* separatorLine = menuActions[textAt - 1];
            if (separatorLine) {
                if (separatorLine->isSeparator()) {
                    menu->removeAction(separatorText);
                    menu->removeAction(separatorLine);
                    separatorRemoved = true;
                }
            }
        }
    }
    if (separatorRemoved) {
        QMenuBar::repaint();
    }
}

void Menu::addMenuItem(const MenuItemProperties& properties) {
    MenuWrapper* menuObj = getMenu(properties.menuName);
    if (menuObj) {
        QShortcut* shortcut = NULL;
        if (!properties.shortcutKeySequence.isEmpty()) {
            shortcut = new QShortcut(properties.shortcutKeySequence, this);
        }

        // check for positioning requests
        int requestedPosition = properties.position;
        if (requestedPosition == UNSPECIFIED_POSITION && !properties.beforeItem.isEmpty()) {
            requestedPosition = findPositionOfMenuItem(menuObj, properties.beforeItem);
            // double check that the requested location wasn't a separator label
            requestedPosition = positionBeforeSeparatorIfNeeded(menuObj, requestedPosition);
        }
        if (requestedPosition == UNSPECIFIED_POSITION && !properties.afterItem.isEmpty()) {
            int afterPosition = findPositionOfMenuItem(menuObj, properties.afterItem);
            if (afterPosition != UNSPECIFIED_POSITION) {
                requestedPosition = afterPosition + 1;
            }
        }

        QAction* menuItemAction = NULL;
        if (properties.isSeparator) {
            addDisabledActionAndSeparator(menuObj, properties.menuItemName, requestedPosition);
        } else if (properties.isCheckable) {
            menuItemAction = addCheckableActionToQMenuAndActionHash(menuObj, properties.menuItemName,
                                                                    properties.shortcutKeySequence, properties.isChecked,
                                                                    MenuScriptingInterface::getInstance(), SLOT(menuItemTriggered()), requestedPosition);
        } else {
            menuItemAction = addActionToQMenuAndActionHash(menuObj, properties.menuItemName, properties.shortcutKeySequence,
                                                           MenuScriptingInterface::getInstance(), SLOT(menuItemTriggered()),
                                                           QAction::NoRole, requestedPosition);
        }
        if (shortcut && menuItemAction) {
            connect(shortcut, SIGNAL(activated()), menuItemAction, SLOT(trigger()));
        }
        QMenuBar::repaint();
    }
}

void Menu::removeMenuItem(const QString& menu, const QString& menuitem) {
    MenuWrapper* menuObj = getMenu(menu);
    if (menuObj) {
        removeAction(menuObj, menuitem);
        QMenuBar::repaint();
    }
};

bool Menu::menuItemExists(const QString& menu, const QString& menuitem) {
    QAction* menuItemAction = _actionHash.value(menuitem);
    if (menuItemAction) {
        return (getMenu(menu) != NULL);
    }
    return false;
};


MenuWrapper::MenuWrapper(QMenu* menu) : _realMenu(menu) {
    VrMenu::executeOrQueue([=](VrMenu* vrMenu) {
        vrMenu->addMenu(menu);
    });
    _backMap[menu] = this;
}

QList<QAction*> MenuWrapper::actions() {
    return _realMenu->actions();
}

MenuWrapper* MenuWrapper::addMenu(const QString& menuName) {
    return new MenuWrapper(_realMenu->addMenu(menuName));
}

void MenuWrapper::setEnabled(bool enabled) {
    _realMenu->setEnabled(enabled);
}

void MenuWrapper::addSeparator() {
    _realMenu->addSeparator();
}

void MenuWrapper::addAction(QAction* action) {
    _realMenu->addAction(action);
    VrMenu::executeOrQueue([=](VrMenu* vrMenu) {
        vrMenu->addAction(_realMenu, action);
    });
}

QAction* MenuWrapper::addAction(const QString& menuName) {
    QAction* action = _realMenu->addAction(menuName);
    VrMenu::executeOrQueue([=](VrMenu* vrMenu) {
        vrMenu->addAction(_realMenu, action);
    });
    return action;
}

QAction* MenuWrapper::addAction(const QString& menuName, const QObject* receiver, const char* member, const QKeySequence& shortcut) {
    QAction* action = _realMenu->addAction(menuName, receiver, member, shortcut);
    VrMenu::executeOrQueue([=](VrMenu* vrMenu) {
        vrMenu->addAction(_realMenu, action);
    });
    return action;
}

void MenuWrapper::removeAction(QAction* action) {
    _realMenu->removeAction(action);
    VrMenu::executeOrQueue([=](VrMenu* vrMenu) {
        vrMenu->removeAction(action);
    });
}

void MenuWrapper::insertAction(QAction* before, QAction* action) {
    _realMenu->insertAction(before, action);
    VrMenu::executeOrQueue([=](VrMenu* vrMenu) {
        vrMenu->insertAction(before, action);
    });
}

QHash<QMenu*, MenuWrapper*> MenuWrapper::_backMap;<|MERGE_RESOLUTION|>--- conflicted
+++ resolved
@@ -369,15 +369,9 @@
     auto& atpMigrator = ATPAssetMigrator::getInstance();
     atpMigrator.setDialogParent(this);
     
-<<<<<<< HEAD
-    /*QAction* assetMigration =*/ addActionToQMenuAndActionHash(assetDeveloperMenu, MenuOption::AssetMigration,
-                                                                0, &atpMigrator,
-                                                                SLOT(loadEntityServerFile()));
-=======
     addActionToQMenuAndActionHash(assetDeveloperMenu, MenuOption::AssetMigration,
                                                             0, &atpMigrator,
                                                             SLOT(loadEntityServerFile()));
->>>>>>> 62923bee
     
     MenuWrapper* avatarDebugMenu = developerMenu->addMenu("Avatar");
 
