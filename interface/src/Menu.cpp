--- conflicted
+++ resolved
@@ -279,6 +279,7 @@
     QObject* avatar = appInstance->getAvatar();
     addCheckableActionToQMenuAndActionHash(avatarMenu, MenuOption::ChatCircling, 0, false);
     addCheckableActionToQMenuAndActionHash(avatarMenu, MenuOption::GlowWhenSpeaking, 0, true);
+    addCheckableActionToQMenuAndActionHash(avatarMenu, MenuOption::BlueSpeechSphere, 0, true);
     addCheckableActionToQMenuAndActionHash(avatarMenu, MenuOption::ObeyEnvironmentalGravity, Qt::SHIFT | Qt::Key_G, false,
             avatar, SLOT(updateMotionBehaviorsFromMenu()));
     addCheckableActionToQMenuAndActionHash(avatarMenu, MenuOption::StandOnNearbyFloors, 0, true,
@@ -387,32 +388,7 @@
                                   SLOT(cycleRenderMode()));
     addActionToQMenuAndActionHash(renderOptionsMenu, MenuOption::LodTools, Qt::SHIFT | Qt::Key_L, this, SLOT(lodTools()));
 
-<<<<<<< HEAD
     QMenu* avatarDebugMenu = developerMenu->addMenu("Avatar");
-=======
-    addCheckableActionToQMenuAndActionHash(voxelOptionsMenu, MenuOption::VoxelTextures);
-    addCheckableActionToQMenuAndActionHash(voxelOptionsMenu, MenuOption::AmbientOcclusion);
-    addCheckableActionToQMenuAndActionHash(voxelOptionsMenu, MenuOption::DontFadeOnVoxelServerChanges);
-    addCheckableActionToQMenuAndActionHash(voxelOptionsMenu, MenuOption::DisableAutoAdjustLOD);
-
-    QMenu* modelOptionsMenu = developerMenu->addMenu("Model Options");
-    addCheckableActionToQMenuAndActionHash(modelOptionsMenu, MenuOption::Models, 0, true);
-    addCheckableActionToQMenuAndActionHash(modelOptionsMenu, MenuOption::DisplayModelBounds, 0, false);
-    addCheckableActionToQMenuAndActionHash(modelOptionsMenu, MenuOption::DisplayModelElementProxy, 0, false);
-    addCheckableActionToQMenuAndActionHash(modelOptionsMenu, MenuOption::DisplayModelElementChildProxies, 0, false);
-
-    QMenu* avatarOptionsMenu = developerMenu->addMenu("Avatar Options");
-
-    addCheckableActionToQMenuAndActionHash(avatarOptionsMenu, MenuOption::Avatars, 0, true);
-    addCheckableActionToQMenuAndActionHash(avatarOptionsMenu, MenuOption::AvatarsReceiveShadows, 0, true);
-    addCheckableActionToQMenuAndActionHash(avatarOptionsMenu, MenuOption::RenderSkeletonCollisionShapes);
-    addCheckableActionToQMenuAndActionHash(avatarOptionsMenu, MenuOption::RenderHeadCollisionShapes);
-    addCheckableActionToQMenuAndActionHash(avatarOptionsMenu, MenuOption::RenderBoundingCollisionShapes);
-    addCheckableActionToQMenuAndActionHash(avatarOptionsMenu, MenuOption::CollideAsRagdoll);
-    addCheckableActionToQMenuAndActionHash(avatarOptionsMenu, MenuOption::BlueSpeechSphere, 0, true);
-
-    addCheckableActionToQMenuAndActionHash(avatarOptionsMenu, MenuOption::LookAtVectors, 0, false);
->>>>>>> 3d940469
 #ifdef HAVE_FACESHIFT
     addCheckableActionToQMenuAndActionHash(avatarDebugMenu,
                                            MenuOption::Faceshift,
