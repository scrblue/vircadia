//
//  Head.cpp
//  interface/src/avatar
//
//  Copyright 2013 High Fidelity, Inc.
//
//  Distributed under the Apache License, Version 2.0.
//  See the accompanying file LICENSE or http://www.apache.org/licenses/LICENSE-2.0.html
//

#include <glm/gtx/quaternion.hpp>
#include <gpu/Batch.h>

#include <DependencyManager.h>
#include <DeferredLightingEffect.h>
#include <NodeList.h>

#include "Application.h"
#include "Avatar.h"
#include "GeometryUtil.h"
#include "Head.h"
#include "Menu.h"
#include "Util.h"
#include "devices/DdeFaceTracker.h"
#include "devices/Faceshift.h"
#include "AvatarRig.h"

using namespace std;

Head::Head(Avatar* owningAvatar) :
    HeadData((AvatarData*)owningAvatar),
    _returnHeadToCenter(false),
    _position(0.0f, 0.0f, 0.0f),
    _rotation(0.0f, 0.0f, 0.0f),
    _leftEyePosition(0.0f, 0.0f, 0.0f),
    _rightEyePosition(0.0f, 0.0f, 0.0f),
    _eyePosition(0.0f, 0.0f, 0.0f),
    _scale(1.0f),
    _lastLoudness(0.0f),
    _longTermAverageLoudness(-1.0f),
    _audioAttack(0.0f),
    _audioJawOpen(0.0f),
    _mouth2(0.0f),
    _mouth3(0.0f),
    _mouth4(0.0f),
    _renderLookatVectors(false),
    _saccade(0.0f, 0.0f, 0.0f),
    _saccadeTarget(0.0f, 0.0f, 0.0f),
    _leftEyeBlinkVelocity(0.0f),
    _rightEyeBlinkVelocity(0.0f),
    _timeWithoutTalking(0.0f),
    _deltaPitch(0.0f),
    _deltaYaw(0.0f),
    _deltaRoll(0.0f),
    _deltaLeanSideways(0.0f),
    _deltaLeanForward(0.0f),
    _isCameraMoving(false),
    _isLookingAtMe(false),
<<<<<<< HEAD
    _faceModel(this, std::make_shared<AvatarRig>()),
=======
    _lookingAtMeStarted(0),
    _wasLastLookingAtMe(0),
    _faceModel(this),
>>>>>>> 8a34df38
    _leftEyeLookAtID(DependencyManager::get<GeometryCache>()->allocateID()),
    _rightEyeLookAtID(DependencyManager::get<GeometryCache>()->allocateID())
{
}

void Head::init() {
    _faceModel.init();
}

void Head::reset() {
    _baseYaw = _basePitch = _baseRoll = 0.0f;
    _leanForward = _leanSideways = 0.0f;
    _faceModel.reset();
}

void Head::simulate(float deltaTime, bool isMine, bool billboard) {
    //  Update audio trailing average for rendering facial animations
    const float AUDIO_AVERAGING_SECS = 0.05f;
    const float AUDIO_LONG_TERM_AVERAGING_SECS = 30.0f;
    _averageLoudness = glm::mix(_averageLoudness, _audioLoudness, glm::min(deltaTime / AUDIO_AVERAGING_SECS, 1.0f));

    if (_longTermAverageLoudness == -1.0f) {
        _longTermAverageLoudness = _averageLoudness;
    } else {
        _longTermAverageLoudness = glm::mix(_longTermAverageLoudness, _averageLoudness, glm::min(deltaTime / AUDIO_LONG_TERM_AVERAGING_SECS, 1.0f));
    }

    if (isMine) {
        MyAvatar* myAvatar = static_cast<MyAvatar*>(_owningAvatar);
        
        // Only use face trackers when not playing back a recording.
        if (!myAvatar->isPlaying()) {
            FaceTracker* faceTracker = Application::getInstance()->getActiveFaceTracker();
            _isFaceTrackerConnected = faceTracker != NULL && !faceTracker->isMuted();
            if (_isFaceTrackerConnected) {
                _blendshapeCoefficients = faceTracker->getBlendshapeCoefficients();

                if (typeid(*faceTracker) == typeid(DdeFaceTracker)) {

                    if (Menu::getInstance()->isOptionChecked(MenuOption::UseAudioForMouth)) {
                        calculateMouthShapes();

                        const int JAW_OPEN_BLENDSHAPE = 21;
                        const int MMMM_BLENDSHAPE = 34;
                        const int FUNNEL_BLENDSHAPE = 40;
                        const int SMILE_LEFT_BLENDSHAPE = 28;
                        const int SMILE_RIGHT_BLENDSHAPE = 29;
                        _blendshapeCoefficients[JAW_OPEN_BLENDSHAPE] += _audioJawOpen;
                        _blendshapeCoefficients[SMILE_LEFT_BLENDSHAPE] += _mouth4;
                        _blendshapeCoefficients[SMILE_RIGHT_BLENDSHAPE] += _mouth4;
                        _blendshapeCoefficients[MMMM_BLENDSHAPE] += _mouth2;
                        _blendshapeCoefficients[FUNNEL_BLENDSHAPE] += _mouth3;
                    }

                    applyEyelidOffset(getFinalOrientationInWorldFrame());
                }
            }
        }
        //  Twist the upper body to follow the rotation of the head, but only do this with my avatar,
        //  since everyone else will see the full joint rotations for other people.  
        const float BODY_FOLLOW_HEAD_YAW_RATE = 0.1f;
        const float BODY_FOLLOW_HEAD_FACTOR = 0.66f;
        float currentTwist = getTorsoTwist();
        setTorsoTwist(currentTwist + (getFinalYaw() * BODY_FOLLOW_HEAD_FACTOR - currentTwist) * BODY_FOLLOW_HEAD_YAW_RATE);
    }
   
    if (!(_isFaceTrackerConnected || billboard)) {
        // Update eye saccades
        const float AVERAGE_MICROSACCADE_INTERVAL = 1.0f;
        const float AVERAGE_SACCADE_INTERVAL = 6.0f;
        const float MICROSACCADE_MAGNITUDE = 0.002f;
        const float SACCADE_MAGNITUDE = 0.04f;
        const float NOMINAL_FRAME_RATE = 60.0f;

        if (randFloat() < deltaTime / AVERAGE_MICROSACCADE_INTERVAL) {
            _saccadeTarget = MICROSACCADE_MAGNITUDE * randVector();
        } else if (randFloat() < deltaTime / AVERAGE_SACCADE_INTERVAL) {
            _saccadeTarget = SACCADE_MAGNITUDE * randVector();
        }
        _saccade += (_saccadeTarget - _saccade) * pow(0.5f, NOMINAL_FRAME_RATE * deltaTime);

        //  Detect transition from talking to not; force blink after that and a delay
        bool forceBlink = false;
        const float TALKING_LOUDNESS = 100.0f;
        const float BLINK_AFTER_TALKING = 0.25f;
        if ((_averageLoudness - _longTermAverageLoudness) > TALKING_LOUDNESS) {
            _timeWithoutTalking = 0.0f;
        
        } else if (_timeWithoutTalking < BLINK_AFTER_TALKING && (_timeWithoutTalking += deltaTime) >= BLINK_AFTER_TALKING) {
            forceBlink = true;
        }
                                 
        //  Update audio attack data for facial animation (eyebrows and mouth)
        const float AUDIO_ATTACK_AVERAGING_RATE = 0.9f;
        _audioAttack = AUDIO_ATTACK_AVERAGING_RATE * _audioAttack + (1.0f - AUDIO_ATTACK_AVERAGING_RATE) * fabs((_audioLoudness - _longTermAverageLoudness) - _lastLoudness);
        _lastLoudness = (_audioLoudness - _longTermAverageLoudness);
        
        const float BROW_LIFT_THRESHOLD = 100.0f;
        if (_audioAttack > BROW_LIFT_THRESHOLD) {
            _browAudioLift += sqrtf(_audioAttack) * 0.01f;
        }
        _browAudioLift = glm::clamp(_browAudioLift *= 0.7f, 0.0f, 1.0f);
        
        const float BLINK_SPEED = 10.0f;
        const float BLINK_SPEED_VARIABILITY = 1.0f;
        const float BLINK_START_VARIABILITY = 0.25f;
        const float FULLY_OPEN = 0.0f;
        const float FULLY_CLOSED = 1.0f;
        if (_leftEyeBlinkVelocity == 0.0f && _rightEyeBlinkVelocity == 0.0f) {
            // no blinking when brows are raised; blink less with increasing loudness
            const float BASE_BLINK_RATE = 15.0f / 60.0f;
            const float ROOT_LOUDNESS_TO_BLINK_INTERVAL = 0.25f;
            if (forceBlink || (_browAudioLift < EPSILON && shouldDo(glm::max(1.0f, sqrt(fabs(_averageLoudness - _longTermAverageLoudness)) *
                    ROOT_LOUDNESS_TO_BLINK_INTERVAL) / BASE_BLINK_RATE, deltaTime))) {
                _leftEyeBlinkVelocity = BLINK_SPEED + randFloat() * BLINK_SPEED_VARIABILITY;
                _rightEyeBlinkVelocity = BLINK_SPEED + randFloat() * BLINK_SPEED_VARIABILITY;
                if (randFloat() < 0.5f) {
                    _leftEyeBlink = BLINK_START_VARIABILITY;
                } else {
                    _rightEyeBlink = BLINK_START_VARIABILITY;
                }
            }
        } else {
            _leftEyeBlink = glm::clamp(_leftEyeBlink + _leftEyeBlinkVelocity * deltaTime, FULLY_OPEN, FULLY_CLOSED);
            _rightEyeBlink = glm::clamp(_rightEyeBlink + _rightEyeBlinkVelocity * deltaTime, FULLY_OPEN, FULLY_CLOSED);
            
            if (_leftEyeBlink == FULLY_CLOSED) {
                _leftEyeBlinkVelocity = -BLINK_SPEED;
            
            } else if (_leftEyeBlink == FULLY_OPEN) {
                _leftEyeBlinkVelocity = 0.0f;
            }
            if (_rightEyeBlink == FULLY_CLOSED) {
                _rightEyeBlinkVelocity = -BLINK_SPEED;
            
            } else if (_rightEyeBlink == FULLY_OPEN) {
                _rightEyeBlinkVelocity = 0.0f;
            }
        }
        
        // use data to update fake Faceshift blendshape coefficients
        calculateMouthShapes();
        DependencyManager::get<Faceshift>()->updateFakeCoefficients(_leftEyeBlink,
                                                                    _rightEyeBlink,
                                                                    _browAudioLift,
                                                                    _audioJawOpen,
                                                                    _mouth2,
                                                                    _mouth3,
                                                                    _mouth4,
                                                                    _blendshapeCoefficients);

        applyEyelidOffset(getOrientation());

    } else {
        _saccade = glm::vec3();
    }
    
    if (!isMine) {
        _faceModel.setLODDistance(static_cast<Avatar*>(_owningAvatar)->getLODDistance());
    }
    _leftEyePosition = _rightEyePosition = getPosition();
    if (!billboard) {
        _faceModel.simulate(deltaTime);
        if (!_faceModel.getEyePositions(_leftEyePosition, _rightEyePosition)) {
            static_cast<Avatar*>(_owningAvatar)->getSkeletonModel().getEyePositions(_leftEyePosition, _rightEyePosition);
        }
    }
    _eyePosition = calculateAverageEyePosition();
}

void Head::calculateMouthShapes() {
    const float JAW_OPEN_SCALE = 0.015f;
    const float JAW_OPEN_RATE = 0.9f;
    const float JAW_CLOSE_RATE = 0.90f;
    float audioDelta = sqrtf(glm::max(_averageLoudness - _longTermAverageLoudness, 0.0f)) * JAW_OPEN_SCALE;
    if (audioDelta > _audioJawOpen) {
        _audioJawOpen += (audioDelta - _audioJawOpen) * JAW_OPEN_RATE;
    } else {
        _audioJawOpen *= JAW_CLOSE_RATE;
    }
    _audioJawOpen = glm::clamp(_audioJawOpen, 0.0f, 1.0f);

    // _mouth2 = "mmmm" shape
    // _mouth3 = "funnel" shape
    // _mouth4 = "smile" shape
    const float FUNNEL_PERIOD = 0.985f;
    const float FUNNEL_RANDOM_PERIOD = 0.01f;
    const float MMMM_POWER = 0.25f;
    const float MMMM_PERIOD = 0.91f;
    const float MMMM_RANDOM_PERIOD = 0.15f;
    const float SMILE_PERIOD = 0.925f;
    const float SMILE_RANDOM_PERIOD = 0.05f;

    _mouth3 = glm::mix(_audioJawOpen, _mouth3, FUNNEL_PERIOD + randFloat() * FUNNEL_RANDOM_PERIOD);
    _mouth2 = glm::mix(_audioJawOpen * MMMM_POWER, _mouth2, MMMM_PERIOD + randFloat() * MMMM_RANDOM_PERIOD);
    _mouth4 = glm::mix(_audioJawOpen, _mouth4, SMILE_PERIOD + randFloat() * SMILE_RANDOM_PERIOD);
}

void Head::applyEyelidOffset(glm::quat headOrientation) {
    // Adjusts the eyelid blendshape coefficients so that the eyelid follows the iris as the head pitches.

    glm::quat eyeRotation = rotationBetween(headOrientation * IDENTITY_FRONT, getCorrectedLookAtPosition() - _eyePosition);
    eyeRotation = eyeRotation * glm::angleAxis(safeEulerAngles(headOrientation).y, IDENTITY_UP);  // Rotation w.r.t. head
    float eyePitch = safeEulerAngles(eyeRotation).x;

    const float EYE_PITCH_TO_COEFFICIENT = 1.6f;  // Empirically determined
    const float MAX_EYELID_OFFSET = 0.8f;  // So that don't fully close eyes when looking way down
    float eyelidOffset = glm::clamp(-eyePitch * EYE_PITCH_TO_COEFFICIENT, -1.0f, MAX_EYELID_OFFSET);

    for (int i = 0; i < 2; i++) {
        const int LEFT_EYE = 8;
        float eyeCoefficient = _blendshapeCoefficients[i] - _blendshapeCoefficients[LEFT_EYE + i];  // Raw value
        eyeCoefficient = glm::clamp(eyelidOffset + eyeCoefficient * (1.0f - eyelidOffset), -1.0f, 1.0f);
        if (eyeCoefficient > 0.0f) {
            _blendshapeCoefficients[i] = eyeCoefficient;
            _blendshapeCoefficients[LEFT_EYE + i] = 0.0f;

        } else {
            _blendshapeCoefficients[i] = 0.0f;
            _blendshapeCoefficients[LEFT_EYE + i] = -eyeCoefficient;
        }
    }
}

void Head::relaxLean(float deltaTime) {
    // restore rotation, lean to neutral positions
    const float LEAN_RELAXATION_PERIOD = 0.25f;   // seconds
    float relaxationFactor = 1.0f - glm::min(deltaTime / LEAN_RELAXATION_PERIOD, 1.0f);
    _deltaYaw *= relaxationFactor;
    _deltaPitch *= relaxationFactor;
    _deltaRoll *= relaxationFactor;
    _leanSideways *= relaxationFactor;
    _leanForward *= relaxationFactor;
    _deltaLeanSideways *= relaxationFactor;
    _deltaLeanForward *= relaxationFactor;
}

void Head::render(RenderArgs* renderArgs, float alpha, ViewFrustum* renderFrustum) {
    if (_renderLookatVectors) {
        renderLookatVectors(renderArgs, _leftEyePosition, _rightEyePosition, getCorrectedLookAtPosition());
    }
}

void Head::setScale (float scale) {
    if (_scale == scale) {
        return;
    }
    _scale = scale;
}

glm::quat Head::getFinalOrientationInWorldFrame() const {
    return _owningAvatar->getOrientation() * getFinalOrientationInLocalFrame();
}

glm::quat Head::getFinalOrientationInLocalFrame() const {
    return glm::quat(glm::radians(glm::vec3(getFinalPitch(), getFinalYaw(), getFinalRoll() )));
}

glm::vec3 Head::getCorrectedLookAtPosition() {
    if (isLookingAtMe()) {
        return _correctedLookAtPosition;
    } else {
        return getLookAtPosition();
    }
}

void Head::setCorrectedLookAtPosition(glm::vec3 correctedLookAtPosition) {
    if (!isLookingAtMe()) {
        _lookingAtMeStarted = usecTimestampNow();
    }
    _isLookingAtMe = true;
    _wasLastLookingAtMe = usecTimestampNow();
    _correctedLookAtPosition = correctedLookAtPosition;
}

bool Head::isLookingAtMe() {
    // Allow for outages such as may be encountered during avatar movement
    quint64 now = usecTimestampNow();
    const quint64 LOOKING_AT_ME_GAP_ALLOWED = 1000000;  // microseconds
    return _isLookingAtMe || (now - _wasLastLookingAtMe) < LOOKING_AT_ME_GAP_ALLOWED;
}

glm::quat Head::getCameraOrientation() const {
    // NOTE: Head::getCameraOrientation() is not used for orienting the camera "view" while in Oculus mode, so
    // you may wonder why this code is here. This method will be called while in Oculus mode to determine how
    // to change the driving direction while in Oculus mode. It is used to support driving toward where you're 
    // head is looking. Note that in oculus mode, your actual camera view and where your head is looking is not
    // always the same.
    if (qApp->isHMDMode()) {
        return getOrientation();
    }
    Avatar* owningAvatar = static_cast<Avatar*>(_owningAvatar);
    return owningAvatar->getWorldAlignedOrientation() * glm::quat(glm::radians(glm::vec3(_basePitch, 0.0f, 0.0f)));
}

glm::quat Head::getEyeRotation(const glm::vec3& eyePosition) const {
    glm::quat orientation = getOrientation();
    glm::vec3 lookAtDelta = _lookAtPosition - eyePosition;
    return rotationBetween(orientation * IDENTITY_FRONT, lookAtDelta + glm::length(lookAtDelta) * _saccade) * orientation;
}

glm::vec3 Head::getScalePivot() const {
    return _faceModel.isActive() ? _faceModel.getTranslation() : _position;
}

void Head::setFinalPitch(float finalPitch) {
    _deltaPitch = glm::clamp(finalPitch, MIN_HEAD_PITCH, MAX_HEAD_PITCH) - _basePitch;
}

void Head::setFinalYaw(float finalYaw) {
    _deltaYaw = glm::clamp(finalYaw, MIN_HEAD_YAW, MAX_HEAD_YAW) - _baseYaw;
}

void Head::setFinalRoll(float finalRoll) {
    _deltaRoll = glm::clamp(finalRoll, MIN_HEAD_ROLL, MAX_HEAD_ROLL) - _baseRoll;
}

float Head::getFinalYaw() const {
    return glm::clamp(_baseYaw + _deltaYaw, MIN_HEAD_YAW, MAX_HEAD_YAW);
}

float Head::getFinalPitch() const {
    return glm::clamp(_basePitch + _deltaPitch, MIN_HEAD_PITCH, MAX_HEAD_PITCH);
}

float Head::getFinalRoll() const {
    return glm::clamp(_baseRoll + _deltaRoll, MIN_HEAD_ROLL, MAX_HEAD_ROLL);
}

void Head::addLeanDeltas(float sideways, float forward) {
    _deltaLeanSideways += sideways;
    _deltaLeanForward += forward;
}

void Head::renderLookatVectors(RenderArgs* renderArgs, glm::vec3 leftEyePosition, glm::vec3 rightEyePosition, glm::vec3 lookatPosition) {
    auto& batch = *renderArgs->_batch;
    auto transform = Transform{};
    batch.setModelTransform(transform);
    batch._glLineWidth(2.0f);

    auto deferredLighting = DependencyManager::get<DeferredLightingEffect>();
    deferredLighting->bindSimpleProgram(batch);

    auto geometryCache = DependencyManager::get<GeometryCache>();
    glm::vec4 startColor(0.2f, 0.2f, 0.2f, 1.0f);
    glm::vec4 endColor(1.0f, 1.0f, 1.0f, 0.0f);
    geometryCache->renderLine(batch, leftEyePosition, lookatPosition, startColor, endColor, _leftEyeLookAtID);
    geometryCache->renderLine(batch, rightEyePosition, lookatPosition, startColor, endColor, _rightEyeLookAtID);
}

<|MERGE_RESOLUTION|>--- conflicted
+++ resolved
@@ -56,13 +56,9 @@
     _deltaLeanForward(0.0f),
     _isCameraMoving(false),
     _isLookingAtMe(false),
-<<<<<<< HEAD
     _faceModel(this, std::make_shared<AvatarRig>()),
-=======
     _lookingAtMeStarted(0),
     _wasLastLookingAtMe(0),
-    _faceModel(this),
->>>>>>> 8a34df38
     _leftEyeLookAtID(DependencyManager::get<GeometryCache>()->allocateID()),
     _rightEyeLookAtID(DependencyManager::get<GeometryCache>()->allocateID())
 {
