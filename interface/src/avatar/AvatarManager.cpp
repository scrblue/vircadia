//
//  AvatarManager.cpp
//  interface/src/avatar
//
//  Created by Stephen Birarda on 1/23/2014.
//  Copyright 2014 High Fidelity, Inc.
//
//  Distributed under the Apache License, Version 2.0.
//  See the accompanying file LICENSE or http://www.apache.org/licenses/LICENSE-2.0.html
//

#include <string>

#include <QScriptEngine>

#if defined(__GNUC__) && !defined(__clang__)
#pragma GCC diagnostic push
#pragma GCC diagnostic ignored "-Wdouble-promotion"
#endif

#include <glm/gtx/string_cast.hpp>

#if defined(__GNUC__) && !defined(__clang__)
#pragma GCC diagnostic pop
#endif


#include <PerfStat.h>
#include <RegisteredMetaTypes.h>
#include <UUID.h>

#include "Application.h"
#include "Avatar.h"
#include "AvatarManager.h"
#include "Menu.h"
#include "MyAvatar.h"
#include "SceneScriptingInterface.h"
#include "AvatarRig.h"

// 70 times per second - target is 60hz, but this helps account for any small deviations
// in the update loop
static const quint64 MIN_TIME_BETWEEN_MY_AVATAR_DATA_SENDS = (1000 * 1000) / 70;

// We add _myAvatar into the hash with all the other AvatarData, and we use the default NULL QUid as the key.
const QUuid MY_AVATAR_KEY;  // NULL key

static QScriptValue localLightToScriptValue(QScriptEngine* engine, const AvatarManager::LocalLight& light) {
    QScriptValue object = engine->newObject();
    object.setProperty("direction", vec3toScriptValue(engine, light.direction));
    object.setProperty("color", vec3toScriptValue(engine, light.color));
    return object;
}

static void localLightFromScriptValue(const QScriptValue& value, AvatarManager::LocalLight& light) {
    vec3FromScriptValue(value.property("direction"), light.direction);
    vec3FromScriptValue(value.property("color"), light.color);
}

void AvatarManager::registerMetaTypes(QScriptEngine* engine) {
    qScriptRegisterMetaType(engine, localLightToScriptValue, localLightFromScriptValue);
    qScriptRegisterSequenceMetaType<QVector<AvatarManager::LocalLight> >(engine);
}

AvatarManager::AvatarManager(QObject* parent) :
    _avatarFades()
{
    // register a meta type for the weak pointer we'll use for the owning avatar mixer for each avatar
    qRegisterMetaType<QWeakPointer<Node> >("NodeWeakPointer");
    _myAvatar = std::make_shared<MyAvatar>(std::make_shared<AvatarRig>());

    auto& packetReceiver = DependencyManager::get<NodeList>()->getPacketReceiver();
    packetReceiver.registerListener(PacketType::BulkAvatarData, this, "processAvatarDataPacket");
    packetReceiver.registerListener(PacketType::KillAvatar, this, "processKillAvatar");
    packetReceiver.registerListener(PacketType::AvatarIdentity, this, "processAvatarIdentityPacket");
    packetReceiver.registerListener(PacketType::AvatarBillboard, this, "processAvatarBillboardPacket");
}

void AvatarManager::init() {
    _myAvatar->init();
    {
        QWriteLocker locker(&_hashLock);
        _avatarHash.insert(MY_AVATAR_KEY, _myAvatar);
    }

    connect(DependencyManager::get<SceneScriptingInterface>().data(), &SceneScriptingInterface::shouldRenderAvatarsChanged, this, &AvatarManager::updateAvatarRenderStatus, Qt::QueuedConnection);

    render::ScenePointer scene = qApp->getMain3DScene();
    render::PendingChanges pendingChanges;
    if (DependencyManager::get<SceneScriptingInterface>()->shouldRenderAvatars()) {
        _myAvatar->addToScene(_myAvatar, scene, pendingChanges);
    }
    scene->enqueuePendingChanges(pendingChanges);

    const float target_fps = 1.0f / qApp->getTargetFramePeriod();
    _renderDistanceController.setMeasuredValueSetpoint(target_fps);
    const float SMALLEST_REASONABLE_HORIZON = 5.0f; // meters
    _renderDistanceController.setControlledValueHighLimit(1.0f / SMALLEST_REASONABLE_HORIZON);
    _renderDistanceController.setControlledValueLowLimit(1.0f / (float) TREE_SCALE);
    // Advice for tuning parameters:
    // See PIDController.h. There's a section on tuning in the reference.
    // Turn on logging with the following (or from js with AvatarList.setRenderDistanceControllerHistory("avatar render", 300))
    //_renderDistanceController.setHistorySize("avatar render", target_fps * 4);
    // Note that extra logging/hysteresis is turned off in Avatar.cpp when the above logging is on.
    _renderDistanceController.setKP(0.0008f); // Usually about 0.6 of largest that doesn't oscillate when other parameters 0.
    _renderDistanceController.setKI(0.0006f); // Big enough to bring us to target with the above KP.
    _renderDistanceController.setKD(0.000001f); // A touch of kd increases the speed by which we get there.

}

void AvatarManager::updateMyAvatar(float deltaTime) {
    bool showWarnings = Menu::getInstance()->isOptionChecked(MenuOption::PipelineWarnings);
    PerformanceWarning warn(showWarnings, "AvatarManager::updateMyAvatar()");

    _myAvatar->update(deltaTime);

    quint64 now = usecTimestampNow();
    quint64 dt = now - _lastSendAvatarDataTime;

    if (dt > MIN_TIME_BETWEEN_MY_AVATAR_DATA_SENDS) {
        // send head/hand data to the avatar mixer and voxel server
        PerformanceTimer perfTimer("send");
        _myAvatar->sendAvatarDataPacket();
        _lastSendAvatarDataTime = now;
    }
}

void AvatarManager::updateOtherAvatars(float deltaTime) {
    // lock the hash for read to check the size
    QReadLocker lock(&_hashLock);
    
    if (_avatarHash.size() < 2 && _avatarFades.isEmpty()) {
        return;
    }
    
    lock.unlock();
    
    bool showWarnings = Menu::getInstance()->isOptionChecked(MenuOption::PipelineWarnings);
    PerformanceWarning warn(showWarnings, "Application::updateAvatars()");

    PerformanceTimer perfTimer("otherAvatars");
    
    _renderDistanceController.setMeasuredValueSetpoint(1.0f / qApp->getTargetFramePeriod()); // No problem updating in flight.
    // The PID controller raises the controlled value when the measured value goes up.
    // The measured value is frame rate. When the controlled value (1 / render cutoff distance)
    // goes up, the render cutoff distance gets closer, the number of rendered avatars is less, and frame rate
    // goes up.
    const float deduced = qApp->getLastDeducedNonVSyncFps();
    const float distance = 1.0f / _renderDistanceController.update(deduced, deltaTime);
    _renderDistanceAverage.updateAverage(distance);
    _renderDistance = _renderDistanceAverage.getAverage();

    // simulate avatars
<<<<<<< HEAD
    AvatarHash::iterator avatarIterator = _avatarHash.begin();
    int renderableCount = 0;
    while (avatarIterator != _avatarHash.end()) {
        auto avatar = std::dynamic_pointer_cast<Avatar>(avatarIterator.value());
=======
    auto hashCopy = getHashCopy();
    
    AvatarHash::iterator avatarIterator = hashCopy.begin();
    while (avatarIterator != hashCopy.end()) {
        auto avatar = std::static_pointer_cast<Avatar>(avatarIterator.value());
>>>>>>> c7673aad

        if (avatar == _myAvatar || !avatar->isInitialized()) {
            // DO NOT update _myAvatar!  Its update has already been done earlier in the main loop.
            // DO NOT update or fade out uninitialized Avatars
            ++avatarIterator;
        } else if (avatar->shouldDie()) {
            removeAvatar(avatarIterator.key());
            ++avatarIterator;
        } else {
            avatar->startUpdate();
            avatar->simulate(deltaTime);
            if (!avatar->getShouldSkipRendering()) {
                renderableCount++;
            }
            avatar->endUpdate();
            ++avatarIterator;
        }
    }
    _renderedAvatarCount = renderableCount;

    // simulate avatar fades
    simulateAvatarFades(deltaTime);
}

void AvatarManager::simulateAvatarFades(float deltaTime) {
    QVector<AvatarSharedPointer>::iterator fadingIterator = _avatarFades.begin();

    const float SHRINK_RATE = 0.9f;
    const float MIN_FADE_SCALE = 0.001f;

    render::ScenePointer scene = qApp->getMain3DScene();
    render::PendingChanges pendingChanges;
    while (fadingIterator != _avatarFades.end()) {
        auto avatar = std::static_pointer_cast<Avatar>(*fadingIterator);
        avatar->startUpdate();
        avatar->setTargetScale(avatar->getScale() * SHRINK_RATE, true);
        if (avatar->getTargetScale() < MIN_FADE_SCALE) {
            avatar->removeFromScene(*fadingIterator, scene, pendingChanges);
            fadingIterator = _avatarFades.erase(fadingIterator);
        } else {
            avatar->simulate(deltaTime);
            ++fadingIterator;
        }
        avatar->endUpdate();
    }
    scene->enqueuePendingChanges(pendingChanges);
}

AvatarSharedPointer AvatarManager::newSharedAvatar() {
    return std::make_shared<Avatar>(std::make_shared<AvatarRig>());
}

AvatarSharedPointer AvatarManager::addAvatar(const QUuid& sessionUUID, const QWeakPointer<Node>& mixerWeakPointer) {
    auto newAvatar = AvatarHashMap::addAvatar(sessionUUID, mixerWeakPointer);
    auto rawRenderableAvatar = std::static_pointer_cast<Avatar>(newAvatar);
    
    render::ScenePointer scene = qApp->getMain3DScene();
    render::PendingChanges pendingChanges;
    if (DependencyManager::get<SceneScriptingInterface>()->shouldRenderAvatars()) {
        rawRenderableAvatar->addToScene(rawRenderableAvatar, scene, pendingChanges);
    }
    scene->enqueuePendingChanges(pendingChanges);
    
    return newAvatar;
}

// protected
void AvatarManager::removeAvatarMotionState(AvatarSharedPointer avatar) {
    auto rawPointer = std::static_pointer_cast<Avatar>(avatar);
    AvatarMotionState* motionState = rawPointer->getMotionState();
    if (motionState) {
        // clean up physics stuff
        motionState->clearObjectBackPointer();
        rawPointer->setMotionState(nullptr);
        _avatarMotionStates.remove(motionState);
        _motionStatesToAdd.remove(motionState);
        _motionStatesToDelete.push_back(motionState);
    }
}

// virtual
void AvatarManager::removeAvatar(const QUuid& sessionUUID) {
    QWriteLocker locker(&_hashLock);
    
    auto removedAvatar = _avatarHash.take(sessionUUID);
    if (removedAvatar) {
        handleRemovedAvatar(removedAvatar);
    }
}

void AvatarManager::handleRemovedAvatar(const AvatarSharedPointer& removedAvatar) {
    AvatarHashMap::handleRemovedAvatar(removedAvatar);
    
    removeAvatarMotionState(removedAvatar);
    _avatarFades.push_back(removedAvatar);
}

void AvatarManager::clearOtherAvatars() {
    // clear any avatars that came from an avatar-mixer
    QWriteLocker locker(&_hashLock);
    
    AvatarHash::iterator avatarIterator =  _avatarHash.begin();
    while (avatarIterator != _avatarHash.end()) {
        auto avatar = std::static_pointer_cast<Avatar>(avatarIterator.value());
        if (avatar == _myAvatar || !avatar->isInitialized()) {
            // don't remove myAvatar or uninitialized avatars from the list
            ++avatarIterator;
        } else {
            auto removedAvatar = avatarIterator.value();
            avatarIterator = _avatarHash.erase(avatarIterator);
            
            handleRemovedAvatar(removedAvatar);
        }
    }
    _myAvatar->clearLookAtTargetAvatar();
}

void AvatarManager::setLocalLights(const QVector<AvatarManager::LocalLight>& localLights) {
    if (QThread::currentThread() != thread()) {
        QMetaObject::invokeMethod(this, "setLocalLights", Q_ARG(const QVector<AvatarManager::LocalLight>&, localLights));
        return;
    }
    _localLights = localLights;
}

QVector<AvatarManager::LocalLight> AvatarManager::getLocalLights() const {
    if (QThread::currentThread() != thread()) {
        QVector<AvatarManager::LocalLight> result;
        QMetaObject::invokeMethod(const_cast<AvatarManager*>(this), "getLocalLights", Qt::BlockingQueuedConnection,
            Q_RETURN_ARG(QVector<AvatarManager::LocalLight>, result));
        return result;
    }
    return _localLights;
}

QVector<QUuid> AvatarManager::getAvatarIdentifiers() {
    QReadLocker locker(&_hashLock);
    return _avatarHash.keys().toVector();
}

AvatarData* AvatarManager::getAvatar(QUuid avatarID) {
    QReadLocker locker(&_hashLock);
    return _avatarHash[avatarID].get();  // Non-obvious: A bogus avatarID answers your own avatar.
}


void AvatarManager::getObjectsToDelete(VectorOfMotionStates& result) {
    result.clear();
    result.swap(_motionStatesToDelete);
}

void AvatarManager::getObjectsToAdd(VectorOfMotionStates& result) {
    result.clear();
    for (auto motionState : _motionStatesToAdd) {
        result.push_back(motionState);
    }
    _motionStatesToAdd.clear();
}

void AvatarManager::getObjectsToChange(VectorOfMotionStates& result) {
    result.clear();
    for (auto state : _avatarMotionStates) {
        if (state->_dirtyFlags > 0) {
            result.push_back(state);
        }
    }
}

void AvatarManager::handleOutgoingChanges(const VectorOfMotionStates& motionStates) {
    // TODO: extract the MyAvatar results once we use a MotionState for it.
}

void AvatarManager::handleCollisionEvents(const CollisionEvents& collisionEvents) {
    for (Collision collision : collisionEvents) {
        // TODO: The plan is to handle MOTIONSTATE_TYPE_AVATAR, and then MOTIONSTATE_TYPE_MYAVATAR. As it is, other
        // people's avatars will have an id that doesn't match any entities, and one's own avatar will have
        // an id of null. Thus this code handles any collision in which one of the participating objects is
        // my avatar. (Other user machines will make a similar analysis and inject sound for their collisions.)
        if (collision.idA.isNull() || collision.idB.isNull()) {
            MyAvatar* myAvatar = getMyAvatar();
            const QString& collisionSoundURL = myAvatar->getCollisionSoundURL();
            if (!collisionSoundURL.isEmpty()) {
                const float velocityChange = glm::length(collision.velocityChange);
                const float MIN_AVATAR_COLLISION_ACCELERATION = 0.01f;
                const bool isSound = (collision.type == CONTACT_EVENT_TYPE_START) && (velocityChange > MIN_AVATAR_COLLISION_ACCELERATION);

                if (!isSound) {
                    return;  // No sense iterating for others. We only have one avatar.
                }
                // Your avatar sound is personal to you, so let's say the "mass" part of the kinetic energy is already accounted for.
                const float energy = velocityChange * velocityChange;
                const float COLLISION_ENERGY_AT_FULL_VOLUME = 0.5f;
                const float energyFactorOfFull = fmin(1.0f, energy / COLLISION_ENERGY_AT_FULL_VOLUME);

                // For general entity collisionSoundURL, playSound supports changing the pitch for the sound based on the size of the object,
                // but most avatars are roughly the same size, so let's not be so fancy yet.
                const float AVATAR_STRETCH_FACTOR = 1.0f;

                AudioInjector::playSound(collisionSoundURL, energyFactorOfFull, AVATAR_STRETCH_FACTOR, myAvatar->getPosition());
                myAvatar->collisionWithEntity(collision);
                return;            }
        }
    }
}

void AvatarManager::updateAvatarPhysicsShape(Avatar* avatar) {
    AvatarMotionState* motionState = avatar->getMotionState();
    if (motionState) {
        motionState->addDirtyFlags(Simulation::DIRTY_SHAPE);
    } else {
        ShapeInfo shapeInfo;
        avatar->computeShapeInfo(shapeInfo);
        btCollisionShape* shape = ObjectMotionState::getShapeManager()->getShape(shapeInfo);
        if (shape) {
            AvatarMotionState* motionState = new AvatarMotionState(avatar, shape);
            avatar->setMotionState(motionState);
            _motionStatesToAdd.insert(motionState);
            _avatarMotionStates.insert(motionState);
        }
    }
}

void AvatarManager::updateAvatarRenderStatus(bool shouldRenderAvatars) {
    if (DependencyManager::get<SceneScriptingInterface>()->shouldRenderAvatars()) {
        for (auto avatarData : _avatarHash) {
            auto avatar = std::static_pointer_cast<Avatar>(avatarData);
            render::ScenePointer scene = qApp->getMain3DScene();
            render::PendingChanges pendingChanges;
            avatar->addToScene(avatar, scene, pendingChanges);
            scene->enqueuePendingChanges(pendingChanges);
        }
    } else {
        for (auto avatarData : _avatarHash) {
            auto avatar = std::static_pointer_cast<Avatar>(avatarData);
            render::ScenePointer scene = qApp->getMain3DScene();
            render::PendingChanges pendingChanges;
            avatar->removeFromScene(avatar, scene, pendingChanges);
            scene->enqueuePendingChanges(pendingChanges);
        }
    }
}


AvatarSharedPointer AvatarManager::getAvatarBySessionID(const QUuid& sessionID) {
    if (sessionID == _myAvatar->getSessionUUID()) {
        return std::static_pointer_cast<Avatar>(_myAvatar);
    }
    
    return findAvatar(sessionID);
}<|MERGE_RESOLUTION|>--- conflicted
+++ resolved
@@ -148,20 +148,14 @@
     const float distance = 1.0f / _renderDistanceController.update(deduced, deltaTime);
     _renderDistanceAverage.updateAverage(distance);
     _renderDistance = _renderDistanceAverage.getAverage();
+    int renderableCount = 0;
 
     // simulate avatars
-<<<<<<< HEAD
-    AvatarHash::iterator avatarIterator = _avatarHash.begin();
-    int renderableCount = 0;
-    while (avatarIterator != _avatarHash.end()) {
-        auto avatar = std::dynamic_pointer_cast<Avatar>(avatarIterator.value());
-=======
     auto hashCopy = getHashCopy();
     
     AvatarHash::iterator avatarIterator = hashCopy.begin();
     while (avatarIterator != hashCopy.end()) {
         auto avatar = std::static_pointer_cast<Avatar>(avatarIterator.value());
->>>>>>> c7673aad
 
         if (avatar == _myAvatar || !avatar->isInitialized()) {
             // DO NOT update _myAvatar!  Its update has already been done earlier in the main loop.
