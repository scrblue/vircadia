//
//  Created by Bradley Austin Davis on 2017/04/27
//  Copyright 2013-2017 High Fidelity, Inc.
//
//  Distributed under the Apache License, Version 2.0.
//  See the accompanying file LICENSE or http://www.apache.org/licenses/LICENSE-2.0.html
//

#include "OtherAvatar.h"

#include <glm/gtx/norm.hpp>
#include <glm/gtx/vector_angle.hpp>

#include <AvatarLogging.h>

#include "Application.h"
#include "AvatarMotionState.h"
#include "DetailedMotionState.h"

const float DISPLAYNAME_FADE_TIME = 0.5f;
const float DISPLAYNAME_FADE_FACTOR = pow(0.01f, 1.0f / DISPLAYNAME_FADE_TIME);

static glm::u8vec3 getLoadingOrbColor(Avatar::LoadingStatus loadingStatus) {

    const glm::u8vec3 NO_MODEL_COLOR(0xe3, 0xe3, 0xe3);
    const glm::u8vec3 LOAD_MODEL_COLOR(0xef, 0x93, 0xd1);
    const glm::u8vec3 LOAD_SUCCESS_COLOR(0x1f, 0xc6, 0xa6);
    const glm::u8vec3 LOAD_FAILURE_COLOR(0xc6, 0x21, 0x47);
    switch (loadingStatus) {
    case Avatar::LoadingStatus::NoModel:
        return NO_MODEL_COLOR;
    case Avatar::LoadingStatus::LoadModel:
        return LOAD_MODEL_COLOR;
    case Avatar::LoadingStatus::LoadSuccess:
        return LOAD_SUCCESS_COLOR;
    case Avatar::LoadingStatus::LoadFailure:
    default:
        return LOAD_FAILURE_COLOR;
    }
}

OtherAvatar::OtherAvatar(QThread* thread) : Avatar(thread) {
    // give the pointer to our head to inherited _headData variable from AvatarData
    _headData = new Head(this);
    _skeletonModel = std::make_shared<SkeletonModel>(this, nullptr);
    _skeletonModel->setLoadingPriority(OTHERAVATAR_LOADING_PRIORITY);
    connect(_skeletonModel.get(), &Model::setURLFinished, this, &Avatar::setModelURLFinished);
    connect(_skeletonModel.get(), &Model::rigReady, this, &Avatar::rigReady);
    connect(_skeletonModel.get(), &Model::rigReset, this, &Avatar::rigReset);
}

OtherAvatar::~OtherAvatar() {
    removeOrb();
}

void OtherAvatar::removeOrb() {
    if (!_otherAvatarOrbMeshPlaceholderID.isNull()) {
        DependencyManager::get<EntityScriptingInterface>()->deleteEntity(_otherAvatarOrbMeshPlaceholderID);
        _otherAvatarOrbMeshPlaceholderID = UNKNOWN_ENTITY_ID;
    }
}

void OtherAvatar::updateOrbPosition() {
    if (_otherAvatarOrbMeshPlaceholderID.isNull()) {
        EntityItemProperties properties;
        properties.setPosition(getHead()->getPosition());
        DependencyManager::get<EntityScriptingInterface>()->editEntity(_otherAvatarOrbMeshPlaceholderID, properties);
    }
}

void OtherAvatar::createOrb() {
    if (_otherAvatarOrbMeshPlaceholderID.isNull()) {
        EntityItemProperties properties;
        properties.setType(EntityTypes::Sphere);
        properties.setAlpha(1.0f);
        properties.setColor(getLoadingOrbColor(_loadingStatus));
        properties.setPrimitiveMode(PrimitiveMode::LINES);
        properties.getPulse().setMin(0.5f);
        properties.getPulse().setMax(1.0f);
        properties.getPulse().setColorMode(PulseMode::IN_PHASE);
        properties.setIgnorePickIntersection(true);

        properties.setPosition(getHead()->getPosition());
        properties.setRotation(glm::quat(0.0f, 0.0f, 0.0f, 1.0));
        properties.setDimensions(glm::vec3(0.5f, 0.5f, 0.5f));
        properties.setVisible(true);

        _otherAvatarOrbMeshPlaceholderID = DependencyManager::get<EntityScriptingInterface>()->addEntityInternal(properties, entity::HostType::LOCAL);
    }
}

void OtherAvatar::indicateLoadingStatus(LoadingStatus loadingStatus) {
    Avatar::indicateLoadingStatus(loadingStatus);

    if (_otherAvatarOrbMeshPlaceholderID != UNKNOWN_ENTITY_ID) {
        EntityItemProperties properties;
        properties.setColor(getLoadingOrbColor(_loadingStatus));
        DependencyManager::get<EntityScriptingInterface>()->editEntity(_otherAvatarOrbMeshPlaceholderID, properties);
    }
}

void OtherAvatar::setSpaceIndex(int32_t index) {
    assert(_spaceIndex == -1);
    _spaceIndex = index;
}

void OtherAvatar::updateSpaceProxy(workload::Transaction& transaction) const {
    if (_spaceIndex > -1) {
        float approximateBoundingRadius = glm::length(getTargetScale());
        workload::Sphere sphere(getWorldPosition(), approximateBoundingRadius);
        transaction.update(_spaceIndex, sphere);
    }
}

int OtherAvatar::parseDataFromBuffer(const QByteArray& buffer) {
    int32_t bytesRead = Avatar::parseDataFromBuffer(buffer);
    for (size_t i = 0; i < _detailedMotionStates.size(); i++) {
        _detailedMotionStates[i]->forceActive();
    }
    if (_moving && _motionState) {
        _motionState->addDirtyFlags(Simulation::DIRTY_POSITION);
    }
    return bytesRead;
}

btCollisionShape* OtherAvatar::createCollisionShape(int jointIndex, bool& isBound, std::vector<int>& boundJoints) {
    ShapeInfo shapeInfo;
    isBound = false;
    QString jointName = ""; 
    if (jointIndex > -1 && jointIndex < (int)_multiSphereShapes.size()) {
        jointName = _multiSphereShapes[jointIndex].getJointName();
    }
    switch (_bodyLOD) {
    case BodyLOD::Sphere:
        shapeInfo.setSphere(0.5f * getFitBounds().getDimensions().y);
        boundJoints.clear();
        for (auto &spheres : _multiSphereShapes) {
            if (spheres.isValid()) {
                boundJoints.push_back(spheres.getJointIndex());
            }
        }
        isBound = true;
        break;
    case BodyLOD::MultiSphereLow:
        if (jointName.contains("RightHand", Qt::CaseInsensitive) || jointName.contains("LeftHand", Qt::CaseInsensitive))  {
            if (jointName.size() <= QString("RightHand").size()) {
                AABox handBound;
                for (auto &spheres : _multiSphereShapes) {
                    if (spheres.isValid() && spheres.getJointName().contains(jointName, Qt::CaseInsensitive)) {
                        boundJoints.push_back(spheres.getJointIndex());
                        handBound += spheres.getBoundingBox();
                    }
                }
                shapeInfo.setSphere(0.5f * handBound.getLargestDimension());
                glm::vec3 jointPosition;
                glm::quat jointRotation;
                _skeletonModel->getJointPositionInWorldFrame(jointIndex, jointPosition);
                _skeletonModel->getJointRotationInWorldFrame(jointIndex, jointRotation);
                glm::vec3 positionOffset = glm::inverse(jointRotation) * (handBound.calcCenter() - jointPosition);
                shapeInfo.setOffset(positionOffset);
                isBound = true;
            }
            break;
        }
    case BodyLOD::MultiSphereHigh:
        computeDetailedShapeInfo(shapeInfo, jointIndex);
        break;
    default:
        break;
    }
    if (shapeInfo.getType() != SHAPE_TYPE_NONE) {
        auto shape = const_cast<btCollisionShape*>(ObjectMotionState::getShapeManager()->getShape(shapeInfo));
        if (shape) {
            shape->setMargin(0.001f);
        }
        return shape;
    }
    return nullptr;
}

DetailedMotionState* OtherAvatar::createMotionState(std::shared_ptr<OtherAvatar> avatar, int jointIndex) {
    bool isBound = false;
    std::vector<int> boundJoints;
    btCollisionShape* shape = createCollisionShape(jointIndex, isBound, boundJoints);
    if (shape) {
        DetailedMotionState* motionState = new DetailedMotionState(avatar, shape, jointIndex);
        motionState->setMass(computeMass());
        motionState->setIsBound(isBound, boundJoints);
        return motionState;
    }
    return nullptr;
}

void OtherAvatar::resetDetailedMotionStates() {
    for (size_t i = 0; i < _detailedMotionStates.size(); i++) {
        _detailedMotionStates[i] = nullptr;
    }
    _detailedMotionStates.clear();
}

void OtherAvatar::setWorkloadRegion(uint8_t region) {
    _workloadRegion = region;
    QString printRegion = "";
    if (region == workload::Region::R1) {
        printRegion = "R1";
    } else if (region == workload::Region::R2) {
        printRegion = "R2";
    } else if (region == workload::Region::R3) {
        printRegion = "R3";
    } else {
        printRegion = "invalid";
    }
    qCDebug(avatars) << "Setting workload region to " << printRegion;
    computeShapeLOD();
}

void OtherAvatar::computeShapeLOD() {
    // auto newBodyLOD = _workloadRegion < workload::Region::R3 ? BodyLOD::MultiSphereShapes : BodyLOD::CapsuleShape;
    // auto newBodyLOD = BodyLOD::CapsuleShape;
    BodyLOD newLOD;
    switch (_workloadRegion) {
    case workload::Region::R1:
        newLOD = BodyLOD::MultiSphereHigh;
        break;
    case workload::Region::R2:
        newLOD = BodyLOD::MultiSphereLow;
        break;
    case workload::Region::UNKNOWN:
    case workload::Region::INVALID:
    case workload::Region::R3:
    default:
        newLOD = BodyLOD::Sphere;
        break;
    }
    if (newLOD != _bodyLOD) {
        _bodyLOD = newLOD;
        if (isInPhysicsSimulation()) {
            qCDebug(avatars) << "Changing to body LOD " << newLOD;
            _needsReinsertion = true;
        }
    }
}

bool OtherAvatar::isInPhysicsSimulation() const {
    return _motionState != nullptr && _detailedMotionStates.size() > 0;
}

bool OtherAvatar::shouldBeInPhysicsSimulation() const {
    return !isDead() && !(isInPhysicsSimulation() && _needsReinsertion);
}

bool OtherAvatar::needsPhysicsUpdate() const {
    constexpr uint32_t FLAGS_OF_INTEREST = Simulation::DIRTY_SHAPE | Simulation::DIRTY_MASS | Simulation::DIRTY_POSITION | Simulation::DIRTY_COLLISION_GROUP;
    return (_needsReinsertion || (_motionState && (bool)(_motionState->getIncomingDirtyFlags() & FLAGS_OF_INTEREST)));
}

void OtherAvatar::rebuildCollisionShape() {
    if (_motionState) {
        _motionState->addDirtyFlags(Simulation::DIRTY_SHAPE | Simulation::DIRTY_MASS);
    }
    for (size_t i = 0; i < _detailedMotionStates.size(); i++) {
        if (_detailedMotionStates[i]) {
            _detailedMotionStates[i]->addDirtyFlags(Simulation::DIRTY_SHAPE | Simulation::DIRTY_MASS);
        }
    }
}

void OtherAvatar::setCollisionWithOtherAvatarsFlags() {
    if (_motionState) {
        _motionState->addDirtyFlags(Simulation::DIRTY_COLLISION_GROUP);
    }
}

void OtherAvatar::createDetailedMotionStates(const std::shared_ptr<OtherAvatar>& avatar) {
    auto& detailedMotionStates = getDetailedMotionStates();
    assert(detailedMotionStates.empty());
    if (_bodyLOD == BodyLOD::Sphere) {
        auto dMotionState = createMotionState(avatar, -1);
        if (dMotionState) {
            detailedMotionStates.push_back(dMotionState);
        }
    } else {
        for (int i = 0; i < getJointCount(); i++) {
            auto dMotionState = createMotionState(avatar, i);
            if (dMotionState) {
                detailedMotionStates.push_back(dMotionState);
            }
        }
    }
    _needsReinsertion = false;
}

void OtherAvatar::simulate(float deltaTime, bool inView) {
    PROFILE_RANGE(simulation, "simulate");

    _globalPosition = _transit.isActive() ? _transit.getCurrentPosition() : _serverPosition;
    if (!hasParent()) {
        setLocalPosition(_globalPosition);
    }

    _simulationRate.increment();
    if (inView) {
        _simulationInViewRate.increment();
    }

    PerformanceTimer perfTimer("simulate");
    {
        PROFILE_RANGE(simulation, "updateJoints");
        if (inView) {
            Head* head = getHead();
            if (_hasNewJointData || _transit.isActive()) {
                _skeletonModel->getRig().copyJointsFromJointData(_jointData);
                glm::mat4 rootTransform = glm::scale(_skeletonModel->getScale()) * glm::translate(_skeletonModel->getOffset());
                _skeletonModel->getRig().computeExternalPoses(rootTransform);
                _jointDataSimulationRate.increment();

                _skeletonModel->simulate(deltaTime, true);

                locationChanged(); // joints changed, so if there are any children, update them.
                _hasNewJointData = false;

                glm::vec3 headPosition = getWorldPosition();
                if (!_skeletonModel->getHeadPosition(headPosition)) {
                    headPosition = getWorldPosition();
                }
                head->setPosition(headPosition);
            }
            head->setScale(getModelScale());
            head->simulate(deltaTime);
            relayJointDataToChildren();
        } else {
            // a non-full update is still required so that the position, rotation, scale and bounds of the skeletonModel are updated.
            _skeletonModel->simulate(deltaTime, false);
        }
        _skeletonModelSimulationRate.increment();
    }

    // update animation for display name fade in/out
    if ( _displayNameTargetAlpha != _displayNameAlpha) {
        // the alpha function is
        // Fade out => alpha(t) = factor ^ t => alpha(t+dt) = alpha(t) * factor^(dt)
        // Fade in  => alpha(t) = 1 - factor^t => alpha(t+dt) = 1-(1-alpha(t))*coef^(dt)
        // factor^(dt) = coef
        float coef = pow(DISPLAYNAME_FADE_FACTOR, deltaTime);
        if (_displayNameTargetAlpha < _displayNameAlpha) {
            // Fading out
            _displayNameAlpha *= coef;
        } else {
            // Fading in
            _displayNameAlpha = 1.0f - (1.0f - _displayNameAlpha) * coef;
        }
        _displayNameAlpha = glm::abs(_displayNameAlpha - _displayNameTargetAlpha) < 0.01f ? _displayNameTargetAlpha : _displayNameAlpha;
    }

    {
        PROFILE_RANGE(simulation, "misc");
        measureMotionDerivatives(deltaTime);
        simulateAttachments(deltaTime);
        updatePalms();
    }
    {
        PROFILE_RANGE(simulation, "entities");
        handleChangedAvatarEntityData();
        updateAttachedAvatarEntities();
    }

    {
        PROFILE_RANGE(simulation, "grabs");
        applyGrabChanges();
    }
    updateFadingStatus();
}

void OtherAvatar::handleChangedAvatarEntityData() {
    PerformanceTimer perfTimer("attachments");

    // AVATAR ENTITY UPDATE FLOW
    // - if queueEditEntityMessage() sees "AvatarEntity" HostType it calls _myAvatar->storeAvatarEntityDataPayload()
    // - storeAvatarEntityDataPayload() saves the payload and flags the trait instance for the entity as updated,
    // - ClientTraitsHandler::sendChangedTraitsToMixea() sends the entity bytes to the mixer which relays them to other interfaces
    // - AvatarHashMap::processBulkAvatarTraits() on other interfaces calls avatar->processTraitInstance()
    // - AvatarData::processTraitInstance() calls storeAvatarEntityDataPayload(), which sets _avatarEntityDataChanged = true
    // - (My)Avatar::simulate() calls handleChangedAvatarEntityData() every frame which checks _avatarEntityDataChanged
    // and here we are...

    // AVATAR ENTITY DELETE FLOW
    // - EntityScriptingInterface::deleteEntity() calls _myAvatar->clearAvatarEntity() for deleted avatar entities
    // - clearAvatarEntity() removes the avatar entity and flags the trait instance for the entity as deleted
    // - ClientTraitsHandler::sendChangedTraitsToMixer() sends a deletion to the mixer which relays to other interfaces
    // - AvatarHashMap::processBulkAvatarTraits() on other interfaces calls avatar->processDeletedTraitInstace()
    // - AvatarData::processDeletedTraitInstance() calls clearAvatarEntity()
    // - AvatarData::clearAvatarEntity() sets _avatarEntityDataChanged = true and adds the ID to the detached list
    // - (My)Avatar::simulate() calls handleChangedAvatarEntityData() every frame which checks _avatarEntityDataChanged
    // and here we are...

    if (!_avatarEntityDataChanged) {
        return;
    }

    auto treeRenderer = DependencyManager::get<EntityTreeRenderer>();
    EntityTreePointer entityTree = treeRenderer ? treeRenderer->getTree() : nullptr;
    if (!entityTree) {
        return;
    }

    PackedAvatarEntityMap packedAvatarEntityData;
    _avatarEntitiesLock.withReadLock([&] {
        packedAvatarEntityData = _packedAvatarEntityData;
    });
    entityTree->withWriteLock([&] {
        AvatarEntityMap::const_iterator dataItr = packedAvatarEntityData.begin();
        while (dataItr != packedAvatarEntityData.end()) {
            // compute hash of data.  TODO? cache this?
            QByteArray data = dataItr.value();
            uint32_t newHash = qHash(data);

            // check to see if we recognize this hash and whether it was already successfully processed
            QUuid entityID = dataItr.key();
            MapOfAvatarEntityDataHashes::iterator stateItr = _avatarEntityDataHashes.find(entityID);
            if (stateItr != _avatarEntityDataHashes.end()) {
                if (stateItr.value().success) {
                    if (newHash == stateItr.value().hash) {
                        // data hasn't changed --> nothing to do
                        ++dataItr;
                        continue;
                    }
                } else {
                    // NOTE: if the data was unsuccessful in producing an entity in the past
                    // we will try again just in case something changed (unlikely).
                    // Unfortunately constantly trying to build the entity for this data costs
                    // CPU cycles that we'd rather not spend.
                    // TODO? put a maximum number of tries on this?
                }
            } else {
                // sanity check data
                QUuid id;
                EntityTypes::EntityType type;
                EntityTypes::extractEntityTypeAndID((unsigned char*)(data.data()), data.size(), type, id);
                if (id != entityID || !EntityTypes::typeIsValid(type)) {
                    // skip for corrupt
                    ++dataItr;
                    continue;
                }
                // remember this hash for the future
                stateItr = _avatarEntityDataHashes.insert(entityID, AvatarEntityDataHash(newHash));
            }
            ++dataItr;

            EntityItemProperties properties;
            int32_t bytesLeftToRead = data.size();
            unsigned char* dataAt = (unsigned char*)(data.data());
            // FIXME: This function will cause unintented changes in SpaillyNestable
            // E.g overriding the ID index of an exisiting entity to temporary entity
            // in the following map QHash<QUuid, SpatiallyNestableWeakPointer> _children;
            // Andrew Meadows will address this issue
            if (!properties.constructFromBuffer(dataAt, bytesLeftToRead)) {
                // properties are corrupt
                continue;
            }

            properties.setEntityHostType(entity::HostType::AVATAR);
            properties.setOwningAvatarID(getID());

            // there's no entity-server to tell us we're the simulation owner, so always set the
            // simulationOwner to the owningAvatarID and a high priority.
            properties.setSimulationOwner(getID(), AVATAR_ENTITY_SIMULATION_PRIORITY);

            if (properties.getParentID() == AVATAR_SELF_ID) {
                properties.setParentID(getID());
            }

            // NOTE: if this avatar entity is not attached to us, strip its entity script completely...
            auto attachedScript = properties.getScript();
            if (!isMyAvatar() && !attachedScript.isEmpty()) {
                QString noScript;
                properties.setScript(noScript);
            }

            auto specifiedHref = properties.getHref();
            if (!isMyAvatar() && !specifiedHref.isEmpty()) {
                qCDebug(avatars) << "removing entity href from avatar attached entity:" << entityID << "old href:" << specifiedHref;
                QString noHref;
                properties.setHref(noHref);
            }

            // When grabbing avatar entities, they are parented to the joint moving them, then when un-grabbed
            // they go back to the default parent (null uuid).  When un-gripped, others saw the entity disappear.
            // The thinking here is the local position was noticed as changing, but not the parentID (since it is now
            // back to the default), and the entity flew off somewhere.  Marking all changed definitely fixes this,
            // and seems safe (per Seth).
            properties.markAllChanged();

            // try to build the entity
            EntityItemPointer entity = entityTree->findEntityByEntityItemID(EntityItemID(entityID));
            bool success = true;
            if (entity) {
                QUuid oldParentID = entity->getParentID();
<<<<<<< HEAD

                // Since  has overwrtiiten the back pointer
                // from the parent children map (see comment for function call above),
                // we need to for reset the back pointer in the map correctly by setting the parentID, but
                // since the parentID of the entity has not changed we first need to set it some ither ID,
                // then set the the original ID for the changes to take effect
                // TODO: This is a horrible hack and once properties.constructFromBuffer no longer causes
                // side effects...remove the following three lines
=======
>>>>>>> 041a561d
                const QUuid NULL_ID = QUuid("{00000000-0000-0000-0000-000000000005}");
                entity->setParentID(NULL_ID);
                entity->setParentID(oldParentID);
                if (entityTree->updateEntity(entityID, properties)) {
                    entity->updateLastEditedFromRemote();
                } else {
                    success = false;
                }
                if (oldParentID != entity->getParentID()) {
                    if (entity->getParentID() == getID()) {
                        onAddAttachedAvatarEntity(entityID);
                    } else if (oldParentID == getID()) {
                        onRemoveAttachedAvatarEntity(entityID);
                    }
                }
            } else {
                entity = entityTree->addEntity(entityID, properties);
                if (!entity) {
                    success = false;
                } else if (entity->getParentID() == getID()) {
                    onAddAttachedAvatarEntity(entityID);
                }
            }
            stateItr.value().success = success;
            if (success) {
                stateItr.value().hash = newHash;
            } else {
                stateItr.value().hash = 0;
            }
        }

        AvatarEntityIDs recentlyRemovedAvatarEntities = getAndClearRecentlyRemovedIDs();
        if (!recentlyRemovedAvatarEntities.empty()) {
            // only lock this thread when absolutely necessary
            AvatarEntityMap packedAvatarEntityData;
            _avatarEntitiesLock.withReadLock([&] {
                packedAvatarEntityData = _packedAvatarEntityData;
            });
            foreach (auto entityID, recentlyRemovedAvatarEntities) {
                if (!packedAvatarEntityData.contains(entityID)) {
                    entityTree->deleteEntity(entityID, true, true);
                }
            }

            // TODO: move this outside of tree lock
            // remove stale data hashes
            foreach (auto entityID, recentlyRemovedAvatarEntities) {
                MapOfAvatarEntityDataHashes::iterator stateItr = _avatarEntityDataHashes.find(entityID);
                if (stateItr != _avatarEntityDataHashes.end()) {
                    _avatarEntityDataHashes.erase(stateItr);
                }
                onRemoveAttachedAvatarEntity(entityID);
            }
        }
        if (packedAvatarEntityData.size() != _avatarEntityForRecording.size()) {
            createRecordingIDs();
        }
    });

    setAvatarEntityDataChanged(false);
}

void OtherAvatar::onAddAttachedAvatarEntity(const QUuid& id) {
    for (uint32_t i = 0; i < _attachedAvatarEntities.size(); ++i) {
        if (_attachedAvatarEntities[i] == id) {
            return;
        }
    }
    _attachedAvatarEntities.push_back(id);
}

void OtherAvatar::onRemoveAttachedAvatarEntity(const QUuid& id) {
    for (uint32_t i = 0; i < _attachedAvatarEntities.size(); ++i) {
        if (_attachedAvatarEntities[i] == id) {
            if (i != _attachedAvatarEntities.size() - 1) {
                _attachedAvatarEntities[i] = _attachedAvatarEntities.back();
            }
            _attachedAvatarEntities.pop_back();
            break;
        }
    }
}

void OtherAvatar::updateAttachedAvatarEntities() {
    if (!_attachedAvatarEntities.empty()) {
        auto treeRenderer = DependencyManager::get<EntityTreeRenderer>();
        if (!treeRenderer) {
            return;
        }
        for (const QUuid& id : _attachedAvatarEntities) {
            treeRenderer->onEntityChanged(id);
        }
    }
}<|MERGE_RESOLUTION|>--- conflicted
+++ resolved
@@ -495,7 +495,6 @@
             bool success = true;
             if (entity) {
                 QUuid oldParentID = entity->getParentID();
-<<<<<<< HEAD
 
                 // Since  has overwrtiiten the back pointer
                 // from the parent children map (see comment for function call above),
@@ -504,8 +503,7 @@
                 // then set the the original ID for the changes to take effect
                 // TODO: This is a horrible hack and once properties.constructFromBuffer no longer causes
                 // side effects...remove the following three lines
-=======
->>>>>>> 041a561d
+
                 const QUuid NULL_ID = QUuid("{00000000-0000-0000-0000-000000000005}");
                 entity->setParentID(NULL_ID);
                 entity->setParentID(oldParentID);
