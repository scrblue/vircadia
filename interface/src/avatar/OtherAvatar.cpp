--- conflicted
+++ resolved
@@ -166,11 +166,11 @@
     if (_motionState) {
         _motionState->addDirtyFlags(Simulation::DIRTY_SHAPE | Simulation::DIRTY_MASS);
     }
-<<<<<<< HEAD
     for (size_t i = 0; i < _detailedMotionStates.size(); i++) {
         if (_detailedMotionStates[i]) {
             _detailedMotionStates[i]->addDirtyFlags(Simulation::DIRTY_SHAPE | Simulation::DIRTY_MASS);
-=======
+        }
+    }
 }
 
 void OtherAvatar::updateCollisionGroup(bool myAvatarCollide) {
@@ -183,7 +183,6 @@
             auto newCollisionGroup = _collideWithOtherAvatars ? BULLET_COLLISION_GROUP_OTHER_AVATAR : BULLET_COLLISION_GROUP_COLLISIONLESS;
             _motionState->setCollisionGroup(newCollisionGroup);
             _motionState->addDirtyFlags(Simulation::DIRTY_COLLISION_GROUP);
->>>>>>> ce05dcd5
         }
     }
 }