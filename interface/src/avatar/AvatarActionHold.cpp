--- conflicted
+++ resolved
@@ -62,11 +62,7 @@
             
             if (it != std::end(plugins)) {
                 const auto& vive = it->dynamicCast<ViveControllerManager>();
-<<<<<<< HEAD
-                auto index = (_hand == "right") ? 0 : 1;
-=======
                 auto index = (_hand == "left") ? 0 : 1;
->>>>>>> 05080911
                 auto userInputMapper = DependencyManager::get<UserInputMapper>();
                 auto translation = extractTranslation(userInputMapper->getSensorToWorldMat());
                 auto rotation = glm::quat_cast(userInputMapper->getSensorToWorldMat());
@@ -75,18 +71,6 @@
                 const glm::quat quarterX = glm::angleAxis(PI / 2.0f, glm::vec3(1.0f, 0.0f, 0.0f));
                 const glm::quat yFlip = glm::angleAxis(PI, glm::vec3(0.0f, 1.0f, 0.0f));
                 palmPosition = translation + rotation * vive->getPosition(index);
-<<<<<<< HEAD
-                palmRotation = rotation * vive->getRotation(index) * yFlip * quarterX;
-            } else
-#endif
-                if (_hand == "right") {
-                    palmPosition = holdingAvatar->getRightPalmPosition();
-                    palmRotation = holdingAvatar->getRightPalmRotation();
-                } else {
-                    palmPosition = holdingAvatar->getLeftPalmPosition();
-                    palmRotation = holdingAvatar->getLeftPalmRotation();
-                }
-=======
                 palmRotation = rotation * vive->getRotation(index) * yFlip * quarterX * glm::angleAxis(PI, glm::vec3(1.0f, 0.0f, 0.0f)) * glm::angleAxis(PI_OVER_TWO, glm::vec3(0.0f, 0.0f, 1.0f));
             } else
 #endif
@@ -97,7 +81,6 @@
                 palmPosition = holdingAvatar->getLeftPalmPosition();
                 palmRotation = holdingAvatar->getLeftPalmRotation();
             }
->>>>>>> 05080911
             
             rotation = palmRotation * _relativeRotation;
             offset = rotation * _relativePosition;
