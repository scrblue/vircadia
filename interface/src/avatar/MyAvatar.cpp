//
//  MyAvatar.cpp
//  interface/src/avatar
//
//  Created by Mark Peng on 8/16/13.
//  Copyright 2012 High Fidelity, Inc.
//
//  Distributed under the Apache License, Version 2.0.
//  See the accompanying file LICENSE or http://www.apache.org/licenses/LICENSE-2.0.html
//

#include <algorithm>
#include <vector>

#include <QBuffer>

#include <glm/gtx/norm.hpp>
#include <glm/gtx/vector_angle.hpp>

#include <QtCore/QTimer>

#include <AccountManager.h>
#include <AddressManager.h>
#include <AudioClient.h>
#include <DependencyManager.h>
#include <display-plugins/DisplayPlugin.h>
#include <FSTReader.h>
#include <GeometryUtil.h>
#include <NodeList.h>
#include <udt/PacketHeaders.h>
#include <PathUtils.h>
#include <PerfStat.h>
#include <SharedUtil.h>
#include <TextRenderer3D.h>
#include <UserActivityLogger.h>
#include <AnimDebugDraw.h>
#include <recording/Deck.h>
#include <recording/Recorder.h>
#include <recording/Clip.h>
#include <recording/Frame.h>
#include <RecordingScriptingInterface.h>

#include "Application.h"
#include "devices/Faceshift.h"
#include "AvatarManager.h"
#include "Environment.h"
#include "Menu.h"
#include "MyAvatar.h"
#include "Physics.h"
#include "Util.h"
#include "InterfaceLogging.h"
#include "DebugDraw.h"

using namespace std;

const glm::vec3 DEFAULT_UP_DIRECTION(0.0f, 1.0f, 0.0f);
const float YAW_SPEED = 150.0f;   // degrees/sec
const float PITCH_SPEED = 100.0f; // degrees/sec
const float DEFAULT_REAL_WORLD_FIELD_OF_VIEW_DEGREES = 30.0f;

const float MAX_WALKING_SPEED = 2.5f; // human walking speed
const float MAX_BOOST_SPEED = 0.5f * MAX_WALKING_SPEED; // keyboard motor gets additive boost below this speed
const float MIN_AVATAR_SPEED = 0.05f; // speed is set to zero below this

// TODO: normalize avatar speed for standard avatar size, then scale all motion logic
// to properly follow avatar size.
float MAX_AVATAR_SPEED = 300.0f;
float MAX_KEYBOARD_MOTOR_SPEED = MAX_AVATAR_SPEED;
float DEFAULT_KEYBOARD_MOTOR_TIMESCALE = 0.25f;
float MIN_SCRIPTED_MOTOR_TIMESCALE = 0.005f;
float DEFAULT_SCRIPTED_MOTOR_TIMESCALE = 1.0e6f;
const int SCRIPTED_MOTOR_CAMERA_FRAME = 0;
const int SCRIPTED_MOTOR_AVATAR_FRAME = 1;
const int SCRIPTED_MOTOR_WORLD_FRAME = 2;
const QString& DEFAULT_AVATAR_COLLISION_SOUND_URL = "https://hifi-public.s3.amazonaws.com/sounds/Collisions-otherorganic/Body_Hits_Impact.wav";

const float MyAvatar::ZOOM_MIN = 0.5f;
const float MyAvatar::ZOOM_MAX = 25.0f;
const float MyAvatar::ZOOM_DEFAULT = 1.5f;

MyAvatar::MyAvatar(RigPointer rig) :
    Avatar(rig),
    _wasPushing(false),
    _isPushing(false),
    _isBraking(false),
    _boomLength(ZOOM_DEFAULT),
    _thrust(0.0f),
    _keyboardMotorVelocity(0.0f),
    _keyboardMotorTimescale(DEFAULT_KEYBOARD_MOTOR_TIMESCALE),
    _scriptedMotorVelocity(0.0f),
    _scriptedMotorTimescale(DEFAULT_SCRIPTED_MOTOR_TIMESCALE),
    _scriptedMotorFrame(SCRIPTED_MOTOR_CAMERA_FRAME),
    _motionBehaviors(AVATAR_MOTION_DEFAULTS),
    _collisionSoundURL(""),
    _characterController(this),
    _lookAtTargetAvatar(),
    _shouldRender(true),
    _billboardValid(false),
    _eyeContactTarget(LEFT_EYE),
    _realWorldFieldOfView("realWorldFieldOfView",
                          DEFAULT_REAL_WORLD_FIELD_OF_VIEW_DEGREES),
    _hmdSensorMatrix(),
    _hmdSensorOrientation(),
    _hmdSensorPosition(),
    _bodySensorMatrix(),
    _sensorToWorldMatrix(),
    _goToPending(false),
    _goToPosition(),
    _goToOrientation(),
    _rig(rig),
    _prevShouldDrawHead(true),
    _audioListenerMode(FROM_HEAD),
    _hmdAtRestDetector(glm::vec3(0), glm::quat())
{
    using namespace recording;

    for (int i = 0; i < MAX_DRIVE_KEYS; i++) {
        _driveKeys[i] = 0.0f;
    }

    // connect to AddressManager signal for location jumps
    connect(DependencyManager::get<AddressManager>().data(), &AddressManager::locationChangeRequired,
            this, &MyAvatar::goToLocation);
    _characterController.setEnabled(true);

    _bodySensorMatrix = deriveBodyFromHMDSensor();

    using namespace recording;

    auto player = DependencyManager::get<Deck>();
    auto recorder = DependencyManager::get<Recorder>();
    connect(player.data(), &Deck::playbackStateChanged, [=] {
        if (player->isPlaying()) {
            auto recordingInterface = DependencyManager::get<RecordingScriptingInterface>();
            if (recordingInterface->getPlayFromCurrentLocation()) {
                setRecordingBasis();
            }
        } else {
            clearRecordingBasis();
        }
    });

    connect(recorder.data(), &Recorder::recordingStateChanged, [=] {
        if (recorder->isRecording()) {
            setRecordingBasis();
        } else {
            clearRecordingBasis();
        }
    });

    static const recording::FrameType AVATAR_FRAME_TYPE = recording::Frame::registerFrameType(AvatarData::FRAME_NAME);
    Frame::registerFrameHandler(AVATAR_FRAME_TYPE, [=](Frame::ConstPointer frame) {
        static AvatarData dummyAvatar;
        AvatarData::fromFrame(frame->data, dummyAvatar);
        if (getRecordingBasis()) {
            dummyAvatar.setRecordingBasis(getRecordingBasis());
        } else {
            dummyAvatar.clearRecordingBasis();
        }

        auto recordingInterface = DependencyManager::get<RecordingScriptingInterface>();
        if (recordingInterface->getPlayerUseHeadModel() && dummyAvatar.getFaceModelURL().isValid() &&
            (dummyAvatar.getFaceModelURL() != getFaceModelURL())) {
            // FIXME
            //myAvatar->setFaceModelURL(_dummyAvatar.getFaceModelURL());
        }

        if (recordingInterface->getPlayerUseSkeletonModel() && dummyAvatar.getSkeletonModelURL().isValid() &&
            (dummyAvatar.getSkeletonModelURL() != getSkeletonModelURL())) {
            // FIXME
            //myAvatar->useFullAvatarURL()
        }

        if (recordingInterface->getPlayerUseDisplayName() && dummyAvatar.getDisplayName() != getDisplayName()) {
            setDisplayName(dummyAvatar.getDisplayName());
        }

        setPosition(dummyAvatar.getPosition());
        setOrientation(dummyAvatar.getOrientation());

        if (!dummyAvatar.getAttachmentData().isEmpty()) {
            setAttachmentData(dummyAvatar.getAttachmentData());
        }

        auto headData = dummyAvatar.getHeadData();
        if (headData && _headData) {
            // blendshapes
            if (!headData->getBlendshapeCoefficients().isEmpty()) {
                _headData->setBlendshapeCoefficients(headData->getBlendshapeCoefficients());
            }
            // head lean
            _headData->setLeanForward(headData->getLeanForward());
            _headData->setLeanSideways(headData->getLeanSideways());
            // head orientation
            _headData->setLookAtPosition(headData->getLookAtPosition());
        }
    });
}

MyAvatar::~MyAvatar() {
    _lookAtTargetAvatar.reset();
}

QByteArray MyAvatar::toByteArray(bool cullSmallChanges, bool sendAll) {
    CameraMode mode = qApp->getCamera()->getMode();
    _globalPosition = getPosition();
    if (mode == CAMERA_MODE_THIRD_PERSON || mode == CAMERA_MODE_INDEPENDENT) {
        // fake the avatar position that is sent up to the AvatarMixer
        glm::vec3 oldPosition = getPosition();
        setPosition(getSkeletonPosition());
        QByteArray array = AvatarData::toByteArray(cullSmallChanges, sendAll);
        // copy the correct position back
        setPosition(oldPosition);
        return array;
    }
    return AvatarData::toByteArray(cullSmallChanges, sendAll);
}

void MyAvatar::reset(bool andReload) {

    if (andReload) {
        qApp->setRawAvatarUpdateThreading(false);
    }

    // Reset dynamic state.
    _wasPushing = _isPushing = _isBraking = _billboardValid = false;
    _followVelocity = Vectors::ZERO;
    _followSpeed = 0.0f;
    _skeletonModel.reset();
    getHead()->reset();
    _targetVelocity = glm::vec3(0.0f);
    setThrust(glm::vec3(0.0f));

    if (andReload) {
        // Get fresh data, in case we're really slow and out of wack.
        _hmdSensorMatrix = qApp->getHMDSensorPose();
        _hmdSensorPosition = extractTranslation(_hmdSensorMatrix);
        _hmdSensorOrientation = glm::quat_cast(_hmdSensorMatrix);

        // Reset body position/orientation under the head.
        auto newBodySensorMatrix = deriveBodyFromHMDSensor(); // Based on current cached HMD position/rotation..
        auto worldBodyMatrix = _sensorToWorldMatrix * newBodySensorMatrix;
        glm::vec3 worldBodyPos = extractTranslation(worldBodyMatrix);
        glm::quat worldBodyRot = glm::normalize(glm::quat_cast(worldBodyMatrix));

        // FIXME: Hack to retain the previous behavior wrt height.
        // I'd like to make the body match head height, but that will have to wait for separate PR.
        worldBodyPos.y = getPosition().y;

        setPosition(worldBodyPos);
        setOrientation(worldBodyRot);
        // If there is any discrepency between positioning and the head (as there is in initial deriveBodyFromHMDSensor),
        // we can make that right by setting _bodySensorMatrix = newBodySensorMatrix.
        // However, doing so will make the head want to point to the previous body orientation, as cached above.
        //_bodySensorMatrix = newBodySensorMatrix;
        //updateSensorToWorldMatrix(); // Uses updated position/orientation and _bodySensorMatrix changes

        qApp->setRawAvatarUpdateThreading();
    }
}

void MyAvatar::update(float deltaTime) {

    if (_goToPending) {
        setPosition(_goToPosition);
        setOrientation(_goToOrientation);
        _goToPending = false;
        // updateFromHMDSensorMatrix (called from paintGL) expects that the sensorToWorldMatrix is updated for any position changes
        // that happen between render and Application::update (which calls updateSensorToWorldMatrix to do so).
        // However, render/MyAvatar::update/Application::update don't always match (e.g., when using the separate avatar update thread),
        // so we update now. It's ok if it updates again in the normal way.
        updateSensorToWorldMatrix();
    }

    Head* head = getHead();
    head->relaxLean(deltaTime);
    updateFromTrackers(deltaTime);

    //  Get audio loudness data from audio input device
    auto audio = DependencyManager::get<AudioClient>();
    head->setAudioLoudness(audio->getLastInputLoudness());
    head->setAudioAverageLoudness(audio->getAudioAverageInputLoudness());

    simulate(deltaTime);
}

extern QByteArray avatarStateToFrame(const AvatarData* _avatar);
extern void avatarStateFromFrame(const QByteArray& frameData, AvatarData* _avatar);

void MyAvatar::simulate(float deltaTime) {
    PerformanceTimer perfTimer("simulate");

    if (getAvatarScale() != _targetScale) {
        float scale = (1.0f - SMOOTHING_RATIO) * getAvatarScale() + SMOOTHING_RATIO * _targetScale;
        setAvatarScale(scale);
    }

    {
        PerformanceTimer perfTimer("transform");
        bool stepAction = false;
        // When there are no step values, we zero out the last step pulse.
        // This allows a user to do faster snapping by tapping a control
        for (int i = STEP_TRANSLATE_X; !stepAction && i <= STEP_YAW; ++i) {
            if (_driveKeys[i] != 0.0f) {
                stepAction = true;
            }
        }

        updateOrientation(deltaTime);
        updatePosition(deltaTime);
    }

    {
        PerformanceTimer perfTimer("hand");
        // update avatar skeleton and simulate hand and head
        getHand()->simulate(deltaTime, true);
    }

    {
        PerformanceTimer perfTimer("skeleton");
        _skeletonModel.simulate(deltaTime);
    }

    if (!_skeletonModel.hasSkeleton()) {
        // All the simulation that can be done has been done
        return;
    }

    {
        PerformanceTimer perfTimer("attachments");
        simulateAttachments(deltaTime);
    }

    {
        PerformanceTimer perfTimer("joints");
        // copy out the skeleton joints from the model
        _rig->copyJointsIntoJointData(_jointData);
    }

    {
        PerformanceTimer perfTimer("head");
        Head* head = getHead();
        glm::vec3 headPosition;
        if (!_skeletonModel.getHeadPosition(headPosition)) {
            headPosition = getPosition();
        }
        head->setPosition(headPosition);
        head->setScale(getAvatarScale());
        head->simulate(deltaTime, true);
    }

    // Record avatars movements.
    auto recorder = DependencyManager::get<recording::Recorder>();
    if (recorder->isRecording()) {
        static const recording::FrameType FRAME_TYPE = recording::Frame::registerFrameType(AvatarData::FRAME_NAME);
        recorder->recordFrame(FRAME_TYPE, toFrame(*this));
    }

    // consider updating our billboard
    maybeUpdateBillboard();
}

glm::mat4 MyAvatar::getSensorToWorldMatrix() const {
    return _sensorToWorldMatrix;
}

// Pass a recent sample of the HMD to the avatar.
// This can also update the avatar's position to follow the HMD
// as it moves through the world.
void MyAvatar::updateFromHMDSensorMatrix(const glm::mat4& hmdSensorMatrix) {
    // update the sensorMatrices based on the new hmd pose
    _hmdSensorMatrix = hmdSensorMatrix;
    _hmdSensorPosition = extractTranslation(hmdSensorMatrix);
    _hmdSensorOrientation = glm::quat_cast(hmdSensorMatrix);
}

void MyAvatar::updateHMDFollowVelocity() {
    // compute offset to body's target position (in sensor-frame)
    auto sensorBodyMatrix = deriveBodyFromHMDSensor();
    glm::vec3 offset = extractTranslation(sensorBodyMatrix) - extractTranslation(_bodySensorMatrix);
    _followOffsetDistance = glm::length(offset);

    const float FOLLOW_TIMESCALE = 0.5f;
    const float FOLLOW_THRESHOLD_SPEED = 0.2f;
    const float FOLLOW_MIN_DISTANCE = 0.01f;
    const float FOLLOW_THRESHOLD_DISTANCE = 0.2f;
    const float FOLLOW_MAX_IDLE_DISTANCE = 0.1f;

    bool hmdIsAtRest = _hmdAtRestDetector.update(_hmdSensorPosition, _hmdSensorOrientation);

    _followOffsetDistance = glm::length(offset);
    if (_followOffsetDistance < FOLLOW_MIN_DISTANCE) {
        // close enough
        _followOffsetDistance = 0.0f;
    } else {
        bool avatarIsMoving = glm::length(_velocity - _followVelocity) > FOLLOW_THRESHOLD_SPEED;
        bool shouldFollow = (hmdIsAtRest || avatarIsMoving) && _followOffsetDistance > FOLLOW_MAX_IDLE_DISTANCE;

        glm::vec3 truncatedOffset = offset;
        if (truncatedOffset.y < 0.0f) {
            truncatedOffset.y = 0.0f;
        }
        float truncatedDistance = glm::length(truncatedOffset);
        bool needsNewSpeed = truncatedDistance > FOLLOW_THRESHOLD_DISTANCE;
        if (needsNewSpeed || (shouldFollow && _followSpeed == 0.0f)) {
            // compute new speed
            _followSpeed = _followOffsetDistance / FOLLOW_TIMESCALE;
        }
        if (_followSpeed > 0.0f) {
            // to compute new velocity we must rotate offset into the world-frame
            glm::quat sensorToWorldRotation = glm::normalize(glm::quat_cast(_sensorToWorldMatrix));
            _followVelocity = _followSpeed * glm::normalize(sensorToWorldRotation * offset);
        }
    }
}

// best called at end of main loop, just before rendering.
// update sensor to world matrix from current body position and hmd sensor.
// This is so the correct camera can be used for rendering.
void MyAvatar::updateSensorToWorldMatrix() {

    // update the sensor mat so that the body position will end up in the desired
    // position when driven from the head.
    glm::mat4 desiredMat = createMatFromQuatAndPos(getOrientation(), getPosition());
    _sensorToWorldMatrix = desiredMat * glm::inverse(_bodySensorMatrix);
}

//  Update avatar head rotation with sensor data
void MyAvatar::updateFromTrackers(float deltaTime) {
    glm::vec3 estimatedPosition, estimatedRotation;

    bool inHmd = qApp->getAvatarUpdater()->isHMDMode();
    bool playing = DependencyManager::get<recording::Deck>()->isPlaying();
    if (inHmd && playing) {
        return;
    }

    FaceTracker* tracker = qApp->getActiveFaceTracker();
    bool inFacetracker = tracker && !tracker->isMuted();

    if (inHmd) {
        estimatedPosition = extractTranslation(getHMDSensorMatrix());
        estimatedPosition.x *= -1.0f;
        _trackedHeadPosition = estimatedPosition;

        const float OCULUS_LEAN_SCALE = 0.05f;
        estimatedPosition /= OCULUS_LEAN_SCALE;
    } else if (inFacetracker) {
        estimatedPosition = tracker->getHeadTranslation();
        _trackedHeadPosition = estimatedPosition;
        estimatedRotation = glm::degrees(safeEulerAngles(tracker->getHeadRotation()));
        if (qApp->getCamera()->getMode() == CAMERA_MODE_MIRROR) {
            // Invert yaw and roll when in mirror mode
            // NOTE: this is kinda a hack, it's the same hack we use to make the head tilt. But it's not really a mirror
            // it just makes you feel like you're looking in a mirror because the body movements of the avatar appear to
            // match your body movements.
            YAW(estimatedRotation) *= -1.0f;
            ROLL(estimatedRotation) *= -1.0f;
        }
    }

    //  Rotate the body if the head is turned beyond the screen
    if (Menu::getInstance()->isOptionChecked(MenuOption::TurnWithHead)) {
        const float TRACKER_YAW_TURN_SENSITIVITY = 0.5f;
        const float TRACKER_MIN_YAW_TURN = 15.0f;
        const float TRACKER_MAX_YAW_TURN = 50.0f;
        if ( (fabs(estimatedRotation.y) > TRACKER_MIN_YAW_TURN) &&
             (fabs(estimatedRotation.y) < TRACKER_MAX_YAW_TURN) ) {
            if (estimatedRotation.y > 0.0f) {
                _bodyYawDelta += (estimatedRotation.y - TRACKER_MIN_YAW_TURN) * TRACKER_YAW_TURN_SENSITIVITY;
            } else {
                _bodyYawDelta += (estimatedRotation.y + TRACKER_MIN_YAW_TURN) * TRACKER_YAW_TURN_SENSITIVITY;
            }
        }
    }

    // Set the rotation of the avatar's head (as seen by others, not affecting view frustum)
    // to be scaled such that when the user's physical head is pointing at edge of screen, the
    // avatar head is at the edge of the in-world view frustum.  So while a real person may move
    // their head only 30 degrees or so, this may correspond to a 90 degree field of view.
    // Note that roll is magnified by a constant because it is not related to field of view.


    Head* head = getHead();
    if (inHmd || playing) {
        head->setDeltaPitch(estimatedRotation.x);
        head->setDeltaYaw(estimatedRotation.y);
        head->setDeltaRoll(estimatedRotation.z);
    } else {
        float magnifyFieldOfView = qApp->getViewFrustum()->getFieldOfView() / _realWorldFieldOfView.get();
        head->setDeltaPitch(estimatedRotation.x * magnifyFieldOfView);
        head->setDeltaYaw(estimatedRotation.y * magnifyFieldOfView);
        head->setDeltaRoll(estimatedRotation.z);
    }

    //  Update torso lean distance based on accelerometer data
    const float TORSO_LENGTH = 0.5f;
    glm::vec3 relativePosition = estimatedPosition - glm::vec3(0.0f, -TORSO_LENGTH, 0.0f);

    // Invert left/right lean when in mirror mode
    // NOTE: this is kinda a hack, it's the same hack we use to make the head tilt. But it's not really a mirror
    // it just makes you feel like you're looking in a mirror because the body movements of the avatar appear to
    // match your body movements.
    if ((inHmd || inFacetracker) && qApp->getCamera()->getMode() == CAMERA_MODE_MIRROR) {
        relativePosition.x = -relativePosition.x;
    }

    const float MAX_LEAN = 45.0f;
    head->setLeanSideways(glm::clamp(glm::degrees(atanf(relativePosition.x * _leanScale / TORSO_LENGTH)),
                                     -MAX_LEAN, MAX_LEAN));
    head->setLeanForward(glm::clamp(glm::degrees(atanf(relativePosition.z * _leanScale / TORSO_LENGTH)),
                                    -MAX_LEAN, MAX_LEAN));
}


glm::vec3 MyAvatar::getLeftHandPosition() const {
    auto palmData = getHandData()->getCopyOfPalmData(HandData::LeftHand);
    return palmData.isValid() ? palmData.getPosition() : glm::vec3(0.0f);
}

glm::vec3 MyAvatar::getRightHandPosition() const {
    auto palmData = getHandData()->getCopyOfPalmData(HandData::RightHand);
    return palmData.isValid() ? palmData.getPosition() : glm::vec3(0.0f);
}

glm::vec3 MyAvatar::getLeftHandTipPosition() const {
    auto palmData = getHandData()->getCopyOfPalmData(HandData::LeftHand);
    return palmData.isValid() ? palmData.getTipPosition() : glm::vec3(0.0f);
}

glm::vec3 MyAvatar::getRightHandTipPosition() const {
    auto palmData = getHandData()->getCopyOfPalmData(HandData::RightHand);
    return palmData.isValid() ? palmData.getTipPosition() : glm::vec3(0.0f);
}

controller::Pose MyAvatar::getLeftHandPose() const {
    auto palmData = getHandData()->getCopyOfPalmData(HandData::LeftHand);
    return palmData.isValid() ? controller::Pose(palmData.getPosition(), palmData.getRotation(),
        palmData.getVelocity(), palmData.getRawAngularVelocityAsQuat()) : controller::Pose();
}

controller::Pose MyAvatar::getRightHandPose() const {
    auto palmData = getHandData()->getCopyOfPalmData(HandData::RightHand);
    return palmData.isValid() ? controller::Pose(palmData.getPosition(), palmData.getRotation(),
        palmData.getVelocity(), palmData.getRawAngularVelocityAsQuat()) : controller::Pose();
}

controller::Pose MyAvatar::getLeftHandTipPose() const {
    auto palmData = getHandData()->getCopyOfPalmData(HandData::LeftHand);
    return palmData.isValid() ? controller::Pose(palmData.getTipPosition(), palmData.getRotation(),
        palmData.getTipVelocity(), palmData.getRawAngularVelocityAsQuat()) : controller::Pose();
}

controller::Pose MyAvatar::getRightHandTipPose() const {
    auto palmData = getHandData()->getCopyOfPalmData(HandData::RightHand);
    return palmData.isValid() ? controller::Pose(palmData.getTipPosition(), palmData.getRotation(),
        palmData.getTipVelocity(), palmData.getRawAngularVelocityAsQuat()) : controller::Pose();
}

// virtual
void MyAvatar::render(RenderArgs* renderArgs, const glm::vec3& cameraPosition) {
    // don't render if we've been asked to disable local rendering
    if (!_shouldRender) {
        return; // exit early
    }

    Avatar::render(renderArgs, cameraPosition);
}

<<<<<<< HEAD
void MyAvatar::startAnimation(const QString& url, float fps, float priority,
        bool loop, bool hold, float firstFrame, float lastFrame, const QStringList& maskedJoints) {
=======
void MyAvatar::clearReferential() {
    changeReferential(NULL);
}

bool MyAvatar::setModelReferential(const QUuid& id) {
    EntityTreePointer tree = qApp->getEntities()->getTree();
    changeReferential(new ModelReferential(id, tree, this));
    if (_referential->isValid()) {
        return true;
    } else {
        changeReferential(NULL);
        return false;
    }
}

bool MyAvatar::setJointReferential(const QUuid& id, int jointIndex) {
    EntityTreePointer tree = qApp->getEntities()->getTree();
    changeReferential(new JointReferential(jointIndex, id, tree, this));
    if (!_referential->isValid()) {
        return true;
    } else {
        changeReferential(NULL);
        return false;
    }
}

void MyAvatar::overrideAnimation(const QString& url, float fps, bool loop, float firstFrame, float lastFrame) {
>>>>>>> 6f50d912
    if (QThread::currentThread() != thread()) {
        QMetaObject::invokeMethod(this, "overrideAnimation", Q_ARG(const QString&, url), Q_ARG(float, fps),
                                  Q_ARG(bool, loop), Q_ARG(float, firstFrame), Q_ARG(float, lastFrame));
        return;
    }
    _rig->overrideAnimation(url, fps, loop, firstFrame, lastFrame);
}

void MyAvatar::restoreAnimation() {
    if (QThread::currentThread() != thread()) {
        QMetaObject::invokeMethod(this, "restoreAnimation");
        return;
    }
    _rig->restoreAnimation();
}

QStringList MyAvatar::getAnimationRoles() {
    if (QThread::currentThread() != thread()) {
        QStringList result;
        QMetaObject::invokeMethod(this, "getAnimationRoles", Qt::BlockingQueuedConnection, Q_RETURN_ARG(QStringList, result));
        return result;
    }
    return _rig->getAnimationRoles();
}

void MyAvatar::overrideRoleAnimation(const QString& role, const QString& url, float fps, bool loop,
                                     float firstFrame, float lastFrame) {
    if (QThread::currentThread() != thread()) {
        QMetaObject::invokeMethod(this, "overrideRoleAnimation", Q_ARG(const QString&, role), Q_ARG(const QString&, url),
                                  Q_ARG(float, fps), Q_ARG(bool, loop), Q_ARG(float, firstFrame), Q_ARG(float, lastFrame));
        return;
    }
    _rig->overrideRoleAnimation(role, url, fps, loop, firstFrame, lastFrame);
}

void MyAvatar::restoreRoleAnimation(const QString& role) {
    if (QThread::currentThread() != thread()) {
        QMetaObject::invokeMethod(this, "restoreRoleAnimation", Q_ARG(const QString&, role));
        return;
    }
    _rig->restoreRoleAnimation(role);
}

void MyAvatar::prefetchAnimation(const QString& url) {
    if (QThread::currentThread() != thread()) {
        QMetaObject::invokeMethod(this, "prefetchAnimation", Q_ARG(const QString&, url));
        return;
    }
    _rig->prefetchAnimation(url);
}

void MyAvatar::saveData() {
    Settings settings;
    settings.beginGroup("Avatar");

    settings.setValue("headPitch", getHead()->getBasePitch());

    settings.setValue("pupilDilation", getHead()->getPupilDilation());

    settings.setValue("leanScale", _leanScale);
    settings.setValue("scale", _targetScale);

    settings.setValue("fullAvatarURL", _fullAvatarURLFromPreferences);
    settings.setValue("fullAvatarModelName", _fullAvatarModelName);
    settings.setValue("animGraphURL", _animGraphUrl);

    settings.beginWriteArray("attachmentData");
    for (int i = 0; i < _attachmentData.size(); i++) {
        settings.setArrayIndex(i);
        const AttachmentData& attachment = _attachmentData.at(i);
        settings.setValue("modelURL", attachment.modelURL);
        settings.setValue("jointName", attachment.jointName);
        settings.setValue("translation_x", attachment.translation.x);
        settings.setValue("translation_y", attachment.translation.y);
        settings.setValue("translation_z", attachment.translation.z);
        glm::vec3 eulers = safeEulerAngles(attachment.rotation);
        settings.setValue("rotation_x", eulers.x);
        settings.setValue("rotation_y", eulers.y);
        settings.setValue("rotation_z", eulers.z);
        settings.setValue("scale", attachment.scale);
    }
    settings.endArray();

    settings.setValue("displayName", _displayName);
    settings.setValue("collisionSoundURL", _collisionSoundURL);

    settings.endGroup();
}

float loadSetting(QSettings& settings, const char* name, float defaultValue) {
    float value = settings.value(name, defaultValue).toFloat();
    if (glm::isnan(value)) {
        value = defaultValue;
    }
    return value;
}

void MyAvatar::setEnableDebugDrawDefaultPose(bool isEnabled) {
    _enableDebugDrawDefaultPose = isEnabled;

    if (!isEnabled) {
        AnimDebugDraw::getInstance().removeAbsolutePoses("myAvatarDefaultPoses");
    }
}

void MyAvatar::setEnableDebugDrawAnimPose(bool isEnabled) {
    _enableDebugDrawAnimPose = isEnabled;

    if (!isEnabled) {
        AnimDebugDraw::getInstance().removeAbsolutePoses("myAvatarAnimPoses");
    }
}

void MyAvatar::setEnableDebugDrawPosition(bool isEnabled) {
    if (isEnabled) {
        const glm::vec4 red(1.0f, 0.0f, 0.0f, 1.0f);
        DebugDraw::getInstance().addMyAvatarMarker("avatarPosition", glm::quat(), glm::vec3(), red);
    } else {
        DebugDraw::getInstance().removeMyAvatarMarker("avatarPosition");
    }
}

void MyAvatar::setEnableMeshVisible(bool isEnabled) {
    render::ScenePointer scene = qApp->getMain3DScene();
    _skeletonModel.setVisibleInScene(isEnabled, scene);
}

void MyAvatar::loadData() {
    Settings settings;
    settings.beginGroup("Avatar");

    getHead()->setBasePitch(loadSetting(settings, "headPitch", 0.0f));

    getHead()->setPupilDilation(loadSetting(settings, "pupilDilation", 0.0f));

    _leanScale = loadSetting(settings, "leanScale", 0.05f);
    _targetScale = loadSetting(settings, "scale", 1.0f);
    setAvatarScale(getAvatarScale());

    _animGraphUrl = settings.value("animGraphURL", "").toString();
    _fullAvatarURLFromPreferences = settings.value("fullAvatarURL", AvatarData::defaultFullAvatarModelUrl()).toUrl();
    _fullAvatarModelName = settings.value("fullAvatarModelName", DEFAULT_FULL_AVATAR_MODEL_NAME).toString();

    useFullAvatarURL(_fullAvatarURLFromPreferences, _fullAvatarModelName);

    QVector<AttachmentData> attachmentData;
    int attachmentCount = settings.beginReadArray("attachmentData");
    for (int i = 0; i < attachmentCount; i++) {
        settings.setArrayIndex(i);
        AttachmentData attachment;
        attachment.modelURL = settings.value("modelURL").toUrl();
        attachment.jointName = settings.value("jointName").toString();
        attachment.translation.x = loadSetting(settings, "translation_x", 0.0f);
        attachment.translation.y = loadSetting(settings, "translation_y", 0.0f);
        attachment.translation.z = loadSetting(settings, "translation_z", 0.0f);
        glm::vec3 eulers;
        eulers.x = loadSetting(settings, "rotation_x", 0.0f);
        eulers.y = loadSetting(settings, "rotation_y", 0.0f);
        eulers.z = loadSetting(settings, "rotation_z", 0.0f);
        attachment.rotation = glm::quat(eulers);
        attachment.scale = loadSetting(settings, "scale", 1.0f);
        attachmentData.append(attachment);
    }
    settings.endArray();
    setAttachmentData(attachmentData);

    setDisplayName(settings.value("displayName").toString());
    setCollisionSoundURL(settings.value("collisionSoundURL", DEFAULT_AVATAR_COLLISION_SOUND_URL).toString());

    settings.endGroup();

    setEnableMeshVisible(Menu::getInstance()->isOptionChecked(MenuOption::MeshVisible));
    setEnableDebugDrawDefaultPose(Menu::getInstance()->isOptionChecked(MenuOption::AnimDebugDrawDefaultPose));
    setEnableDebugDrawAnimPose(Menu::getInstance()->isOptionChecked(MenuOption::AnimDebugDrawAnimPose));
    setEnableDebugDrawPosition(Menu::getInstance()->isOptionChecked(MenuOption::AnimDebugDrawPosition));
}

void MyAvatar::saveAttachmentData(const AttachmentData& attachment) const {
    Settings settings;
    settings.beginGroup("savedAttachmentData");
    settings.beginGroup(_skeletonModel.getURL().toString());
    settings.beginGroup(attachment.modelURL.toString());
    settings.setValue("jointName", attachment.jointName);

    settings.beginGroup(attachment.jointName);
    settings.setValue("translation_x", attachment.translation.x);
    settings.setValue("translation_y", attachment.translation.y);
    settings.setValue("translation_z", attachment.translation.z);
    glm::vec3 eulers = safeEulerAngles(attachment.rotation);
    settings.setValue("rotation_x", eulers.x);
    settings.setValue("rotation_y", eulers.y);
    settings.setValue("rotation_z", eulers.z);
    settings.setValue("scale", attachment.scale);

    settings.endGroup();
    settings.endGroup();
    settings.endGroup();
    settings.endGroup();
}

AttachmentData MyAvatar::loadAttachmentData(const QUrl& modelURL, const QString& jointName) const {
    Settings settings;
    settings.beginGroup("savedAttachmentData");
    settings.beginGroup(_skeletonModel.getURL().toString());
    settings.beginGroup(modelURL.toString());

    AttachmentData attachment;
    attachment.modelURL = modelURL;
    if (jointName.isEmpty()) {
        attachment.jointName = settings.value("jointName").toString();
    } else {
        attachment.jointName = jointName;
    }
    settings.beginGroup(attachment.jointName);
    if (settings.contains("translation_x")) {
        attachment.translation.x = loadSetting(settings, "translation_x", 0.0f);
        attachment.translation.y = loadSetting(settings, "translation_y", 0.0f);
        attachment.translation.z = loadSetting(settings, "translation_z", 0.0f);
        glm::vec3 eulers;
        eulers.x = loadSetting(settings, "rotation_x", 0.0f);
        eulers.y = loadSetting(settings, "rotation_y", 0.0f);
        eulers.z = loadSetting(settings, "rotation_z", 0.0f);
        attachment.rotation = glm::quat(eulers);
        attachment.scale = loadSetting(settings, "scale", 1.0f);
    } else {
        attachment = AttachmentData();
    }

    settings.endGroup();
    settings.endGroup();
    settings.endGroup();
    settings.endGroup();

    return attachment;
}

int MyAvatar::parseDataFromBuffer(const QByteArray& buffer) {
    qCDebug(interfaceapp) << "Error: ignoring update packet for MyAvatar"
        << " packetLength = " << buffer.size();
    // this packet is just bad, so we pretend that we unpacked it ALL
    return buffer.size();
}

void MyAvatar::updateLookAtTargetAvatar() {
    //
    //  Look at the avatar whose eyes are closest to the ray in direction of my avatar's head
    //  And set the correctedLookAt for all (nearby) avatars that are looking at me.
    _lookAtTargetAvatar.reset();
    _targetAvatarPosition = glm::vec3(0.0f);

    glm::vec3 lookForward = getHead()->getFinalOrientationInWorldFrame() * IDENTITY_FRONT;
    glm::vec3 cameraPosition = qApp->getCamera()->getPosition();

    float smallestAngleTo = glm::radians(DEFAULT_FIELD_OF_VIEW_DEGREES) / 2.0f;
    const float KEEP_LOOKING_AT_CURRENT_ANGLE_FACTOR = 1.3f;
    const float GREATEST_LOOKING_AT_DISTANCE = 10.0f;

    AvatarHash hash = DependencyManager::get<AvatarManager>()->getHashCopy();
    
    foreach (const AvatarSharedPointer& avatarPointer, hash) {
        auto avatar = static_pointer_cast<Avatar>(avatarPointer);
        bool isCurrentTarget = avatar->getIsLookAtTarget();
        float distanceTo = glm::length(avatar->getHead()->getEyePosition() - cameraPosition);
        avatar->setIsLookAtTarget(false);
        if (!avatar->isMyAvatar() && avatar->isInitialized() &&
            (distanceTo < GREATEST_LOOKING_AT_DISTANCE * getAvatarScale())) {
            float angleTo = glm::angle(lookForward, glm::normalize(avatar->getHead()->getEyePosition() - cameraPosition));
            if (angleTo < (smallestAngleTo * (isCurrentTarget ? KEEP_LOOKING_AT_CURRENT_ANGLE_FACTOR : 1.0f))) {
                _lookAtTargetAvatar = avatarPointer;
                _targetAvatarPosition = avatarPointer->getPosition();
                smallestAngleTo = angleTo;
            }
            if (isLookingAtMe(avatar)) {

                // Alter their gaze to look directly at my camera; this looks more natural than looking at my avatar's face.
                glm::vec3 lookAtPosition = avatar->getHead()->getLookAtPosition(); // A position, in world space, on my avatar.

                // The camera isn't at the point midway between the avatar eyes. (Even without an HMD, the head can be offset a bit.)
                // Let's get everything to world space:
                glm::vec3 avatarLeftEye = getHead()->getLeftEyePosition();
                glm::vec3 avatarRightEye = getHead()->getRightEyePosition();
                // When not in HMD, these might both answer identity (i.e., the bridge of the nose). That's ok.
                // By my inpsection of the code and live testing, getEyeOffset and getEyePose are the same. (Application hands identity as offset matrix.)
                // This might be more work than needed for any given use, but as we explore different formulations, we go mad if we don't work in world space.
                glm::mat4 leftEye = qApp->getEyeOffset(Eye::Left);
                glm::mat4 rightEye = qApp->getEyeOffset(Eye::Right);
                glm::vec3 leftEyeHeadLocal = glm::vec3(leftEye[3]);
                glm::vec3 rightEyeHeadLocal = glm::vec3(rightEye[3]);
                auto humanSystem = qApp->getViewFrustum();
                glm::vec3 humanLeftEye = humanSystem->getPosition() + (humanSystem->getOrientation() * leftEyeHeadLocal);
                glm::vec3 humanRightEye = humanSystem->getPosition() + (humanSystem->getOrientation() * rightEyeHeadLocal);

                // First find out where (in world space) the person is looking relative to that bridge-of-the-avatar point.
                // (We will be adding that offset to the camera position, after making some other adjustments.)
                glm::vec3 gazeOffset = lookAtPosition - getHead()->getEyePosition();

                // Scale by proportional differences between avatar and human.
                float humanEyeSeparationInModelSpace = glm::length(humanLeftEye - humanRightEye);
                float avatarEyeSeparation = glm::length(avatarLeftEye - avatarRightEye);
                gazeOffset = gazeOffset * humanEyeSeparationInModelSpace / avatarEyeSeparation;

                // If the camera is also not oriented with the head, adjust by getting the offset in head-space...
                /* Not needed (i.e., code is a no-op), but I'm leaving the example code here in case something like this is needed someday.
                 glm::quat avatarHeadOrientation = getHead()->getOrientation();
                 glm::vec3 gazeOffsetLocalToHead = glm::inverse(avatarHeadOrientation) * gazeOffset;
                 // ... and treat that as though it were in camera space, bringing it back to world space.
                 // But camera is fudged to make the picture feel like the avatar's orientation.
                 glm::quat humanOrientation = humanSystem->getOrientation(); // or just avatar getOrienation() ?
                 gazeOffset = humanOrientation * gazeOffsetLocalToHead;
                 glm::vec3 corrected = humanSystem->getPosition() + gazeOffset;
                 */

                // And now we can finally add that offset to the camera.
                glm::vec3 corrected = qApp->getViewFrustum()->getPosition() + gazeOffset;

                avatar->getHead()->setCorrectedLookAtPosition(corrected);

            } else {
                avatar->getHead()->clearCorrectedLookAtPosition();
            }
        } else {
            avatar->getHead()->clearCorrectedLookAtPosition();
        }
    }
    auto avatarPointer = _lookAtTargetAvatar.lock();
    if (avatarPointer) {
        static_pointer_cast<Avatar>(avatarPointer)->setIsLookAtTarget(true);
    }
}

void MyAvatar::clearLookAtTargetAvatar() {
    _lookAtTargetAvatar.reset();
}

eyeContactTarget MyAvatar::getEyeContactTarget() {
    float const CHANCE_OF_CHANGING_TARGET = 0.01f;
    if (randFloat() < CHANCE_OF_CHANGING_TARGET) {
        float const FIFTY_FIFTY_CHANCE = 0.5f;
        switch (_eyeContactTarget) {
            case LEFT_EYE:
                _eyeContactTarget = (randFloat() < FIFTY_FIFTY_CHANCE) ? MOUTH : RIGHT_EYE;
                break;
            case RIGHT_EYE:
                _eyeContactTarget = (randFloat() < FIFTY_FIFTY_CHANCE) ? LEFT_EYE : MOUTH;
                break;
            case MOUTH:
                _eyeContactTarget = (randFloat() < FIFTY_FIFTY_CHANCE) ? RIGHT_EYE : LEFT_EYE;
                break;
        }
    }

    return _eyeContactTarget;
}

glm::vec3 MyAvatar::getDefaultEyePosition() const {
    return getPosition() + getWorldAlignedOrientation() * Quaternions::Y_180 * _skeletonModel.getDefaultEyeModelPosition();
}

const float SCRIPT_PRIORITY = 1.0f + 1.0f;
const float RECORDER_PRIORITY = 1.0f + 1.0f;

void MyAvatar::setJointRotations(QVector<glm::quat> jointRotations) {
    int numStates = glm::min(_skeletonModel.getJointStateCount(), jointRotations.size());
    for (int i = 0; i < numStates; ++i) {
        // HACK: ATM only Recorder calls setJointRotations() so we hardcode its priority here
        _skeletonModel.setJointRotation(i, true, jointRotations[i], RECORDER_PRIORITY);
    }
}

void MyAvatar::setJointData(int index, const glm::quat& rotation, const glm::vec3& translation) {
    if (QThread::currentThread() != thread()) {
        QMetaObject::invokeMethod(this, "setJointData", Q_ARG(int, index), Q_ARG(const glm::quat&, rotation),
            Q_ARG(const glm::vec3&, translation));
        return;
    }
    // HACK: ATM only JS scripts call setJointData() on MyAvatar so we hardcode the priority
    _rig->setJointState(index, true, rotation, translation, SCRIPT_PRIORITY);
}

void MyAvatar::setJointRotation(int index, const glm::quat& rotation) {
    if (QThread::currentThread() != thread()) {
        QMetaObject::invokeMethod(this, "setJointRotation", Q_ARG(int, index), Q_ARG(const glm::quat&, rotation));
        return;
    }
    // HACK: ATM only JS scripts call setJointData() on MyAvatar so we hardcode the priority
    _rig->setJointRotation(index, true, rotation, SCRIPT_PRIORITY);
}

void MyAvatar::setJointTranslation(int index, const glm::vec3& translation) {
    if (QThread::currentThread() != thread()) {
        QMetaObject::invokeMethod(this, "setJointTranslation", Q_ARG(int, index), Q_ARG(const glm::vec3&, translation));
        return;
    }
    // HACK: ATM only JS scripts call setJointData() on MyAvatar so we hardcode the priority
    _rig->setJointTranslation(index, true, translation, SCRIPT_PRIORITY);
}

void MyAvatar::clearJointData(int index) {
    if (QThread::currentThread() != thread()) {
        QMetaObject::invokeMethod(this, "clearJointData", Q_ARG(int, index));
        return;
    }
    // HACK: ATM only JS scripts call clearJointData() on MyAvatar so we hardcode the priority
    _rig->setJointState(index, false, glm::quat(), glm::vec3(), 0.0f);
    _rig->clearJointAnimationPriority(index);
}

void MyAvatar::clearJointsData() {
    //clearJointAnimationPriorities();
}

void MyAvatar::setFaceModelURL(const QUrl& faceModelURL) {

    Avatar::setFaceModelURL(faceModelURL);
    render::ScenePointer scene = qApp->getMain3DScene();
    getHead()->getFaceModel().setVisibleInScene(_prevShouldDrawHead, scene);
    _billboardValid = false;
}

void MyAvatar::setSkeletonModelURL(const QUrl& skeletonModelURL) {

    Avatar::setSkeletonModelURL(skeletonModelURL);
    render::ScenePointer scene = qApp->getMain3DScene();
    _billboardValid = false;
    _skeletonModel.setVisibleInScene(true, scene);
    _headBoneSet.clear();
}

void MyAvatar::useFullAvatarURL(const QUrl& fullAvatarURL, const QString& modelName) {

    if (QThread::currentThread() != thread()) {
        QMetaObject::invokeMethod(this, "useFullAvatarURL", Qt::BlockingQueuedConnection,
                                  Q_ARG(const QUrl&, fullAvatarURL),
                                  Q_ARG(const QString&, modelName));
        return;
    }

    if (_fullAvatarURLFromPreferences != fullAvatarURL) {
        _fullAvatarURLFromPreferences = fullAvatarURL;
        if (modelName.isEmpty()) {
            QVariantHash fullAvatarFST = FSTReader::downloadMapping(_fullAvatarURLFromPreferences.toString());
            _fullAvatarModelName = fullAvatarFST["name"].toString();
        } else {
            _fullAvatarModelName = modelName;
        }
    }

    if (!getFaceModelURLString().isEmpty()) {
        setFaceModelURL(QString());
    }

    const QString& urlString = fullAvatarURL.toString();
    if (urlString.isEmpty() || (fullAvatarURL != getSkeletonModelURL())) {
        qApp->setRawAvatarUpdateThreading(false);
        setSkeletonModelURL(fullAvatarURL);
        qApp->setRawAvatarUpdateThreading();
        UserActivityLogger::getInstance().changedModel("skeleton", urlString);
    }
    sendIdentityPacket();
}

void MyAvatar::setAttachmentData(const QVector<AttachmentData>& attachmentData) {
    Avatar::setAttachmentData(attachmentData);
    if (QThread::currentThread() != thread()) {
        QMetaObject::invokeMethod(this, "setAttachmentData", Qt::DirectConnection,
                                  Q_ARG(const QVector<AttachmentData>, attachmentData));
        return;
    }
    _billboardValid = false;
}

glm::vec3 MyAvatar::getSkeletonPosition() const {
    CameraMode mode = qApp->getCamera()->getMode();
    if (mode == CAMERA_MODE_THIRD_PERSON || mode == CAMERA_MODE_INDEPENDENT) {
        // The avatar is rotated PI about the yAxis, so we have to correct for it
        // to get the skeleton offset contribution in the world-frame.
        const glm::quat FLIP = glm::angleAxis(PI, glm::vec3(0.0f, 1.0f, 0.0f));
        return getPosition() + getOrientation() * FLIP * _skeletonOffset;
    }
    return Avatar::getPosition();
}

void MyAvatar::rebuildSkeletonBody() {
    // compute localAABox
    float radius = _skeletonModel.getBoundingCapsuleRadius();
    float height = _skeletonModel.getBoundingCapsuleHeight() + 2.0f * radius;
    glm::vec3 corner(-radius, -0.5f * height, -radius);
    corner += _skeletonModel.getBoundingCapsuleOffset();
    glm::vec3 scale(2.0f * radius, height, 2.0f * radius);
    _characterController.setLocalBoundingBox(corner, scale);
}

void MyAvatar::prepareForPhysicsSimulation() {
    relayDriveKeysToCharacterController();
    _characterController.setTargetVelocity(getTargetVelocity());
    _characterController.setAvatarPositionAndOrientation(getPosition(), getOrientation());
    if (qApp->isHMDMode()) {
        updateHMDFollowVelocity();
    } else if (_followSpeed > 0.0f) {
        _followVelocity = Vectors::ZERO;
        _followSpeed = 0.0f;
    }
    _characterController.setFollowVelocity(_followVelocity);
}

void MyAvatar::harvestResultsFromPhysicsSimulation() {
    glm::vec3 position = getPosition();
    glm::quat orientation = getOrientation();
    _characterController.getAvatarPositionAndOrientation(position, orientation);
    nextAttitude(position, orientation);
    if (_followSpeed > 0.0f) {
        adjustSensorTransform();
        setVelocity(_characterController.getLinearVelocity() + _followVelocity);
    } else {
        setVelocity(_characterController.getLinearVelocity());
    }
}

void MyAvatar::adjustSensorTransform() {
    // compute blendFactor of latest hmdShift
    // which we'll use to blend the rotation part
    float linearDistance = _characterController.getFollowTime() * _followSpeed;
    float blendFactor = linearDistance < _followOffsetDistance ? linearDistance / _followOffsetDistance : 1.0f;

    auto newBodySensorMatrix = deriveBodyFromHMDSensor();
    auto worldBodyMatrix = _sensorToWorldMatrix * newBodySensorMatrix;
    glm::quat finalBodyRotation = glm::normalize(glm::quat_cast(worldBodyMatrix));
    if (blendFactor >= 0.99f) {
        // the "adjustment" is more or less complete so stop following
        _followVelocity = Vectors::ZERO;
        _followSpeed = 0.0f;
        // and slam the body's transform anyway to eliminate any slight errors
        glm::vec3 finalBodyPosition = extractTranslation(worldBodyMatrix);
        nextAttitude(finalBodyPosition, finalBodyRotation);
        _bodySensorMatrix = newBodySensorMatrix;
    } else {
        // physics already did the positional blending for us
        glm::vec3 newBodyPosition = getPosition();
        // but the rotational part must be done manually
        glm::quat newBodyRotation = glm::normalize(safeMix(getOrientation(), finalBodyRotation, blendFactor));
        nextAttitude(newBodyPosition, newBodyRotation);

        // interp sensor matrix toward the desired
        glm::vec3 prevPosition = extractTranslation(_bodySensorMatrix);
        glm::quat prevRotation = glm::normalize(glm::quat_cast(_bodySensorMatrix));
        glm::vec3 nextPosition = extractTranslation(newBodySensorMatrix);
        glm::quat nextRotation = glm::normalize(glm::quat_cast(newBodySensorMatrix));
        _bodySensorMatrix = createMatFromQuatAndPos(
                glm::normalize(safeMix(prevRotation, nextRotation, blendFactor)),
                lerp(prevPosition, nextPosition, blendFactor));
    }
}

QString MyAvatar::getScriptedMotorFrame() const {
    QString frame = "avatar";
    if (_scriptedMotorFrame == SCRIPTED_MOTOR_CAMERA_FRAME) {
        frame = "camera";
    } else if (_scriptedMotorFrame == SCRIPTED_MOTOR_WORLD_FRAME) {
        frame = "world";
    }
    return frame;
}

void MyAvatar::setScriptedMotorVelocity(const glm::vec3& velocity) {
    float MAX_SCRIPTED_MOTOR_SPEED = 500.0f;
    _scriptedMotorVelocity = velocity;
    float speed = glm::length(_scriptedMotorVelocity);
    if (speed > MAX_SCRIPTED_MOTOR_SPEED) {
        _scriptedMotorVelocity *= MAX_SCRIPTED_MOTOR_SPEED / speed;
    }
}

void MyAvatar::setScriptedMotorTimescale(float timescale) {
    // we clamp the timescale on the large side (instead of just the low side) to prevent
    // obnoxiously large values from introducing NaN into avatar's velocity
    _scriptedMotorTimescale = glm::clamp(timescale, MIN_SCRIPTED_MOTOR_TIMESCALE,
            DEFAULT_SCRIPTED_MOTOR_TIMESCALE);
}

void MyAvatar::setScriptedMotorFrame(QString frame) {
    if (frame.toLower() == "camera") {
        _scriptedMotorFrame = SCRIPTED_MOTOR_CAMERA_FRAME;
    } else if (frame.toLower() == "avatar") {
        _scriptedMotorFrame = SCRIPTED_MOTOR_AVATAR_FRAME;
    } else if (frame.toLower() == "world") {
        _scriptedMotorFrame = SCRIPTED_MOTOR_WORLD_FRAME;
    }
}

void MyAvatar::clearScriptableSettings() {
    _scriptedMotorVelocity = glm::vec3(0.0f);
    _scriptedMotorTimescale = DEFAULT_SCRIPTED_MOTOR_TIMESCALE;
}

void MyAvatar::setCollisionSoundURL(const QString& url) {
    _collisionSoundURL = url;
    if (!url.isEmpty() && (url != _collisionSoundURL)) {
        emit newCollisionSoundURL(QUrl(url));
    }
}

void MyAvatar::attach(const QString& modelURL, const QString& jointName, const glm::vec3& translation,
        const glm::quat& rotation, float scale, bool allowDuplicates, bool useSaved) {
    if (QThread::currentThread() != thread()) {
        Avatar::attach(modelURL, jointName, translation, rotation, scale, allowDuplicates, useSaved);
        return;
    }
    if (useSaved) {
        AttachmentData attachment = loadAttachmentData(modelURL, jointName);
        if (attachment.isValid()) {
            Avatar::attach(modelURL, attachment.jointName, attachment.translation,
                attachment.rotation, attachment.scale, allowDuplicates, useSaved);
            return;
        }
    }
    Avatar::attach(modelURL, jointName, translation, rotation, scale, allowDuplicates, useSaved);
}

void MyAvatar::renderBody(RenderArgs* renderArgs, ViewFrustum* renderFrustum, float glowLevel) {

    if (!_skeletonModel.isRenderable()) {
        return; // wait until all models are loaded
    }

    fixupModelsInScene();

    //  Render head so long as the camera isn't inside it
    if (shouldRenderHead(renderArgs)) {
        getHead()->render(renderArgs, 1.0f, renderFrustum);
    }

    // This is drawing the lookat vectors from our avatar to wherever we're looking.
    if (qApp->isHMDMode()) {
        glm::vec3 cameraPosition = qApp->getCamera()->getPosition();

        glm::mat4 headPose = qApp->getActiveDisplayPlugin()->getHeadPose();
        glm::mat4 leftEyePose = qApp->getActiveDisplayPlugin()->getEyeToHeadTransform(Eye::Left);
        leftEyePose = leftEyePose * headPose;
        glm::vec3 leftEyePosition = extractTranslation(leftEyePose);
        glm::mat4 rightEyePose = qApp->getActiveDisplayPlugin()->getEyeToHeadTransform(Eye::Right);
        rightEyePose = rightEyePose * headPose;
        glm::vec3 rightEyePosition = extractTranslation(rightEyePose);
        glm::vec3 headPosition = extractTranslation(headPose);

        getHead()->renderLookAts(renderArgs,
            cameraPosition + getOrientation() * (leftEyePosition - headPosition),
            cameraPosition + getOrientation() * (rightEyePosition - headPosition));
    } else {
        getHead()->renderLookAts(renderArgs);
    }

    if (renderArgs->_renderMode != RenderArgs::SHADOW_RENDER_MODE &&
            Menu::getInstance()->isOptionChecked(MenuOption::DisplayHandTargets)) {
        getHand()->renderHandTargets(renderArgs, true);
    }
}

void MyAvatar::setVisibleInSceneIfReady(Model* model, render::ScenePointer scene, bool visible) {
    if (model->isActive() && model->isRenderable()) {
        model->setVisibleInScene(visible, scene);
    }
}

void MyAvatar::initHeadBones() {
    int neckJointIndex = -1;
    if (_skeletonModel.getGeometry()) {
        neckJointIndex = _skeletonModel.getGeometry()->getFBXGeometry().neckJointIndex;
    }
    if (neckJointIndex == -1) {
        return;
    }
    _headBoneSet.clear();
    std::queue<int> q;
    q.push(neckJointIndex);
    _headBoneSet.insert(neckJointIndex);

    // fbxJoints only hold links to parents not children, so we have to do a bit of extra work here.
    while (q.size() > 0) {
        int jointIndex = q.front();
        for (int i = 0; i < _skeletonModel.getJointStateCount(); i++) {
            if (jointIndex == _skeletonModel.getParentJointIndex(i)) {
                _headBoneSet.insert(i);
                q.push(i);
            }
        }
        q.pop();
    }
}

void MyAvatar::initAnimGraph() {
    // avatar.json
    // https://gist.github.com/hyperlogic/7d6a0892a7319c69e2b9
    //
    // ik-avatar.json
    // https://gist.github.com/hyperlogic/e58e0a24cc341ad5d060
    //
    // ik-avatar-hands.json
    // https://gist.githubusercontent.com/hyperlogic/04a02c47eb56d8bfaebb
    //
    // ik-avatar-hands-idle.json
    // https://gist.githubusercontent.com/hyperlogic/d951c78532e7a20557ad
    //
    // or run a local web-server
    // python -m SimpleHTTPServer&
    //auto graphUrl = QUrl("http://localhost:8000/avatar.json");
    auto graphUrl = QUrl(_animGraphUrl.isEmpty() ?
                         QUrl::fromLocalFile(PathUtils::resourcesPath() + "meshes/defaultAvatar_full/avatar-animation.json") :
                         _animGraphUrl);
    _rig->initAnimGraph(graphUrl);

    _bodySensorMatrix = deriveBodyFromHMDSensor(); // Based on current cached HMD position/rotation..
    updateSensorToWorldMatrix(); // Uses updated position/orientation and _bodySensorMatrix changes
}

void MyAvatar::destroyAnimGraph() {
    _rig->destroyAnimGraph();
}

void MyAvatar::preRender(RenderArgs* renderArgs) {

    render::ScenePointer scene = qApp->getMain3DScene();
    const bool shouldDrawHead = shouldRenderHead(renderArgs);

    if (_skeletonModel.initWhenReady(scene)) {
        initHeadBones();
        _skeletonModel.setCauterizeBoneSet(_headBoneSet);
        initAnimGraph();
    }

    if (_enableDebugDrawDefaultPose || _enableDebugDrawAnimPose) {

        auto animSkeleton = _rig->getAnimSkeleton();

        // the rig is in the skeletonModel frame
        AnimPose xform(glm::vec3(1), _skeletonModel.getRotation(), _skeletonModel.getTranslation());

        if (_enableDebugDrawDefaultPose && animSkeleton) {
            glm::vec4 gray(0.2f, 0.2f, 0.2f, 0.2f);
            AnimDebugDraw::getInstance().addAbsolutePoses("myAvatarDefaultPoses", animSkeleton, _rig->getAbsoluteDefaultPoses(), xform, gray);
        }

        if (_enableDebugDrawAnimPose && animSkeleton) {
            // build absolute AnimPoseVec from rig
            AnimPoseVec absPoses;
            absPoses.reserve(_rig->getJointStateCount());
            for (int i = 0; i < _rig->getJointStateCount(); i++) {
                absPoses.push_back(AnimPose(_rig->getJointTransform(i)));
            }
            glm::vec4 cyan(0.1f, 0.6f, 0.6f, 1.0f);
            AnimDebugDraw::getInstance().addAbsolutePoses("myAvatarAnimPoses", animSkeleton, absPoses, xform, cyan);
        }
    }

    DebugDraw::getInstance().updateMyAvatarPos(getPosition());
    DebugDraw::getInstance().updateMyAvatarRot(getOrientation());

    if (shouldDrawHead != _prevShouldDrawHead) {
        _skeletonModel.setCauterizeBones(!shouldDrawHead);
    }
    _prevShouldDrawHead = shouldDrawHead;
}

const float RENDER_HEAD_CUTOFF_DISTANCE = 0.50f;

bool MyAvatar::cameraInsideHead() const {
    const Head* head = getHead();
    const glm::vec3 cameraPosition = qApp->getCamera()->getPosition();
    return glm::length(cameraPosition - head->getEyePosition()) < (RENDER_HEAD_CUTOFF_DISTANCE * getAvatarScale());
}

bool MyAvatar::shouldRenderHead(const RenderArgs* renderArgs) const {
    return ((renderArgs->_renderMode != RenderArgs::DEFAULT_RENDER_MODE) ||
            (qApp->getCamera()->getMode() != CAMERA_MODE_FIRST_PERSON) ||
            !cameraInsideHead());
}

void MyAvatar::updateOrientation(float deltaTime) {
    //  Smoothly rotate body with arrow keys
    float targetSpeed = _driveKeys[YAW] * YAW_SPEED;
    if (targetSpeed != 0.0f) {
        const float ROTATION_RAMP_TIMESCALE = 0.1f;
        float blend = deltaTime / ROTATION_RAMP_TIMESCALE;
        if (blend > 1.0f) {
            blend = 1.0f;
        }
        _bodyYawDelta = (1.0f - blend) * _bodyYawDelta + blend * targetSpeed;
    } else if (_bodyYawDelta != 0.0f) {
        // attenuate body rotation speed
        const float ROTATION_DECAY_TIMESCALE = 0.05f;
        float attenuation = 1.0f - deltaTime / ROTATION_DECAY_TIMESCALE;
        if (attenuation < 0.0f) {
            attenuation = 0.0f;
        }
        _bodyYawDelta *= attenuation;

        float MINIMUM_ROTATION_RATE = 2.0f;
        if (fabsf(_bodyYawDelta) < MINIMUM_ROTATION_RATE) {
            _bodyYawDelta = 0.0f;
        }
    }

    float totalBodyYaw = _bodyYawDelta * deltaTime;


    // Comfort Mode: If you press any of the left/right rotation drive keys or input, you'll
    // get an instantaneous 15 degree turn. If you keep holding the key down you'll get another
    // snap turn every half second.
    if (_driveKeys[STEP_YAW] != 0.0f) {
        totalBodyYaw += _driveKeys[STEP_YAW];
    }

    // update body orientation by movement inputs
    setOrientation(getOrientation() * glm::quat(glm::radians(glm::vec3(0.0f, totalBodyYaw, 0.0f))));

    getHead()->setBasePitch(getHead()->getBasePitch() + _driveKeys[PITCH] * PITCH_SPEED * deltaTime);

    if (qApp->getAvatarUpdater()->isHMDMode()) {
        glm::quat orientation = glm::quat_cast(getSensorToWorldMatrix()) * getHMDSensorOrientation();
        glm::quat bodyOrientation = getWorldBodyOrientation();
        glm::quat localOrientation = glm::inverse(bodyOrientation) * orientation;

        // these angles will be in radians
        // ... so they need to be converted to degrees before we do math...
        glm::vec3 euler = glm::eulerAngles(localOrientation) * DEGREES_PER_RADIAN;

        //Invert yaw and roll when in mirror mode
        if (qApp->getCamera()->getMode() == CAMERA_MODE_MIRROR) {
            YAW(euler) *= -1.0f;
            ROLL(euler) *= -1.0f;
        }

        Head* head = getHead();
        head->setBaseYaw(YAW(euler));
        head->setBasePitch(PITCH(euler));
        head->setBaseRoll(ROLL(euler));
    }
}

glm::vec3 MyAvatar::applyKeyboardMotor(float deltaTime, const glm::vec3& localVelocity, bool isHovering) {
    if (! (_motionBehaviors & AVATAR_MOTION_KEYBOARD_MOTOR_ENABLED)) {
        return localVelocity;
    }
    // compute motor efficiency
    // The timescale of the motor is the approximate time it takes for the motor to
    // accomplish its intended localVelocity.  A short timescale makes the motor strong,
    // and a long timescale makes it weak.  The value of timescale to use depends
    // on what the motor is doing:
    //
    // (1) braking --> short timescale (aggressive motor assertion)
    // (2) pushing --> medium timescale (mild motor assertion)
    // (3) inactive --> long timescale (gentle friction for low speeds)
    float MIN_KEYBOARD_MOTOR_TIMESCALE = 0.125f;
    float MAX_KEYBOARD_MOTOR_TIMESCALE = 0.4f;
    float MIN_KEYBOARD_BRAKE_SPEED = 0.3f;
    float timescale = MAX_KEYBOARD_MOTOR_TIMESCALE;
    bool isThrust = (glm::length2(_thrust) > EPSILON);
    if (_isPushing || isThrust ||
            (_scriptedMotorTimescale < MAX_KEYBOARD_MOTOR_TIMESCALE &&
            (_motionBehaviors & AVATAR_MOTION_SCRIPTED_MOTOR_ENABLED))) {
        // we don't want to brake if something is pushing the avatar around
        timescale = _keyboardMotorTimescale;
        _isBraking = false;
    } else {
        float speed = glm::length(localVelocity);
        _isBraking = _wasPushing || (_isBraking && speed > MIN_KEYBOARD_BRAKE_SPEED);
        if (_isBraking) {
            timescale = MIN_KEYBOARD_MOTOR_TIMESCALE;
        }
    }
    _wasPushing = _isPushing || isThrust;
    _isPushing = false;
    float motorEfficiency = glm::clamp(deltaTime / timescale, 0.0f, 1.0f);

    glm::vec3 newLocalVelocity = localVelocity;

    // FIXME how do I implement step translation as well?


    float keyboardInput = fabsf(_driveKeys[TRANSLATE_Z]) + fabsf(_driveKeys[TRANSLATE_X]) + fabsf(_driveKeys[TRANSLATE_Y]);
    if (keyboardInput) {
        // Compute keyboard input
        glm::vec3 front = (_driveKeys[TRANSLATE_Z]) * IDENTITY_FRONT;
        glm::vec3 right = (_driveKeys[TRANSLATE_X]) * IDENTITY_RIGHT;
        glm::vec3 up = (_driveKeys[TRANSLATE_Y]) * IDENTITY_UP;

        glm::vec3 direction = front + right + up;
        float directionLength = glm::length(direction);

        //qCDebug(interfaceapp, "direction = (%.5f, %.5f, %.5f)", direction.x, direction.y, direction.z);

        // Compute motor magnitude
        if (directionLength > EPSILON) {
            direction /= directionLength;

            if (isHovering) {
                // we're flying --> complex acceleration curve with high max speed
                float motorSpeed = glm::length(_keyboardMotorVelocity);
                float finalMaxMotorSpeed = getAvatarScale() * MAX_KEYBOARD_MOTOR_SPEED;
                float speedGrowthTimescale  = 2.0f;
                float speedIncreaseFactor = 1.8f;
                motorSpeed *= 1.0f + glm::clamp(deltaTime / speedGrowthTimescale , 0.0f, 1.0f) * speedIncreaseFactor;
                const float maxBoostSpeed = getAvatarScale() * MAX_BOOST_SPEED;
                if (motorSpeed < maxBoostSpeed) {
                    // an active keyboard motor should never be slower than this
                    float boostCoefficient = (maxBoostSpeed - motorSpeed) / maxBoostSpeed;
                    motorSpeed += MIN_AVATAR_SPEED * boostCoefficient;
                    motorEfficiency += (1.0f - motorEfficiency) * boostCoefficient;
                } else if (motorSpeed > finalMaxMotorSpeed) {
                    motorSpeed = finalMaxMotorSpeed;
                }
                _keyboardMotorVelocity = motorSpeed * direction;

            } else {
                // we're using a floor --> simple exponential decay toward target walk speed
                const float WALK_ACCELERATION_TIMESCALE = 0.7f;  // seconds to decrease delta to 1/e
                _keyboardMotorVelocity = MAX_WALKING_SPEED * direction;
                motorEfficiency = glm::clamp(deltaTime / WALK_ACCELERATION_TIMESCALE, 0.0f, 1.0f);
            }
            _isPushing = true;
        }
        newLocalVelocity = localVelocity + motorEfficiency * (_keyboardMotorVelocity - localVelocity);
    } else {
        _keyboardMotorVelocity = glm::vec3(0.0f);
        newLocalVelocity = (1.0f - motorEfficiency) * localVelocity;
        if (!isHovering && !_wasPushing) {
            float speed = glm::length(newLocalVelocity);
            if (speed > MIN_AVATAR_SPEED) {
                // add small constant friction to help avatar drift to a stop sooner at low speeds
                const float CONSTANT_FRICTION_DECELERATION = MIN_AVATAR_SPEED / 0.20f;
                newLocalVelocity *= (speed - timescale * CONSTANT_FRICTION_DECELERATION) / speed;
            }
        }
    }

    float boomChange = _driveKeys[ZOOM];
    _boomLength += 2.0f * _boomLength * boomChange + boomChange * boomChange;
    _boomLength = glm::clamp<float>(_boomLength, ZOOM_MIN, ZOOM_MAX);

    return newLocalVelocity;
}

glm::vec3 MyAvatar::applyScriptedMotor(float deltaTime, const glm::vec3& localVelocity) {
    // NOTE: localVelocity is in camera-frame because that's the frame of the default avatar motor
    if (! (_motionBehaviors & AVATAR_MOTION_SCRIPTED_MOTOR_ENABLED)) {
        return localVelocity;
    }
    glm::vec3 deltaVelocity(0.0f);
    if (_scriptedMotorFrame == SCRIPTED_MOTOR_CAMERA_FRAME) {
        // camera frame
        deltaVelocity = _scriptedMotorVelocity - localVelocity;
    } else if (_scriptedMotorFrame == SCRIPTED_MOTOR_AVATAR_FRAME) {
        // avatar frame
        glm::quat rotation = glm::inverse(getHead()->getCameraOrientation()) * getOrientation();
        deltaVelocity = rotation * _scriptedMotorVelocity - localVelocity;
    } else {
        // world-frame
        glm::quat rotation = glm::inverse(getHead()->getCameraOrientation());
        deltaVelocity = rotation * _scriptedMotorVelocity - localVelocity;
    }
    float motorEfficiency = glm::clamp(deltaTime / _scriptedMotorTimescale, 0.0f, 1.0f);
    return localVelocity + motorEfficiency * deltaVelocity;
}

void MyAvatar::updatePosition(float deltaTime) {
    // rotate velocity into camera frame
    glm::quat rotation = getHead()->getCameraOrientation();
    glm::vec3 localVelocity = glm::inverse(rotation) * _targetVelocity;

    bool isHovering = _characterController.isHovering();
    glm::vec3 newLocalVelocity = applyKeyboardMotor(deltaTime, localVelocity, isHovering);
    newLocalVelocity = applyScriptedMotor(deltaTime, newLocalVelocity);

    // rotate back into world-frame
    _targetVelocity = rotation * newLocalVelocity;

    _targetVelocity += _thrust * deltaTime;
    _thrust = glm::vec3(0.0f);

    // cap avatar speed
    float speed = glm::length(_targetVelocity);
    if (speed > MAX_AVATAR_SPEED) {
        _targetVelocity *= MAX_AVATAR_SPEED / speed;
        speed = MAX_AVATAR_SPEED;
    }

    if (speed > MIN_AVATAR_SPEED && !_characterController.isEnabled()) {
        // update position ourselves
        applyPositionDelta(deltaTime * _targetVelocity);
        measureMotionDerivatives(deltaTime);
    } // else physics will move avatar later

    // update _moving flag based on speed
    const float MOVING_SPEED_THRESHOLD = 0.01f;
    _moving = speed > MOVING_SPEED_THRESHOLD;
}

void MyAvatar::updateCollisionSound(const glm::vec3 &penetration, float deltaTime, float frequency) {
    // COLLISION SOUND API in Audio has been removed
}

bool findAvatarAvatarPenetration(const glm::vec3 positionA, float radiusA, float heightA,
        const glm::vec3 positionB, float radiusB, float heightB, glm::vec3& penetration) {
    glm::vec3 positionBA = positionB - positionA;
    float xzDistance = sqrt(positionBA.x * positionBA.x + positionBA.z * positionBA.z);
    if (xzDistance < (radiusA + radiusB)) {
        float yDistance = fabs(positionBA.y);
        float halfHeights = 0.5f * (heightA + heightB);
        if (yDistance < halfHeights) {
            // cylinders collide
            if (xzDistance > 0.0f) {
                positionBA.y = 0.0f;
                // note, penetration should point from A into B
                penetration = positionBA * ((radiusA + radiusB - xzDistance) / xzDistance);
                return true;
            } else {
                // exactly coaxial -- we'll return false for this case
                return false;
            }
        } else if (yDistance < halfHeights + radiusA + radiusB) {
            // caps collide
            if (positionBA.y < 0.0f) {
                // A is above B
                positionBA.y += halfHeights;
                float BA = glm::length(positionBA);
                penetration = positionBA * (radiusA + radiusB - BA) / BA;
                return true;
            } else {
                // A is below B
                positionBA.y -= halfHeights;
                float BA = glm::length(positionBA);
                penetration = positionBA * (radiusA + radiusB - BA) / BA;
                return true;
            }
        }
    }
    return false;
}

void MyAvatar::maybeUpdateBillboard() {
    qApp->getAvatarUpdater()->setRequestBillboardUpdate(false);
    if (_billboardValid || !(_skeletonModel.isLoadedWithTextures() && getHead()->getFaceModel().isLoadedWithTextures())) {
        return;
    }
    foreach (Model* model, _attachmentModels) {
        if (!model->isLoadedWithTextures()) {
            return;
        }
    }
    qApp->getAvatarUpdater()->setRequestBillboardUpdate(true);
}
void MyAvatar::doUpdateBillboard() {
    RenderArgs renderArgs(qApp->getGPUContext());
    QImage image = qApp->renderAvatarBillboard(&renderArgs);
    _billboard.clear();
    QBuffer buffer(&_billboard);
    buffer.open(QIODevice::WriteOnly);
    image.save(&buffer, "PNG");
#ifdef DEBUG
    image.save("billboard.png", "PNG");
#endif
    _billboardValid = true;

    sendBillboardPacket();
}

void MyAvatar::increaseSize() {
    if ((1.0f + SCALING_RATIO) * _targetScale < MAX_AVATAR_SCALE) {
        _targetScale *= (1.0f + SCALING_RATIO);
        qCDebug(interfaceapp, "Changed scale to %f", (double)_targetScale);
    }
}

void MyAvatar::decreaseSize() {
    if (MIN_AVATAR_SCALE < (1.0f - SCALING_RATIO) * _targetScale) {
        _targetScale *= (1.0f - SCALING_RATIO);
        qCDebug(interfaceapp, "Changed scale to %f", (double)_targetScale);
    }
}

void MyAvatar::resetSize() {
    _targetScale = 1.0f;
    qCDebug(interfaceapp, "Reseted scale to %f", (double)_targetScale);
}

void MyAvatar::goToLocation(const glm::vec3& newPosition,
                            bool hasOrientation, const glm::quat& newOrientation,
                            bool shouldFaceLocation) {

    qCDebug(interfaceapp).nospace() << "MyAvatar goToLocation - moving to " << newPosition.x << ", "
        << newPosition.y << ", " << newPosition.z;

    _goToPending = true;
    _goToPosition = newPosition;
    _goToOrientation = getOrientation();
    if (hasOrientation) {
        qCDebug(interfaceapp).nospace() << "MyAvatar goToLocation - new orientation is "
                                        << newOrientation.x << ", " << newOrientation.y << ", " << newOrientation.z << ", " << newOrientation.w;

        // orient the user to face the target
        glm::quat quatOrientation = newOrientation;

        if (shouldFaceLocation) {
            quatOrientation = newOrientation * glm::angleAxis(PI, glm::vec3(0.0f, 1.0f, 0.0f));

            // move the user a couple units away
            const float DISTANCE_TO_USER = 2.0f;
            _goToPosition = newPosition - quatOrientation * IDENTITY_FRONT * DISTANCE_TO_USER;
        }

        _goToOrientation = quatOrientation;
    }

    emit transformChanged();
}

void MyAvatar::updateMotionBehaviorFromMenu() {

    if (QThread::currentThread() != thread()) {
        QMetaObject::invokeMethod(this, "updateMotionBehaviorFromMenu");
        return;
    }

    Menu* menu = Menu::getInstance();
    if (menu->isOptionChecked(MenuOption::KeyboardMotorControl)) {
        _motionBehaviors |= AVATAR_MOTION_KEYBOARD_MOTOR_ENABLED;
    } else {
        _motionBehaviors &= ~AVATAR_MOTION_KEYBOARD_MOTOR_ENABLED;
    }
    if (menu->isOptionChecked(MenuOption::ScriptedMotorControl)) {
        _motionBehaviors |= AVATAR_MOTION_SCRIPTED_MOTOR_ENABLED;
    } else {
        _motionBehaviors &= ~AVATAR_MOTION_SCRIPTED_MOTOR_ENABLED;
    }
    _characterController.setEnabled(menu->isOptionChecked(MenuOption::EnableCharacterController));
}

//Gets the tip position for the laser pointer
glm::vec3 MyAvatar::getLaserPointerTipPosition(const PalmData* palm) {
    glm::vec3 direction = glm::normalize(palm->getTipPosition() - palm->getPosition());

    glm::vec3 position = palm->getPosition();
    //scale the position with the avatar
    scaleVectorRelativeToPosition(position);


    glm::vec3 result;
    const auto& compositor = qApp->getApplicationCompositor();
    if (compositor.calculateRayUICollisionPoint(position, direction, result)) {
        return result;
    }

    return palm->getPosition();
}

void MyAvatar::clearDriveKeys() {
    for (int i = 0; i < MAX_DRIVE_KEYS; ++i) {
        _driveKeys[i] = 0.0f;
    }
}

void MyAvatar::relayDriveKeysToCharacterController() {
    if (_driveKeys[TRANSLATE_Y] > 0.0f) {
        _characterController.jump();
    }
}

glm::vec3 MyAvatar::getWorldBodyPosition() const {
    return transformPoint(_sensorToWorldMatrix, extractTranslation(_bodySensorMatrix));
}

glm::quat MyAvatar::getWorldBodyOrientation() const {
    return glm::quat_cast(_sensorToWorldMatrix * _bodySensorMatrix);
}

#if 0
// derive avatar body position and orientation from the current HMD Sensor location.
// results are in sensor space
glm::mat4 MyAvatar::deriveBodyFromHMDSensor() const {
    if (_rig) {
        // orientation
        const glm::quat hmdOrientation = getHMDSensorOrientation();
        const glm::quat yaw = cancelOutRollAndPitch(hmdOrientation);
        // position
        // we flip about yAxis when going from "root" to "avatar" frame
        // and we must also apply "yaw" to get into HMD frame
        glm::quat rotY180 = glm::angleAxis((float)M_PI, glm::vec3(0.0f, 1.0f, 0.0f));
        glm::vec3 eyesInAvatarFrame = rotY180 * yaw * _rig->getEyesInRootFrame();
        glm::vec3 bodyPos = getHMDSensorPosition() - eyesInAvatarFrame;
        return createMatFromQuatAndPos(yaw, bodyPos);
    }
    return glm::mat4();
}
#else
// old school meat hook style
glm::mat4 MyAvatar::deriveBodyFromHMDSensor() const {

    // HMD is in sensor space.
    const glm::vec3 hmdPosition = getHMDSensorPosition();
    const glm::quat hmdOrientation = getHMDSensorOrientation();
    const glm::quat hmdOrientationYawOnly = cancelOutRollAndPitch(hmdOrientation);

    // 2 meter tall dude (in rig coordinates)
    const glm::vec3 DEFAULT_RIG_MIDDLE_EYE_POS(0.0f, 0.9f, 0.0f);
    const glm::vec3 DEFAULT_RIG_NECK_POS(0.0f, 0.70f, 0.0f);
    const glm::vec3 DEFAULT_RIG_HIPS_POS(0.0f, 0.05f, 0.0f);

    int rightEyeIndex = _rig->indexOfJoint("RightEye");
    int leftEyeIndex = _rig->indexOfJoint("LeftEye");
    int neckIndex = _rig->indexOfJoint("Neck");
    int hipsIndex = _rig->indexOfJoint("Hips");

    glm::vec3 rigMiddleEyePos = leftEyeIndex != -1 ? _rig->getAbsoluteDefaultPose(leftEyeIndex).trans : DEFAULT_RIG_MIDDLE_EYE_POS;
    glm::vec3 rigNeckPos = neckIndex != -1 ? _rig->getAbsoluteDefaultPose(neckIndex).trans : DEFAULT_RIG_NECK_POS;
    glm::vec3 rigHipsPos = hipsIndex != -1 ? _rig->getAbsoluteDefaultPose(hipsIndex).trans : DEFAULT_RIG_HIPS_POS;

    glm::vec3 localEyes = (rigMiddleEyePos - rigHipsPos);
    glm::vec3 localNeck = (rigNeckPos - rigHipsPos);

    // apply simplistic head/neck model
    // figure out where the avatar body should be by applying offsets from the avatar's neck & head joints.

    // eyeToNeck offset is relative full HMD orientation.
    // while neckToRoot offset is only relative to HMDs yaw.
    // Y_180 is necessary because rig is z forward and hmdOrientation is -z forward
    glm::vec3 eyeToNeck = hmdOrientation * Quaternions::Y_180 * (localNeck - localEyes);
    glm::vec3 neckToRoot = hmdOrientationYawOnly * Quaternions::Y_180 * -localNeck;
    glm::vec3 bodyPos = hmdPosition + eyeToNeck + neckToRoot;

    return createMatFromQuatAndPos(hmdOrientationYawOnly, bodyPos);
}
#endif

glm::vec3 MyAvatar::getPositionForAudio() {
    switch (_audioListenerMode) {
        case AudioListenerMode::FROM_HEAD:
            return getHead()->getPosition();
        case AudioListenerMode::FROM_CAMERA:
            return qApp->getCamera()->getPosition();
        case AudioListenerMode::CUSTOM:
            return _customListenPosition;
    }
    return vec3();
}

glm::quat MyAvatar::getOrientationForAudio() {
    switch (_audioListenerMode) {
        case AudioListenerMode::FROM_HEAD:
            return getHead()->getFinalOrientationInWorldFrame();
        case AudioListenerMode::FROM_CAMERA:
            return qApp->getCamera()->getOrientation();
        case AudioListenerMode::CUSTOM:
            return _customListenOrientation;
    }
    return quat();
}

void MyAvatar::setAudioListenerMode(AudioListenerMode audioListenerMode) {
    if (_audioListenerMode != audioListenerMode) {
        _audioListenerMode = audioListenerMode;
        emit audioListenerModeChanged();
    }
}

QScriptValue audioListenModeToScriptValue(QScriptEngine* engine, const AudioListenerMode& audioListenerMode) {
    return audioListenerMode;
}

void audioListenModeFromScriptValue(const QScriptValue& object, AudioListenerMode& audioListenerMode) {
    audioListenerMode = (AudioListenerMode)object.toUInt16();
}<|MERGE_RESOLUTION|>--- conflicted
+++ resolved
@@ -567,38 +567,7 @@
     Avatar::render(renderArgs, cameraPosition);
 }
 
-<<<<<<< HEAD
-void MyAvatar::startAnimation(const QString& url, float fps, float priority,
-        bool loop, bool hold, float firstFrame, float lastFrame, const QStringList& maskedJoints) {
-=======
-void MyAvatar::clearReferential() {
-    changeReferential(NULL);
-}
-
-bool MyAvatar::setModelReferential(const QUuid& id) {
-    EntityTreePointer tree = qApp->getEntities()->getTree();
-    changeReferential(new ModelReferential(id, tree, this));
-    if (_referential->isValid()) {
-        return true;
-    } else {
-        changeReferential(NULL);
-        return false;
-    }
-}
-
-bool MyAvatar::setJointReferential(const QUuid& id, int jointIndex) {
-    EntityTreePointer tree = qApp->getEntities()->getTree();
-    changeReferential(new JointReferential(jointIndex, id, tree, this));
-    if (!_referential->isValid()) {
-        return true;
-    } else {
-        changeReferential(NULL);
-        return false;
-    }
-}
-
 void MyAvatar::overrideAnimation(const QString& url, float fps, bool loop, float firstFrame, float lastFrame) {
->>>>>>> 6f50d912
     if (QThread::currentThread() != thread()) {
         QMetaObject::invokeMethod(this, "overrideAnimation", Q_ARG(const QString&, url), Q_ARG(float, fps),
                                   Q_ARG(bool, loop), Q_ARG(float, firstFrame), Q_ARG(float, lastFrame));
