--- conflicted
+++ resolved
@@ -929,12 +929,9 @@
     }
     glm::vec3 lookForward = faceRotation * IDENTITY_FRONT;
     glm::vec3 cameraPosition = Application::getInstance()->getCamera()->getPosition();
-<<<<<<< HEAD
-    float smallestAngleTo = glm::radians(Application::getInstance()->getCamera()->getFieldOfView()) / 2.f;
+    
+    float smallestAngleTo = glm::radians(Application::getInstance()->getCamera()->getFieldOfView()) / 2.0f;
     const float KEEP_LOOKING_AT_CURRENT_ANGLE_FACTOR = 1.3f;
-=======
-    float smallestAngleTo = glm::radians(Application::getInstance()->getCamera()->getFieldOfView()) / 2.0f;
->>>>>>> 5d2fd9df
     
     int howManyLookingAtMe = 0;
     foreach (const AvatarSharedPointer& avatarPointer, Application::getInstance()->getAvatarManager().getAvatarHash()) {
