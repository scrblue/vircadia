--- conflicted
+++ resolved
@@ -4007,13 +4007,8 @@
         QMetaObject::invokeMethod(this, "setDriveGear1", Q_ARG(float, shiftPoint));
         return;
     }
-<<<<<<< HEAD
     if (shiftPoint > 1.0 || shiftPoint < 0) return;
     _driveGear1 = (shiftPoint < _driveGear2) ? shiftPoint : _driveGear1;
-=======
-    if (shiftPoint > 1.0f || shiftPoint < 0.0f) return;
-    _driveGear1 = (shiftPoint <= _driveGear2) ? shiftPoint : _driveGear1;
->>>>>>> 3a569823
 }
 
 float MyAvatar::getDriveGear1() {
@@ -4033,13 +4028,8 @@
         QMetaObject::invokeMethod(this, "setDriveGear2", Q_ARG(float, shiftPoint));
         return;
     }
-<<<<<<< HEAD
     if (shiftPoint > 1.0 || shiftPoint < 0) return;
     _driveGear2 = (shiftPoint < _driveGear3 && shiftPoint >= _driveGear1) ? shiftPoint : _driveGear2;
-=======
-    if (shiftPoint > 1.0f || shiftPoint < 0.0f) return;
-    _driveGear2 = (shiftPoint <= _driveGear3 && shiftPoint >= _driveGear1) ? shiftPoint : _driveGear2;
->>>>>>> 3a569823
 }
 
 float MyAvatar::getDriveGear2() {
@@ -4059,13 +4049,8 @@
         QMetaObject::invokeMethod(this, "setDriveGear3", Q_ARG(float, shiftPoint));
         return;
     }
-<<<<<<< HEAD
     if (shiftPoint > 1.0 || shiftPoint < 0) return;
     _driveGear3 = (shiftPoint < _driveGear4 && shiftPoint >= _driveGear2) ? shiftPoint : _driveGear3;
-=======
-    if (shiftPoint > 1.0f || shiftPoint < 0.0f) return;
-    _driveGear3 = (shiftPoint <= _driveGear4 && shiftPoint >= _driveGear2) ? shiftPoint : _driveGear3;
->>>>>>> 3a569823
 }
 
 float MyAvatar::getDriveGear3() {
@@ -4085,13 +4070,8 @@
         QMetaObject::invokeMethod(this, "setDriveGear4", Q_ARG(float, shiftPoint));
         return;
     }
-<<<<<<< HEAD
     if (shiftPoint > 1.0 || shiftPoint < 0) return;
     _driveGear4 = (shiftPoint < _driveGear5 && shiftPoint >= _driveGear3) ? shiftPoint : _driveGear4;
-=======
-    if (shiftPoint > 1.0f || shiftPoint < 0.0f) return;
-    _driveGear4 = (shiftPoint <= _driveGear5 && shiftPoint >= _driveGear3) ? shiftPoint : _driveGear4;
->>>>>>> 3a569823
 }
 
 float MyAvatar::getDriveGear4() {
@@ -4111,13 +4091,8 @@
         QMetaObject::invokeMethod(this, "setDriveGear5", Q_ARG(float, shiftPoint));
         return;
     }
-<<<<<<< HEAD
     if (shiftPoint > 1.0 || shiftPoint < 0) return;
     _driveGear5 = (shiftPoint > _driveGear4) ? shiftPoint : _driveGear5;
-=======
-    if (shiftPoint > 1.0f || shiftPoint < 0.0f) return;
-    _driveGear5 = (shiftPoint >= _driveGear4) ? shiftPoint : _driveGear5;
->>>>>>> 3a569823
 }
 
 float MyAvatar::getDriveGear5() {
