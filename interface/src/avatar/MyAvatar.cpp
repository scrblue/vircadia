//
//  MyAvatar.cpp
//  interface
//
//  Created by Mark Peng on 8/16/13.
//  Copyright (c) 2012 High Fidelity, Inc. All rights reserved.
//

#include <algorithm>
#include <vector>

#include <glm/gtx/vector_angle.hpp>

#include <NodeList.h>
#include <NodeTypes.h>
#include <PacketHeaders.h>
#include <SharedUtil.h>

#include "Application.h"
#include "DataServerClient.h"
#include "Menu.h"
#include "MyAvatar.h"
#include "Physics.h"
#include "devices/OculusManager.h"
#include "ui/TextRenderer.h"

using namespace std;

const glm::vec3 DEFAULT_UP_DIRECTION(0.0f, 1.0f, 0.0f);
const float YAW_MAG = 500.0f;
const float PITCH_MAG = 100.0f;
const float COLLISION_RADIUS_SCALAR = 1.2f; // pertains to avatar-to-avatar collisions
const float COLLISION_BALL_FORCE = 200.0f; // pertains to avatar-to-avatar collisions
const float COLLISION_BODY_FORCE = 30.0f; // pertains to avatar-to-avatar collisions
const float COLLISION_RADIUS_SCALE = 0.125f;
const float MOUSE_RAY_TOUCH_RANGE = 0.01f;
const bool USING_HEAD_LEAN = false;
const float SKIN_COLOR[] = {1.0f, 0.84f, 0.66f};
const float DARK_SKIN_COLOR[] = {0.9f, 0.78f, 0.63f};

MyAvatar::MyAvatar(Node* owningNode) :
	Avatar(owningNode),
    _mousePressed(false),
    _bodyPitchDelta(0.0f),
    _bodyRollDelta(0.0f),
    _shouldJump(false),
    _gravity(0.0f, -1.0f, 0.0f),
    _distanceToNearestAvatar(std::numeric_limits<float>::max()),
    _elapsedTimeMoving(0.0f),
	_elapsedTimeStopped(0.0f),
    _elapsedTimeSinceCollision(0.0f),
    _lastCollisionPosition(0, 0, 0),
    _speedBrakes(false),
    _isThrustOn(false),
    _thrustMultiplier(1.0f),
    _moveTarget(0,0,0),
    _moveTargetStepCounter(0)
{
    for (int i = 0; i < MAX_DRIVE_KEYS; i++) {
        _driveKeys[i] = 0.0f;
    }

    _collisionRadius = _height * COLLISION_RADIUS_SCALE;
}

void MyAvatar::reset() {
    _head.reset();
    _hand.reset();
}

void MyAvatar::setMoveTarget(const glm::vec3 moveTarget) {
    _moveTarget = moveTarget;
    _moveTargetStepCounter = 0;
}

void MyAvatar::simulate(float deltaTime, Transmitter* transmitter) {

    glm::quat orientation = getOrientation();

    // Update movement timers
    _elapsedTimeSinceCollision += deltaTime;
    const float VELOCITY_MOVEMENT_TIMER_THRESHOLD = 0.2f;
    if (glm::length(_velocity) < VELOCITY_MOVEMENT_TIMER_THRESHOLD) {
        _elapsedTimeMoving = 0.f;
        _elapsedTimeStopped += deltaTime;
    } else {
        _elapsedTimeStopped = 0.f;
        _elapsedTimeMoving += deltaTime;
    }

    if (_leadingAvatar && !_leadingAvatar->getOwningNode()->isAlive()) {
        follow(NULL);
    }

    // Ajust, scale, position and lookAt position when following an other avatar
    if (_leadingAvatar && _targetScale != _leadingAvatar->getScale()) {
        _targetScale = _leadingAvatar->getScale();
    }

    if (_scale != _targetScale) {
        float scale = (1.f - SMOOTHING_RATIO) * _scale + SMOOTHING_RATIO * _targetScale;
        setScale(scale);
        Application::getInstance()->getCamera()->setScale(scale);
    }

    //  Collect thrust forces from keyboard and devices
    updateThrust(deltaTime, transmitter);

    // copy velocity so we can use it later for acceleration
    glm::vec3 oldVelocity = getVelocity();

    // calculate speed
    _speed = glm::length(_velocity);

    // update torso rotation based on head lean
    _skeleton.joint[AVATAR_JOINT_TORSO].rotation = glm::quat(glm::radians(glm::vec3(
        _head.getLeanForward(), 0.0f, _head.getLeanSideways())));

    // apply joint data (if any) to skeleton
    bool enableHandMovement = true;
    for (vector<JointData>::iterator it = _joints.begin(); it != _joints.end(); it++) {
        _skeleton.joint[it->jointID].rotation = it->rotation;

        // disable hand movement if we have joint info for the right wrist
        enableHandMovement &= (it->jointID != AVATAR_JOINT_RIGHT_WRIST);
    }

    // update the movement of the hand and process handshaking with other avatars...
    updateHandMovementAndTouching(deltaTime, enableHandMovement);

    // apply gravity
    // For gravity, always move the avatar by the amount driven by gravity, so that the collision
    // routines will detect it and collide every frame when pulled by gravity to a surface
    const float MIN_DISTANCE_AFTER_COLLISION_FOR_GRAVITY = 0.02f;
    if (glm::length(_position - _lastCollisionPosition) > MIN_DISTANCE_AFTER_COLLISION_FOR_GRAVITY) {
        _velocity += _scale * _gravity * (GRAVITY_EARTH * deltaTime);
    }

    // Only collide if we are not moving to a target
    if (_isCollisionsOn && (glm::length(_moveTarget) < EPSILON)) {

        Camera* myCamera = Application::getInstance()->getCamera();

        if (myCamera->getMode() == CAMERA_MODE_FIRST_PERSON && !OculusManager::isConnected()) {
            _collisionRadius = myCamera->getAspectRatio() * (myCamera->getNearClip() / cos(myCamera->getFieldOfView() / 2.f));
            _collisionRadius *= COLLISION_RADIUS_SCALAR;
        } else {
            _collisionRadius = _height * COLLISION_RADIUS_SCALE;
        }

        updateCollisionWithEnvironment(deltaTime);
        updateCollisionWithVoxels(deltaTime);
        updateAvatarCollisions(deltaTime);
    }

    // add thrust to velocity
    _velocity += _thrust * deltaTime;

    // update body yaw by body yaw delta
    orientation = orientation * glm::quat(glm::radians(
        glm::vec3(_bodyPitchDelta, _bodyYawDelta, _bodyRollDelta) * deltaTime));
    // decay body rotation momentum

    const float BODY_SPIN_FRICTION = 7.5f;
    float bodySpinMomentum = 1.0 - BODY_SPIN_FRICTION * deltaTime;
    if (bodySpinMomentum < 0.0f) { bodySpinMomentum = 0.0f; }
    _bodyPitchDelta *= bodySpinMomentum;
    _bodyYawDelta *= bodySpinMomentum;
    _bodyRollDelta *= bodySpinMomentum;

    float MINIMUM_ROTATION_RATE = 2.0f;
    if (fabs(_bodyYawDelta) < MINIMUM_ROTATION_RATE) { _bodyYawDelta = 0.f; }
    if (fabs(_bodyRollDelta) < MINIMUM_ROTATION_RATE) { _bodyRollDelta = 0.f; }
    if (fabs(_bodyPitchDelta) < MINIMUM_ROTATION_RATE) { _bodyPitchDelta = 0.f; }

    const float MAX_STATIC_FRICTION_VELOCITY = 0.5f;
    const float STATIC_FRICTION_STRENGTH = _scale * 20.f;
    applyStaticFriction(deltaTime, _velocity, MAX_STATIC_FRICTION_VELOCITY, STATIC_FRICTION_STRENGTH);

    // Damp avatar velocity
    const float LINEAR_DAMPING_STRENGTH = 0.5f;
    const float SPEED_BRAKE_POWER = _scale * 10.0f;
    const float SQUARED_DAMPING_STRENGTH = 0.007f;

    const float SLOW_NEAR_RADIUS = 5.f;
    float linearDamping = LINEAR_DAMPING_STRENGTH;
    const float NEAR_AVATAR_DAMPING_FACTOR = 50.f;
    if (_distanceToNearestAvatar < _scale * SLOW_NEAR_RADIUS) {
        linearDamping *= 1.f + NEAR_AVATAR_DAMPING_FACTOR *
                            ((SLOW_NEAR_RADIUS - _distanceToNearestAvatar) / SLOW_NEAR_RADIUS);
    }
    if (_speedBrakes) {
        applyDamping(deltaTime, _velocity,  linearDamping * SPEED_BRAKE_POWER, SQUARED_DAMPING_STRENGTH * SPEED_BRAKE_POWER);
    } else {
        applyDamping(deltaTime, _velocity, linearDamping, SQUARED_DAMPING_STRENGTH);
    }

    // update the euler angles
    setOrientation(orientation);

    // Compute instantaneous acceleration
    float forwardAcceleration = glm::length(glm::dot(getBodyFrontDirection(), getVelocity() - oldVelocity)) / deltaTime;
    const float ACCELERATION_PITCH_DECAY = 0.4f;
    const float ACCELERATION_PULL_THRESHOLD = 0.2f;
    const float OCULUS_ACCELERATION_PULL_THRESHOLD = 1.0f;
    const int OCULUS_YAW_OFFSET_THRESHOLD = 10;

    if (!Application::getInstance()->getFaceshift()->isActive()) {
        // Decay HeadPitch as a function of acceleration, so that you look straight ahead when
        // you start moving, but don't do this with an HMD like the Oculus.
        if (!OculusManager::isConnected()) {
            if (forwardAcceleration > ACCELERATION_PULL_THRESHOLD) {
                _head.setMousePitch(_head.getMousePitch() * qMax(0.0f,
                    (1.f - forwardAcceleration * ACCELERATION_PITCH_DECAY * deltaTime)));
            }
        } else if (fabsf(forwardAcceleration) > OCULUS_ACCELERATION_PULL_THRESHOLD
                   && fabs(_head.getYaw()) > OCULUS_YAW_OFFSET_THRESHOLD) {
            // if we're wearing the oculus
            // and this acceleration is above the pull threshold
            // and the head yaw if off the body by more than OCULUS_YAW_OFFSET_THRESHOLD

            // match the body yaw to the oculus yaw
            _bodyYaw = getAbsoluteHeadYaw();

            // set the head yaw to zero for this draw
            _head.setYaw(0);

            // correct the oculus yaw offset
            OculusManager::updateYawOffset();
        }
    }

    const float WALKING_SPEED_THRESHOLD = 0.2f;
    // use speed and angular velocity to determine walking vs. standing
    if (_speed + fabs(_bodyYawDelta) > WALKING_SPEED_THRESHOLD) {
        _mode = AVATAR_MODE_WALKING;
    } else {
        _mode = AVATAR_MODE_INTERACTING;
    }

    // update moving flag based on speed
    const float MOVING_SPEED_THRESHOLD = 0.01f;
    _moving = _speed > MOVING_SPEED_THRESHOLD;

    // If a move target is set, update position explicitly
    const float MOVE_FINISHED_TOLERANCE = 0.1f;
    const float MOVE_SPEED_FACTOR = 2.f;
    const int MOVE_TARGET_MAX_STEPS = 250;
    if ((glm::length(_moveTarget) > EPSILON) && (_moveTargetStepCounter < MOVE_TARGET_MAX_STEPS))  {
        if (glm::length(_position - _moveTarget) > MOVE_FINISHED_TOLERANCE) {
            _position += (_moveTarget - _position) * (deltaTime * MOVE_SPEED_FACTOR);
            _moveTargetStepCounter++;
        } else {
            //  Move completed
            _moveTarget = glm::vec3(0,0,0);
            _moveTargetStepCounter = 0;
        }
    }

    updateChatCircle(deltaTime);

    //  Get any position, velocity, or rotation update from Grab Drag controller
    glm::vec3 moveFromGrab = _hand.getAndResetGrabDelta();
    if (glm::length(moveFromGrab) > EPSILON) {
        _position += moveFromGrab;
        _velocity = glm::vec3(0, 0, 0);
    }
    _velocity += _hand.getAndResetGrabDeltaVelocity();
    glm::quat deltaRotation = _hand.getAndResetGrabRotation();
    const float GRAB_CONTROLLER_TURN_SCALING = 0.5f;
    glm::vec3 euler = safeEulerAngles(deltaRotation) * GRAB_CONTROLLER_TURN_SCALING;
    //  Adjust body yaw by yaw from controller
    setOrientation(glm::angleAxis(-euler.y, glm::vec3(0, 1, 0)) * getOrientation());
    //  Adjust head pitch from controller
    getHead().setMousePitch(getHead().getMousePitch() - euler.x);

    _position += _velocity * deltaTime;

    // update avatar skeleton and simulate hand and head
    _skeleton.update(deltaTime, getOrientation(), _position);
    _hand.simulate(deltaTime, true);
    _skeletonModel.simulate(deltaTime);
    _head.setBodyRotation(glm::vec3(_bodyPitch, _bodyYaw, _bodyRoll));
    glm::vec3 headPosition;
    if (!_skeletonModel.getHeadPosition(headPosition)) {
        headPosition = _position;
    }
    _head.setPosition(headPosition);
    _head.setScale(_scale);
    _head.setSkinColor(glm::vec3(SKIN_COLOR[0], SKIN_COLOR[1], SKIN_COLOR[2]));
    _head.simulate(deltaTime, true);

    // Zero thrust out now that we've added it to velocity in this frame
    _thrust = glm::vec3(0, 0, 0);

}

const float MAX_PITCH = 90.0f;

//  Update avatar head rotation with sensor data
void MyAvatar::updateFromGyrosAndOrWebcam(bool turnWithHead) {
    Faceshift* faceshift = Application::getInstance()->getFaceshift();
    SerialInterface* gyros = Application::getInstance()->getSerialHeadSensor();
    Webcam* webcam = Application::getInstance()->getWebcam();
    glm::vec3 estimatedPosition, estimatedRotation;

    if (faceshift->isActive()) {
        estimatedPosition = faceshift->getHeadTranslation();
        estimatedRotation = safeEulerAngles(faceshift->getHeadRotation());
        //  Rotate the body if the head is turned beyond the screen
        if (turnWithHead) {
            const float FACESHIFT_YAW_TURN_SENSITIVITY = 0.5f;
            const float FACESHIFT_MIN_YAW_TURN = 15.f;
            const float FACESHIFT_MAX_YAW_TURN = 50.f;
            if ( (fabs(estimatedRotation.y) > FACESHIFT_MIN_YAW_TURN) &&
                 (fabs(estimatedRotation.y) < FACESHIFT_MAX_YAW_TURN) ) {
                if (estimatedRotation.y > 0.f) {
                    _bodyYawDelta += (estimatedRotation.y - FACESHIFT_MIN_YAW_TURN) * FACESHIFT_YAW_TURN_SENSITIVITY;
                } else {
                    _bodyYawDelta += (estimatedRotation.y + FACESHIFT_MIN_YAW_TURN) * FACESHIFT_YAW_TURN_SENSITIVITY;
                }
            }
        }
    } else if (gyros->isActive()) {
        estimatedRotation = gyros->getEstimatedRotation();

    } else if (webcam->isActive()) {
        estimatedRotation = webcam->getEstimatedRotation();

    } else {
        if (!_leadingAvatar) {
            _head.setPitch(_head.getMousePitch());
        }
        _head.getVideoFace().clearFrame();

        // restore rotation, lean to neutral positions
        const float RESTORE_RATE = 0.05f;
        _head.setYaw(glm::mix(_head.getYaw(), 0.0f, RESTORE_RATE));
        _head.setRoll(glm::mix(_head.getRoll(), 0.0f, RESTORE_RATE));
        _head.setLeanSideways(glm::mix(_head.getLeanSideways(), 0.0f, RESTORE_RATE));
        _head.setLeanForward(glm::mix(_head.getLeanForward(), 0.0f, RESTORE_RATE));
        return;
    }

    if (webcam->isActive()) {
        estimatedPosition = webcam->getEstimatedPosition();

        // apply face data
        _head.getVideoFace().setFrameFromWebcam();

        // compute and store the joint rotations
        const JointVector& joints = webcam->getEstimatedJoints();
        _joints.clear();
        for (int i = 0; i < NUM_AVATAR_JOINTS; i++) {
            if (joints.size() > i && joints[i].isValid) {
                JointData data = { i, joints[i].rotation };
                _joints.push_back(data);

                if (i == AVATAR_JOINT_CHEST) {
                    // if we have a chest rotation, don't apply lean based on head
                    estimatedPosition = glm::vec3();
                }
            }
        }
    } else {
        _head.getVideoFace().clearFrame();
    }

    // Set the rotation of the avatar's head (as seen by others, not affecting view frustum)
    // to be scaled.  Pitch is greater to emphasize nodding behavior / synchrony.
    const float AVATAR_HEAD_PITCH_MAGNIFY = 1.0f;
    const float AVATAR_HEAD_YAW_MAGNIFY = 1.0f;
    const float AVATAR_HEAD_ROLL_MAGNIFY = 1.0f;
    _head.setPitch(estimatedRotation.x * AVATAR_HEAD_PITCH_MAGNIFY);
    _head.setYaw(estimatedRotation.y * AVATAR_HEAD_YAW_MAGNIFY);
    _head.setRoll(estimatedRotation.z * AVATAR_HEAD_ROLL_MAGNIFY);

    //  Update torso lean distance based on accelerometer data
    const float TORSO_LENGTH = 0.5f;
    glm::vec3 relativePosition = estimatedPosition - glm::vec3(0.0f, -TORSO_LENGTH, 0.0f);
    const float MAX_LEAN = 45.0f;
    _head.setLeanSideways(glm::clamp(glm::degrees(atanf(relativePosition.x * _leanScale / TORSO_LENGTH)),
        -MAX_LEAN, MAX_LEAN));
    _head.setLeanForward(glm::clamp(glm::degrees(atanf(relativePosition.z * _leanScale / TORSO_LENGTH)),
        -MAX_LEAN, MAX_LEAN));

    // if Faceshift drive is enabled, set the avatar drive based on the head position
    if (!Menu::getInstance()->isOptionChecked(MenuOption::MoveWithLean)) {
        return;
    }

    //  Move with Lean by applying thrust proportional to leaning
    glm::quat orientation = _head.getCameraOrientation();
    glm::vec3 front = orientation * IDENTITY_FRONT;
    glm::vec3 right = orientation * IDENTITY_RIGHT;
    float leanForward = _head.getLeanForward();
    float leanSideways = _head.getLeanSideways();

    //  Degrees of 'dead zone' when leaning, and amount of acceleration to apply to lean angle
    const float LEAN_FWD_DEAD_ZONE = 15.f;
    const float LEAN_SIDEWAYS_DEAD_ZONE = 10.f;
    const float LEAN_FWD_THRUST_SCALE = 4.f;
    const float LEAN_SIDEWAYS_THRUST_SCALE = 3.f;

    if (fabs(leanForward) > LEAN_FWD_DEAD_ZONE) {
        if (leanForward > 0.f) {
            addThrust(front * -(leanForward - LEAN_FWD_DEAD_ZONE) * LEAN_FWD_THRUST_SCALE);
        } else {
            addThrust(front * -(leanForward + LEAN_FWD_DEAD_ZONE) * LEAN_FWD_THRUST_SCALE);
        }
    }
    if (fabs(leanSideways) > LEAN_SIDEWAYS_DEAD_ZONE) {
        if (leanSideways > 0.f) {
            addThrust(right * -(leanSideways - LEAN_SIDEWAYS_DEAD_ZONE) * LEAN_SIDEWAYS_THRUST_SCALE);
        } else {
            addThrust(right * -(leanSideways + LEAN_SIDEWAYS_DEAD_ZONE) * LEAN_SIDEWAYS_THRUST_SCALE);
        }
    }
}

static TextRenderer* textRenderer() {
    static TextRenderer* renderer = new TextRenderer(SANS_FONT_FAMILY, 24, -1, false, TextRenderer::SHADOW_EFFECT);
    return renderer;
}

void MyAvatar::renderDebugBodyPoints() {
    glm::vec3 torsoPosition(getPosition());
    glm::vec3 headPosition(getHead().getEyePosition());
    float torsoToHead = glm::length(headPosition - torsoPosition);
    glm::vec3 position;
    printf("head-above-torso %.2f, scale = %0.2f\n", torsoToHead, getScale());

    //  Torso Sphere
    position = torsoPosition;
    glPushMatrix();
    glColor4f(0, 1, 0, .5f);
    glTranslatef(position.x, position.y, position.z);
    glutSolidSphere(0.2, 10, 10);
    glPopMatrix();

    //  Head Sphere
    position = headPosition;
    glPushMatrix();
    glColor4f(0, 1, 0, .5f);
    glTranslatef(position.x, position.y, position.z);
    glutSolidSphere(0.15, 10, 10);
    glPopMatrix();


}
void MyAvatar::render(bool forceRenderHead) {

    // render body
    renderBody(forceRenderHead);

    //renderDebugBodyPoints();

    if (!_chatMessage.empty()) {
        int width = 0;
        int lastWidth = 0;
        for (string::iterator it = _chatMessage.begin(); it != _chatMessage.end(); it++) {
            width += (lastWidth = textRenderer()->computeWidth(*it));
        }
        glPushMatrix();

        glm::vec3 chatPosition = getHead().getEyePosition() + getBodyUpDirection() * CHAT_MESSAGE_HEIGHT * _scale;
        glTranslatef(chatPosition.x, chatPosition.y, chatPosition.z);
        glm::quat chatRotation = Application::getInstance()->getCamera()->getRotation();
        glm::vec3 chatAxis = glm::axis(chatRotation);
        glRotatef(glm::angle(chatRotation), chatAxis.x, chatAxis.y, chatAxis.z);


        glColor3f(0, 0.8f, 0);
        glRotatef(180, 0, 1, 0);
        glRotatef(180, 0, 0, 1);
        glScalef(_scale * CHAT_MESSAGE_SCALE, _scale * CHAT_MESSAGE_SCALE, 1.0f);

        glDisable(GL_LIGHTING);
        glDepthMask(false);
        if (_keyState == NO_KEY_DOWN) {
            textRenderer()->draw(-width / 2.0f, 0, _chatMessage.c_str());

        } else {
            // rather than using substr and allocating a new string, just replace the last
            // character with a null, then restore it
            int lastIndex = _chatMessage.size() - 1;
            char lastChar = _chatMessage[lastIndex];
            _chatMessage[lastIndex] = '\0';
            textRenderer()->draw(-width / 2.0f, 0, _chatMessage.c_str());
            _chatMessage[lastIndex] = lastChar;
            glColor3f(0, 1, 0);
            textRenderer()->draw(width / 2.0f - lastWidth, 0, _chatMessage.c_str() + lastIndex);
        }
        glEnable(GL_LIGHTING);
        glDepthMask(true);

        glPopMatrix();
    }
}

void MyAvatar::saveData(QSettings* settings) {
    settings->beginGroup("Avatar");

    settings->setValue("bodyYaw", _bodyYaw);
    settings->setValue("bodyPitch", _bodyPitch);
    settings->setValue("bodyRoll", _bodyRoll);

    settings->setValue("mousePitch", _head.getMousePitch());

    settings->setValue("position_x", _position.x);
    settings->setValue("position_y", _position.y);
    settings->setValue("position_z", _position.z);

    settings->setValue("pupilDilation", _head.getPupilDilation());

    settings->setValue("leanScale", _leanScale);
<<<<<<< HEAD
    settings->setValue("scale", _newScale);

=======
    settings->setValue("scale", _targetScale);
    
>>>>>>> 0f2aa6ce
    settings->endGroup();
}

void MyAvatar::loadData(QSettings* settings) {
    settings->beginGroup("Avatar");

    // in case settings is corrupt or missing loadSetting() will check for NaN
    _bodyYaw = loadSetting(settings, "bodyYaw", 0.0f);
    _bodyPitch = loadSetting(settings, "bodyPitch", 0.0f);
    _bodyRoll = loadSetting(settings, "bodyRoll", 0.0f);

    _head.setMousePitch(loadSetting(settings, "mousePitch", 0.0f));

    _position.x = loadSetting(settings, "position_x", 0.0f);
    _position.y = loadSetting(settings, "position_y", 0.0f);
    _position.z = loadSetting(settings, "position_z", 0.0f);

    _head.setPupilDilation(settings->value("pupilDilation", 0.0f).toFloat());

    _leanScale = loadSetting(settings, "leanScale", 0.05f);
<<<<<<< HEAD

    _newScale = loadSetting(settings, "scale", 1.0f);
=======
    
    _targetScale = loadSetting(settings, "scale", 1.0f);
>>>>>>> 0f2aa6ce
    setScale(_scale);
    Application::getInstance()->getCamera()->setScale(_scale);

    settings->endGroup();
}

void MyAvatar::orbit(const glm::vec3& position, int deltaX, int deltaY) {
    glm::vec3 vector = getPosition() - position;
    glm::quat orientation = getOrientation();
    glm::vec3 up = orientation * IDENTITY_UP;
    const float ANGULAR_SCALE = 0.5f;
    glm::quat rotation = glm::angleAxis(deltaX * -ANGULAR_SCALE, up);
    const float LINEAR_SCALE = 0.01f;
    setPosition(position + rotation * vector + up * (deltaY * LINEAR_SCALE * _scale));
    setOrientation(rotation * orientation);
}

float MyAvatar::getAbsoluteHeadYaw() const {
    return glm::yaw(_head.getOrientation());
}

glm::vec3 MyAvatar::getUprightHeadPosition() const {
    return _position + getWorldAlignedOrientation() * glm::vec3(0.0f, _pelvisToHeadLength, 0.0f);
}

glm::vec3 MyAvatar::getEyeLevelPosition() const {
    const float EYE_UP_OFFSET = 0.36f;
    return _position + getWorldAlignedOrientation() * _skeleton.joint[AVATAR_JOINT_TORSO].rotation *
        glm::vec3(0.0f, _pelvisToHeadLength + _scale * BODY_BALL_RADIUS_HEAD_BASE * EYE_UP_OFFSET, 0.0f);
}

void MyAvatar::renderBody(bool forceRenderHead) {

    if (_head.getVideoFace().isFullFrame()) {
        //  Render the full-frame video
            _head.getVideoFace().render(1.0f);
    } else {
        //  Render the body's voxels and head
        _skeletonModel.render(1.0f);

        //  Render head so long as the camera isn't inside it
        const float RENDER_HEAD_CUTOFF_DISTANCE = 0.10f;
        Camera* myCamera = Application::getInstance()->getCamera();
        if (forceRenderHead || (glm::length(myCamera->getPosition() - _head.calculateAverageEyePosition()) > RENDER_HEAD_CUTOFF_DISTANCE)) {
            _head.render(1.0f, false);
        }
    }
    _hand.render(true);
}

void MyAvatar::updateThrust(float deltaTime, Transmitter * transmitter) {
    //
    //  Gather thrust information from keyboard and sensors to apply to avatar motion
    //
    glm::quat orientation = getHead().getCameraOrientation();
    glm::vec3 front = orientation * IDENTITY_FRONT;
    glm::vec3 right = orientation * IDENTITY_RIGHT;
    glm::vec3 up = orientation * IDENTITY_UP;

    const float THRUST_MAG_UP = 800.0f;
    const float THRUST_MAG_DOWN = 300.f;
    const float THRUST_MAG_FWD = 500.f;
    const float THRUST_MAG_BACK = 300.f;
    const float THRUST_MAG_LATERAL = 250.f;
    const float THRUST_JUMP = 120.f;

    //  Add Thrusts from keyboard
    _thrust += _driveKeys[FWD] * _scale * THRUST_MAG_FWD * _thrustMultiplier * deltaTime * front;
    _thrust -= _driveKeys[BACK] * _scale * THRUST_MAG_BACK *  _thrustMultiplier * deltaTime * front;
    _thrust += _driveKeys[RIGHT] * _scale * THRUST_MAG_LATERAL * _thrustMultiplier * deltaTime * right;
    _thrust -= _driveKeys[LEFT] * _scale * THRUST_MAG_LATERAL * _thrustMultiplier * deltaTime * right;
    _thrust += _driveKeys[UP] * _scale * THRUST_MAG_UP * _thrustMultiplier * deltaTime * up;
    _thrust -= _driveKeys[DOWN] * _scale * THRUST_MAG_DOWN * _thrustMultiplier * deltaTime * up;
    _bodyYawDelta -= _driveKeys[ROT_RIGHT] * YAW_MAG * deltaTime;
    _bodyYawDelta += _driveKeys[ROT_LEFT] * YAW_MAG * deltaTime;
    _head.setMousePitch(_head.getMousePitch() + (_driveKeys[ROT_UP] - _driveKeys[ROT_DOWN]) * PITCH_MAG * deltaTime);

    //  If thrust keys are being held down, slowly increase thrust to allow reaching great speeds
    if (_driveKeys[FWD] || _driveKeys[BACK] || _driveKeys[RIGHT] || _driveKeys[LEFT] || _driveKeys[UP] || _driveKeys[DOWN]) {
        const float THRUST_INCREASE_RATE = 1.05f;
        const float MAX_THRUST_MULTIPLIER = 75.0f;
        //printf("m = %.3f\n", _thrustMultiplier);
        if (_thrustMultiplier < MAX_THRUST_MULTIPLIER) {
            _thrustMultiplier *= 1.f + deltaTime * THRUST_INCREASE_RATE;
        }
    } else {
        _thrustMultiplier = 1.f;
    }

    //  Add one time jumping force if requested
    if (_shouldJump) {
        if (glm::length(_gravity) > EPSILON) {
            _thrust += _scale * THRUST_JUMP * up;
        }
        _shouldJump = false;
    }


    // Add thrusts from leading avatar
    const float FOLLOWING_RATE = 0.02f;
    const float MIN_YAW = 5.0f;
    const float MIN_PITCH = 1.0f;
    const float PITCH_RATE = 0.1f;
    const float MIN_YAW_BEFORE_PITCH = 30.0f;

    if (_leadingAvatar != NULL) {
        glm::vec3 toTarget = _leadingAvatar->getPosition() - _position;

        if (glm::length(_position - _leadingAvatar->getPosition()) > _scale * _stringLength) {
            _position += toTarget * FOLLOWING_RATE;
        } else {
            toTarget = _leadingAvatar->getHead().getLookAtPosition() - _head.getPosition();
        }
        toTarget = glm::vec3(glm::dot(right, toTarget),
                             glm::dot(up   , toTarget),
                             glm::dot(front, toTarget));

        float yawAngle = angleBetween(-IDENTITY_FRONT, glm::vec3(toTarget.x, 0.f, toTarget.z));
        if (glm::abs(yawAngle) > MIN_YAW){
            if (IDENTITY_RIGHT.x * toTarget.x + IDENTITY_RIGHT.y * toTarget.y + IDENTITY_RIGHT.z * toTarget.z > 0) {
                _bodyYawDelta -= yawAngle;
            } else {
                _bodyYawDelta += yawAngle;
            }
        }

        float pitchAngle = glm::abs(90.0f - angleBetween(IDENTITY_UP, toTarget));
        if (glm::abs(pitchAngle) > MIN_PITCH && yawAngle < MIN_YAW_BEFORE_PITCH){
            if (IDENTITY_UP.x * toTarget.x + IDENTITY_UP.y * toTarget.y + IDENTITY_UP.z * toTarget.z > 0) {
                _head.setMousePitch(_head.getMousePitch() + PITCH_RATE * pitchAngle);
            } else {
                _head.setMousePitch(_head.getMousePitch() - PITCH_RATE * pitchAngle);
            }
            _head.setPitch(_head.getMousePitch());
        }
    }


    //  Add thrusts from Transmitter
    if (transmitter) {
        transmitter->checkForLostTransmitter();
        glm::vec3 rotation = transmitter->getEstimatedRotation();
        const float TRANSMITTER_MIN_RATE = 1.f;
        const float TRANSMITTER_MIN_YAW_RATE = 4.f;
        const float TRANSMITTER_LATERAL_FORCE_SCALE = 5.f;
        const float TRANSMITTER_FWD_FORCE_SCALE = 25.f;
        const float TRANSMITTER_UP_FORCE_SCALE = 100.f;
        const float TRANSMITTER_YAW_SCALE = 10.0f;
        const float TRANSMITTER_LIFT_SCALE = 3.f;
        const float TOUCH_POSITION_RANGE_HALF = 32767.f;
        if (fabs(rotation.z) > TRANSMITTER_MIN_RATE) {
            _thrust += rotation.z * TRANSMITTER_LATERAL_FORCE_SCALE * deltaTime * right;
        }
        if (fabs(rotation.x) > TRANSMITTER_MIN_RATE) {
            _thrust += -rotation.x * TRANSMITTER_FWD_FORCE_SCALE * deltaTime * front;
        }
        if (fabs(rotation.y) > TRANSMITTER_MIN_YAW_RATE) {
            _bodyYawDelta += rotation.y * TRANSMITTER_YAW_SCALE * deltaTime;
        }
        if (transmitter->getTouchState()->state == 'D') {
            _thrust += TRANSMITTER_UP_FORCE_SCALE *
            (float)(transmitter->getTouchState()->y - TOUCH_POSITION_RANGE_HALF) / TOUCH_POSITION_RANGE_HALF *
            TRANSMITTER_LIFT_SCALE *
            deltaTime *
            up;
        }
    }
    //  Add thrust and rotation from hand controllers
    const float THRUST_MAG_HAND_JETS = THRUST_MAG_FWD;
    const float JOYSTICK_YAW_MAG = YAW_MAG;
    const float JOYSTICK_PITCH_MAG = PITCH_MAG * 0.5f;
    const int THRUST_CONTROLLER = 0;
    const int VIEW_CONTROLLER = 1;
    for (size_t i = 0; i < getHand().getPalms().size(); ++i) {
        PalmData& palm = getHand().getPalms()[i];
        if (palm.isActive() && (palm.getSixenseID() == THRUST_CONTROLLER)) {
            if (palm.getJoystickY() != 0.f) {
                FingerData& finger = palm.getFingers()[0];
                if (finger.isActive()) {
                }
                _thrust += front * _scale * THRUST_MAG_HAND_JETS * palm.getJoystickY() * _thrustMultiplier * deltaTime;
            }
            if (palm.getJoystickX() != 0.f) {
                _thrust += right * _scale * THRUST_MAG_HAND_JETS * palm.getJoystickX() * _thrustMultiplier * deltaTime;
            }
        } else if (palm.isActive() && (palm.getSixenseID() == VIEW_CONTROLLER)) {
            if (palm.getJoystickX() != 0.f) {
                _bodyYawDelta -= palm.getJoystickX() * JOYSTICK_YAW_MAG * deltaTime;
            }
            if (palm.getJoystickY() != 0.f) {
                getHand().setPitchUpdate(getHand().getPitchUpdate() +
                                         (palm.getJoystickY() * JOYSTICK_PITCH_MAG * deltaTime));
            }
        }

    }

    //  Update speed brake status
    const float MIN_SPEED_BRAKE_VELOCITY = _scale * 0.4f;
    if ((glm::length(_thrust) == 0.0f) && _isThrustOn && (glm::length(_velocity) > MIN_SPEED_BRAKE_VELOCITY)) {
        _speedBrakes = true;
    }

    if (_speedBrakes && (glm::length(_velocity) < MIN_SPEED_BRAKE_VELOCITY)) {
        _speedBrakes = false;
    }
    _isThrustOn = (glm::length(_thrust) > EPSILON);
}

void MyAvatar::updateHandMovementAndTouching(float deltaTime, bool enableHandMovement) {

    glm::quat orientation = getOrientation();

    // reset hand and arm positions according to hand movement
    glm::vec3 up = orientation * IDENTITY_UP;

    bool pointing = false;
    if (enableHandMovement && glm::length(_mouseRayDirection) > EPSILON && !Application::getInstance()->isMouseHidden()) {
        // confine to the approximate shoulder plane
        glm::vec3 pointDirection = _mouseRayDirection;
        if (glm::dot(_mouseRayDirection, up) > 0.0f) {
            glm::vec3 projectedVector = glm::cross(up, glm::cross(_mouseRayDirection, up));
            if (glm::length(projectedVector) > EPSILON) {
                pointDirection = glm::normalize(projectedVector);
            }
        }
        glm::vec3 shoulderPosition;
        if (_skeletonModel.getRightShoulderPosition(shoulderPosition)) {
            glm::vec3 farVector = _mouseRayOrigin + pointDirection * (float)TREE_SCALE - shoulderPosition;
            const float ARM_RETRACTION = 0.75f;
            float retractedLength = _skeletonModel.getRightArmLength() * ARM_RETRACTION;
            setHandPosition(shoulderPosition + glm::normalize(farVector) * retractedLength);
            pointing = true;
        }
    }

    if (_mousePressed) {
        _handState = HAND_STATE_GRASPING;
    } else if (pointing) {
        _handState = HAND_STATE_POINTING;
    } else {
        _handState = HAND_STATE_NULL;
    }
}

void MyAvatar::updateCollisionWithEnvironment(float deltaTime) {
    glm::vec3 up = getBodyUpDirection();
    float radius = _collisionRadius;
    const float ENVIRONMENT_SURFACE_ELASTICITY = 1.0f;
    const float ENVIRONMENT_SURFACE_DAMPING = 0.01f;
    const float ENVIRONMENT_COLLISION_FREQUENCY = 0.05f;
    glm::vec3 penetration;
    if (Application::getInstance()->getEnvironment()->findCapsulePenetration(
            _position - up * (_pelvisFloatingHeight - radius),
            _position + up * (_height - _pelvisFloatingHeight + radius), radius, penetration)) {
        _lastCollisionPosition = _position;
        updateCollisionSound(penetration, deltaTime, ENVIRONMENT_COLLISION_FREQUENCY);
        applyHardCollision(penetration, ENVIRONMENT_SURFACE_ELASTICITY, ENVIRONMENT_SURFACE_DAMPING);
    }
}


void MyAvatar::updateCollisionWithVoxels(float deltaTime) {
    float radius = _collisionRadius;
    const float VOXEL_ELASTICITY = 0.4f;
    const float VOXEL_DAMPING = 0.0f;
    const float VOXEL_COLLISION_FREQUENCY = 0.5f;
    glm::vec3 penetration;
    if (Application::getInstance()->getVoxels()->findCapsulePenetration(
            _position - glm::vec3(0.0f, _pelvisFloatingHeight - radius, 0.0f),
            _position + glm::vec3(0.0f, _height - _pelvisFloatingHeight + radius, 0.0f), radius, penetration)) {
        _lastCollisionPosition = _position;
        updateCollisionSound(penetration, deltaTime, VOXEL_COLLISION_FREQUENCY);
        applyHardCollision(penetration, VOXEL_ELASTICITY, VOXEL_DAMPING);
    }
}

void MyAvatar::applyHardCollision(const glm::vec3& penetration, float elasticity, float damping) {
    //
    //  Update the avatar in response to a hard collision.  Position will be reset exactly
    //  to outside the colliding surface.  Velocity will be modified according to elasticity.
    //
    //  if elasticity = 1.0, collision is inelastic.
    //  if elasticity > 1.0, collision is elastic.
    //
    _position -= penetration;
    static float HALTING_VELOCITY = 0.2f;
    // cancel out the velocity component in the direction of penetration
    float penetrationLength = glm::length(penetration);
    if (penetrationLength > EPSILON) {
        _elapsedTimeSinceCollision = 0.0f;
        glm::vec3 direction = penetration / penetrationLength;
        _velocity -= glm::dot(_velocity, direction) * direction * elasticity;
        _velocity *= glm::clamp(1.f - damping, 0.0f, 1.0f);
        if ((glm::length(_velocity) < HALTING_VELOCITY) && (glm::length(_thrust) == 0.f)) {
            // If moving really slowly after a collision, and not applying forces, stop altogether
            _velocity *= 0.f;
        }
    }
}

void MyAvatar::updateCollisionSound(const glm::vec3 &penetration, float deltaTime, float frequency) {
    //  consider whether to have the collision make a sound
    const float AUDIBLE_COLLISION_THRESHOLD = 0.02f;
    const float COLLISION_LOUDNESS = 1.f;
    const float DURATION_SCALING = 0.004f;
    const float NOISE_SCALING = 0.1f;
    glm::vec3 velocity = _velocity;
    glm::vec3 gravity = getGravity();

    if (glm::length(gravity) > EPSILON) {
        //  If gravity is on, remove the effect of gravity on velocity for this
        //  frame, so that we are not constantly colliding with the surface
        velocity -= _scale * glm::length(gravity) * GRAVITY_EARTH * deltaTime * glm::normalize(gravity);
    }
    float velocityTowardCollision = glm::dot(velocity, glm::normalize(penetration));
    float velocityTangentToCollision = glm::length(velocity) - velocityTowardCollision;

    if (velocityTowardCollision > AUDIBLE_COLLISION_THRESHOLD) {
        //  Volume is proportional to collision velocity
        //  Base frequency is modified upward by the angle of the collision
        //  Noise is a function of the angle of collision
        //  Duration of the sound is a function of both base frequency and velocity of impact
        Application::getInstance()->getAudio()->startCollisionSound(
            std::min(COLLISION_LOUDNESS * velocityTowardCollision, 1.f),
            frequency * (1.f + velocityTangentToCollision / velocityTowardCollision),
            std::min(velocityTangentToCollision / velocityTowardCollision * NOISE_SCALING, 1.f),
            1.f - DURATION_SCALING * powf(frequency, 0.5f) / velocityTowardCollision, true);
    }
}

void MyAvatar::updateAvatarCollisions(float deltaTime) {

    //  Reset detector for nearest avatar
    _distanceToNearestAvatar = std::numeric_limits<float>::max();

    // loop through all the other avatars for potential interactions...
    NodeList* nodeList = NodeList::getInstance();
    for (NodeList::iterator node = nodeList->begin(); node != nodeList->end(); node++) {
        if (node->getLinkedData() && node->getType() == NODE_TYPE_AGENT) {
            //Avatar *otherAvatar = (Avatar *)node->getLinkedData();
            //
            // Placeholder:  Add code here when we want to add Avatar<->Avatar collision stuff
        }
    }
}

class SortedAvatar {
public:
    Avatar* avatar;
    float distance;
    glm::vec3 accumulatedCenter;
};

bool operator<(const SortedAvatar& s1, const SortedAvatar& s2) {
    return s1.distance < s2.distance;
}

void MyAvatar::updateChatCircle(float deltaTime) {
    if (!(_isChatCirclingEnabled = Menu::getInstance()->isOptionChecked(MenuOption::ChatCircling))) {
        return;
    }

    // find all circle-enabled members and sort by distance
    QVector<SortedAvatar> sortedAvatars;
    NodeList* nodeList = NodeList::getInstance();
    for (NodeList::iterator node = nodeList->begin(); node != nodeList->end(); node++) {
        if (node->getLinkedData() && node->getType() == NODE_TYPE_AGENT) {
            SortedAvatar sortedAvatar;
            sortedAvatar.avatar = (Avatar*)node->getLinkedData();
            if (!sortedAvatar.avatar->isChatCirclingEnabled()) {
                continue;
            }
            sortedAvatar.distance = glm::distance(_position, sortedAvatar.avatar->getPosition());
            sortedAvatars.append(sortedAvatar);
        }
    }
    qSort(sortedAvatars.begin(), sortedAvatars.end());

    // compute the accumulated centers
    glm::vec3 center = _position;
    for (int i = 0; i < sortedAvatars.size(); i++) {
        SortedAvatar& sortedAvatar = sortedAvatars[i];
        sortedAvatar.accumulatedCenter = (center += sortedAvatar.avatar->getPosition()) / (i + 2.0f);
    }

    // remove members whose accumulated circles are too far away to influence us
    const float CIRCUMFERENCE_PER_MEMBER = 0.5f;
    const float CIRCLE_INFLUENCE_SCALE = 2.0f;
    const float MIN_RADIUS = 0.3f;
    for (int i = sortedAvatars.size() - 1; i >= 0; i--) {
        float radius = qMax(MIN_RADIUS, (CIRCUMFERENCE_PER_MEMBER * (i + 2)) / PI_TIMES_TWO);
        if (glm::distance(_position, sortedAvatars[i].accumulatedCenter) > radius * CIRCLE_INFLUENCE_SCALE) {
            sortedAvatars.remove(i);
        } else {
            break;
        }
    }
    if (sortedAvatars.isEmpty()) {
        return;
    }
    center = sortedAvatars.last().accumulatedCenter;
    float radius = qMax(MIN_RADIUS, (CIRCUMFERENCE_PER_MEMBER * (sortedAvatars.size() + 1)) / PI_TIMES_TWO);

    // compute the average up vector
    glm::vec3 up = getWorldAlignedOrientation() * IDENTITY_UP;
    foreach (const SortedAvatar& sortedAvatar, sortedAvatars) {
        up += sortedAvatar.avatar->getWorldAlignedOrientation() * IDENTITY_UP;
    }
    up = glm::normalize(up);

    // find reasonable corresponding right/front vectors
    glm::vec3 front = glm::cross(up, IDENTITY_RIGHT);
    if (glm::length(front) < EPSILON) {
        front = glm::cross(up, IDENTITY_FRONT);
    }
    front = glm::normalize(front);
    glm::vec3 right = glm::cross(front, up);

    // find our angle and the angular distances to our closest neighbors
    glm::vec3 delta = _position - center;
    glm::vec3 projected = glm::vec3(glm::dot(right, delta), glm::dot(front, delta), 0.0f);
    float myAngle = glm::length(projected) > EPSILON ? atan2f(projected.y, projected.x) : 0.0f;
    float leftDistance = PI_TIMES_TWO;
    float rightDistance = PI_TIMES_TWO;
    foreach (const SortedAvatar& sortedAvatar, sortedAvatars) {
        delta = sortedAvatar.avatar->getPosition() - center;
        projected = glm::vec3(glm::dot(right, delta), glm::dot(front, delta), 0.0f);
        float angle = glm::length(projected) > EPSILON ? atan2f(projected.y, projected.x) : 0.0f;
        if (angle < myAngle) {
            leftDistance = min(myAngle - angle, leftDistance);
            rightDistance = min(PI_TIMES_TWO - (myAngle - angle), rightDistance);

        } else {
            leftDistance = min(PI_TIMES_TWO - (angle - myAngle), leftDistance);
            rightDistance = min(angle - myAngle, rightDistance);
        }
    }

    // if we're on top of a neighbor, we need to randomize so that they don't both go in the same direction
    if (rightDistance == 0.0f && randomBoolean()) {
        swap(leftDistance, rightDistance);
    }

    // split the difference between our neighbors
    float targetAngle = myAngle + (rightDistance - leftDistance) / 4.0f;
    glm::vec3 targetPosition = center + (front * sinf(targetAngle) + right * cosf(targetAngle)) * radius;

    // approach the target position
    const float APPROACH_RATE = 0.05f;
    _position = glm::mix(_position, targetPosition, APPROACH_RATE);
}

void MyAvatar::setGravity(glm::vec3 gravity) {
    _gravity = gravity;
    _head.setGravity(_gravity);

    // use the gravity to determine the new world up direction, if possible
    float gravityLength = glm::length(gravity);
    if (gravityLength > EPSILON) {
        _worldUpDirection = _gravity / -gravityLength;
    } else {
        _worldUpDirection = DEFAULT_UP_DIRECTION;
    }
}

void MyAvatar::setOrientation(const glm::quat& orientation) {
    glm::vec3 eulerAngles = safeEulerAngles(orientation);
    _bodyPitch = eulerAngles.x;
    _bodyYaw = eulerAngles.y;
    _bodyRoll = eulerAngles.z;
}<|MERGE_RESOLUTION|>--- conflicted
+++ resolved
@@ -514,13 +514,8 @@
     settings->setValue("pupilDilation", _head.getPupilDilation());
 
     settings->setValue("leanScale", _leanScale);
-<<<<<<< HEAD
-    settings->setValue("scale", _newScale);
-
-=======
     settings->setValue("scale", _targetScale);
-    
->>>>>>> 0f2aa6ce
+
     settings->endGroup();
 }
 
@@ -541,13 +536,7 @@
     _head.setPupilDilation(settings->value("pupilDilation", 0.0f).toFloat());
 
     _leanScale = loadSetting(settings, "leanScale", 0.05f);
-<<<<<<< HEAD
-
-    _newScale = loadSetting(settings, "scale", 1.0f);
-=======
-    
     _targetScale = loadSetting(settings, "scale", 1.0f);
->>>>>>> 0f2aa6ce
     setScale(_scale);
     Application::getInstance()->getCamera()->setScale(_scale);
 
