--- conflicted
+++ resolved
@@ -1180,21 +1180,8 @@
             renderFrustum->setNearClip(DEFAULT_NEAR_CLIP);
         } else {
             float clipDistance = _skeletonModel.getHeadClipDistance();
-<<<<<<< HEAD
-            if (qApp->isHMDMode()) {
-                // If avatar is horizontally in front of camera, increase clip distance by the amount it is in front.
-                glm::vec3 cameraToAvatar = _position - cameraPos;
-                cameraToAvatar.y = 0.0f;
-                glm::vec3 cameraLookAt = camera->getOrientation() * glm::vec3(0.0f, 0.0f, -1.0f);
-                float headOffset = glm::dot(cameraLookAt, cameraToAvatar);
-                if (headOffset > 0) {
-                    clipDistance += headOffset;
-                }
-            }
-=======
             clipDistance = glm::length(getEyePosition() 
                 + camera->getOrientation() * glm::vec3(0.0f, 0.0f, -clipDistance) - cameraPos);
->>>>>>> 9f8e5265
             renderFrustum->setNearClip(clipDistance);
         }
     }
