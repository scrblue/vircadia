--- conflicted
+++ resolved
@@ -28,12 +28,6 @@
 
 
 class Avatar;
-<<<<<<< HEAD
-const float HAND_PADDLE_OFFSET = 0.1f;
-const float HAND_PADDLE_THICKNESS = 0.01f;
-const float HAND_PADDLE_RADIUS = 0.15f;
-=======
->>>>>>> a6395a23
 
 class Hand : public HandData {
 public:
