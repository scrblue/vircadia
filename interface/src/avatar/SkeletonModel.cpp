--- conflicted
+++ resolved
@@ -816,13 +816,9 @@
 
     // draw a green cylinder between the two points
     glm::vec3 origin(0.0f);
-<<<<<<< HEAD
-    Avatar::renderJointConnectingCone(batch,  origin, axis, _boundingShape.getRadius(), _boundingShape.getRadius(), glm::vec4(0.6f, 0.8f, 0.6f, alpha));
-#endif
-=======
     Avatar::renderJointConnectingCone(batch, origin, axis, _boundingShape.getRadius(), _boundingShape.getRadius(), 
                                       glm::vec4(0.6f, 0.8f, 0.6f, alpha));
->>>>>>> 62fca613
+#endif
 }
 
 bool SkeletonModel::hasSkeleton() {
