//
//  MyAvatar.h
//  interface/src/avatar
//
//  Created by Mark Peng on 8/16/13.
//  Copyright 2012 High Fidelity, Inc.
//
//  Distributed under the Apache License, Version 2.0.
//  See the accompanying file LICENSE or http://www.apache.org/licenses/LICENSE-2.0.html
//

#ifndef hifi_MyAvatar_h
#define hifi_MyAvatar_h

#include <bitset>

#include <glm/glm.hpp>

#include <SettingHandle.h>
#include <Rig.h>
#include <Sound.h>
#include <ScriptEngine.h>

#include <controllers/Pose.h>
#include <controllers/Actions.h>
#include <AvatarConstants.h>
#include <avatars-renderer/Avatar.h>
#include <avatars-renderer/ScriptAvatar.h>

#include "AtRestDetector.h"
#include "MyCharacterController.h"
#include <ThreadSafeValueCache.h>

class AvatarActionHold;
class ModelItemID;
class MyHead;

enum eyeContactTarget {
    LEFT_EYE,
    RIGHT_EYE,
    MOUTH
};

enum AudioListenerMode {
    FROM_HEAD = 0,
    FROM_CAMERA,
    CUSTOM
};

Q_DECLARE_METATYPE(AudioListenerMode);

class MyAvatar : public Avatar {
    Q_OBJECT

    /**jsdoc
     * Your avatar is your in-world representation of you. The MyAvatar API is used to manipulate the avatar.
     * For example, using the MyAvatar API you can customize the avatar's appearance, run custom avatar animations,
     * change the avatar's position within the domain, or manage the avatar's collisions with other objects.
     * NOTE: MyAvatar extends Avatar and AvatarData, see those namespace for more properties/methods.
     *
     * @namespace MyAvatar
     * @augments Avatar
     * @property qmlPosition {Vec3} Used as a stopgap for position access by QML, as glm::vec3 is unavailable outside of scripts
     * @property shouldRenderLocally {bool} Set it to true if you would like to see MyAvatar in your local interface,
     *   and false if you would not like to see MyAvatar in your local interface.
     * @property motorVelocity {Vec3} Can be used to move the avatar with this velocity.
     * @property motorTimescale {float} Specifies how quickly the avatar should accelerate to meet the motorVelocity,
     *   smaller values will result in higher acceleration.
     * @property motorReferenceFrame {string} Reference frame of the motorVelocity, must be one of the following: "avatar", "camera", "world"
     * @property collisionSoundURL {string} Specifies the sound to play when the avatar experiences a collision.
     *   You can provide a mono or stereo 16-bit WAV file running at either 24 Khz or 48 Khz.
     *   The latter is downsampled by the audio mixer, so all audio effectively plays back at a 24 Khz sample rate.
     *   48 Khz RAW files are also supported.
     * @property audioListenerMode {number} When hearing spatialized audio this determines where the listener placed.
     *   Should be one of the following values:
     *   MyAvatar.audioListenerModeHead - the listener located at the avatar's head.
     *   MyAvatar.audioListenerModeCamera - the listener is relative to the camera.
     *   MyAvatar.audioListenerModeCustom - the listener is at a custom location specified by the MyAvatar.customListenPosition
     *   and MyAvatar.customListenOrientation properties.
     * @property customListenPosition {Vec3} If MyAvatar.audioListenerMode == MyAvatar.audioListenerModeHead, then this determines the position
     *   of audio spatialization listener.
     * @property customListenOreintation {Quat} If MyAvatar.audioListenerMode == MyAvatar.audioListenerModeHead, then this determines the orientation
     *   of the audio spatialization listener.
     * @property audioListenerModeHead {number} READ-ONLY. When passed to MyAvatar.audioListenerMode, it will set the audio listener
     *   around the avatar's head.
     * @property audioListenerModeCamera {number} READ-ONLY. When passed to MyAvatar.audioListenerMode, it will set the audio listener
     *   around the camera.
     * @property audioListenerModeCustom {number} READ-ONLY. When passed to MyAvatar.audioListenerMode, it will set the audio listener
     *  around the value specified by MyAvatar.customListenPosition and MyAvatar.customListenOrientation.
     * @property leftHandPosition {Vec3} READ-ONLY. The desired position of the left wrist in avatar space, determined by the hand controllers.
     *   Note: only valid if hand controllers are in use.
     * @property rightHandPosition {Vec3} READ-ONLY. The desired position of the right wrist in avatar space, determined by the hand controllers.
     *   Note: only valid if hand controllers are in use.
     * @property leftHandTipPosition {Vec3} READ-ONLY. A position 30 cm offset from MyAvatar.leftHandPosition
     * @property rightHandTipPosition {Vec3} READ-ONLY. A position 30 cm offset from MyAvatar.rightHandPosition
     * @property leftHandPose {Pose} READ-ONLY. Returns full pose (translation, orientation, velocity & angularVelocity) of the desired
     *   wrist position, determined by the hand controllers.
     * @property rightHandPose {Pose} READ-ONLY. Returns full pose (translation, orientation, velocity & angularVelocity) of the desired
     *   wrist position, determined by the hand controllers.
     * @property leftHandTipPose {Pose} READ-ONLY. Returns a pose offset 30 cm from MyAvatar.leftHandPose
     * @property rightHandTipPose {Pose} READ-ONLY. Returns a pose offset 30 cm from MyAvatar.rightHandPose
     * @property hmdLeanRecenterEnabled {bool} This can be used disable the hmd lean recenter behavior.  This behavior is what causes your avatar
     *   to follow your HMD as you walk around the room, in room scale VR.  Disabling this is useful if you desire to pin the avatar to a fixed location.
     * @property collisionsEnabled {bool} This can be used to disable collisions between the avatar and the world.
     * @property useAdvancedMovementControls {bool} Stores the user preference only, does not change user mappings, this is done in the defaultScript
     *   "scripts/system/controllers/toggleAdvancedMovementForHandControllers.js".
     * @property userHeight {number} The height of the user in sensor space. (meters).
     * @property userEyeHeight {number} Estimated height of the users eyes in sensor space. (meters)
     */

    // FIXME: `glm::vec3 position` is not accessible from QML, so this exposes position in a QML-native type
    Q_PROPERTY(QVector3D qmlPosition READ getQmlPosition)
    QVector3D getQmlPosition() { auto p = getPosition(); return QVector3D(p.x, p.y, p.z); }

    Q_PROPERTY(bool shouldRenderLocally READ getShouldRenderLocally WRITE setShouldRenderLocally)
    Q_PROPERTY(glm::vec3 motorVelocity READ getScriptedMotorVelocity WRITE setScriptedMotorVelocity)
    Q_PROPERTY(float motorTimescale READ getScriptedMotorTimescale WRITE setScriptedMotorTimescale)
    Q_PROPERTY(QString motorReferenceFrame READ getScriptedMotorFrame WRITE setScriptedMotorFrame)
    Q_PROPERTY(QString collisionSoundURL READ getCollisionSoundURL WRITE setCollisionSoundURL)
    Q_PROPERTY(AudioListenerMode audioListenerMode READ getAudioListenerMode WRITE setAudioListenerMode)
    Q_PROPERTY(glm::vec3 customListenPosition READ getCustomListenPosition WRITE setCustomListenPosition)
    Q_PROPERTY(glm::quat customListenOrientation READ getCustomListenOrientation WRITE setCustomListenOrientation)
    Q_PROPERTY(AudioListenerMode audioListenerModeHead READ getAudioListenerModeHead)
    Q_PROPERTY(AudioListenerMode audioListenerModeCamera READ getAudioListenerModeCamera)
    Q_PROPERTY(AudioListenerMode audioListenerModeCustom READ getAudioListenerModeCustom)
    //TODO: make gravity feature work Q_PROPERTY(glm::vec3 gravity READ getGravity WRITE setGravity)

    Q_PROPERTY(glm::vec3 leftHandPosition READ getLeftHandPosition)
    Q_PROPERTY(glm::vec3 rightHandPosition READ getRightHandPosition)
    Q_PROPERTY(glm::vec3 leftHandTipPosition READ getLeftHandTipPosition)
    Q_PROPERTY(glm::vec3 rightHandTipPosition READ getRightHandTipPosition)

    Q_PROPERTY(controller::Pose leftHandPose READ getLeftHandPose)
    Q_PROPERTY(controller::Pose rightHandPose READ getRightHandPose)
    Q_PROPERTY(controller::Pose leftHandTipPose READ getLeftHandTipPose)
    Q_PROPERTY(controller::Pose rightHandTipPose READ getRightHandTipPose)

    Q_PROPERTY(float energy READ getEnergy WRITE setEnergy)
    Q_PROPERTY(bool isAway READ getIsAway WRITE setAway)

    Q_PROPERTY(bool hmdLeanRecenterEnabled READ getHMDLeanRecenterEnabled WRITE setHMDLeanRecenterEnabled)
    Q_PROPERTY(bool collisionsEnabled READ getCollisionsEnabled WRITE setCollisionsEnabled)
    Q_PROPERTY(bool characterControllerEnabled READ getCharacterControllerEnabled WRITE setCharacterControllerEnabled)
    Q_PROPERTY(bool useAdvancedMovementControls READ useAdvancedMovementControls WRITE setUseAdvancedMovementControls)

    Q_PROPERTY(float yawSpeed MEMBER _yawSpeed)
    Q_PROPERTY(float pitchSpeed MEMBER _pitchSpeed)

    Q_PROPERTY(bool hmdRollControlEnabled READ getHMDRollControlEnabled WRITE setHMDRollControlEnabled)
    Q_PROPERTY(float hmdRollControlDeadZone READ getHMDRollControlDeadZone WRITE setHMDRollControlDeadZone)
    Q_PROPERTY(float hmdRollControlRate READ getHMDRollControlRate WRITE setHMDRollControlRate)
<<<<<<< HEAD
    
=======

    Q_PROPERTY(float userHeight READ getUserHeight WRITE setUserHeight)
    Q_PROPERTY(float userEyeHeight READ getUserEyeHeight)

>>>>>>> 0f3834de
    const QString DOMINANT_LEFT_HAND = "left";
    const QString DOMINANT_RIGHT_HAND = "right";

public:
    enum DriveKeys {
        TRANSLATE_X = 0,
        TRANSLATE_Y,
        TRANSLATE_Z,
        YAW,
        STEP_TRANSLATE_X,
        STEP_TRANSLATE_Y,
        STEP_TRANSLATE_Z,
        STEP_YAW,
        PITCH,
        ZOOM,
        MAX_DRIVE_KEYS
    };
    Q_ENUM(DriveKeys)

    explicit MyAvatar(QThread* thread);
    ~MyAvatar();

    void instantiableAvatar() override {};
    void registerMetaTypes(ScriptEnginePointer engine);

    virtual void simulateAttachments(float deltaTime) override;

    AudioListenerMode getAudioListenerModeHead() const { return FROM_HEAD; }
    AudioListenerMode getAudioListenerModeCamera() const { return FROM_CAMERA; }
    AudioListenerMode getAudioListenerModeCustom() const { return CUSTOM; }

    void reset(bool andRecenter = false, bool andReload = true, bool andHead = true);

    Q_INVOKABLE void resetSensorsAndBody();

    /**jsdoc
     * Moves and orients the avatar, such that it is directly underneath the HMD, with toes pointed forward.
     * @function MyAvatar.centerBody
     */
    Q_INVOKABLE void centerBody(); // thread-safe


    /**jsdoc
     * The internal inverse-kinematics system maintains a record of which joints are "locked". Sometimes it is useful to forget this history, to prevent
     * contorted joints.
     * @function MyAvatar.clearIKJointLimitHistory
     */
    Q_INVOKABLE void clearIKJointLimitHistory(); // thread-safe

    void update(float deltaTime);
    virtual void postUpdate(float deltaTime, const render::ScenePointer& scene) override;
    void preDisplaySide(RenderArgs* renderArgs);

    const glm::mat4& getHMDSensorMatrix() const { return _hmdSensorMatrix; }
    const glm::vec3& getHMDSensorPosition() const { return _hmdSensorPosition; }
    const glm::quat& getHMDSensorOrientation() const { return _hmdSensorOrientation; }

    Q_INVOKABLE void setOrientationVar(const QVariant& newOrientationVar);
    Q_INVOKABLE QVariant getOrientationVar() const;

    // A method intended to be overriden by MyAvatar for polling orientation for network transmission.
    glm::quat getOrientationOutbound() const override;

    // Pass a recent sample of the HMD to the avatar.
    // This can also update the avatar's position to follow the HMD
    // as it moves through the world.
    void updateFromHMDSensorMatrix(const glm::mat4& hmdSensorMatrix);

    // read the location of a hand controller and save the transform
    void updateJointFromController(controller::Action poseKey, ThreadSafeValueCache<glm::mat4>& matrixCache);

    // best called at end of main loop, just before rendering.
    // update sensor to world matrix from current body position and hmd sensor.
    // This is so the correct camera can be used for rendering.
    void updateSensorToWorldMatrix();

    void setRealWorldFieldOfView(float realWorldFov) { _realWorldFieldOfView.set(realWorldFov); }

    /**jsdoc
     * The default position in world coordinates of the point directly between the avatar's eyes
     * @function MyAvatar.getDefaultEyePosition
     * @example <caption>This example gets the default eye position and prints it to the debug log.</caption>
     * var defaultEyePosition = MyAvatar.getDefaultEyePosition();
     * print (JSON.stringify(defaultEyePosition));
     * @returns {Vec3} Position between the avatar's eyes.
     */
    Q_INVOKABLE glm::vec3 getDefaultEyePosition() const;

    float getRealWorldFieldOfView() { return _realWorldFieldOfView.get(); }

    /**jsdoc
     * The avatar animation system includes a set of default animations along with rules for how those animations are blended
     * together with procedural data (such as look at vectors, hand sensors etc.). overrideAnimation() is used to completely
     * override all motion from the default animation system (including inverse kinematics for hand and head controllers) and
     * play a specified animation.  To end this animation and restore the default animations, use MyAvatar.restoreAnimation.
     * @function MyAvatar.overrideAnimation
     * @example <caption> Play a clapping animation on your avatar for three seconds. </caption>
     * // Clap your hands for 3 seconds then restore animation back to the avatar.
     * var ANIM_URL = "https://s3.amazonaws.com/hifi-public/animations/ClapAnimations/ClapHands_Standing.fbx";
     * MyAvatar.overrideAnimation(ANIM_URL, 30, true, 0, 53);
     * Script.setTimeout(function () {
     *     MyAvatar.restoreAnimation();
     * }, 3000);
     * @param url {string} The URL to the animation file. Animation files need to be .FBX format, but only need to contain the avatar skeleton and animation data.
     * @param fps {number} The frames per second (FPS) rate for the animation playback. 30 FPS is normal speed.
     * @param loop {bool} Set to true if the animation should loop.
     * @param firstFrame {number} The frame the animation should start at.
     * @param lastFrame {number} The frame the animation should end at.
     */
    Q_INVOKABLE void overrideAnimation(const QString& url, float fps, bool loop, float firstFrame, float lastFrame);

    /**jsdoc
     * The avatar animation system includes a set of default animations along with rules for how those animations are blended together with
     * procedural data (such as look at vectors, hand sensors etc.). Playing your own custom animations will override the default animations.
     * restoreAnimation() is used to restore all motion from the default animation system including inverse kinematics for hand and head
     * controllers. If you aren't currently playing an override animation, this function will have no effect.
     * @function MyAvatar.restoreAnimation
     * @example <caption> Play a clapping animation on your avatar for three seconds. </caption>
     * // Clap your hands for 3 seconds then restore animation back to the avatar.
     * var ANIM_URL = "https://s3.amazonaws.com/hifi-public/animations/ClapAnimations/ClapHands_Standing.fbx";
     * MyAvatar.overrideAnimation(ANIM_URL, 30, true, 0, 53);
     * Script.setTimeout(function () {
     *     MyAvatar.restoreAnimation();
     * }, 3000);
     */
    Q_INVOKABLE void restoreAnimation();

    /**jsdoc
     * Each avatar has an avatar-animation.json file that defines which animations are used and how they are blended together with procedural data
     * (such as look at vectors, hand sensors etc.). Each animation specified in the avatar-animation.json file is known as an animation role.
     * Animation roles map to easily understandable actions that the avatar can perform, such as "idleStand", "idleTalk", or "walkFwd."
     * getAnimationRoles() is used get the list of animation roles defined in the avatar-animation.json.
     * @function MyAvatar.getAnimatationRoles
     * @example <caption>This example prints the list of animation roles defined in the avatar's avatar-animation.json file to the debug log.</caption>
     * var roles = MyAvatar.getAnimationRoles();
     * print("Animation Roles:");
     * for (var i = 0; i < roles.length; i++) {
     *     print(roles[i]);
     * }
     * @returns {string[]} Array of role strings
     */
    Q_INVOKABLE QStringList getAnimationRoles();

    /**jsdoc
     * Each avatar has an avatar-animation.json file that defines a set of animation roles. Animation roles map to easily understandable actions
     * that the avatar can perform, such as "idleStand", "idleTalk", or "walkFwd". To get the full list of roles, use getAnimationRoles().
     * For each role, the avatar-animation.json defines when the animation is used, the animation clip (.FBX) used, and how animations are blended
     * together with procedural data (such as look at vectors, hand sensors etc.).
     * overrideRoleAnimation() is used to change the animation clip (.FBX) associated with a specified animation role.
     * Note: Hand roles only affect the hand. Other 'main' roles, like 'idleStand', 'idleTalk', 'takeoffStand' are full body.
     * @function MyAvatar.overrideRoleAnimation
     * @example <caption>The default avatar-animation.json defines an "idleStand" animation role. This role specifies that when the avatar is not moving,
     * an animation clip of the avatar idling with hands hanging at its side will be used. It also specifies that when the avatar moves, the animation
     * will smoothly blend to the walking animation used by the "walkFwd" animation role.
     * In this example, the "idleStand" role animation clip has been replaced with a clapping animation clip. Now instead of standing with its arms
     * hanging at its sides when it is not moving, the avatar will stand and clap its hands. Note that just as it did before, as soon as the avatar
     * starts to move, the animation will smoothly blend into the walk animation used by the "walkFwd" animation role.</caption>
     * // An animation of the avatar clapping its hands while standing
     * var ANIM_URL = "https://s3.amazonaws.com/hifi-public/animations/ClapAnimations/ClapHands_Standing.fbx";
     * MyAvatar.overrideRoleAnimation("idleStand", ANIM_URL, 30, true, 0, 53);
     * // To restore the default animation, use MyAvatar.restoreRoleAnimation().
     * @param role {string} The animation role to override
     * @param url {string} The URL to the animation file. Animation files need to be .FBX format, but only need to contain the avatar skeleton and animation data.
     * @param fps {number} The frames per second (FPS) rate for the animation playback. 30 FPS is normal speed.
     * @param loop {bool} Set to true if the animation should loop
     * @param firstFrame {number} The frame the animation should start at
     * @param lastFrame {number} The frame the animation should end at
     */
    Q_INVOKABLE void overrideRoleAnimation(const QString& role, const QString& url, float fps, bool loop, float firstFrame, float lastFrame);

    /**jsdoc
     * Each avatar has an avatar-animation.json file that defines a set of animation roles. Animation roles map to easily understandable actions that
     * the avatar can perform, such as "idleStand", "idleTalk", or "walkFwd". To get the full list of roles, use getAnimationRoles(). For each role,
     * the avatar-animation.json defines when the animation is used, the animation clip (.FBX) used, and how animations are blended together with
     * procedural data (such as look at vectors, hand sensors etc.). You can change the animation clip (.FBX) associated with a specified animation
     * role using overrideRoleAnimation().
     * restoreRoleAnimation() is used to restore a specified animation role's default animation clip. If you have not specified an override animation
     * for the specified role, this function will have no effect.
     * @function MyAvatar.restoreRoleAnimation
     * @param rule {string} The animation role clip to restore
     */
    Q_INVOKABLE void restoreRoleAnimation(const QString& role);

    // Adds handler(animStateDictionaryIn) => animStateDictionaryOut, which will be invoked just before each animGraph state update.
    // The handler will be called with an animStateDictionaryIn that has all those properties specified by the (possibly empty)
    // propertiesList argument. However for debugging, if the properties argument is null, all internal animGraph state is provided.
    // The animStateDictionaryOut can be a different object than animStateDictionaryIn. Any properties set in animStateDictionaryOut
    // will override those of the internal animation machinery.
    // The animStateDictionaryIn may be shared among multiple handlers, and thus may contain additional properties specified when
    // adding one of the other handlers. While any handler may change a value in animStateDictionaryIn (or supply different values in animStateDictionaryOut)
    // a handler must not remove properties from animStateDictionaryIn, nor change property values that it does not intend to change.
    // It is not specified in what order multiple handlers are called.
    Q_INVOKABLE QScriptValue addAnimationStateHandler(QScriptValue handler, QScriptValue propertiesList) { return _skeletonModel->getRig().addAnimationStateHandler(handler, propertiesList); }
    // Removes a handler previously added by addAnimationStateHandler.
    Q_INVOKABLE void removeAnimationStateHandler(QScriptValue handler) { _skeletonModel->getRig().removeAnimationStateHandler(handler); }

    Q_INVOKABLE bool getSnapTurn() const { return _useSnapTurn; }
    Q_INVOKABLE void setSnapTurn(bool on) { _useSnapTurn = on; }
    Q_INVOKABLE bool getClearOverlayWhenMoving() const { return _clearOverlayWhenMoving; }
    Q_INVOKABLE void setClearOverlayWhenMoving(bool on) { _clearOverlayWhenMoving = on; }

    Q_INVOKABLE void setDominantHand(const QString& hand);
    Q_INVOKABLE QString getDominantHand() const { return _dominantHand; }

    Q_INVOKABLE void setHMDLeanRecenterEnabled(bool value) { _hmdLeanRecenterEnabled = value; }
    Q_INVOKABLE bool getHMDLeanRecenterEnabled() const { return _hmdLeanRecenterEnabled; }

    bool useAdvancedMovementControls() const { return _useAdvancedMovementControls.get(); }
    void setUseAdvancedMovementControls(bool useAdvancedMovementControls)
        { _useAdvancedMovementControls.set(useAdvancedMovementControls); }

    void setHMDRollControlEnabled(bool value) { _hmdRollControlEnabled = value; }
    bool getHMDRollControlEnabled() const { return _hmdRollControlEnabled; }
    void setHMDRollControlDeadZone(float value) { _hmdRollControlDeadZone = value; }
    float getHMDRollControlDeadZone() const { return _hmdRollControlDeadZone; }
    void setHMDRollControlRate(float value) { _hmdRollControlRate = value; }
    float getHMDRollControlRate() const { return _hmdRollControlRate; }

    // get/set avatar data
    void saveData();
    void loadData();

    void saveAttachmentData(const AttachmentData& attachment) const;
    AttachmentData loadAttachmentData(const QUrl& modelURL, const QString& jointName = QString()) const;

    //  Set what driving keys are being pressed to control thrust levels
    void clearDriveKeys();
    void setDriveKey(DriveKeys key, float val);
    float getDriveKey(DriveKeys key) const;
    Q_INVOKABLE float getRawDriveKey(DriveKeys key) const;
    void relayDriveKeysToCharacterController();
    
    Q_INVOKABLE void disableDriveKey(DriveKeys key);
    Q_INVOKABLE void enableDriveKey(DriveKeys key);
    Q_INVOKABLE bool isDriveKeyDisabled(DriveKeys key) const;

    eyeContactTarget getEyeContactTarget();

    const MyHead* getMyHead() const;
    Q_INVOKABLE glm::vec3 getHeadPosition() const { return getHead()->getPosition(); }
    Q_INVOKABLE float getHeadFinalYaw() const { return getHead()->getFinalYaw(); }
    Q_INVOKABLE float getHeadFinalRoll() const { return getHead()->getFinalRoll(); }
    Q_INVOKABLE float getHeadFinalPitch() const { return getHead()->getFinalPitch(); }
    Q_INVOKABLE float getHeadDeltaPitch() const { return getHead()->getDeltaPitch(); }

    Q_INVOKABLE glm::vec3 getEyePosition() const { return getHead()->getEyePosition(); }

    Q_INVOKABLE glm::vec3 getTargetAvatarPosition() const { return _targetAvatarPosition; }
    Q_INVOKABLE ScriptAvatarData* getTargetAvatar() const;

    Q_INVOKABLE glm::vec3 getLeftHandPosition() const;
    Q_INVOKABLE glm::vec3 getRightHandPosition() const;
    Q_INVOKABLE glm::vec3 getLeftHandTipPosition() const;
    Q_INVOKABLE glm::vec3 getRightHandTipPosition() const;

    Q_INVOKABLE controller::Pose getLeftHandPose() const;
    Q_INVOKABLE controller::Pose getRightHandPose() const;
    Q_INVOKABLE controller::Pose getLeftHandTipPose() const;
    Q_INVOKABLE controller::Pose getRightHandTipPose() const;

    // world-space to avatar-space rigconversion functions
    Q_INVOKABLE glm::vec3 worldToJointPoint(const glm::vec3& position, const int jointIndex = -1) const;
    Q_INVOKABLE glm::vec3 worldToJointDirection(const glm::vec3& direction, const int jointIndex = -1) const;
    Q_INVOKABLE glm::quat worldToJointRotation(const glm::quat& rotation, const int jointIndex = -1) const;

    Q_INVOKABLE glm::vec3 jointToWorldPoint(const glm::vec3& position, const int jointIndex = -1) const;
    Q_INVOKABLE glm::vec3 jointToWorldDirection(const glm::vec3& direction, const int jointIndex = -1) const;
    Q_INVOKABLE glm::quat jointToWorldRotation(const glm::quat& rotation, const int jointIndex = -1) const;

    AvatarWeakPointer getLookAtTargetAvatar() const { return _lookAtTargetAvatar; }
    void updateLookAtTargetAvatar();
    void clearLookAtTargetAvatar();

    virtual void setJointRotations(const QVector<glm::quat>& jointRotations) override;
    virtual void setJointData(int index, const glm::quat& rotation, const glm::vec3& translation) override;
    virtual void setJointRotation(int index, const glm::quat& rotation) override;
    virtual void setJointTranslation(int index, const glm::vec3& translation) override;
    virtual void clearJointData(int index) override;

    virtual void setJointData(const QString& name, const glm::quat& rotation, const glm::vec3& translation)  override;
    virtual void setJointRotation(const QString& name, const glm::quat& rotation)  override;
    virtual void setJointTranslation(const QString& name, const glm::vec3& translation)  override;
    virtual void clearJointData(const QString& name) override;
    virtual void clearJointsData() override;



    Q_INVOKABLE bool pinJoint(int index, const glm::vec3& position, const glm::quat& orientation);
    Q_INVOKABLE bool clearPinOnJoint(int index);

    Q_INVOKABLE float getIKErrorOnLastSolve() const;

    Q_INVOKABLE void useFullAvatarURL(const QUrl& fullAvatarURL, const QString& modelName = QString());
    Q_INVOKABLE QUrl getFullAvatarURLFromPreferences() const { return _fullAvatarURLFromPreferences; }
    Q_INVOKABLE QString getFullAvatarModelName() const { return _fullAvatarModelName; }
    void resetFullAvatarURL();

    virtual void setAttachmentData(const QVector<AttachmentData>& attachmentData) override;

    MyCharacterController* getCharacterController() { return &_characterController; }
    const MyCharacterController* getCharacterController() const { return &_characterController; }

    void updateMotors();
    void prepareForPhysicsSimulation();
    void nextAttitude(glm::vec3 position, glm::quat orientation); // Can be safely called at any time.
    void harvestResultsFromPhysicsSimulation(float deltaTime);

    const QString& getCollisionSoundURL() { return _collisionSoundURL; }
    void setCollisionSoundURL(const QString& url);

    SharedSoundPointer getCollisionSound();
    void setCollisionSound(SharedSoundPointer sound) { _collisionSound = sound; }

    void clearScriptableSettings();

    float getBoomLength() const { return _boomLength; }
    void setBoomLength(float boomLength) { _boomLength = boomLength; }

    float getPitchSpeed() const { return _pitchSpeed; }
    void setPitchSpeed(float speed) { _pitchSpeed = speed; }

    float getYawSpeed() const { return _yawSpeed; }
    void setYawSpeed(float speed) { _yawSpeed = speed; }

    static const float ZOOM_MIN;
    static const float ZOOM_MAX;
    static const float ZOOM_DEFAULT;

    void destroyAnimGraph();

    AudioListenerMode getAudioListenerMode() { return _audioListenerMode; }
    void setAudioListenerMode(AudioListenerMode audioListenerMode);
    glm::vec3 getCustomListenPosition() { return _customListenPosition; }
    void setCustomListenPosition(glm::vec3 customListenPosition) { _customListenPosition = customListenPosition; }
    glm::quat getCustomListenOrientation() { return _customListenOrientation; }
    void setCustomListenOrientation(glm::quat customListenOrientation) { _customListenOrientation = customListenOrientation; }

    virtual void rebuildCollisionShape() override;

    const glm::vec2& getHeadControllerFacingMovingAverage() const { return _headControllerFacingMovingAverage; }

    void setControllerPoseInSensorFrame(controller::Action action, const controller::Pose& pose);
    controller::Pose getControllerPoseInSensorFrame(controller::Action action) const;
    controller::Pose getControllerPoseInWorldFrame(controller::Action action) const;
    controller::Pose getControllerPoseInAvatarFrame(controller::Action action) const;

    bool hasDriveInput() const;

    Q_INVOKABLE bool isFlying();
    Q_INVOKABLE bool isInAir();
    Q_INVOKABLE void setFlyingEnabled(bool enabled);
    Q_INVOKABLE bool getFlyingEnabled();

    Q_INVOKABLE float getAvatarScale();
    Q_INVOKABLE void setAvatarScale(float scale);

    Q_INVOKABLE void setCollisionsEnabled(bool enabled);
    Q_INVOKABLE bool getCollisionsEnabled();
    Q_INVOKABLE void setCharacterControllerEnabled(bool enabled); // deprecated
    Q_INVOKABLE bool getCharacterControllerEnabled(); // deprecated

    virtual glm::quat getAbsoluteJointRotationInObjectFrame(int index) const override;
    virtual glm::vec3 getAbsoluteJointTranslationInObjectFrame(int index) const override;

    // all calibration matrices are in absolute avatar space.
    glm::mat4 getCenterEyeCalibrationMat() const;
    glm::mat4 getHeadCalibrationMat() const;
    glm::mat4 getSpine2CalibrationMat() const;
    glm::mat4 getHipsCalibrationMat() const;
    glm::mat4 getLeftFootCalibrationMat() const;
    glm::mat4 getRightFootCalibrationMat() const;
    glm::mat4 getRightArmCalibrationMat() const;
    glm::mat4 getLeftArmCalibrationMat() const;
    glm::mat4 getLeftHandCalibrationMat() const;
    glm::mat4 getRightHandCalibrationMat() const;

    void addHoldAction(AvatarActionHold* holdAction);  // thread-safe
    void removeHoldAction(AvatarActionHold* holdAction);  // thread-safe
    void updateHoldActions(const AnimPose& prePhysicsPose, const AnimPose& postUpdatePose);

    // derive avatar body position and orientation from the current HMD Sensor location.
    // results are in HMD frame
    glm::mat4 deriveBodyFromHMDSensor() const;

    Q_INVOKABLE bool isUp(const glm::vec3& direction) { return glm::dot(direction, _worldUpDirection) > 0.0f; }; // true iff direction points up wrt avatar's definition of up.
    Q_INVOKABLE bool isDown(const glm::vec3& direction) { return glm::dot(direction, _worldUpDirection) < 0.0f; };

    void setUserHeight(float value);
    float getUserHeight() const;
    float getUserEyeHeight() const;

public slots:
    void increaseSize();
    void decreaseSize();
    void resetSize();
    float getDomainMinScale();
    float getDomainMaxScale();

    void setGravity(float gravity);
    float getGravity();

    void goToLocation(const glm::vec3& newPosition,
                      bool hasOrientation = false, const glm::quat& newOrientation = glm::quat(),
                      bool shouldFaceLocation = false);
    void goToLocation(const QVariant& properties);
    void goToLocationAndEnableCollisions(const glm::vec3& newPosition);
    bool safeLanding(const glm::vec3& position);

    void restrictScaleFromDomainSettings(const QJsonObject& domainSettingsObject);
    void clearScaleRestriction();

    //  Set/Get update the thrust that will move the avatar around
    void addThrust(glm::vec3 newThrust) { _thrust += newThrust; };
    glm::vec3 getThrust() { return _thrust; };
    void setThrust(glm::vec3 newThrust) { _thrust = newThrust; }

    Q_INVOKABLE void updateMotionBehaviorFromMenu();

    void setEnableDebugDrawDefaultPose(bool isEnabled);
    void setEnableDebugDrawAnimPose(bool isEnabled);
    void setEnableDebugDrawPosition(bool isEnabled);
    void setEnableDebugDrawHandControllers(bool isEnabled);
    void setEnableDebugDrawSensorToWorldMatrix(bool isEnabled);
    void setEnableDebugDrawIKTargets(bool isEnabled);
    void setEnableDebugDrawIKConstraints(bool isEnabled);
    void setEnableDebugDrawIKChains(bool isEnabled);
    void setEnableDebugDrawDetailedCollision(bool isEnabled);

    bool getEnableMeshVisible() const { return _skeletonModel->isVisible(); }
    void setEnableMeshVisible(bool isEnabled);
    void setUseAnimPreAndPostRotations(bool isEnabled);
    void setEnableInverseKinematics(bool isEnabled);

    QUrl getAnimGraphOverrideUrl() const;  // thread-safe
    void setAnimGraphOverrideUrl(QUrl value);  // thread-safe
    QUrl getAnimGraphUrl() const;  // thread-safe
    void setAnimGraphUrl(const QUrl& url);  // thread-safe

    glm::vec3 getPositionForAudio();
    glm::quat getOrientationForAudio();

    virtual void setModelScale(float scale) override;

signals:
    void audioListenerModeChanged();
    void transformChanged();
    void newCollisionSoundURL(const QUrl& url);
    void collisionWithEntity(const Collision& collision);
    void energyChanged(float newEnergy);
    void positionGoneTo();
    void onLoadComplete();
    void wentAway();
    void wentActive();
    void skeletonChanged();
    void dominantHandChanged(const QString& hand);
    void sensorToWorldScaleChanged(float sensorToWorldScale);

private:

    bool requiresSafeLanding(const glm::vec3& positionIn, glm::vec3& positionOut);

    virtual QByteArray toByteArrayStateful(AvatarDataDetail dataDetail, bool dropFaceTracking) override;

    void simulate(float deltaTime);
    void updateFromTrackers(float deltaTime);
    virtual void render(RenderArgs* renderArgs) override;
    virtual bool shouldRenderHead(const RenderArgs* renderArgs) const override;
    void setShouldRenderLocally(bool shouldRender) { _shouldRender = shouldRender; setEnableMeshVisible(shouldRender); }
    bool getShouldRenderLocally() const { return _shouldRender; }
    bool isMyAvatar() const override { return true; }
    virtual int parseDataFromBuffer(const QByteArray& buffer) override;
    virtual glm::vec3 getSkeletonPosition() const override;

    glm::vec3 getScriptedMotorVelocity() const { return _scriptedMotorVelocity; }
    float getScriptedMotorTimescale() const { return _scriptedMotorTimescale; }
    QString getScriptedMotorFrame() const;
    void setScriptedMotorVelocity(const glm::vec3& velocity);
    void setScriptedMotorTimescale(float timescale);
    void setScriptedMotorFrame(QString frame);
    virtual void attach(const QString& modelURL, const QString& jointName = QString(),
                        const glm::vec3& translation = glm::vec3(), const glm::quat& rotation = glm::quat(),
                        float scale = 1.0f, bool isSoft = false,
                        bool allowDuplicates = false, bool useSaved = true) override;

    bool cameraInsideHead(const glm::vec3& cameraPosition) const;

    void updateEyeContactTarget(float deltaTime);

    // These are made private for MyAvatar so that you will use the "use" methods instead
    virtual void setSkeletonModelURL(const QUrl& skeletonModelURL) override;

    void setVisibleInSceneIfReady(Model* model, const render::ScenePointer& scene, bool visiblity);

private:

    virtual void updatePalms() override {}
    void lateUpdatePalms();

    void clampTargetScaleToDomainLimits();
    void clampScaleChangeToDomainLimits(float desiredScale);
    glm::mat4 computeCameraRelativeHandControllerMatrix(const glm::mat4& controllerSensorMatrix) const;

    std::array<float, MAX_DRIVE_KEYS> _driveKeys;
    std::bitset<MAX_DRIVE_KEYS> _disabledDriveKeys;

    bool _enableFlying { true };
    bool _wasPushing { false };
    bool _isPushing { false };
    bool _isBeingPushed { false };
    bool _isBraking { false };
    bool _isAway { false };

    float _boomLength { ZOOM_DEFAULT };
    float _yawSpeed; // degrees/sec
    float _pitchSpeed; // degrees/sec

    glm::vec3 _thrust { 0.0f };  // impulse accumulator for outside sources

    glm::vec3 _actionMotorVelocity; // target local-frame velocity of avatar (default controller actions)
    glm::vec3 _scriptedMotorVelocity; // target local-frame velocity of avatar (analog script)
    float _scriptedMotorTimescale; // timescale for avatar to achieve its target velocity
    int _scriptedMotorFrame;
    quint32 _motionBehaviors;
    QString _collisionSoundURL;

    SharedSoundPointer _collisionSound;

    MyCharacterController _characterController;
    int16_t _previousCollisionGroup { BULLET_COLLISION_GROUP_MY_AVATAR };

    AvatarWeakPointer _lookAtTargetAvatar;
    glm::vec3 _targetAvatarPosition;
    bool _shouldRender { true };
    float _oculusYawOffset;

    eyeContactTarget _eyeContactTarget;
    float _eyeContactTargetTimer { 0.0f };

    glm::vec3 _trackedHeadPosition;

    Setting::Handle<float> _realWorldFieldOfView;
    Setting::Handle<bool> _useAdvancedMovementControls;

    // Smoothing.
    const float SMOOTH_TIME_ORIENTATION = 0.5f;

    // Smoothing data for blending from one position/orientation to another on remote agents.
    float _smoothOrientationTimer;
    glm::quat _smoothOrientationInitial;
    glm::quat _smoothOrientationTarget;

    // private methods
    void updateOrientation(float deltaTime);
    void updateActionMotor(float deltaTime);
    void updatePosition(float deltaTime);
    void updateCollisionSound(const glm::vec3& penetration, float deltaTime, float frequency);
    void initHeadBones();
    void initAnimGraph();

    // Avatar Preferences
    QUrl _fullAvatarURLFromPreferences;
    QString _fullAvatarModelName;
    ThreadSafeValueCache<QUrl> _currentAnimGraphUrl;
    ThreadSafeValueCache<QUrl> _prefOverrideAnimGraphUrl;
    QUrl _fstAnimGraphOverrideUrl;
    bool _useSnapTurn { true };
    bool _clearOverlayWhenMoving { true };
    QString _dominantHand { DOMINANT_RIGHT_HAND };

    const float ROLL_CONTROL_DEAD_ZONE_DEFAULT = 8.0f; // deg
    const float ROLL_CONTROL_RATE_DEFAULT = 2.5f; // deg/sec/deg
    bool _hmdRollControlEnabled { true };
    float _hmdRollControlDeadZone { ROLL_CONTROL_DEAD_ZONE_DEFAULT };
    float _hmdRollControlRate { ROLL_CONTROL_RATE_DEFAULT };
    float _lastDrivenSpeed { 0.0f };

    // working copy -- see AvatarData for thread-safe _sensorToWorldMatrixCache, used for outward facing access
    glm::mat4 _sensorToWorldMatrix { glm::mat4() };

    // cache of the current HMD sensor position and orientation in sensor space.
    glm::mat4 _hmdSensorMatrix;
    glm::quat _hmdSensorOrientation;
    glm::vec3 _hmdSensorPosition;
    // cache head controller pose in sensor space
    glm::vec2 _headControllerFacing;  // facing vector in xz plane
    glm::vec2 _headControllerFacingMovingAverage { 0, 0 };   // facing vector in xz plane

    // cache of the current body position and orientation of the avatar's body,
    // in sensor space.
    glm::mat4 _bodySensorMatrix;

    struct FollowHelper {
        FollowHelper();

        enum FollowType {
            Rotation = 0,
            Horizontal,
            Vertical,
            NumFollowTypes
        };
        float _timeRemaining[NumFollowTypes];

        void deactivate();
        void deactivate(FollowType type);
        void activate();
        void activate(FollowType type);
        bool isActive() const;
        bool isActive(FollowType followType) const;
        float getMaxTimeRemaining() const;
        void decrementTimeRemaining(float dt);
        bool shouldActivateRotation(const MyAvatar& myAvatar, const glm::mat4& desiredBodyMatrix, const glm::mat4& currentBodyMatrix) const;
        bool shouldActivateVertical(const MyAvatar& myAvatar, const glm::mat4& desiredBodyMatrix, const glm::mat4& currentBodyMatrix) const;
        bool shouldActivateHorizontal(const MyAvatar& myAvatar, const glm::mat4& desiredBodyMatrix, const glm::mat4& currentBodyMatrix) const;
        void prePhysicsUpdate(MyAvatar& myAvatar, const glm::mat4& bodySensorMatrix, const glm::mat4& currentBodyMatrix, bool hasDriveInput);
        glm::mat4 postPhysicsUpdate(const MyAvatar& myAvatar, const glm::mat4& currentBodyMatrix);
    };
    FollowHelper _follow;

    bool _goToPending { false };
    bool _physicsSafetyPending { false };
    glm::vec3 _goToPosition;
    glm::quat _goToOrientation;

    std::unordered_set<int> _headBoneSet;
    bool _prevShouldDrawHead;
    bool _rigEnabled { true };

    bool _enableDebugDrawDefaultPose { false };
    bool _enableDebugDrawAnimPose { false };
    bool _enableDebugDrawHandControllers { false };
    bool _enableDebugDrawSensorToWorldMatrix { false };
    bool _enableDebugDrawIKTargets { false };
    bool _enableDebugDrawIKConstraints { false };
    bool _enableDebugDrawIKChains { false };
    bool _enableDebugDrawDetailedCollision { false };

    AudioListenerMode _audioListenerMode;
    glm::vec3 _customListenPosition;
    glm::quat _customListenOrientation;

    AtRestDetector _hmdAtRestDetector;
    bool _lastIsMoving { false };

    // all poses are in sensor-frame
    std::map<controller::Action, controller::Pose> _controllerPoseMap;
    mutable std::mutex _controllerPoseMapMutex;

    bool _hmdLeanRecenterEnabled = true;
    AnimPose _prePhysicsRoomPose;
    std::mutex _holdActionsMutex;
    std::vector<AvatarActionHold*> _holdActions;

    float AVATAR_MOVEMENT_ENERGY_CONSTANT { 0.001f };
    float AUDIO_ENERGY_CONSTANT { 0.000001f };
    float MAX_AVATAR_MOVEMENT_PER_FRAME { 30.0f };
    float currentEnergy { 0.0f };
    float energyChargeRate { 0.003f };
    glm::vec3 priorVelocity;
    glm::vec3 lastPosition;
    float getAudioEnergy();
    float getAccelerationEnergy();
    float getEnergy();
    void setEnergy(float value);
    bool didTeleport();
    bool getIsAway() const { return _isAway; }
    void setAway(bool value);

    std::vector<int> _pinnedJoints;

    // height of user in sensor space, when standing erect.
    ThreadSafeValueCache<float> _userHeight { DEFAULT_AVATAR_HEIGHT };
};

QScriptValue audioListenModeToScriptValue(QScriptEngine* engine, const AudioListenerMode& audioListenerMode);
void audioListenModeFromScriptValue(const QScriptValue& object, AudioListenerMode& audioListenerMode);

QScriptValue driveKeysToScriptValue(QScriptEngine* engine, const MyAvatar::DriveKeys& driveKeys);
void driveKeysFromScriptValue(const QScriptValue& object, MyAvatar::DriveKeys& driveKeys);

#endif // hifi_MyAvatar_h<|MERGE_RESOLUTION|>--- conflicted
+++ resolved
@@ -149,14 +149,10 @@
     Q_PROPERTY(bool hmdRollControlEnabled READ getHMDRollControlEnabled WRITE setHMDRollControlEnabled)
     Q_PROPERTY(float hmdRollControlDeadZone READ getHMDRollControlDeadZone WRITE setHMDRollControlDeadZone)
     Q_PROPERTY(float hmdRollControlRate READ getHMDRollControlRate WRITE setHMDRollControlRate)
-<<<<<<< HEAD
-    
-=======
 
     Q_PROPERTY(float userHeight READ getUserHeight WRITE setUserHeight)
     Q_PROPERTY(float userEyeHeight READ getUserEyeHeight)
 
->>>>>>> 0f3834de
     const QString DOMINANT_LEFT_HAND = "left";
     const QString DOMINANT_RIGHT_HAND = "right";
 
