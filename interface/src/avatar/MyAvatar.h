--- conflicted
+++ resolved
@@ -267,10 +267,7 @@
     void updatePosition(float deltaTime);
     void updateCollisionSound(const glm::vec3& penetration, float deltaTime, float frequency);
     void maybeUpdateBillboard();
-<<<<<<< HEAD
     void initHeadBones();
-=======
->>>>>>> 6e5aca6d
 
     // Avatar Preferences
     bool _useFullAvatar = false;
