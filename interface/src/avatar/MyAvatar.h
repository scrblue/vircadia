--- conflicted
+++ resolved
@@ -118,11 +118,8 @@
     Q_INVOKABLE void addAnimationStateHandler(QScriptValue handler, QScriptValue propertiesList) { _rig->addAnimationStateHandler(handler, propertiesList); }
     // Removes a handler previously added by addAnimationStateHandler.
     Q_INVOKABLE void removeAnimationStateHandler(QScriptValue handler) { _rig->removeAnimationStateHandler(handler); }
-<<<<<<< HEAD
-=======
     // Processes a handler result. Not really for user code, but used by invokeAnimationCallback.
     Q_INVOKABLE void animationStateHandlerResult(QScriptValue handler, QScriptValue result) { _rig->animationStateHandlerResult(handler, result); }
->>>>>>> a58539be
 
     // get/set avatar data
     void saveData();
