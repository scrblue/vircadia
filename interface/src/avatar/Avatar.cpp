//
//  Avatar.cpp
//  interface/src/avatar
//
//  Created by Philip Rosedale on 9/11/12.
//  Copyright 2013 High Fidelity, Inc.
//
//  Distributed under the Apache License, Version 2.0.
//  See the accompanying file LICENSE or http://www.apache.org/licenses/LICENSE-2.0.html
//

#include <vector>

#include <QDesktopWidget>
#include <QWindow>

#include <glm/glm.hpp>
#include <glm/gtx/quaternion.hpp>
#include <glm/gtx/vector_angle.hpp>
#include <glm/gtc/type_ptr.hpp>
#include <glm/gtx/vector_query.hpp>

#include <DeferredLightingEffect.h>
#include <GeometryUtil.h>
#include <LODManager.h>
#include <NodeList.h>
#include <NumericalConstants.h>
#include <udt/PacketHeaders.h>
#include <PerfStat.h>
#include <SharedUtil.h>
#include <TextRenderer3D.h>
#include <TextureCache.h>

#include "Application.h"
#include "Avatar.h"
#include "AvatarManager.h"
#include "AvatarMotionState.h"
#include "Hand.h"
#include "Head.h"
#include "Menu.h"
#include "Physics.h"
#include "Util.h"
#include "world.h"
#include "InterfaceLogging.h"
#include <Rig.h>

using namespace std;

const glm::vec3 DEFAULT_UP_DIRECTION(0.0f, 1.0f, 0.0f);
const int   NUM_BODY_CONE_SIDES = 9;
const float CHAT_MESSAGE_SCALE = 0.0015f;
const float CHAT_MESSAGE_HEIGHT = 0.1f;
const float DISPLAYNAME_FADE_TIME = 0.5f;
const float DISPLAYNAME_FADE_FACTOR = pow(0.01f, 1.0f / DISPLAYNAME_FADE_TIME);
const float DISPLAYNAME_ALPHA = 1.0f;
const float DISPLAYNAME_BACKGROUND_ALPHA = 0.4f;
const glm::vec3 HAND_TO_PALM_OFFSET(0.0f, 0.12f, 0.08f);

namespace render {
    template <> const ItemKey payloadGetKey(const AvatarSharedPointer& avatar) {
        return ItemKey::Builder::opaqueShape();
    }
    template <> const Item::Bound payloadGetBound(const AvatarSharedPointer& avatar) {
        return static_pointer_cast<Avatar>(avatar)->getBounds();
    }
    template <> void payloadRender(const AvatarSharedPointer& avatar, RenderArgs* args) {
        auto avatarPtr = static_pointer_cast<Avatar>(avatar);
        bool renderLookAtVectors = Menu::getInstance()->isOptionChecked(MenuOption::RenderLookAtVectors);
        avatarPtr->setDisplayingLookatVectors(renderLookAtVectors);
        bool renderLookAtTarget = Menu::getInstance()->isOptionChecked(MenuOption::RenderLookAtTargets);
        avatarPtr->setDisplayingLookatTarget(renderLookAtTarget);

        if (avatarPtr->isInitialized() && args) {
            PROFILE_RANGE_BATCH(*args->_batch, "renderAvatarPayload");
            avatarPtr->render(args, qApp->getCamera()->getPosition());
        }
    }
}

Avatar::Avatar(RigPointer rig) :
    AvatarData(),
    _skeletonModel(this, nullptr, rig),
    _skeletonOffset(0.0f),
    _bodyYawDelta(0.0f),
    _positionDeltaAccumulator(0.0f),
    _lastVelocity(0.0f),
    _acceleration(0.0f),
    _angularVelocity(0.0f),
    _lastAngularVelocity(0.0f),
    _angularAcceleration(0.0f),
    _lastOrientation(),
    _leanScale(0.5f),
    _worldUpDirection(DEFAULT_UP_DIRECTION),
    _moving(false),
    _initialized(false),
    _shouldRenderBillboard(true),
    _voiceSphereID(GeometryCache::UNKNOWN_ID)
{
    // we may have been created in the network thread, but we live in the main thread
    moveToThread(qApp->thread());

    setScale(glm::vec3(1.0f)); // avatar scale is uniform

    // give the pointer to our head to inherited _headData variable from AvatarData
    _headData = static_cast<HeadData*>(new Head(this));
    _handData = static_cast<HandData*>(new Hand(this));
}

Avatar::~Avatar() {
    assert(_motionState == nullptr);
    for(auto attachment : _unusedAttachments) {
        delete attachment;
    }
}

const float BILLBOARD_LOD_DISTANCE = 40.0f;

void Avatar::init() {
    getHead()->init();
    _skeletonModel.init();
    _initialized = true;
    _shouldRenderBillboard = (getLODDistance() >= BILLBOARD_LOD_DISTANCE);
}

glm::vec3 Avatar::getChestPosition() const {
    // for now, let's just assume that the "chest" is halfway between the root and the neck
    glm::vec3 neckPosition;
    return _skeletonModel.getNeckPosition(neckPosition) ? (getPosition() + neckPosition) * 0.5f : getPosition();
}

glm::vec3 Avatar::getNeckPosition() const {
    glm::vec3 neckPosition;
    return _skeletonModel.getNeckPosition(neckPosition) ? neckPosition : getPosition();
}


glm::quat Avatar::getWorldAlignedOrientation () const {
    return computeRotationFromBodyToWorldUp() * getOrientation();
}

AABox Avatar::getBounds() const {
    return AABox();
}

float Avatar::getLODDistance() const {
    return DependencyManager::get<LODManager>()->getAvatarLODDistanceMultiplier() *
        glm::distance(qApp->getCamera()->getPosition(), getPosition()) / getUniformScale();
}

void Avatar::animateScaleChanges(float deltaTime) {
    float currentScale = getUniformScale();
    if (currentScale != _targetScale) {
        // use exponential decay toward _targetScale
        const float SCALE_ANIMATION_TIMESCALE = 0.5f;
        float blendFactor = glm::clamp(deltaTime / SCALE_ANIMATION_TIMESCALE, 0.0f, 1.0f);
        float animatedScale = (1.0f - blendFactor) * currentScale + blendFactor * _targetScale;

        // snap to the end when we get close enough
<<<<<<< HEAD
        if (fabsf(_targetScale - currentScale) / _targetScale < 0.03f) {
=======
        const float MIN_RELATIVE_SCALE_ERROR = 0.03f;
        if (fabsf(_targetScale - currentScale) / _targetScale < MIN_RELATIVE_SCALE_ERROR) {
>>>>>>> 3446229b
            animatedScale = _targetScale;
        }

        setScale(glm::vec3(animatedScale)); // avatar scale is uniform
        rebuildCollisionShape();
    }
}

void Avatar::simulate(float deltaTime) {
    PerformanceTimer perfTimer("simulate");

    if (!isDead() && !_motionState) {
        DependencyManager::get<AvatarManager>()->addAvatarToSimulation(this);
    }
    animateScaleChanges(deltaTime);

    // update the billboard render flag
    const float BILLBOARD_HYSTERESIS_PROPORTION = 0.1f;
    if (_shouldRenderBillboard) {
        if (getLODDistance() < BILLBOARD_LOD_DISTANCE * (1.0f - BILLBOARD_HYSTERESIS_PROPORTION)) {
            _shouldRenderBillboard = false;
            qCDebug(interfaceapp) << "Unbillboarding" << (isMyAvatar() ? "myself" : getSessionUUID()) << "for LOD" << getLODDistance();
        }
    } else if (getLODDistance() > BILLBOARD_LOD_DISTANCE * (1.0f + BILLBOARD_HYSTERESIS_PROPORTION)) {
        _shouldRenderBillboard = true;
        qCDebug(interfaceapp) << "Billboarding" << (isMyAvatar() ? "myself" : getSessionUUID()) << "for LOD" << getLODDistance();
    }

    // simple frustum check
    float boundingRadius = getBillboardSize();
    bool inViewFrustum = qApp->getViewFrustum()->sphereInFrustum(getPosition(), boundingRadius) !=
        ViewFrustum::OUTSIDE;

    {
        PerformanceTimer perfTimer("hand");
        getHand()->simulate(deltaTime, false);
    }

    if (!_shouldRenderBillboard && !_shouldSkipRender && inViewFrustum) {
        {
            PerformanceTimer perfTimer("skeleton");
            _skeletonModel.getRig()->copyJointsFromJointData(_jointData);
            _skeletonModel.simulate(deltaTime, _hasNewJointRotations || _hasNewJointTranslations);
            locationChanged(); // joints changed, so if there are any children, update them.
            _hasNewJointRotations = false;
            _hasNewJointTranslations = false;
        }
        {
            PerformanceTimer perfTimer("head");
            glm::vec3 headPosition = getPosition();
            _skeletonModel.getHeadPosition(headPosition);
            Head* head = getHead();
            head->setPosition(headPosition);
            head->setScale(getUniformScale());
            head->simulate(deltaTime, false, _shouldRenderBillboard);
        }
    }

    // update animation for display name fade in/out
    if ( _displayNameTargetAlpha != _displayNameAlpha) {
        // the alpha function is
        // Fade out => alpha(t) = factor ^ t => alpha(t+dt) = alpha(t) * factor^(dt)
        // Fade in  => alpha(t) = 1 - factor^t => alpha(t+dt) = 1-(1-alpha(t))*coef^(dt)
        // factor^(dt) = coef
        float coef = pow(DISPLAYNAME_FADE_FACTOR, deltaTime);
        if (_displayNameTargetAlpha < _displayNameAlpha) {
            // Fading out
            _displayNameAlpha *= coef;
        } else {
            // Fading in
            _displayNameAlpha = 1 - (1 - _displayNameAlpha) * coef;
        }
        _displayNameAlpha = abs(_displayNameAlpha - _displayNameTargetAlpha) < 0.01f ? _displayNameTargetAlpha : _displayNameAlpha;
    }

    // NOTE: we shouldn't extrapolate an Avatar instance forward in time...
    // until velocity is included in AvatarData update message.
    //_position += _velocity * deltaTime;
    measureMotionDerivatives(deltaTime);
}

bool Avatar::isLookingAtMe(AvatarSharedPointer avatar) const {
    const float HEAD_SPHERE_RADIUS = 0.1f;
    glm::vec3 theirLookAt = dynamic_pointer_cast<Avatar>(avatar)->getHead()->getLookAtPosition();
    glm::vec3 myEyePosition = getHead()->getEyePosition();

    return glm::distance(theirLookAt, myEyePosition) <= (HEAD_SPHERE_RADIUS * getUniformScale());
}

void Avatar::slamPosition(const glm::vec3& newPosition) {
    setPosition(newPosition);
    _positionDeltaAccumulator = glm::vec3(0.0f);
    _velocity = glm::vec3(0.0f);
    _lastVelocity = glm::vec3(0.0f);
}

void Avatar::applyPositionDelta(const glm::vec3& delta) {
    setPosition(getPosition() + delta);
    _positionDeltaAccumulator += delta;
}

void Avatar::measureMotionDerivatives(float deltaTime) {
    // linear
    float invDeltaTime = 1.0f / deltaTime;
    // Floating point error prevents us from computing velocity in a naive way
    // (e.g. vel = (pos - oldPos) / dt) so instead we use _positionOffsetAccumulator.
    _velocity = _positionDeltaAccumulator * invDeltaTime;
    _positionDeltaAccumulator = glm::vec3(0.0f);
    _acceleration = (_velocity - _lastVelocity) * invDeltaTime;
    _lastVelocity = _velocity;
    // angular
    glm::quat orientation = getOrientation();
    glm::quat delta = glm::inverse(_lastOrientation) * orientation;
    _angularVelocity = safeEulerAngles(delta) * invDeltaTime;
    _angularAcceleration = (_angularVelocity - _lastAngularVelocity) * invDeltaTime;
    _lastOrientation = getOrientation();
}

enum TextRendererType {
    CHAT,
    DISPLAYNAME
};

static TextRenderer3D* textRenderer(TextRendererType type) {
    static TextRenderer3D* chatRenderer = TextRenderer3D::getInstance(SANS_FONT_FAMILY, -1,
        false, SHADOW_EFFECT);
    static TextRenderer3D* displayNameRenderer = TextRenderer3D::getInstance(SANS_FONT_FAMILY);

    switch(type) {
    case CHAT:
        return chatRenderer;
    case DISPLAYNAME:
        return displayNameRenderer;
    }

    return displayNameRenderer;
}

bool Avatar::addToScene(AvatarSharedPointer self, std::shared_ptr<render::Scene> scene, render::PendingChanges& pendingChanges) {
    auto avatarPayload = new render::Payload<AvatarData>(self);
    auto avatarPayloadPointer = Avatar::PayloadPointer(avatarPayload);
    _renderItemID = scene->allocateID();
    pendingChanges.resetItem(_renderItemID, avatarPayloadPointer);
    _skeletonModel.addToScene(scene, pendingChanges);
    getHead()->getFaceModel().addToScene(scene, pendingChanges);

    for (auto attachmentModel : _attachmentModels) {
        attachmentModel->addToScene(scene, pendingChanges);
    }

    return true;
}

void Avatar::removeFromScene(AvatarSharedPointer self, std::shared_ptr<render::Scene> scene, render::PendingChanges& pendingChanges) {
    pendingChanges.removeItem(_renderItemID);
    _skeletonModel.removeFromScene(scene, pendingChanges);
    getHead()->getFaceModel().removeFromScene(scene, pendingChanges);
    for (auto attachmentModel : _attachmentModels) {
        attachmentModel->removeFromScene(scene, pendingChanges);
    }
}

void Avatar::render(RenderArgs* renderArgs, const glm::vec3& cameraPosition) {
    auto& batch = *renderArgs->_batch;
    PROFILE_RANGE_BATCH(batch, __FUNCTION__);

    if (glm::distance(DependencyManager::get<AvatarManager>()->getMyAvatar()->getPosition(), getPosition()) < 10.0f) {
        auto geometryCache = DependencyManager::get<GeometryCache>();
        auto deferredLighting = DependencyManager::get<DeferredLightingEffect>();

        // render pointing lasers
        glm::vec3 laserColor = glm::vec3(1.0f, 0.0f, 1.0f);
        float laserLength = 50.0f;
        glm::vec3 position;
        glm::quat rotation;
        bool havePosition, haveRotation;

        if (_handState & LEFT_HAND_POINTING_FLAG) {

            if (_handState & IS_FINGER_POINTING_FLAG) {
                int leftIndexTip = getJointIndex("LeftHandIndex4");
                int leftIndexTipJoint = getJointIndex("LeftHandIndex3");
                havePosition = _skeletonModel.getJointPositionInWorldFrame(leftIndexTip, position);
                haveRotation = _skeletonModel.getJointRotationInWorldFrame(leftIndexTipJoint, rotation);
            } else {
                int leftHand = _skeletonModel.getLeftHandJointIndex();
                havePosition = _skeletonModel.getJointPositionInWorldFrame(leftHand, position);
                haveRotation = _skeletonModel.getJointRotationInWorldFrame(leftHand, rotation);
            }

            if (havePosition && haveRotation) {
                PROFILE_RANGE_BATCH(batch, __FUNCTION__":leftHandPointer");
                Transform pointerTransform;
                pointerTransform.setTranslation(position);
                pointerTransform.setRotation(rotation);
                batch.setModelTransform(pointerTransform);
                deferredLighting->bindSimpleProgram(batch);
                geometryCache->renderLine(batch, glm::vec3(0.0f, 0.0f, 0.0f), glm::vec3(0.0f, laserLength, 0.0f), laserColor);
            }
        }

        if (_handState & RIGHT_HAND_POINTING_FLAG) {

            if (_handState & IS_FINGER_POINTING_FLAG) {
                int rightIndexTip = getJointIndex("RightHandIndex4");
                int rightIndexTipJoint = getJointIndex("RightHandIndex3");
                havePosition = _skeletonModel.getJointPositionInWorldFrame(rightIndexTip, position);
                haveRotation = _skeletonModel.getJointRotationInWorldFrame(rightIndexTipJoint, rotation);
            } else {
                int rightHand = _skeletonModel.getRightHandJointIndex();
                havePosition = _skeletonModel.getJointPositionInWorldFrame(rightHand, position);
                haveRotation = _skeletonModel.getJointRotationInWorldFrame(rightHand, rotation);
            }

            if (havePosition && haveRotation) {
                PROFILE_RANGE_BATCH(batch, __FUNCTION__":rightHandPointer");
                Transform pointerTransform;
                pointerTransform.setTranslation(position);
                pointerTransform.setRotation(rotation);
                batch.setModelTransform(pointerTransform);
                deferredLighting->bindSimpleProgram(batch);
                geometryCache->renderLine(batch, glm::vec3(0.0f, 0.0f, 0.0f), glm::vec3(0.0f, laserLength, 0.0f), laserColor);
            }
        }
    }

    // simple frustum check
    float boundingRadius = getBillboardSize();
    ViewFrustum* frustum = nullptr;
    if (renderArgs->_renderMode == RenderArgs::SHADOW_RENDER_MODE) {
        frustum = qApp->getShadowViewFrustum();
    } else {
        frustum = qApp->getDisplayViewFrustum();
    }

    if (frustum->sphereInFrustum(getPosition(), boundingRadius) == ViewFrustum::OUTSIDE) {
        endRender();
        return;
    }

    glm::vec3 toTarget = cameraPosition - getPosition();
    float distanceToTarget = glm::length(toTarget);

    {
        // glow when moving far away
        const float GLOW_DISTANCE = 20.0f;
        const float GLOW_MAX_LOUDNESS = 2500.0f;
        const float MAX_GLOW = 0.5f;

        float GLOW_FROM_AVERAGE_LOUDNESS = ((this == DependencyManager::get<AvatarManager>()->getMyAvatar())
                                            ? 0.0f
                                            : MAX_GLOW * getHeadData()->getAudioLoudness() / GLOW_MAX_LOUDNESS);
        GLOW_FROM_AVERAGE_LOUDNESS = 0.0f;

        float glowLevel = _moving && distanceToTarget > GLOW_DISTANCE && renderArgs->_renderMode == RenderArgs::NORMAL_RENDER_MODE
                      ? 1.0f
                      : GLOW_FROM_AVERAGE_LOUDNESS;

        // render body
        renderBody(renderArgs, frustum, glowLevel);

        if (renderArgs->_renderMode != RenderArgs::SHADOW_RENDER_MODE) {
            // add local lights
            const float BASE_LIGHT_DISTANCE = 2.0f;
            const float LIGHT_EXPONENT = 1.0f;
            const float LIGHT_CUTOFF = glm::radians(80.0f);
            float distance = BASE_LIGHT_DISTANCE * getUniformScale();
            glm::vec3 position = glm::mix(_skeletonModel.getTranslation(), getHead()->getFaceModel().getTranslation(), 0.9f);
            glm::quat orientation = getOrientation();
            foreach (const AvatarManager::LocalLight& light, DependencyManager::get<AvatarManager>()->getLocalLights()) {
                glm::vec3 direction = orientation * light.direction;
                DependencyManager::get<DeferredLightingEffect>()->addSpotLight(position - direction * distance,
                    distance * 2.0f, light.color, 0.5f, orientation, LIGHT_EXPONENT, LIGHT_CUTOFF);
            }
        }

        bool renderBounding = Menu::getInstance()->isOptionChecked(MenuOption::RenderBoundingCollisionShapes);
        if (renderBounding && shouldRenderHead(renderArgs) && _skeletonModel.isRenderable()) {
            PROFILE_RANGE_BATCH(batch, __FUNCTION__":skeletonBoundingCollisionShapes");
            const float BOUNDING_SHAPE_ALPHA = 0.7f;
            _skeletonModel.renderBoundingCollisionShapes(*renderArgs->_batch, getUniformScale(), BOUNDING_SHAPE_ALPHA);
        }

        // If this is the avatar being looked at, render a little ball above their head
        if (_isLookAtTarget && Menu::getInstance()->isOptionChecked(MenuOption::RenderFocusIndicator)) {
            static const float INDICATOR_OFFSET = 0.22f;
            static const float INDICATOR_RADIUS = 0.03f;
            static const glm::vec4 LOOK_AT_INDICATOR_COLOR = { 0.8f, 0.0f, 0.0f, 0.75f };
            glm::vec3 avatarPosition = getPosition();
            glm::vec3 position = glm::vec3(avatarPosition.x, getDisplayNamePosition().y + INDICATOR_OFFSET, avatarPosition.z);
            PROFILE_RANGE_BATCH(batch, __FUNCTION__":renderFocusIndicator");
            Transform transform;
            transform.setTranslation(position);
            transform.postScale(INDICATOR_RADIUS);
            DependencyManager::get<DeferredLightingEffect>()->renderSolidSphereInstance(batch, transform, LOOK_AT_INDICATOR_COLOR);
        }

        // If the avatar is looking at me, indicate that they are
        if (getHead()->isLookingAtMe() && Menu::getInstance()->isOptionChecked(MenuOption::ShowWhosLookingAtMe)) {
            PROFILE_RANGE_BATCH(batch, __FUNCTION__":renderLookingAtMe");
            const glm::vec3 LOOKING_AT_ME_COLOR = { 1.0f, 1.0f, 1.0f };
            const float LOOKING_AT_ME_ALPHA_START = 0.8f;
            const float LOOKING_AT_ME_DURATION = 0.5f;  // seconds
            quint64 now = usecTimestampNow();
            float alpha = LOOKING_AT_ME_ALPHA_START
                * (1.0f - ((float)(now - getHead()->getLookingAtMeStarted()))
                / (LOOKING_AT_ME_DURATION * (float)USECS_PER_SECOND));
            if (alpha > 0.0f) {
                QSharedPointer<NetworkGeometry> geometry = _skeletonModel.getGeometry();
                if (geometry && geometry->isLoaded()) {
                    const float DEFAULT_EYE_DIAMETER = 0.048f;  // Typical human eye
                    const float RADIUS_INCREMENT = 0.005f;
                    batch.setModelTransform(Transform());

                    glm::vec3 position = getHead()->getLeftEyePosition();
                    Transform transform;
                    transform.setTranslation(position);
                    float eyeDiameter = geometry->getFBXGeometry().leftEyeSize;
                    if (eyeDiameter == 0.0f) {
                        eyeDiameter = DEFAULT_EYE_DIAMETER;
                    }

                    DependencyManager::get<DeferredLightingEffect>()->renderSolidSphereInstance(batch,
                        Transform(transform).postScale(eyeDiameter * getUniformScale() / 2.0f + RADIUS_INCREMENT),
                        glm::vec4(LOOKING_AT_ME_COLOR, alpha));

                    position = getHead()->getRightEyePosition();
                    transform.setTranslation(position);
                    eyeDiameter = geometry->getFBXGeometry().rightEyeSize;
                    if (eyeDiameter == 0.0f) {
                        eyeDiameter = DEFAULT_EYE_DIAMETER;
                    }
                    DependencyManager::get<DeferredLightingEffect>()->renderSolidSphereInstance(batch,
                        Transform(transform).postScale(eyeDiameter * getUniformScale() / 2.0f + RADIUS_INCREMENT),
                        glm::vec4(LOOKING_AT_ME_COLOR, alpha));

                }
            }
        }
    }

    const float DISPLAYNAME_DISTANCE = 20.0f;
    setShowDisplayName(distanceToTarget < DISPLAYNAME_DISTANCE);

    auto cameraMode = qApp->getCamera()->getMode();
    if (!isMyAvatar() || cameraMode != CAMERA_MODE_FIRST_PERSON) {
        auto& frustum = *renderArgs->_viewFrustum;
        auto textPosition = getDisplayNamePosition();

        if (frustum.pointInFrustum(textPosition, true) == ViewFrustum::INSIDE) {
            renderDisplayName(batch, frustum, textPosition);
        }
    }
    endRender();
}

glm::quat Avatar::computeRotationFromBodyToWorldUp(float proportion) const {
    glm::quat orientation = getOrientation();
    glm::vec3 currentUp = orientation * IDENTITY_UP;
    float angle = acosf(glm::clamp(glm::dot(currentUp, _worldUpDirection), -1.0f, 1.0f));
    if (angle < EPSILON) {
        return glm::quat();
    }
    glm::vec3 axis;
    if (angle > 179.99f * RADIANS_PER_DEGREE) { // 180 degree rotation; must use another axis
        axis = orientation * IDENTITY_RIGHT;
    } else {
        axis = glm::normalize(glm::cross(currentUp, _worldUpDirection));
    }
    return glm::angleAxis(angle * proportion, axis);
}

void Avatar::fixupModelsInScene() {

    // check to see if when we added our models to the scene they were ready, if they were not ready, then
    // fix them up in the scene
    render::ScenePointer scene = qApp->getMain3DScene();
    render::PendingChanges pendingChanges;
    if (_skeletonModel.isRenderable() && _skeletonModel.needsFixupInScene()) {
        _skeletonModel.removeFromScene(scene, pendingChanges);
        _skeletonModel.addToScene(scene, pendingChanges);
    }
    Model& faceModel = getHead()->getFaceModel();
    if (faceModel.isRenderable() && faceModel.needsFixupInScene()) {
        faceModel.removeFromScene(scene, pendingChanges);
        faceModel.addToScene(scene, pendingChanges);
    }
    for (auto attachmentModel : _attachmentModels) {
        if (attachmentModel->isRenderable() && attachmentModel->needsFixupInScene()) {
            attachmentModel->removeFromScene(scene, pendingChanges);
            attachmentModel->addToScene(scene, pendingChanges);
        }
    }
    for (auto attachmentModelToRemove : _attachmentsToRemove) {
        attachmentModelToRemove->removeFromScene(scene, pendingChanges);
        _unusedAttachments << attachmentModelToRemove;
    }
    _attachmentsToRemove.clear();
    scene->enqueuePendingChanges(pendingChanges);
}

void Avatar::renderBody(RenderArgs* renderArgs, ViewFrustum* renderFrustum, float glowLevel) {

    fixupModelsInScene();

    {
        if (_shouldRenderBillboard || !(_skeletonModel.isRenderable() && getHead()->getFaceModel().isRenderable())) {
            // render the billboard until both models are loaded
            renderBillboard(renderArgs);
        } else {
            getHead()->render(renderArgs, 1.0f, renderFrustum);
        }

        if (renderArgs->_renderMode != RenderArgs::SHADOW_RENDER_MODE &&
                Menu::getInstance()->isOptionChecked(MenuOption::DisplayHandTargets)) {
            getHand()->renderHandTargets(renderArgs, false);
        }
    }
    getHead()->renderLookAts(renderArgs);
}

bool Avatar::shouldRenderHead(const RenderArgs* renderArgs) const {
    return true;
}

void Avatar::simulateAttachments(float deltaTime) {
    for (int i = 0; i < _attachmentModels.size(); i++) {
        const AttachmentData& attachment = _attachmentData.at(i);
        Model* model = _attachmentModels.at(i);
        int jointIndex = getJointIndex(attachment.jointName);
        glm::vec3 jointPosition;
        glm::quat jointRotation;
        if (_skeletonModel.getJointPositionInWorldFrame(jointIndex, jointPosition) &&
            _skeletonModel.getJointRotationInWorldFrame(jointIndex, jointRotation)) {
            model->setTranslation(jointPosition + jointRotation * attachment.translation * getUniformScale());
            model->setRotation(jointRotation * attachment.rotation);
            model->setScaleToFit(true, getUniformScale() * attachment.scale, true); // hack to force rescale
            model->setSnapModelToCenter(false); // hack to force resnap
            model->setSnapModelToCenter(true);
            model->simulate(deltaTime);
        }
    }
}

void Avatar::updateJointMappings() {
    // no-op; joint mappings come from skeleton model
}

void Avatar::renderBillboard(RenderArgs* renderArgs) {
    // FIXME disabling the billboard because it doesn't appear to work reliably
    // the billboard is ending up with a random texture and position.
    return;
    if (_billboard.isEmpty()) {
        return;
    }
    if (!_billboardTexture) {
        // Using a unique URL ensures we don't get another avatar's texture from TextureCache
        QUrl uniqueUrl = QUrl(QUuid::createUuid().toString());
        _billboardTexture = DependencyManager::get<TextureCache>()->getTexture(
            uniqueUrl, DEFAULT_TEXTURE, _billboard);
    }
    if (!_billboardTexture || !_billboardTexture->isLoaded()) {
        return;
    }
    // rotate about vertical to face the camera
    glm::quat rotation = getOrientation();
    glm::vec3 cameraVector = glm::inverse(rotation) * (qApp->getCamera()->getPosition() - getPosition());
    rotation = rotation * glm::angleAxis(atan2f(-cameraVector.x, -cameraVector.z), glm::vec3(0.0f, 1.0f, 0.0f));

    // compute the size from the billboard camera parameters and scale
    float size = getBillboardSize();

    Transform transform;
    transform.setTranslation(getPosition());
    transform.setRotation(rotation);
    transform.setScale(size);

    glm::vec2 topLeft(-1.0f, -1.0f);
    glm::vec2 bottomRight(1.0f, 1.0f);
    glm::vec2 texCoordTopLeft(0.0f, 0.0f);
    glm::vec2 texCoordBottomRight(1.0f, 1.0f);

    gpu::Batch& batch = *renderArgs->_batch;
    PROFILE_RANGE_BATCH(batch, __FUNCTION__);
    batch.setResourceTexture(0, _billboardTexture->getGPUTexture());
    DependencyManager::get<DeferredLightingEffect>()->bindSimpleProgram(batch, true);
    DependencyManager::get<GeometryCache>()->renderQuad(batch, topLeft, bottomRight, texCoordTopLeft, texCoordBottomRight,
                                                        glm::vec4(1.0f, 1.0f, 1.0f, 1.0f));
}

float Avatar::getBillboardSize() const {
    return getUniformScale() * BILLBOARD_DISTANCE * glm::tan(glm::radians(BILLBOARD_FIELD_OF_VIEW / 2.0f));
}

#ifdef DEBUG
void debugValue(const QString& str, const glm::vec3& value) {
    if (glm::any(glm::isnan(value)) || glm::any(glm::isinf(value))) {
        qCWarning(interfaceapp) << "debugValue() " << str << value;
    }
};
void debugValue(const QString& str, const float& value) {
    if (glm::isnan(value) || glm::isinf(value)) {
        qCWarning(interfaceapp) << "debugValue() " << str << value;
    }
};
#define DEBUG_VALUE(str, value) debugValue(str, value)
#else
#define DEBUG_VALUE(str, value)
#endif

glm::vec3 Avatar::getDisplayNamePosition() const {
    glm::vec3 namePosition(0.0f);
    glm::vec3 bodyUpDirection = getBodyUpDirection();
    DEBUG_VALUE("bodyUpDirection =", bodyUpDirection);

    if (getSkeletonModel().getNeckPosition(namePosition)) {
        float headHeight = getHeadHeight();
        DEBUG_VALUE("namePosition =", namePosition);
        DEBUG_VALUE("headHeight =", headHeight);

        static const float SLIGHTLY_ABOVE = 1.1f;
        namePosition += bodyUpDirection * headHeight * SLIGHTLY_ABOVE;
    } else {
        const float HEAD_PROPORTION = 0.75f;
        float billboardSize = getBillboardSize();

        DEBUG_VALUE("_position =", getPosition());
        DEBUG_VALUE("billboardSize =", billboardSize);
        namePosition = getPosition() + bodyUpDirection * (billboardSize * HEAD_PROPORTION);
    }

    if (glm::any(glm::isnan(namePosition)) || glm::any(glm::isinf(namePosition))) {
        qCWarning(interfaceapp) << "Invalid display name position" << namePosition
                                << ", setting is to (0.0f, 0.5f, 0.0f)";
        namePosition = glm::vec3(0.0f, 0.5f, 0.0f);
    }

    return namePosition;
}

Transform Avatar::calculateDisplayNameTransform(const ViewFrustum& frustum, const glm::vec3& textPosition) const {
    Q_ASSERT_X(frustum.pointInFrustum(textPosition, true) == ViewFrustum::INSIDE,
               "Avatar::calculateDisplayNameTransform", "Text not in viewfrustum.");
    glm::vec3 toFrustum = frustum.getPosition() - textPosition;

    // Compute orientation
    // If x and z are 0, atan(x, z) adais undefined, so default to 0 degrees
    const float yawRotation = (toFrustum.x == 0.0f && toFrustum.z == 0.0f) ? 0.0f : glm::atan(toFrustum.x, toFrustum.z);
    glm::quat orientation = glm::quat(glm::vec3(0.0f, yawRotation, 0.0f));

    // Compute correct scale to apply
    static const float DESIRED_HEIGHT_RAD = glm::radians(1.5f);
    float scale = glm::length(toFrustum) * glm::tan(DESIRED_HEIGHT_RAD);

    // Set transform
    Transform result;
    result.setTranslation(textPosition);
    result.setRotation(orientation); // Always face the screen
    result.setScale(scale);
    // raise by half the scale up so that textPosition be the bottom
    result.postTranslate(Vectors::UP / 2.0f);

    return result;
}

void Avatar::renderDisplayName(gpu::Batch& batch, const ViewFrustum& frustum, const glm::vec3& textPosition) const {
    PROFILE_RANGE_BATCH(batch, __FUNCTION__);

    bool shouldShowReceiveStats = DependencyManager::get<AvatarManager>()->shouldShowReceiveStats() && !isMyAvatar();

    // If we have nothing to draw, or it's totally transparent, or it's too close or behind the camera, return
    static const float CLIP_DISTANCE = 0.2f;
    if ((_displayName.isEmpty() && !shouldShowReceiveStats) || _displayNameAlpha == 0.0f
        || (glm::dot(frustum.getDirection(), getDisplayNamePosition() - frustum.getPosition()) <= CLIP_DISTANCE)) {
        return;
    }
    auto renderer = textRenderer(DISPLAYNAME);

    // optionally render timing stats for this avatar with the display name
    QString renderedDisplayName = _displayName;
    if (shouldShowReceiveStats) {
        float kilobitsPerSecond = getAverageBytesReceivedPerSecond() / (float) BYTES_PER_KILOBIT;

        QString statsFormat = QString("(%1 Kbps, %2 Hz)");
        if (!renderedDisplayName.isEmpty()) {
            statsFormat.prepend(" - ");
        }
        renderedDisplayName += statsFormat.arg(QString::number(kilobitsPerSecond, 'f', 2)).arg(getReceiveRate());
    }

    // Compute display name extent/position offset
    const glm::vec2 extent = renderer->computeExtent(renderedDisplayName);
    if (!glm::any(glm::isCompNull(extent, EPSILON))) {
        const QRect nameDynamicRect = QRect(0, 0, (int)extent.x, (int)extent.y);
        const int text_x = -nameDynamicRect.width() / 2;
        const int text_y = -nameDynamicRect.height() / 2;

        // Compute background position/size
        static const float SLIGHTLY_IN_FRONT = 0.1f;
        static const float BORDER_RELATIVE_SIZE = 0.1f;
        static const float BEVEL_FACTOR = 0.1f;
        const int border = BORDER_RELATIVE_SIZE * nameDynamicRect.height();
        const int left = text_x - border;
        const int bottom = text_y - border;
        const int width = nameDynamicRect.width() + 2.0f * border;
        const int height = nameDynamicRect.height() + 2.0f * border;
        const int bevelDistance = BEVEL_FACTOR * height;

        // Display name and background colors
        glm::vec4 textColor(0.93f, 0.93f, 0.93f, _displayNameAlpha);
        glm::vec4 backgroundColor(0.2f, 0.2f, 0.2f,
                                  (_displayNameAlpha / DISPLAYNAME_ALPHA) * DISPLAYNAME_BACKGROUND_ALPHA);

        // Compute display name transform
        auto textTransform = calculateDisplayNameTransform(frustum, textPosition);
        // Test on extent above insures abs(height) > 0.0f
        textTransform.postScale(1.0f / height);
        batch.setModelTransform(textTransform);

        {
            PROFILE_RANGE_BATCH(batch, __FUNCTION__":renderBevelCornersRect");
            DependencyManager::get<DeferredLightingEffect>()->bindSimpleProgram(batch, false, true, true, true);
            DependencyManager::get<GeometryCache>()->renderBevelCornersRect(batch, left, bottom, width, height,
                bevelDistance, backgroundColor);
        }

        // Render actual name
        QByteArray nameUTF8 = renderedDisplayName.toLocal8Bit();

        // Render text slightly in front to avoid z-fighting
        textTransform.postTranslate(glm::vec3(0.0f, 0.0f, SLIGHTLY_IN_FRONT * renderer->getFontSize()));
        batch.setModelTransform(textTransform);
        {
            PROFILE_RANGE_BATCH(batch, __FUNCTION__":renderText");
            renderer->draw(batch, text_x, -text_y, nameUTF8.data(), textColor);
        }
    }
}

void Avatar::setSkeletonOffset(const glm::vec3& offset) {
    const float MAX_OFFSET_LENGTH = getUniformScale() * 0.5f;
    float offsetLength = glm::length(offset);
    if (offsetLength > MAX_OFFSET_LENGTH) {
        _skeletonOffset = (MAX_OFFSET_LENGTH / offsetLength) * offset;
    } else {
        _skeletonOffset = offset;
    }
}

glm::vec3 Avatar::getSkeletonPosition() const {
    // The avatar is rotated PI about the yAxis, so we have to correct for it
    // to get the skeleton offset contribution in the world-frame.
    const glm::quat FLIP = glm::angleAxis(PI, glm::vec3(0.0f, 1.0f, 0.0f));
    return getPosition() + getOrientation() * FLIP * _skeletonOffset;
}

QVector<glm::quat> Avatar::getJointRotations() const {
    if (QThread::currentThread() != thread()) {
        return AvatarData::getJointRotations();
    }
    QVector<glm::quat> jointRotations(_skeletonModel.getJointStateCount());
    for (int i = 0; i < _skeletonModel.getJointStateCount(); ++i) {
        _skeletonModel.getJointRotation(i, jointRotations[i]);
    }
    return jointRotations;
}

glm::quat Avatar::getJointRotation(int index) const {
    glm::quat rotation;
    _skeletonModel.getJointRotation(index, rotation);
    return rotation;
}

glm::vec3 Avatar::getJointTranslation(int index) const {
    glm::vec3 translation;
    _skeletonModel.getJointTranslation(index, translation);
    return translation;
}

glm::quat Avatar::getDefaultJointRotation(int index) const {
    glm::quat rotation;
    _skeletonModel.getRelativeDefaultJointRotation(index, rotation);
    return rotation;
}

glm::vec3 Avatar::getDefaultJointTranslation(int index) const {
    glm::vec3 translation;
    _skeletonModel.getRelativeDefaultJointTranslation(index, translation);
    return translation;
}

glm::quat Avatar::getAbsoluteJointRotationInObjectFrame(int index) const {
    glm::quat rotation;
    _skeletonModel.getAbsoluteJointRotationInRigFrame(index, rotation);
    return Quaternions::Y_180 * rotation;
}

glm::vec3 Avatar::getAbsoluteJointTranslationInObjectFrame(int index) const {
    glm::vec3 translation;
    _skeletonModel.getAbsoluteJointTranslationInRigFrame(index, translation);
    return Quaternions::Y_180 * translation;
}

int Avatar::getJointIndex(const QString& name) const {
    if (QThread::currentThread() != thread()) {
        int result;
        QMetaObject::invokeMethod(const_cast<Avatar*>(this), "getJointIndex", Qt::BlockingQueuedConnection,
            Q_RETURN_ARG(int, result), Q_ARG(const QString&, name));
        return result;
    }
    return _skeletonModel.isActive() ? _skeletonModel.getGeometry()->getFBXGeometry().getJointIndex(name) : -1;
}

QStringList Avatar::getJointNames() const {
    if (QThread::currentThread() != thread()) {
        QStringList result;
        QMetaObject::invokeMethod(const_cast<Avatar*>(this), "getJointNames", Qt::BlockingQueuedConnection,
            Q_RETURN_ARG(QStringList, result));
        return result;
    }
    return _skeletonModel.isActive() ? _skeletonModel.getGeometry()->getFBXGeometry().getJointNames() : QStringList();
}

glm::vec3 Avatar::getJointPosition(int index) const {
    if (QThread::currentThread() != thread()) {
        glm::vec3 position;
        QMetaObject::invokeMethod(const_cast<Avatar*>(this), "getJointPosition", Qt::BlockingQueuedConnection,
                                  Q_RETURN_ARG(glm::vec3, position), Q_ARG(const int, index));
        return position;
    }
    glm::vec3 position;
    _skeletonModel.getJointPositionInWorldFrame(index, position);
    return position;
}

glm::vec3 Avatar::getJointPosition(const QString& name) const {
    if (QThread::currentThread() != thread()) {
        glm::vec3 position;
        QMetaObject::invokeMethod(const_cast<Avatar*>(this), "getJointPosition", Qt::BlockingQueuedConnection,
                                  Q_RETURN_ARG(glm::vec3, position), Q_ARG(const QString&, name));
        return position;
    }
    glm::vec3 position;
    _skeletonModel.getJointPositionInWorldFrame(getJointIndex(name), position);
    return position;
}

void Avatar::scaleVectorRelativeToPosition(glm::vec3 &positionToScale) const {
    //Scale a world space vector as if it was relative to the position
    positionToScale = getPosition() + getUniformScale() * (positionToScale - getPosition());
}

void Avatar::setFaceModelURL(const QUrl& faceModelURL) {
    AvatarData::setFaceModelURL(faceModelURL);
    getHead()->getFaceModel().setURL(_faceModelURL);
}

void Avatar::setSkeletonModelURL(const QUrl& skeletonModelURL) {
    AvatarData::setSkeletonModelURL(skeletonModelURL);
    _skeletonModel.setURL(_skeletonModelURL);
}

void Avatar::setAttachmentData(const QVector<AttachmentData>& attachmentData) {
    AvatarData::setAttachmentData(attachmentData);
    if (QThread::currentThread() != thread()) {
        QMetaObject::invokeMethod(this, "setAttachmentData", Qt::DirectConnection,
                                  Q_ARG(const QVector<AttachmentData>, attachmentData));
        return;
    }
    // make sure we have as many models as attachments
    while (_attachmentModels.size() < attachmentData.size()) {
        Model* model = nullptr;
        if (_unusedAttachments.size() > 0) {
            model = _unusedAttachments.takeFirst();
        } else {
            model = new Model(std::make_shared<Rig>(), this);
        }
        model->init();
        _attachmentModels.append(model);
    }
    while (_attachmentModels.size() > attachmentData.size()) {
        auto attachmentModel = _attachmentModels.takeLast();
        _attachmentsToRemove << attachmentModel;
    }

    // update the urls
    for (int i = 0; i < attachmentData.size(); i++) {
        _attachmentModels[i]->setURL(attachmentData.at(i).modelURL);
        _attachmentModels[i]->setSnapModelToCenter(true);
        _attachmentModels[i]->setScaleToFit(true, getUniformScale() * _attachmentData.at(i).scale);
    }
}

void Avatar::setBillboard(const QByteArray& billboard) {
    AvatarData::setBillboard(billboard);

    // clear out any existing billboard texture
    _billboardTexture.reset();
}

int Avatar::parseDataFromBuffer(const QByteArray& buffer) {
    startUpdate();
    if (!_initialized) {
        // now that we have data for this Avatar we are go for init
        init();
    }

    // change in position implies movement
    glm::vec3 oldPosition = getPosition();

    int bytesRead = AvatarData::parseDataFromBuffer(buffer);

    const float MOVE_DISTANCE_THRESHOLD = 0.001f;
    _moving = glm::distance(oldPosition, getPosition()) > MOVE_DISTANCE_THRESHOLD;
    if (_moving && _motionState) {
        _motionState->addDirtyFlags(Simulation::DIRTY_POSITION);
    }
    endUpdate();

    return bytesRead;
}

int Avatar::_jointConesID = GeometryCache::UNKNOWN_ID;

// render a makeshift cone section that serves as a body part connecting joint spheres
void Avatar::renderJointConnectingCone(gpu::Batch& batch, glm::vec3 position1, glm::vec3 position2,
                                            float radius1, float radius2, const glm::vec4& color) {

    auto geometryCache = DependencyManager::get<GeometryCache>();

    if (_jointConesID == GeometryCache::UNKNOWN_ID) {
        _jointConesID = geometryCache->allocateID();
    }

    glm::vec3 axis = position2 - position1;
    float length = glm::length(axis);

    if (length > 0.0f) {

        axis /= length;

        glm::vec3 perpSin = glm::vec3(1.0f, 0.0f, 0.0f);
        glm::vec3 perpCos = glm::normalize(glm::cross(axis, perpSin));
        perpSin = glm::cross(perpCos, axis);

        float anglea = 0.0f;
        float angleb = 0.0f;
        QVector<glm::vec3> points;

        for (int i = 0; i < NUM_BODY_CONE_SIDES; i ++) {

            // the rectangles that comprise the sides of the cone section are
            // referenced by "a" and "b" in one dimension, and "1", and "2" in the other dimension.
            anglea = angleb;
            angleb = ((float)(i+1) / (float)NUM_BODY_CONE_SIDES) * TWO_PI;

            float sa = sinf(anglea);
            float sb = sinf(angleb);
            float ca = cosf(anglea);
            float cb = cosf(angleb);

            glm::vec3 p1a = position1 + perpSin * sa * radius1 + perpCos * ca * radius1;
            glm::vec3 p1b = position1 + perpSin * sb * radius1 + perpCos * cb * radius1;
            glm::vec3 p2a = position2 + perpSin * sa * radius2 + perpCos * ca * radius2;
            glm::vec3 p2b = position2 + perpSin * sb * radius2 + perpCos * cb * radius2;

            points << p1a << p1b << p2a << p1b << p2a << p2b;
        }

        PROFILE_RANGE_BATCH(batch, __FUNCTION__);
        // TODO: this is really inefficient constantly recreating these vertices buffers. It would be
        // better if the avatars cached these buffers for each of the joints they are rendering
        geometryCache->updateVertices(_jointConesID, points, color);
        geometryCache->renderVertices(batch, gpu::TRIANGLES, _jointConesID);
    }
}

float Avatar::getSkeletonHeight() const {
    Extents extents = _skeletonModel.getBindExtents();
    return extents.maximum.y - extents.minimum.y;
}

float Avatar::getHeadHeight() const {
    Extents extents = getHead()->getFaceModel().getMeshExtents();
    if (!extents.isEmpty() && extents.isValid()) {

        // HACK: We have a really odd case when fading out for some models where this value explodes
        float result = extents.maximum.y - extents.minimum.y;
        if (result >= 0.0f && result < 100.0f * getUniformScale() ) {
            return result;
        }
    }

    extents = _skeletonModel.getMeshExtents();
    glm::vec3 neckPosition;
    if (!extents.isEmpty() && extents.isValid() && _skeletonModel.getNeckPosition(neckPosition)) {
        return extents.maximum.y / 2.0f - neckPosition.y + getPosition().y;
    }

    const float DEFAULT_HEAD_HEIGHT = 0.25f;
    return DEFAULT_HEAD_HEIGHT;
}

float Avatar::getPelvisFloatingHeight() const {
    return -_skeletonModel.getBindExtents().minimum.y;
}

void Avatar::setShowDisplayName(bool showDisplayName) {
    if (!Menu::getInstance()->isOptionChecked(MenuOption::NamesAboveHeads)) {
        _displayNameAlpha = 0.0f;
        return;
    }

    // For myAvatar, the alpha update is not done (called in simulate for other avatars)
    if (isMyAvatar()) {
        if (showDisplayName) {
            _displayNameAlpha = DISPLAYNAME_ALPHA;
        } else {
            _displayNameAlpha = 0.0f;
        }
    }

    if (showDisplayName) {
        _displayNameTargetAlpha = DISPLAYNAME_ALPHA;
    } else {
        _displayNameTargetAlpha = 0.0f;
    }
}

// virtual
void Avatar::computeShapeInfo(ShapeInfo& shapeInfo) {
    float uniformScale = getUniformScale();
    shapeInfo.setCapsuleY(uniformScale * _skeletonModel.getBoundingCapsuleRadius(),
            0.5f * uniformScale *  _skeletonModel.getBoundingCapsuleHeight());
    shapeInfo.setOffset(uniformScale * _skeletonModel.getBoundingCapsuleOffset());
}

void Avatar::setMotionState(AvatarMotionState* motionState) {
    _motionState = motionState;
}

// virtual
void Avatar::rebuildCollisionShape() {
    if (_motionState) {
        _motionState->addDirtyFlags(Simulation::DIRTY_SHAPE);
    }
}

glm::vec3 Avatar::getLeftPalmPosition() {
    glm::vec3 leftHandPosition;
    getSkeletonModel().getLeftHandPosition(leftHandPosition);
    glm::quat leftRotation;
    getSkeletonModel().getJointRotationInWorldFrame(getSkeletonModel().getLeftHandJointIndex(), leftRotation);
    leftHandPosition += HAND_TO_PALM_OFFSET * glm::inverse(leftRotation);
    return leftHandPosition;
}

glm::quat Avatar::getLeftPalmRotation() {
    glm::quat leftRotation;
    getSkeletonModel().getJointRotationInWorldFrame(getSkeletonModel().getLeftHandJointIndex(), leftRotation);
    return leftRotation;
}

glm::vec3 Avatar::getRightPalmPosition() {
    glm::vec3 rightHandPosition;
    getSkeletonModel().getRightHandPosition(rightHandPosition);
    glm::quat rightRotation;
    getSkeletonModel().getJointRotationInWorldFrame(getSkeletonModel().getRightHandJointIndex(), rightRotation);
    rightHandPosition += HAND_TO_PALM_OFFSET * glm::inverse(rightRotation);
    return rightHandPosition;
}

glm::quat Avatar::getRightPalmRotation() {
    glm::quat rightRotation;
    getSkeletonModel().getJointRotationInWorldFrame(getSkeletonModel().getRightHandJointIndex(), rightRotation);
    return rightRotation;
}

void Avatar::setPosition(const glm::vec3& position) {
    AvatarData::setPosition(position);
    updateAttitude();
}

void Avatar::setOrientation(const glm::quat& orientation) {
    AvatarData::setOrientation(orientation);
    updateAttitude();
}<|MERGE_RESOLUTION|>--- conflicted
+++ resolved
@@ -156,12 +156,8 @@
         float animatedScale = (1.0f - blendFactor) * currentScale + blendFactor * _targetScale;
 
         // snap to the end when we get close enough
-<<<<<<< HEAD
-        if (fabsf(_targetScale - currentScale) / _targetScale < 0.03f) {
-=======
         const float MIN_RELATIVE_SCALE_ERROR = 0.03f;
         if (fabsf(_targetScale - currentScale) / _targetScale < MIN_RELATIVE_SCALE_ERROR) {
->>>>>>> 3446229b
             animatedScale = _targetScale;
         }
 
