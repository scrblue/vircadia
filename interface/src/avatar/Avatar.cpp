//
//  Avatar.cpp
//  interface
//
//  Created by Philip Rosedale on 9/11/12.
//  Copyright (c) 2013 High Fidelity, Inc. All rights reserved.

#include <vector>

#include <glm/glm.hpp>
#include <glm/gtx/quaternion.hpp>
#include <glm/gtx/vector_angle.hpp>

#include <NodeList.h>
#include <NodeTypes.h>
#include <PacketHeaders.h>
#include <SharedUtil.h>

#include <GeometryUtil.h>

#include "Application.h"
#include "Avatar.h"
#include "DataServerClient.h"
#include "Hand.h"
#include "Head.h"
#include "Menu.h"
#include "Physics.h"
#include "world.h"
#include "devices/OculusManager.h"
#include "ui/TextRenderer.h"

using namespace std;

const bool BALLS_ON = false;
const glm::vec3 DEFAULT_UP_DIRECTION(0.0f, 1.0f, 0.0f);
const float YAW_MAG = 500.0;
const float MY_HAND_HOLDING_PULL = 0.2;
const float YOUR_HAND_HOLDING_PULL = 1.0;
const float BODY_SPRING_DEFAULT_TIGHTNESS = 1000.0f;
const float BODY_SPRING_FORCE = 300.0f;
const float BODY_SPRING_DECAY = 16.0f;
const float COLLISION_RADIUS_SCALAR = 1.2; // pertains to avatar-to-avatar collisions
const float COLLISION_BALL_FORCE = 200.0; // pertains to avatar-to-avatar collisions
const float COLLISION_BODY_FORCE = 30.0; // pertains to avatar-to-avatar collisions
const float HEAD_ROTATION_SCALE = 0.70;
const float HEAD_ROLL_SCALE = 0.40;
const float HEAD_MAX_PITCH = 45;
const float HEAD_MIN_PITCH = -45;
const float HEAD_MAX_YAW = 85;
const float HEAD_MIN_YAW = -85;
const float AVATAR_BRAKING_STRENGTH = 40.0f;
const float MOUSE_RAY_TOUCH_RANGE = 0.01f;
const float FLOATING_HEIGHT = 0.13f;
const bool  USING_HEAD_LEAN = false;
const float LEAN_SENSITIVITY = 0.15;
const float LEAN_MAX = 0.45;
const float LEAN_AVERAGING = 10.0;
const float HEAD_RATE_MAX = 50.f;
const float SKIN_COLOR[] = {1.0, 0.84, 0.66};
const float DARK_SKIN_COLOR[] = {0.9, 0.78, 0.63};
const int   NUM_BODY_CONE_SIDES = 9;
const float CHAT_MESSAGE_SCALE = 0.0015;
const float CHAT_MESSAGE_HEIGHT = 0.1f;

void Avatar::sendAvatarURLsMessage(const QUrl& voxelURL) {
    QByteArray message;
    
    char packetHeader[MAX_PACKET_HEADER_BYTES];
    int numBytesPacketHeader = populateTypeAndVersion((unsigned char*) packetHeader, PACKET_TYPE_AVATAR_URLS);
    
    message.append(packetHeader, numBytesPacketHeader);
    message.append(NodeList::getInstance()->getOwnerUUID().toRfc4122());
    
    QDataStream out(&message, QIODevice::WriteOnly | QIODevice::Append);
    out << voxelURL;
    
    Application::controlledBroadcastToNodes((unsigned char*)message.data(), message.size(), &NODE_TYPE_AVATAR_MIXER, 1);
}

Avatar::Avatar(Node* owningNode) :
    AvatarData(owningNode),
    _head(this),
    _hand(this),
    _skeletonModel(this),
    _ballSpringsInitialized(false),
    _bodyYawDelta(0.0f),
    _mode(AVATAR_MODE_STANDING),
    _velocity(0.0f, 0.0f, 0.0f),
    _thrust(0.0f, 0.0f, 0.0f),
    _speed(0.0f),
    _leanScale(0.5f),
    _pelvisFloatingHeight(0.0f),
    _scale(1.0f),
    _worldUpDirection(DEFAULT_UP_DIRECTION),
    _mouseRayOrigin(0.0f, 0.0f, 0.0f),
    _mouseRayDirection(0.0f, 0.0f, 0.0f),
    _isCollisionsOn(true),
    _moving(false),
    _initialized(false),
    _handHoldingPosition(0.0f, 0.0f, 0.0f),
    _maxArmLength(0.0f),
    _pelvisStandingHeight(0.0f)
{
    // we may have been created in the network thread, but we live in the main thread
    moveToThread(Application::getInstance()->thread());
    
    // give the pointer to our head to inherited _headData variable from AvatarData
    _headData = &_head;
    _handData = &_hand;
    
    _skeleton.initialize();
    
    _height = _skeleton.getHeight();

    _maxArmLength = _skeleton.getArmLength();
    _pelvisStandingHeight = _skeleton.getPelvisStandingHeight();
    _pelvisFloatingHeight = _skeleton.getPelvisFloatingHeight();
    _pelvisToHeadLength = _skeleton.getPelvisToHeadLength();
    
}


Avatar::~Avatar() {
    _headData = NULL;
    _handData = NULL;
}

void Avatar::deleteOrDeleteLater() {
    this->deleteLater();
}


void Avatar::init() {
    _head.init();
    _hand.init();
    _skeletonModel.init();
    _initialized = true;
}

glm::quat Avatar::getOrientation() const {
    return glm::quat(glm::radians(glm::vec3(_bodyPitch, _bodyYaw, _bodyRoll)));
}

glm::quat Avatar::getWorldAlignedOrientation () const {
    return computeRotationFromBodyToWorldUp() * getOrientation();
}

void Avatar::simulate(float deltaTime, Transmitter* transmitter) {
    if (_scale != _targetScale) {
        setScale(_targetScale);
    }
    
    // copy velocity so we can use it later for acceleration
    glm::vec3 oldVelocity = getVelocity();
    
    // update torso rotation based on head lean
    _skeleton.joint[AVATAR_JOINT_TORSO].rotation = glm::quat(glm::radians(glm::vec3(
                                                                                    _head.getLeanForward(), 0.0f, _head.getLeanSideways())));
    
    // apply joint data (if any) to skeleton
    bool enableHandMovement = true;
    for (vector<JointData>::iterator it = _joints.begin(); it != _joints.end(); it++) {
        _skeleton.joint[it->jointID].rotation = it->rotation;
        
        // disable hand movement if we have joint info for the right wrist
        enableHandMovement &= (it->jointID != AVATAR_JOINT_RIGHT_WRIST);
    }
    
    // update avatar skeleton
    _skeleton.update(deltaTime, getOrientation(), _position);
    
    _hand.simulate(deltaTime, false);
    _skeletonModel.simulate(deltaTime);
    _head.setBodyRotation(glm::vec3(_bodyPitch, _bodyYaw, _bodyRoll));
    glm::vec3 headPosition;
    if (!_skeletonModel.getHeadPosition(headPosition)) {
        headPosition = _position;
    }
    _head.setPosition(headPosition);
    _head.setScale(_scale);
    _head.setSkinColor(glm::vec3(SKIN_COLOR[0], SKIN_COLOR[1], SKIN_COLOR[2]));
    _head.simulate(deltaTime, false);
    
    // use speed and angular velocity to determine walking vs. standing
    if (_speed + fabs(_bodyYawDelta) > 0.2) {
        _mode = AVATAR_MODE_WALKING;
    } else {
        _mode = AVATAR_MODE_INTERACTING;
    }
    
    // update position by velocity, and subtract the change added earlier for gravity
    _position += _velocity * deltaTime;
    
    // Zero thrust out now that we've added it to velocity in this frame
    _thrust = glm::vec3(0, 0, 0);
    
}

void Avatar::setMouseRay(const glm::vec3 &origin, const glm::vec3 &direction) {
    _mouseRayOrigin = origin;
    _mouseRayDirection = direction;
}

static TextRenderer* textRenderer() {
    static TextRenderer* renderer = new TextRenderer(SANS_FONT_FAMILY, 24, -1, false, TextRenderer::SHADOW_EFFECT);
    return renderer;
}

void Avatar::render(bool forceRenderHead) {
    
    {
        // glow when moving in the distance
        glm::vec3 toTarget = _position - Application::getInstance()->getAvatar()->getPosition();
        const float GLOW_DISTANCE = 5.0f;
        Glower glower(_moving && glm::length(toTarget) > GLOW_DISTANCE ? 1.0f : 0.0f);
        
        // render body
        renderBody(forceRenderHead);
    
        // render sphere when far away
        const float MAX_ANGLE = 10.f;
        glm::vec3 delta = _height * (_head.getCameraOrientation() * IDENTITY_UP) / 2.f;
        float angle = abs(angleBetween(toTarget + delta, toTarget - delta));

        if (angle < MAX_ANGLE) {
            glColor4f(0.5f, 0.8f, 0.8f, 1.f - angle / MAX_ANGLE);
            glPushMatrix();
            glTranslatef(_position.x, _position.y, _position.z);
            glScalef(_height / 2.f, _height / 2.f, _height / 2.f);
            glutSolidSphere(1.2f + _head.getAverageLoudness() * .0005f, 20, 20);
            glPopMatrix();
        }
    }
    
   
    if (!_chatMessage.empty()) {
        int width = 0;
        int lastWidth = 0;
        for (string::iterator it = _chatMessage.begin(); it != _chatMessage.end(); it++) {
            width += (lastWidth = textRenderer()->computeWidth(*it));
        }
        glPushMatrix();
        
        glm::vec3 chatPosition = getHead().getEyePosition() + getBodyUpDirection() * CHAT_MESSAGE_HEIGHT * _scale;
        glTranslatef(chatPosition.x, chatPosition.y, chatPosition.z);
        glm::quat chatRotation = Application::getInstance()->getCamera()->getRotation();
        glm::vec3 chatAxis = glm::axis(chatRotation);
        glRotatef(glm::angle(chatRotation), chatAxis.x, chatAxis.y, chatAxis.z);
        
        
        glColor3f(0, 0.8, 0);
        glRotatef(180, 0, 1, 0);
        glRotatef(180, 0, 0, 1);
        glScalef(_scale * CHAT_MESSAGE_SCALE, _scale * CHAT_MESSAGE_SCALE, 1.0f);
        
        glDisable(GL_LIGHTING);
        glDepthMask(false);
        if (_keyState == NO_KEY_DOWN) {
            textRenderer()->draw(-width / 2.0f, 0, _chatMessage.c_str());
            
        } else {
            // rather than using substr and allocating a new string, just replace the last
            // character with a null, then restore it
            int lastIndex = _chatMessage.size() - 1;
            char lastChar = _chatMessage[lastIndex];
            _chatMessage[lastIndex] = '\0';
            textRenderer()->draw(-width / 2.0f, 0, _chatMessage.c_str());
            _chatMessage[lastIndex] = lastChar;
            glColor3f(0, 1, 0);
            textRenderer()->draw(width / 2.0f - lastWidth, 0, _chatMessage.c_str() + lastIndex);
        }
        glEnable(GL_LIGHTING);
        glDepthMask(true);
        
        glPopMatrix();
    }
}

glm::quat Avatar::computeRotationFromBodyToWorldUp(float proportion) const {
    glm::quat orientation = getOrientation();
    glm::vec3 currentUp = orientation * IDENTITY_UP;
    float angle = glm::degrees(acosf(glm::clamp(glm::dot(currentUp, _worldUpDirection), -1.0f, 1.0f)));
    if (angle < EPSILON) {
        return glm::quat();
    }
    glm::vec3 axis;
    if (angle > 179.99f) { // 180 degree rotation; must use another axis
        axis = orientation * IDENTITY_RIGHT;
    } else {
        axis = glm::normalize(glm::cross(currentUp, _worldUpDirection));
    }
    return glm::angleAxis(angle * proportion, axis);
}

void Avatar::renderBody(bool forceRenderHead) {

    if (_head.getVideoFace().isFullFrame()) {
        //  Render the full-frame video
        _head.getVideoFace().render(1.0f);
    } else {
        //  Render the body's voxels and head
        glm::vec3 pos = getPosition();
        //printf("Render other at %.3f, %.2f, %.2f\n", pos.x, pos.y, pos.z);
        _skeletonModel.render(1.0f);
        _head.render(1.0f, false);
    }
    _hand.render(false);
}

void Avatar::getSkinColors(glm::vec3& lighter, glm::vec3& darker) {
    lighter = glm::vec3(SKIN_COLOR[0], SKIN_COLOR[1], SKIN_COLOR[2]);
    darker = glm::vec3(DARK_SKIN_COLOR[0], DARK_SKIN_COLOR[1], DARK_SKIN_COLOR[2]);
    if (_head.getFaceModel().isActive()) {
        lighter = glm::vec3(_head.getFaceModel().computeAverageColor());
        const float SKIN_DARKENING = 0.9f;
        darker = lighter * SKIN_DARKENING;
    }
}

bool Avatar::findRayIntersection(const glm::vec3& origin, const glm::vec3& direction, float& distance) const {
    float minDistance = FLT_MAX;
    float modelDistance;
    if (_skeletonModel.findRayIntersection(origin, direction, modelDistance)) {
        minDistance = qMin(minDistance, modelDistance);
    }
    if (_head.getFaceModel().findRayIntersection(origin, direction, modelDistance)) {
        minDistance = qMin(minDistance, modelDistance);
    }
    if (minDistance < FLT_MAX) {
        distance = minDistance;
        return true;
    }
    return false;
}

bool Avatar::findSpherePenetration(const glm::vec3& penetratorCenter, float penetratorRadius,
        glm::vec3& penetration, int skeletonSkipIndex) const {
    bool didPenetrate = false;
    glm::vec3 totalPenetration;
    glm::vec3 skeletonPenetration;
    if (_skeletonModel.findSpherePenetration(penetratorCenter, penetratorRadius,
            skeletonPenetration, 1.0f, skeletonSkipIndex)) {
        totalPenetration = addPenetrations(totalPenetration, skeletonPenetration);
        didPenetrate = true; 
    }
    glm::vec3 facePenetration;
    if (_head.getFaceModel().findSpherePenetration(penetratorCenter, penetratorRadius, facePenetration)) {
        totalPenetration = addPenetrations(totalPenetration, facePenetration);
        didPenetrate = true; 
    }
    if (didPenetrate) {
        penetration = totalPenetration;
        return true;
    }
    return false;
}

bool Avatar::findSphereCollision(const glm::vec3& sphereCenter, float sphereRadius, CollisionInfo& collision) {
    // TODO: provide an early exit using bounding sphere of entire avatar

    const HandData* handData = getHandData();
    if (handData) {
        int jointIndices[2] = { _skeletonModel.getLeftHandJointIndex(), _skeletonModel.getRightHandJointIndex() };
        for (int i = 0; i < 2; i++) {
            const PalmData* palm = handData->getPalm(i);
            if (palm) {
                int jointIndex = jointIndices[i];
                /* 
                // TODO: create a disk where the hand is
                glm::vec3 position;
                glm::quat rotation;
                if (i == 0) {
                    _skeletonModel.getLeftHandPosition(position);
                    _skeletonModel.getLeftHandRotation(rotation);
                }
                else {
                    _skeletonModel.getRightHandPosition(position);
                    _skeletonModel.getRightHandRotation(rotation);
                }
                */
                // HACK: we temporarily boost the size of the hand so it is easier to collide with it
                float handScaleFactor = 5.f;
                if (_skeletonModel.findSpherePenetrationWithJoint(sphereCenter, sphereRadius, collision._penetration, jointIndex, handScaleFactor)) {
                    collision._addedVelocity = palm->getVelocity();
                    return true;
                }
            }
        }
    }

    if (_skeletonModel.findSpherePenetration(sphereCenter, sphereRadius, collision._penetration)) {
        // apply hard collision when particle collides with avatar
        collision._penetration /= (float)(TREE_SCALE);
        collision._addedVelocity = getVelocity();
        return true;
    }
    return false;
}

int Avatar::parseData(unsigned char* sourceBuffer, int numBytes) {
    // change in position implies movement
    glm::vec3 oldPosition = _position;
    int bytesRead = AvatarData::parseData(sourceBuffer, numBytes);
    const float MOVE_DISTANCE_THRESHOLD = 0.001f;
    _moving = glm::distance(oldPosition, _position) > MOVE_DISTANCE_THRESHOLD;
    return bytesRead;
}

// render a makeshift cone section that serves as a body part connecting joint spheres
void Avatar::renderJointConnectingCone(glm::vec3 position1, glm::vec3 position2, float radius1, float radius2) {
    
    glBegin(GL_TRIANGLES);
    
    glm::vec3 axis = position2 - position1;
    float length = glm::length(axis);
    
    if (length > 0.0f) {
        
        axis /= length;
        
        glm::vec3 perpSin = glm::vec3(1.0f, 0.0f, 0.0f);
        glm::vec3 perpCos = glm::normalize(glm::cross(axis, perpSin));
        perpSin = glm::cross(perpCos, axis);
        
        float anglea = 0.0;
        float angleb = 0.0;
        
        for (int i = 0; i < NUM_BODY_CONE_SIDES; i ++) {
            
            // the rectangles that comprise the sides of the cone section are
            // referenced by "a" and "b" in one dimension, and "1", and "2" in the other dimension.
            anglea = angleb;
            angleb = ((float)(i+1) / (float)NUM_BODY_CONE_SIDES) * PIf * 2.0f;
            
            float sa = sinf(anglea);
            float sb = sinf(angleb);
            float ca = cosf(anglea);
            float cb = cosf(angleb);
            
            glm::vec3 p1a = position1 + perpSin * sa * radius1 + perpCos * ca * radius1;
            glm::vec3 p1b = position1 + perpSin * sb * radius1 + perpCos * cb * radius1; 
            glm::vec3 p2a = position2 + perpSin * sa * radius2 + perpCos * ca * radius2;   
            glm::vec3 p2b = position2 + perpSin * sb * radius2 + perpCos * cb * radius2;  
            
            glVertex3f(p1a.x, p1a.y, p1a.z); 
            glVertex3f(p1b.x, p1b.y, p1b.z); 
            glVertex3f(p2a.x, p2a.y, p2a.z); 
            glVertex3f(p1b.x, p1b.y, p1b.z); 
            glVertex3f(p2a.x, p2a.y, p2a.z); 
            glVertex3f(p2b.x, p2b.y, p2b.z); 
        }
    }
    
    glEnd();
}

void Avatar::goHome() {
    qDebug("Going Home!\n");
    setPosition(START_LOCATION);
}

void Avatar::increaseSize() {
<<<<<<< HEAD
    if ((1.f + SCALING_RATIO) * _newScale < MAX_SCALE) {
        _newScale *= (1.f + SCALING_RATIO);
=======
    if ((1.f + SCALING_RATIO) * _targetScale < MAX_AVATAR_SCALE) {
        _targetScale *= (1.f + SCALING_RATIO);
        qDebug("Changed scale to %f\n", _targetScale);
>>>>>>> d8933b66
    }
}

void Avatar::decreaseSize() {
<<<<<<< HEAD
    if (MIN_SCALE < (1.f - SCALING_RATIO) * _newScale) {
        _newScale *= (1.f - SCALING_RATIO);
=======
    if (MIN_AVATAR_SCALE < (1.f - SCALING_RATIO) * _targetScale) {
        _targetScale *= (1.f - SCALING_RATIO);
        qDebug("Changed scale to %f\n", _targetScale);
>>>>>>> d8933b66
    }
}

void Avatar::resetSize() {
    _targetScale = 1.0f;
    qDebug("Reseted scale to %f\n", _targetScale);
}

void Avatar::setScale(const float scale) {
    _scale = scale;

    if (_targetScale * (1.f - RESCALING_TOLERANCE) < _scale &&
            _scale < _targetScale * (1.f + RESCALING_TOLERANCE)) {
        _scale = _targetScale;
    }
    
    _skeleton.setScale(_scale);
    
    _height = _skeleton.getHeight();
    
    _maxArmLength = _skeleton.getArmLength();
    _pelvisStandingHeight = _skeleton.getPelvisStandingHeight();
    _pelvisFloatingHeight = _skeleton.getPelvisFloatingHeight();
    _pelvisToHeadLength = _skeleton.getPelvisToHeadLength();
}
<|MERGE_RESOLUTION|>--- conflicted
+++ resolved
@@ -460,26 +460,16 @@
 }
 
 void Avatar::increaseSize() {
-<<<<<<< HEAD
-    if ((1.f + SCALING_RATIO) * _newScale < MAX_SCALE) {
-        _newScale *= (1.f + SCALING_RATIO);
-=======
     if ((1.f + SCALING_RATIO) * _targetScale < MAX_AVATAR_SCALE) {
         _targetScale *= (1.f + SCALING_RATIO);
         qDebug("Changed scale to %f\n", _targetScale);
->>>>>>> d8933b66
     }
 }
 
 void Avatar::decreaseSize() {
-<<<<<<< HEAD
-    if (MIN_SCALE < (1.f - SCALING_RATIO) * _newScale) {
-        _newScale *= (1.f - SCALING_RATIO);
-=======
     if (MIN_AVATAR_SCALE < (1.f - SCALING_RATIO) * _targetScale) {
         _targetScale *= (1.f - SCALING_RATIO);
         qDebug("Changed scale to %f\n", _targetScale);
->>>>>>> d8933b66
     }
 }
 
