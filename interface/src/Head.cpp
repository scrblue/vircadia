--- conflicted
+++ resolved
@@ -18,7 +18,6 @@
 const float EAR_RIGHT_OFFSET        =  1.0;
 const float MOUTH_FRONT_OFFSET      =  1.0f;
 const float MOUTH_UP_OFFSET         = -0.3f;
-<<<<<<< HEAD
 const float HEAD_MOTION_DECAY       =  0.1;
 const float MINIMUM_EYE_ROTATION    =  0.7f; // based on a dot product: 1.0 is straight ahead, 0.0 is 90 degrees off
 const float EYEBALL_RADIUS          =  0.017; 
@@ -26,14 +25,6 @@
 const float IRIS_RADIUS             =  0.007;
 const float IRIS_PROTRUSION         =  0.0145f;
 const char  IRIS_TEXTURE_FILENAME[] =  "resources/images/iris.png";
-=======
-const float MINIMUM_EYE_ROTATION    = 0.7f; // based on a dot product: 1.0 is straight ahead, 0.0 is 90 degrees off
-const float EYEBALL_RADIUS          = 0.02; 
-const float EYEBALL_COLOR[3]        = { 0.9f, 0.9f, 0.8f };
-const float IRIS_RADIUS             = 0.007;
-const float IRIS_PROTRUSION         = 0.018f;
-const char  IRIS_TEXTURE_FILENAME[] = "resources/images/iris.png";
->>>>>>> fd9f6004
 
 unsigned int IRIS_TEXTURE_WIDTH  = 768;
 unsigned int IRIS_TEXTURE_HEIGHT = 498;
