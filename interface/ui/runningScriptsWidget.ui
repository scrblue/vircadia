--- conflicted
+++ resolved
@@ -219,14 +219,9 @@
 border-radius: 4px;
 font: bold 14pt;
 padding-top: 3px;</string>
-<<<<<<< HEAD
            </property>
            <property name="text">
             <string>Reload all</string>
-           </property>
-           <property name="icon">
-            <iconset>
-             <normaloff>../../../../../../../../.designer/resources/images/reload.svg</normaloff>../../../../../../../../.designer/resources/images/reload.svg</iconset>
            </property>
           </widget>
          </item>
@@ -249,39 +244,13 @@
            </property>
            <property name="styleSheet">
             <string notr="true">background: #0e7077;
-=======
-   </property>
-   <property name="text">
-    <string>Reload all</string>
-   </property>
-  </widget>
-  <widget class="QPushButton" name="stopAllButton">
-   <property name="geometry">
-    <rect>
-     <x>160</x>
-     <y>270</y>
-     <width>93</width>
-     <height>35</height>
-    </rect>
-   </property>
-   <property name="cursor">
-    <cursorShape>PointingHandCursor</cursorShape>
-   </property>
-   <property name="styleSheet">
-    <string notr="true">background: #0e7077;
->>>>>>> e3373a47
 color: #fff;
 border-radius: 4px;
 font: bold 14pt;
 padding-top: 3px;</string>
-<<<<<<< HEAD
            </property>
            <property name="text">
             <string>Stop all</string>
-           </property>
-           <property name="icon">
-            <iconset>
-             <normaloff>../../../../../../../../.designer/resources/images/stop.svg</normaloff>../../../../../../../../.designer/resources/images/stop.svg</iconset>
            </property>
           </widget>
          </item>
@@ -362,41 +331,6 @@
         </property>
         <property name="styleSheet">
          <string notr="true">background: transparent;
-=======
-   </property>
-   <property name="text">
-    <string>Stop all</string>
-   </property>
-  </widget>
-  <widget class="QLabel" name="recentlyLoadedLabel">
-   <property name="geometry">
-    <rect>
-     <x>36</x>
-     <y>320</y>
-     <width>265</width>
-     <height>20</height>
-    </rect>
-   </property>
-   <property name="styleSheet">
-    <string notr="true">color: #0e7077;
-font: bold 14pt;</string>
-   </property>
-   <property name="text">
-    <string>&lt;html&gt;&lt;head/&gt;&lt;body&gt;&lt;p&gt;&lt;span style=&quot; font-weight:600;&quot;&gt;Recently loaded&lt;/span&gt;&lt;/p&gt;&lt;/body&gt;&lt;/html&gt;</string>
-   </property>
-  </widget>
-  <widget class="QLabel" name="recentlyLoadedInstruction">
-   <property name="geometry">
-    <rect>
-     <x>36</x>
-     <y>630</y>
-     <width>211</width>
-     <height>41</height>
-    </rect>
-   </property>
-   <property name="styleSheet">
-    <string notr="true">color: #95a5a6;
->>>>>>> e3373a47
 font-size: 14pt;</string>
         </property>
        </widget>
@@ -593,14 +527,9 @@
 border-radius: 4px;
 font: bold 14pt;
 padding-top: 3px;</string>
-<<<<<<< HEAD
            </property>
            <property name="text">
             <string>Load script</string>
-           </property>
-           <property name="icon">
-            <iconset>
-             <normaloff>../../../../../../../../.designer/resources/images/plus.svg</normaloff>../../../../../../../../.designer/resources/images/plus.svg</iconset>
            </property>
           </widget>
          </item>
@@ -660,24 +589,6 @@
     </widget>
    </item>
   </layout>
-=======
-   </property>
-   <property name="text">
-    <string>Load script</string>
-   </property>
-  </widget>
-  <zorder>widgetTitle</zorder>
-  <zorder>currentlyRunningLabel</zorder>
-  <zorder>recentlyLoadedLabel</zorder>
-  <zorder>recentlyLoadedInstruction</zorder>
-  <zorder>hideWidgetButton</zorder>
-  <zorder>recentlyLoadedScriptsTableWidget</zorder>
-  <zorder>runningScriptsTableWidget</zorder>
-  <zorder>noRunningScriptsLabel</zorder>
-  <zorder>reloadAllButton</zorder>
-  <zorder>stopAllButton</zorder>
-  <zorder>loadScriptButton</zorder>
->>>>>>> e3373a47
  </widget>
  <resources/>
  <connections/>
