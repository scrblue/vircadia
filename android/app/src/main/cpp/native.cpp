--- conflicted
+++ resolved
@@ -18,14 +18,6 @@
 
 #include <shared/Storage.h>
 #include <QObject>
-<<<<<<< HEAD
-=======
-
-#include <AddressManager.h>
-#include "AndroidHelper.h"
-
-QAndroidJniObject __activity;
->>>>>>> ccb5e1e0
 
 #include <AddressManager.h>
 #include "AndroidHelper.h"
@@ -153,28 +145,20 @@
 
 JNIEXPORT void Java_io_highfidelity_hifiinterface_InterfaceActivity_nativeOnCreate(JNIEnv* env, jobject obj, jobject instance, jobject asset_mgr) {
     g_assetManager = AAssetManager_fromJava(env, asset_mgr);
-<<<<<<< HEAD
     qRegisterMetaType<QAndroidJniObject>("QAndroidJniObject");
     __interfaceActivity = QAndroidJniObject(instance);
-=======
-    __activity = QAndroidJniObject(instance);
->>>>>>> ccb5e1e0
     auto oldMessageHandler = qInstallMessageHandler(tempMessageHandler);
     unpackAndroidAssets();
     qInstallMessageHandler(oldMessageHandler);
 
     QObject::connect(&AndroidHelper::instance(), &AndroidHelper::androidActivityRequested, [](const QString& a) {
         QAndroidJniObject string = QAndroidJniObject::fromString(a);
-<<<<<<< HEAD
-        __interfaceActivity.callMethod<void>("openGotoActivity", "(Ljava/lang/String;)V", string.object<jstring>());
+        __interfaceActivity.callMethod<void>("openAndroidActivity", "(Ljava/lang/String;)V", string.object<jstring>());
     });
 
     QObject::connect(&AndroidHelper::instance(), &AndroidHelper::hapticFeedbackRequested, [](const QString &c) {
         QAndroidJniObject string = QAndroidJniObject::fromString(c);
         __interfaceActivity.callMethod<void>("performHapticFeedback", "(Ljava/lang/String;)V", string.object<jstring>());
-=======
-        __activity.callMethod<void>("openAndroidActivity", "(Ljava/lang/String;)V", string.object<jstring>());
->>>>>>> ccb5e1e0
     });
 }
 
@@ -222,7 +206,6 @@
     }
 
     return env->NewStringUTF(str.toLatin1().data());
-<<<<<<< HEAD
 }
 
 JNIEXPORT void JNICALL
@@ -295,8 +278,6 @@
                                                                      jobject instance) {
     QString username = AndroidHelper::instance().getAccountManager()->getAccountInfo().getUsername();
     return env->NewStringUTF(username.toLatin1().data());
-=======
->>>>>>> ccb5e1e0
 }
 
 }