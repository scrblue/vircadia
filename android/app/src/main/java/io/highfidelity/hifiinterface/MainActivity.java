--- conflicted
+++ resolved
@@ -33,13 +33,9 @@
 import io.highfidelity.hifiinterface.fragment.HomeFragment;
 import io.highfidelity.hifiinterface.fragment.LoginFragment;
 import io.highfidelity.hifiinterface.fragment.PolicyFragment;
-<<<<<<< HEAD
+import io.highfidelity.hifiinterface.fragment.SettingsFragment;
 import io.highfidelity.hifiinterface.fragment.SignedInFragment;
-import io.highfidelity.hifiinterface.fragment.SignupFragment;
-=======
-import io.highfidelity.hifiinterface.fragment.SettingsFragment;
->>>>>>> 7df90881
-import io.highfidelity.hifiinterface.task.DownloadProfileImageTask;
+import io.highfidelity.hifiinterface.fragment.SignupFragment;import io.highfidelity.hifiinterface.task.DownloadProfileImageTask;
 
 public class MainActivity extends AppCompatActivity implements NavigationView.OnNavigationItemSelectedListener,
                                                                 LoginFragment.OnLoginInteractionListener,
