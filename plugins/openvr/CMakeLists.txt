--- conflicted
+++ resolved
@@ -15,13 +15,9 @@
     include_hifi_library_headers(octree)
 
     target_openvr()
-<<<<<<< HEAD
+    target_sranipal()
+    target_aristo()
     if (WIN32)
         target_link_libraries(${TARGET_NAME} Winmm.lib)
     endif()
-=======
-    target_sranipal()
-    target_aristo()
-    target_link_libraries(${TARGET_NAME} Winmm.lib)
->>>>>>> 32ef3993
 endif()