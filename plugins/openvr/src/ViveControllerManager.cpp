//
//  ViveControllerManager.cpp
//  input-plugins/src/input-plugins
//
//  Created by Sam Gondelman on 6/29/15.
//  Copyright 2013 High Fidelity, Inc.
//
//  Distributed under the Apache License, Version 2.0.
//  See the accompanying file LICENSE or http://www.apache.org/licenses/LICENSE-2.0.html
//

#include "ViveControllerManager.h"
#include <algorithm>

#include <PerfStat.h>
#include <PathUtils.h>
#include <GeometryCache.h>
#include <gpu/Batch.h>
#include <gpu/Context.h>
#include <DeferredLightingEffect.h>
#include <NumericalConstants.h>
#include <ui-plugins/PluginContainer.h>
#include <UserActivityLogger.h>
#include <NumericalConstants.h>
#include <OffscreenUi.h>
#include <GLMHelpers.h>
#include <glm/ext.hpp>
#include <glm/gtc/quaternion.hpp>


#include <controllers/UserInputMapper.h>

#include <controllers/StandardControls.h>

#include "OpenVrHelpers.h"

extern PoseData _nextSimPoseData;

vr::IVRSystem* acquireOpenVrSystem();
void releaseOpenVrSystem();


static const char* CONTROLLER_MODEL_STRING = "vr_controller_05_wireless_b";
<<<<<<< HEAD
const quint64 CALIBRATION_TIMELAPSE = 3 * USECS_PER_SECOND;
=======
const quint64 CALIBRATION_TIMELAPSE = 2 * USECS_PER_SECOND;
>>>>>>> f90bfd0c

static const char* MENU_PARENT = "Avatar";
static const char* MENU_NAME = "Vive Controllers";
static const char* MENU_PATH = "Avatar" ">" "Vive Controllers";
static const char* RENDER_CONTROLLERS = "Render Hand Controllers";
static const int MIN_PUCK_COUNT = 2;
static const int MIN_FEET_AND_HIPS = 3;
static const int MIN_FEET_HIPS_CHEST = 4;
static const int FIRST_FOOT = 0;
static const int SECOND_FOOT = 1;
static const int HIP = 2;
static const int CHEST = 3;

const char* ViveControllerManager::NAME { "OpenVR" };

static glm::mat4 computeOffset(glm::mat4 defaultToReferenceMat, glm::mat4 defaultJointMat, controller::Pose puckPose) {
    glm::mat4 poseMat = createMatFromQuatAndPos(puckPose.rotation, puckPose.translation);
    glm::mat4 referenceJointMat = defaultToReferenceMat * defaultJointMat;
    return glm::inverse(poseMat) * referenceJointMat;
}

static bool sortPucksYPosition(std::pair<uint32_t, controller::Pose> firstPuck, std::pair<uint32_t, controller::Pose> secondPuck) {
    return (firstPuck.second.translation.y < firstPuck.second.translation.y);
}

bool ViveControllerManager::isSupported() const {
    return openVrSupported();
}

bool ViveControllerManager::activate() {
    InputPlugin::activate();

    _container->addMenu(MENU_PATH);
    _container->addMenuItem(PluginType::INPUT_PLUGIN, MENU_PATH, RENDER_CONTROLLERS,
        [this] (bool clicked) { this->setRenderControllers(clicked); },
        true, true);

    if (!_system) {
        _system = acquireOpenVrSystem();
    }
    Q_ASSERT(_system);

    enableOpenVrKeyboard(_container);

    // register with UserInputMapper
    auto userInputMapper = DependencyManager::get<controller::UserInputMapper>();
    userInputMapper->registerDevice(_inputDevice);
    _registeredWithInputMapper = true;
    return true;
}

void ViveControllerManager::deactivate() {
    InputPlugin::deactivate();

    disableOpenVrKeyboard();

    _container->removeMenuItem(MENU_NAME, RENDER_CONTROLLERS);
    _container->removeMenu(MENU_PATH);

    if (_system) {
        _container->makeRenderingContextCurrent();
        releaseOpenVrSystem();
        _system = nullptr;
    }

    _inputDevice->_poseStateMap.clear();

    // unregister with UserInputMapper
    auto userInputMapper = DependencyManager::get<controller::UserInputMapper>();
    userInputMapper->removeDevice(_inputDevice->_deviceID);
    _registeredWithInputMapper = false;
}

void ViveControllerManager::pluginUpdate(float deltaTime, const controller::InputCalibrationData& inputCalibrationData) {

    if (!_system) {
        return;
    }

    auto userInputMapper = DependencyManager::get<controller::UserInputMapper>();
    handleOpenVrEvents();
    if (openVrQuitRequested()) {
        deactivate();
        return;
    }

    // because update mutates the internal state we need to lock
    userInputMapper->withLock([&, this]() {
        _inputDevice->update(deltaTime, inputCalibrationData);
    });

    if (_inputDevice->_trackedControllers == 0 && _registeredWithInputMapper) {
        userInputMapper->removeDevice(_inputDevice->_deviceID);
        _registeredWithInputMapper = false;
        _inputDevice->_poseStateMap.clear();
    }

    if (!_registeredWithInputMapper && _inputDevice->_trackedControllers > 0) {
        userInputMapper->registerDevice(_inputDevice);
        _registeredWithInputMapper = true;
    }
}

void ViveControllerManager::InputDevice::update(float deltaTime, const controller::InputCalibrationData& inputCalibrationData) {
    _poseStateMap.clear();
    _buttonPressedMap.clear();
    _validTrackedObjects.clear();

    // While the keyboard is open, we defer strictly to the keyboard values
    if (isOpenVrKeyboardShown()) {
        _axisStateMap.clear();
        return;
    }

    PerformanceTimer perfTimer("ViveControllerManager::update");

    auto leftHandDeviceIndex = _system->GetTrackedDeviceIndexForControllerRole(vr::TrackedControllerRole_LeftHand);
    auto rightHandDeviceIndex = _system->GetTrackedDeviceIndexForControllerRole(vr::TrackedControllerRole_RightHand);

    handleHandController(deltaTime, leftHandDeviceIndex, inputCalibrationData, true);
    handleHandController(deltaTime, rightHandDeviceIndex, inputCalibrationData, false);

    // collect poses for all generic trackers
    for (int i = 0; i < vr::k_unMaxTrackedDeviceCount; i++) {
        handleTrackedObject(i, inputCalibrationData);
    }

    // handle haptics
    {
        Locker locker(_lock);
        if (_leftHapticDuration > 0.0f) {
            hapticsHelper(deltaTime, true);
        }
        if (_rightHapticDuration > 0.0f) {
            hapticsHelper(deltaTime, false);
        }
    }

    int numTrackedControllers = 0;
    if (leftHandDeviceIndex != vr::k_unTrackedDeviceIndexInvalid) {
        numTrackedControllers++;
    }
    if (rightHandDeviceIndex != vr::k_unTrackedDeviceIndexInvalid) {
        numTrackedControllers++;
    }
    _trackedControllers = numTrackedControllers;

    if (checkForCalibrationEvent()) {
        quint64 currentTime = usecTimestampNow();
        if (!_timeTilCalibrationSet) {
            _timeTilCalibrationSet = true;
            _timeTilCalibration = currentTime + CALIBRATION_TIMELAPSE;
        }

        if (currentTime > _timeTilCalibration && !_triggersPressedHandled) {
            _triggersPressedHandled = true;
            calibrateOrUncalibrate(inputCalibrationData);
        }
    } else {
        _triggersPressedHandled = false;
        _timeTilCalibrationSet = false;
    }

    updateCalibratedLimbs();
}

void ViveControllerManager::InputDevice::handleTrackedObject(uint32_t deviceIndex, const controller::InputCalibrationData& inputCalibrationData) {
    uint32_t poseIndex = controller::TRACKED_OBJECT_00 + deviceIndex;

    if (_system->IsTrackedDeviceConnected(deviceIndex) &&
        _system->GetTrackedDeviceClass(deviceIndex) == vr::TrackedDeviceClass_GenericTracker &&
        _nextSimPoseData.vrPoses[deviceIndex].bPoseIsValid &&
        poseIndex <= controller::TRACKED_OBJECT_15) {

        // process pose
        const mat4& mat = _nextSimPoseData.poses[deviceIndex];
        const vec3 linearVelocity = _nextSimPoseData.linearVelocities[deviceIndex];
        const vec3 angularVelocity = _nextSimPoseData.angularVelocities[deviceIndex];

        controller::Pose pose(extractTranslation(mat), glmExtractRotation(mat), linearVelocity, angularVelocity);

        // transform into avatar frame
        glm::mat4 controllerToAvatar = glm::inverse(inputCalibrationData.avatarMat) * inputCalibrationData.sensorToWorldMat;
        _poseStateMap[poseIndex] = pose.transform(controllerToAvatar);
        _validTrackedObjects.push_back(std::make_pair(poseIndex, _poseStateMap[poseIndex]));
    } else {
        controller::Pose invalidPose;
        _poseStateMap[poseIndex] = invalidPose;
    }
}

void ViveControllerManager::InputDevice::calibrateOrUncalibrate(const controller::InputCalibrationData& inputCalibration) {
    if (!_calibrated) {
        calibrate(inputCalibration);
    } else {
        uncalibrate();
    }
}

void ViveControllerManager::InputDevice::calibrate(const controller::InputCalibrationData& inputCalibration) {
    // convert the hmd head from sensor space to avatar space
    glm::mat4 hmdSensorFlippedMat = inputCalibration.hmdSensorMat * Matrices::Y_180;
    glm::mat4 sensorToAvatarMat = glm::inverse(inputCalibration.avatarMat) * inputCalibration.sensorToWorldMat;
    glm::mat4 hmdAvatarMat = sensorToAvatarMat * hmdSensorFlippedMat;

    // cancel the roll and pitch for the hmd head
    glm::quat hmdRotation = cancelOutRollAndPitch(glmExtractRotation(hmdAvatarMat));
    glm::vec3 hmdTranslation = extractTranslation(hmdAvatarMat);
    glm::mat4 currentHmd = createMatFromQuatAndPos(hmdRotation, hmdTranslation);

    // calculate the offset from the centerOfEye to defaultHeadMat
    glm::mat4 defaultHeadOffset = glm::inverse(inputCalibration.defaultCenterEyeMat) * inputCalibration.defaultHeadMat;

    glm::mat4 currentHead  = currentHmd * defaultHeadOffset;

    // calculate the defaultToRefrenceXform
    glm::mat4 defaultToReferenceMat = currentHead * glm::inverse(inputCalibration.defaultHeadMat);

    int puckCount = (int)_validTrackedObjects.size();
    if (puckCount == MIN_PUCK_COUNT) {
        _config = Config::Feet;
    } else if (puckCount == MIN_FEET_AND_HIPS) {
        _config = Config::FeetAndHips;
    } else if (puckCount >= MIN_FEET_HIPS_CHEST) {
        _config = Config::FeetHipsAndChest;
    } else {
        return;
    }

    std::sort(_validTrackedObjects.begin(), _validTrackedObjects.end(), sortPucksYPosition);



    auto& firstFoot = _validTrackedObjects[FIRST_FOOT];
    auto& secondFoot = _validTrackedObjects[SECOND_FOOT];
    controller::Pose& firstFootPose = firstFoot.second;
    controller::Pose& secondFootPose = secondFoot.second;

    if (firstFootPose.translation.x < secondFootPose.translation.x) {
        _jointToPuckMap[controller::LEFT_FOOT] = firstFoot.first;
        _pucksOffset[firstFoot.first] = computeOffset(defaultToReferenceMat, inputCalibration.defaultLeftFoot, firstFootPose);
        _jointToPuckMap[controller::RIGHT_FOOT] = secondFoot.first;
        _pucksOffset[secondFoot.first] = computeOffset(defaultToReferenceMat, inputCalibration.defaultRightFoot, secondFootPose);

    } else {
        _jointToPuckMap[controller::LEFT_FOOT] = secondFoot.first;
        _pucksOffset[secondFoot.first] = computeOffset(defaultToReferenceMat, inputCalibration.defaultLeftFoot, secondFootPose);
        _jointToPuckMap[controller::RIGHT_FOOT] = firstFoot.first;
        _pucksOffset[firstFoot.first] = computeOffset(defaultToReferenceMat, inputCalibration.defaultRightFoot, firstFootPose);
    }

    if (_config == Config::Feet) {
        // done
    } else if (_config == Config::FeetAndHips) {
        _jointToPuckMap[controller::HIPS] = _validTrackedObjects[HIP].first;
<<<<<<< HEAD
        _pucksOffset[_validTrackedObjects[2].first] = computeOffset(defaultToReferenceMat, inputCalibration.defaultHips, _validTrackedObjects[2].second);
    } else if (_config == Config::FeetHipsAndChest) {
        _jointToPuckMap[controller::HIPS] = _validTrackedObjects[HIP].first;
        _pucksOffset[_validTrackedObjects[2].first] = computeOffset(defaultToReferenceMat, inputCalibration.defaultHips, _validTrackedObjects[2].second);
        _jointToPuckMap[controller::SPINE2] = _validTrackedObjects[CHEST].first;
        _pucksOffset[_validTrackedObjects[3].first] = computeOffset(defaultToReferenceMat, inputCalibration.defaultSpine2, _validTrackedObjects[3].second);
=======
        _pucksOffset[_validTrackedObjects[HIP].first] = computeOffset(defaultToReferenceMat, inputCalibration.defaultHips, _validTrackedObjects[HIP].second);
    } else if (_config == Config::FeetHipsAndChest) {
        _jointToPuckMap[controller::HIPS] = _validTrackedObjects[HIP].first;
        _pucksOffset[_validTrackedObjects[HIP].first] = computeOffset(defaultToReferenceMat, inputCalibration.defaultHips, _validTrackedObjects[HIP].second);
        _jointToPuckMap[controller::SPINE2] = _validTrackedObjects[CHEST].first;
        _pucksOffset[_validTrackedObjects[CHEST].first] = computeOffset(defaultToReferenceMat, inputCalibration.defaultSpine2, _validTrackedObjects[CHEST].second);
>>>>>>> f90bfd0c
    }
    _calibrated = true;
}

void ViveControllerManager::InputDevice::uncalibrate() {
    _pucksOffset.clear();
    _jointToPuckMap.clear();
    _calibrated = false;
}

void ViveControllerManager::InputDevice::updateCalibratedLimbs() {
    _poseStateMap[controller::LEFT_FOOT] = addOffsetToPuckPose(controller::LEFT_FOOT);
    _poseStateMap[controller::RIGHT_FOOT] = addOffsetToPuckPose(controller::RIGHT_FOOT);
    _poseStateMap[controller::HIPS] = addOffsetToPuckPose(controller::HIPS);
    _poseStateMap[controller::SPINE2] = addOffsetToPuckPose(controller::SPINE2);
}

controller::Pose ViveControllerManager::InputDevice::addOffsetToPuckPose(int joint) const {
    auto puck = _jointToPuckMap.find(joint);
    if (puck != _jointToPuckMap.end()) {
        uint32_t puckIndex = puck->second;
        auto puckPose = _poseStateMap.find(puckIndex);
        auto puckOffset = _pucksOffset.find(puckIndex);

        if ((puckPose != _poseStateMap.end()) && (puckOffset != _pucksOffset.end())) {
            return puckPose->second.postTransform(puckOffset->second);
        }
    }
    return controller::Pose();
}

void ViveControllerManager::InputDevice::handleHandController(float deltaTime, uint32_t deviceIndex, const controller::InputCalibrationData& inputCalibrationData, bool isLeftHand) {

    if (_system->IsTrackedDeviceConnected(deviceIndex) &&
        _system->GetTrackedDeviceClass(deviceIndex) == vr::TrackedDeviceClass_Controller &&
        _nextSimPoseData.vrPoses[deviceIndex].bPoseIsValid) {

        // process pose
        const mat4& mat = _nextSimPoseData.poses[deviceIndex];
        const vec3 linearVelocity = _nextSimPoseData.linearVelocities[deviceIndex];
        const vec3 angularVelocity = _nextSimPoseData.angularVelocities[deviceIndex];
        handlePoseEvent(deltaTime, inputCalibrationData, mat, linearVelocity, angularVelocity, isLeftHand);

        vr::VRControllerState_t controllerState = vr::VRControllerState_t();
        if (_system->GetControllerState(deviceIndex, &controllerState, sizeof(vr::VRControllerState_t))) {
            // process each button
            for (uint32_t i = 0; i < vr::k_EButton_Max; ++i) {
                auto mask = vr::ButtonMaskFromId((vr::EVRButtonId)i);
                bool pressed = 0 != (controllerState.ulButtonPressed & mask);
                bool touched = 0 != (controllerState.ulButtonTouched & mask);
                handleButtonEvent(deltaTime, i, pressed, touched, isLeftHand);
            }

            // process each axis
            for (uint32_t i = 0; i < vr::k_unControllerStateAxisCount; i++) {
                handleAxisEvent(deltaTime, i, controllerState.rAxis[i].x, controllerState.rAxis[i].y, isLeftHand);
            }

            // pseudo buttons the depend on both of the above for-loops
            partitionTouchpad(controller::LS, controller::LX, controller::LY, controller::LS_CENTER, controller::LS_X, controller::LS_Y);
            partitionTouchpad(controller::RS, controller::RX, controller::RY, controller::RS_CENTER, controller::RS_X, controller::RS_Y);
         }
    }
}

void ViveControllerManager::InputDevice::partitionTouchpad(int sButton, int xAxis, int yAxis, int centerPseudoButton, int xPseudoButton, int yPseudoButton) {
    // Populate the L/RS_CENTER/OUTER pseudo buttons, corresponding to a partition of the L/RS space based on the X/Y values.
    const float CENTER_DEADBAND = 0.6f;
    const float DIAGONAL_DIVIDE_IN_RADIANS = PI / 4.0f;
    if (_buttonPressedMap.find(sButton) != _buttonPressedMap.end()) {
        float absX = abs(_axisStateMap[xAxis]);
        float absY = abs(_axisStateMap[yAxis]);
        glm::vec2 cartesianQuadrantI(absX, absY);
        float angle = glm::atan(cartesianQuadrantI.y / cartesianQuadrantI.x);
        float radius = glm::length(cartesianQuadrantI);
        bool isCenter = radius < CENTER_DEADBAND;
        _buttonPressedMap.insert(isCenter ? centerPseudoButton : ((angle < DIAGONAL_DIVIDE_IN_RADIANS) ? xPseudoButton :yPseudoButton));
    }
}

void ViveControllerManager::InputDevice::focusOutEvent() {
    _axisStateMap.clear();
    _buttonPressedMap.clear();
};

// These functions do translation from the Steam IDs to the standard controller IDs
void ViveControllerManager::InputDevice::handleAxisEvent(float deltaTime, uint32_t axis, float x, float y, bool isLeftHand) {
    //FIX ME? It enters here every frame: probably we want to enter only if an event occurs
    axis += vr::k_EButton_Axis0;
    using namespace controller;

    if (axis == vr::k_EButton_SteamVR_Touchpad) {
        glm::vec2 stick(x, y);
        if (isLeftHand) {
            stick = _filteredLeftStick.process(deltaTime, stick);
        } else {
            stick = _filteredRightStick.process(deltaTime, stick);
        }
        _axisStateMap[isLeftHand ? LX : RX] = stick.x;
        _axisStateMap[isLeftHand ? LY : RY] = stick.y;
    } else if (axis == vr::k_EButton_SteamVR_Trigger) {
        _axisStateMap[isLeftHand ? LT : RT] = x;
        // The click feeling on the Vive controller trigger represents a value of *precisely* 1.0,
        // so we can expose that as an additional button
        if (x >= 1.0f) {
            _buttonPressedMap.insert(isLeftHand ? LT_CLICK : RT_CLICK);
        }
    }
}

// An enum for buttons which do not exist in the StandardControls enum
enum ViveButtonChannel {
    LEFT_APP_MENU = controller::StandardButtonChannel::NUM_STANDARD_BUTTONS,
    RIGHT_APP_MENU
};

bool ViveControllerManager::InputDevice::checkForCalibrationEvent() {
    auto& endOfMap = _buttonPressedMap.end();
    auto& leftTrigger = _buttonPressedMap.find(controller::LT);
    auto& rightTrigger = _buttonPressedMap.find(controller::RT);
    auto& leftAppButton = _buttonPressedMap.find(LEFT_APP_MENU);
    auto& rightAppButton = _buttonPressedMap.find(RIGHT_APP_MENU);
    return ((leftTrigger != endOfMap && leftAppButton != endOfMap) && (rightTrigger != endOfMap && rightAppButton != endOfMap));
}

// These functions do translation from the Steam IDs to the standard controller IDs
void ViveControllerManager::InputDevice::handleButtonEvent(float deltaTime, uint32_t button, bool pressed, bool touched, bool isLeftHand) {

    using namespace controller;

    if (pressed) {
        if (button == vr::k_EButton_ApplicationMenu) {
            _buttonPressedMap.insert(isLeftHand ? LEFT_APP_MENU : RIGHT_APP_MENU);
        } else if (button == vr::k_EButton_Grip) {
            _axisStateMap[isLeftHand ? LEFT_GRIP : RIGHT_GRIP] = 1.0f;
        } else if (button == vr::k_EButton_SteamVR_Trigger) {
            _buttonPressedMap.insert(isLeftHand ? LT : RT);
        } else if (button == vr::k_EButton_SteamVR_Touchpad) {
            _buttonPressedMap.insert(isLeftHand ? LS : RS);
        }
    } else {
        if (button == vr::k_EButton_Grip) {
            _axisStateMap[isLeftHand ? LEFT_GRIP : RIGHT_GRIP] = 0.0f;
        }
    }

    if (touched) {
         if (button == vr::k_EButton_SteamVR_Touchpad) {
             _buttonPressedMap.insert(isLeftHand ? LS_TOUCH : RS_TOUCH);
        }
    }
}

void ViveControllerManager::InputDevice::handlePoseEvent(float deltaTime, const controller::InputCalibrationData& inputCalibrationData,
                                                         const mat4& mat, const vec3& linearVelocity,
                                                         const vec3& angularVelocity, bool isLeftHand) {
    auto pose = openVrControllerPoseToHandPose(isLeftHand, mat, linearVelocity, angularVelocity);

    // transform into avatar frame
    glm::mat4 controllerToAvatar = glm::inverse(inputCalibrationData.avatarMat) * inputCalibrationData.sensorToWorldMat;
    _poseStateMap[isLeftHand ? controller::LEFT_HAND : controller::RIGHT_HAND] = pose.transform(controllerToAvatar);
}

bool ViveControllerManager::InputDevice::triggerHapticPulse(float strength, float duration, controller::Hand hand) {
    Locker locker(_lock);
    if (hand == controller::BOTH || hand == controller::LEFT) {
        if (strength == 0.0f) {
            _leftHapticStrength = 0.0f;
            _leftHapticDuration = 0.0f;
        } else {
            _leftHapticStrength = (duration > _leftHapticDuration) ? strength : _leftHapticStrength;
            _leftHapticDuration = std::max(duration, _leftHapticDuration);
        }
    }
    if (hand == controller::BOTH || hand == controller::RIGHT) {
        if (strength == 0.0f) {
            _rightHapticStrength = 0.0f;
            _rightHapticDuration = 0.0f;
        } else {
            _rightHapticStrength = (duration > _rightHapticDuration) ? strength : _rightHapticStrength;
            _rightHapticDuration = std::max(duration, _rightHapticDuration);
        }
    }
    return true;
}

void ViveControllerManager::InputDevice::hapticsHelper(float deltaTime, bool leftHand) {
    auto handRole = leftHand ? vr::TrackedControllerRole_LeftHand : vr::TrackedControllerRole_RightHand;
    auto deviceIndex = _system->GetTrackedDeviceIndexForControllerRole(handRole);

    if (_system->IsTrackedDeviceConnected(deviceIndex) &&
        _system->GetTrackedDeviceClass(deviceIndex) == vr::TrackedDeviceClass_Controller &&
        _nextSimPoseData.vrPoses[deviceIndex].bPoseIsValid) {
        float strength = leftHand ? _leftHapticStrength : _rightHapticStrength;
        float duration = leftHand ? _leftHapticDuration : _rightHapticDuration;

        // Vive Controllers only support duration up to 4 ms, which is short enough that any variation feels more like strength
        const float MAX_HAPTIC_TIME = 3999.0f; // in microseconds
        float hapticTime = strength * MAX_HAPTIC_TIME;
        if (hapticTime < duration * 1000.0f) {
            _system->TriggerHapticPulse(deviceIndex, 0, hapticTime);
       }

        float remainingHapticTime = duration - (hapticTime / 1000.0f + deltaTime * 1000.0f); // in milliseconds
        if (leftHand) {
            _leftHapticDuration = remainingHapticTime;
        } else {
            _rightHapticDuration = remainingHapticTime;
        }
    }
}

controller::Input::NamedVector ViveControllerManager::InputDevice::getAvailableInputs() const {
    using namespace controller;
    QVector<Input::NamedPair> availableInputs{
        // Trackpad analogs
        makePair(LX, "LX"),
        makePair(LY, "LY"),
        makePair(RX, "RX"),
        makePair(RY, "RY"),

        // capacitive touch on the touch pad
        makePair(LS_TOUCH, "LSTouch"),
        makePair(RS_TOUCH, "RSTouch"),

        // touch pad press
        makePair(LS, "LS"),
        makePair(RS, "RS"),
        // Differentiate where we are in the touch pad click
        makePair(LS_CENTER, "LSCenter"),
        makePair(LS_X, "LSX"),
        makePair(LS_Y, "LSY"),
        makePair(RS_CENTER, "RSCenter"),
        makePair(RS_X, "RSX"),
        makePair(RS_Y, "RSY"),


        // triggers
        makePair(LT, "LT"),
        makePair(RT, "RT"),

        // Trigger clicks
        makePair(LT_CLICK, "LTClick"),
        makePair(RT_CLICK, "RTClick"),

        // low profile side grip button.
        makePair(LEFT_GRIP, "LeftGrip"),
        makePair(RIGHT_GRIP, "RightGrip"),

        // 3d location of controller
        makePair(LEFT_HAND, "LeftHand"),
        makePair(RIGHT_HAND, "RightHand"),
        makePair(LEFT_FOOT, "LeftFoot"),
        makePair(RIGHT_FOOT, "RightFoot"),
        makePair(HIPS, "Hips"),
        makePair(SPINE2, "Spine2"),

        // 16 tracked poses
        makePair(TRACKED_OBJECT_00, "TrackedObject00"),
        makePair(TRACKED_OBJECT_01, "TrackedObject01"),
        makePair(TRACKED_OBJECT_02, "TrackedObject02"),
        makePair(TRACKED_OBJECT_03, "TrackedObject03"),
        makePair(TRACKED_OBJECT_04, "TrackedObject04"),
        makePair(TRACKED_OBJECT_05, "TrackedObject05"),
        makePair(TRACKED_OBJECT_06, "TrackedObject06"),
        makePair(TRACKED_OBJECT_07, "TrackedObject07"),
        makePair(TRACKED_OBJECT_08, "TrackedObject08"),
        makePair(TRACKED_OBJECT_09, "TrackedObject09"),
        makePair(TRACKED_OBJECT_10, "TrackedObject10"),
        makePair(TRACKED_OBJECT_11, "TrackedObject11"),
        makePair(TRACKED_OBJECT_12, "TrackedObject12"),
        makePair(TRACKED_OBJECT_13, "TrackedObject13"),
        makePair(TRACKED_OBJECT_14, "TrackedObject14"),
        makePair(TRACKED_OBJECT_15, "TrackedObject15"),

        // app button above trackpad.
        Input::NamedPair(Input(_deviceID, LEFT_APP_MENU, ChannelType::BUTTON), "LeftApplicationMenu"),
        Input::NamedPair(Input(_deviceID, RIGHT_APP_MENU, ChannelType::BUTTON), "RightApplicationMenu"),
    };

    return availableInputs;
}

QString ViveControllerManager::InputDevice::getDefaultMappingConfig() const {
    static const QString MAPPING_JSON = PathUtils::resourcesPath() + "/controllers/vive.json";
    return MAPPING_JSON;
}<|MERGE_RESOLUTION|>--- conflicted
+++ resolved
@@ -41,11 +41,7 @@
 
 
 static const char* CONTROLLER_MODEL_STRING = "vr_controller_05_wireless_b";
-<<<<<<< HEAD
-const quint64 CALIBRATION_TIMELAPSE = 3 * USECS_PER_SECOND;
-=======
 const quint64 CALIBRATION_TIMELAPSE = 2 * USECS_PER_SECOND;
->>>>>>> f90bfd0c
 
 static const char* MENU_PARENT = "Avatar";
 static const char* MENU_NAME = "Vive Controllers";
@@ -301,21 +297,12 @@
         // done
     } else if (_config == Config::FeetAndHips) {
         _jointToPuckMap[controller::HIPS] = _validTrackedObjects[HIP].first;
-<<<<<<< HEAD
-        _pucksOffset[_validTrackedObjects[2].first] = computeOffset(defaultToReferenceMat, inputCalibration.defaultHips, _validTrackedObjects[2].second);
-    } else if (_config == Config::FeetHipsAndChest) {
-        _jointToPuckMap[controller::HIPS] = _validTrackedObjects[HIP].first;
-        _pucksOffset[_validTrackedObjects[2].first] = computeOffset(defaultToReferenceMat, inputCalibration.defaultHips, _validTrackedObjects[2].second);
-        _jointToPuckMap[controller::SPINE2] = _validTrackedObjects[CHEST].first;
-        _pucksOffset[_validTrackedObjects[3].first] = computeOffset(defaultToReferenceMat, inputCalibration.defaultSpine2, _validTrackedObjects[3].second);
-=======
         _pucksOffset[_validTrackedObjects[HIP].first] = computeOffset(defaultToReferenceMat, inputCalibration.defaultHips, _validTrackedObjects[HIP].second);
     } else if (_config == Config::FeetHipsAndChest) {
         _jointToPuckMap[controller::HIPS] = _validTrackedObjects[HIP].first;
         _pucksOffset[_validTrackedObjects[HIP].first] = computeOffset(defaultToReferenceMat, inputCalibration.defaultHips, _validTrackedObjects[HIP].second);
         _jointToPuckMap[controller::SPINE2] = _validTrackedObjects[CHEST].first;
         _pucksOffset[_validTrackedObjects[CHEST].first] = computeOffset(defaultToReferenceMat, inputCalibration.defaultSpine2, _validTrackedObjects[CHEST].second);
->>>>>>> f90bfd0c
     }
     _calibrated = true;
 }
