//
//  ViveControllerManager.h
//  input-plugins/src/input-plugins
//
//  Created by Sam Gondelman on 6/29/15.
//  Copyright 2013 High Fidelity, Inc.
//
//  Distributed under the Apache License, Version 2.0.
//  See the accompanying file LICENSE or http://www.apache.org/licenses/LICENSE-2.0.html
//

#ifndef hifi__ViveControllerManager
#define hifi__ViveControllerManager

#include <QObject>
#include <unordered_set>
#include <vector>
#include <map>
#include <utility>

#include <GLMHelpers.h>
#include <model/Geometry.h>
#include <gpu/Texture.h>
#include <controllers/InputDevice.h>
#include <plugins/InputPlugin.h>
#include <RenderArgs.h>
#include <render/Scene.h>
#include "OpenVrHelpers.h"

using PuckPosePair = std::pair<uint32_t, controller::Pose>;

namespace vr {
    class IVRSystem;
}

class ViveControllerManager : public InputPlugin {
    Q_OBJECT
public:
    // Plugin functions
    bool isSupported() const override;
    const QString getName() const override { return NAME; }

    bool isHandController() const override { return true; }

    bool activate() override;
    void deactivate() override;

    void pluginFocusOutEvent() override { _inputDevice->focusOutEvent(); }
    void pluginUpdate(float deltaTime, const controller::InputCalibrationData& inputCalibrationData) override;

    void setRenderControllers(bool renderControllers) { _renderControllers = renderControllers; }

private:
    class InputDevice : public controller::InputDevice {
    public:
        InputDevice(vr::IVRSystem*& system);
    private:
        // Device functions
        controller::Input::NamedVector getAvailableInputs() const override;
        QString getDefaultMappingConfig() const override;
        void update(float deltaTime, const controller::InputCalibrationData& inputCalibrationData) override;
        void focusOutEvent() override;
        void createPreferences();
        bool triggerHapticPulse(float strength, float duration, controller::Hand hand) override;
        void hapticsHelper(float deltaTime, bool leftHand);
        void calibrateOrUncalibrate(const controller::InputCalibrationData& inputCalibration);
        void calibrate(const controller::InputCalibrationData& inputCalibration);
        void uncalibrate();
        controller::Pose addOffsetToPuckPose(int joint) const;
        glm::mat4 recalculateDefaultToReferenceForHeadPuck(const controller::InputCalibrationData& inputCalibration);
        void updateCalibratedLimbs();
        bool checkForCalibrationEvent();
        void handleHandController(float deltaTime, uint32_t deviceIndex, const controller::InputCalibrationData& inputCalibrationData, bool isLeftHand);
        void handleHmd(uint32_t deviceIndex, const controller::InputCalibrationData& inputCalibrationData);
        void handleTrackedObject(uint32_t deviceIndex, const controller::InputCalibrationData& inputCalibrationData);
        void handleButtonEvent(float deltaTime, uint32_t button, bool pressed, bool touched, bool isLeftHand);
        void handleAxisEvent(float deltaTime, uint32_t axis, float x, float y, bool isLeftHand);
        void handlePoseEvent(float deltaTime, const controller::InputCalibrationData& inputCalibrationData, const mat4& mat,
                             const vec3& linearVelocity, const vec3& angularVelocity, bool isLeftHand);
        void handleHeadPoseEvent(const controller::InputCalibrationData& inputCalibrationData, const mat4& mat, const vec3& linearVelocity,
                                 const vec3& angularVelocity);
        void partitionTouchpad(int sButton, int xAxis, int yAxis, int centerPsuedoButton, int xPseudoButton, int yPseudoButton);
        void printDeviceTrackingResultChange(uint32_t deviceIndex);
        void setConfigFromString(const QString& value);
        void loadSettings();
        void saveSettings() const;
        void calibrateFeet(glm::mat4& defaultToReferenceMat, const controller::InputCalibrationData& inputCalibration);
        void calibrateHips(glm::mat4& defaultToReferenceMat, const controller::InputCalibrationData& inputCalibration);
        void calibrateChest(glm::mat4& defaultToReferenceMat, const controller::InputCalibrationData& inputCalibration);
        
        void calibrateShoulders(glm::mat4& defaultToReferenceMat, const controller::InputCalibrationData& inputCalibration,
                                int firstShoulderIndex, int secondShoulderIndex);
<<<<<<< HEAD

        void calibrateHead(glm::mat4& defaultToReferenceMat, const controller::InputCalibrationData& inputCalibration);
=======
>>>>>>> 1b8bd016

        class FilteredStick {
        public:
            glm::vec2 process(float deltaTime, const glm::vec2& stick) {
                // Use a timer to prevent the stick going to back to zero.
                // This to work around the noisy touch pad that will flash back to zero breifly
                const float ZERO_HYSTERESIS_PERIOD = 0.2f;  // 200 ms
                if (glm::length(stick) == 0.0f) {
                    if (_timer <= 0.0f) {
                        return glm::vec2(0.0f, 0.0f);
                    } else {
                        _timer -= deltaTime;
                        return _stick;
                    }
                } else {
                    _timer = ZERO_HYSTERESIS_PERIOD;
                    _stick = stick;
                    return stick;
                }
            }
        protected:
            float _timer { 0.0f };
            glm::vec2 _stick { 0.0f, 0.0f };
        };
        enum class Config {
            Auto,
            Feet,
            FeetAndHips,
            FeetHipsAndChest,
            FeetHipsAndShoulders,
<<<<<<< HEAD
            FeetHipsChestAndHead
=======
>>>>>>> 1b8bd016
        };
        Config _config { Config::Auto };
        Config _preferedConfig { Config::Auto };
        FilteredStick _filteredLeftStick;
        FilteredStick _filteredRightStick;

        std::vector<PuckPosePair> _validTrackedObjects;
        std::map<uint32_t, glm::mat4> _pucksOffset;
        std::map<int, uint32_t> _jointToPuckMap;
        std::map<Config, QString> _configStringMap;
        PoseData _lastSimPoseData;
        // perform an action when the InputDevice mutex is acquired.
        using Locker = std::unique_lock<std::recursive_mutex>;
        template <typename F>
        void withLock(F&& f) { Locker locker(_lock); f(); }

        int _trackedControllers { 0 };
        vr::IVRSystem*& _system;
        quint64 _timeTilCalibration { 0.0f };
        float _leftHapticStrength { 0.0f };
        float _leftHapticDuration { 0.0f };
        float _rightHapticStrength { 0.0f };
        float _rightHapticDuration { 0.0f };
        bool _triggersPressedHandled { false };
        bool _calibrated { false };
        bool _timeTilCalibrationSet { false };
        bool _overrideHead { false };
        mutable std::recursive_mutex _lock;

        QString configToString(Config config);
<<<<<<< HEAD
        
=======
>>>>>>> 1b8bd016
        friend class ViveControllerManager;
    };

    void renderHand(const controller::Pose& pose, gpu::Batch& batch, int sign);

    bool _registeredWithInputMapper { false };
    bool _modelLoaded { false };
    model::Geometry _modelGeometry;
    gpu::TexturePointer _texture;

    int _leftHandRenderID { 0 };
    int _rightHandRenderID { 0 };

    bool _renderControllers { false };
    vr::IVRSystem* _system { nullptr };
    std::shared_ptr<InputDevice> _inputDevice { std::make_shared<InputDevice>(_system) };

    static const char* NAME;
};

#endif // hifi__ViveControllerManager<|MERGE_RESOLUTION|>--- conflicted
+++ resolved
@@ -90,11 +90,8 @@
         
         void calibrateShoulders(glm::mat4& defaultToReferenceMat, const controller::InputCalibrationData& inputCalibration,
                                 int firstShoulderIndex, int secondShoulderIndex);
-<<<<<<< HEAD
+        void calibrateHead(glm::mat4& defaultToReferenceMat, const controller::InputCalibrationData& inputCalibration);
 
-        void calibrateHead(glm::mat4& defaultToReferenceMat, const controller::InputCalibrationData& inputCalibration);
-=======
->>>>>>> 1b8bd016
 
         class FilteredStick {
         public:
@@ -125,10 +122,8 @@
             FeetAndHips,
             FeetHipsAndChest,
             FeetHipsAndShoulders,
-<<<<<<< HEAD
-            FeetHipsChestAndHead
-=======
->>>>>>> 1b8bd016
+            FeetHipsChestAndHead,
+            FeetHipsAndHead
         };
         Config _config { Config::Auto };
         Config _preferedConfig { Config::Auto };
@@ -159,10 +154,6 @@
         mutable std::recursive_mutex _lock;
 
         QString configToString(Config config);
-<<<<<<< HEAD
-        
-=======
->>>>>>> 1b8bd016
         friend class ViveControllerManager;
     };
 
