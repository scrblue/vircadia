--- conflicted
+++ resolved
@@ -125,13 +125,8 @@
             }
             
             if (ringBuffer->diffLastWriteNextOutput() < BUFFER_LENGTH_SAMPLES) {
-<<<<<<< HEAD
-                std::cout << "Starved\n";
-                ringBuffer->nextOutput = ringBuffer->buffer;
-=======
                 starve_counter++;
                 printf("Starved #%d\n", starve_counter);
->>>>>>> 765cded3
                 ringBuffer->endOfLastWrite = NULL;
             }
         }
