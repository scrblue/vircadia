"use strict";

//  handControllerGrab.js
//
//  Created by Eric Levin on  9/2/15
//  Additions by James B. Pollack @imgntn on 9/24/2015
//  Additions By Seth Alves on 10/20/2015
//  Copyright 2015 High Fidelity, Inc.
//
//  Grabs physically moveable entities with hydra-like controllers; it works for either near or far objects.
//
//  Distributed under the Apache License, Version 2.0.
//  See the accompanying file LICENSE or http://www.apache.org/licenses/LICENSE-2.0.html

/* global getEntityCustomData, flatten, Xform, Script, Quat, Vec3, MyAvatar, Entities, Overlays, Settings,
   Reticle, Controller, Camera, Messages, Mat4, getControllerWorldLocation, getGrabPointSphereOffset, setGrabCommunications,
   Menu, HMD, isInEditMode */
/* eslint indent: ["error", 4, { "outerIIFEBody": 0 }] */

(function() { // BEGIN LOCAL_SCOPE

Script.include("/~/system/libraries/utils.js");
Script.include("/~/system/libraries/Xform.js");
Script.include("/~/system/libraries/controllers.js");

//
// add lines where the hand ray picking is happening
//

var WANT_DEBUG = false;
var WANT_DEBUG_STATE = false;
var WANT_DEBUG_SEARCH_NAME = null;

var FORCE_IGNORE_IK = false;
var SHOW_GRAB_POINT_SPHERE = false;

//
// these tune time-averaging and "on" value for analog trigger
//

var TRIGGER_SMOOTH_RATIO = 0.1; //  Time averaging of trigger - 0.0 disables smoothing
var TRIGGER_OFF_VALUE = 0.1;
var TRIGGER_ON_VALUE = TRIGGER_OFF_VALUE + 0.05; //  Squeezed just enough to activate search or near grab

var BUMPER_ON_VALUE = 0.5;

var THUMB_ON_VALUE = 0.5;

var HAPTIC_PULSE_STRENGTH = 1.0;
var HAPTIC_PULSE_DURATION = 13.0;
var HAPTIC_TEXTURE_STRENGTH = 0.1;
var HAPTIC_TEXTURE_DURATION = 3.0;
var HAPTIC_TEXTURE_DISTANCE = 0.002;
var HAPTIC_DEQUIP_STRENGTH = 0.75;
var HAPTIC_DEQUIP_DURATION = 50.0;

// triggered when stylus presses a web overlay/entity
var HAPTIC_STYLUS_STRENGTH = 1.0;
var HAPTIC_STYLUS_DURATION = 20.0;

// triggerd when ui laser presses a web overlay/entity
var HAPTIC_LASER_UI_STRENGTH = 1.0;
var HAPTIC_LASER_UI_DURATION = 20.0;

var HAND_HEAD_MIX_RATIO = 0.0; //  0 = only use hands for search/move.  1 = only use head for search/move.

var PICK_WITH_HAND_RAY = true;

var EQUIP_SPHERE_SCALE_FACTOR = 0.65;

var WEB_DISPLAY_STYLUS_DISTANCE = 0.5;
var WEB_STYLUS_LENGTH = 0.2;
var WEB_TOUCH_Y_OFFSET = 0.05; // how far forward (or back with a negative number) to slide stylus in hand
var WEB_TOUCH_TOO_CLOSE = 0.03; // if the stylus is pushed far though the web surface, don't consider it touching
var WEB_TOUCH_Y_TOUCH_DEADZONE_SIZE = 0.01;

var FINGER_TOUCH_Y_OFFSET = -0.02;
var FINGER_TOUCH_MIN = -0.01 - FINGER_TOUCH_Y_OFFSET;
var FINGER_TOUCH_MAX = 0.01 - FINGER_TOUCH_Y_OFFSET;

//
// distant manipulation
//

var DISTANCE_HOLDING_RADIUS_FACTOR = 3.5; // multiplied by distance between hand and object
var DISTANCE_HOLDING_ACTION_TIMEFRAME = 0.1; // how quickly objects move to their new position
var DISTANCE_HOLDING_UNITY_MASS = 1200; //  The mass at which the distance holding action timeframe is unmodified
var DISTANCE_HOLDING_UNITY_DISTANCE = 6; //  The distance at which the distance holding action timeframe is unmodified
var MOVE_WITH_HEAD = true; // experimental head-control of distantly held objects

var COLORS_GRAB_SEARCHING_HALF_SQUEEZE = {
    red: 10,
    green: 10,
    blue: 255
};

var COLORS_GRAB_SEARCHING_FULL_SQUEEZE = {
    red: 250,
    green: 10,
    blue: 10
};

var COLORS_GRAB_DISTANCE_HOLD = {
    red: 238,
    green: 75,
    blue: 214
};

var PICK_MAX_DISTANCE = 500; // max length of pick-ray

//
// near grabbing
//

var EQUIP_RADIUS = 0.2; // radius used for palm vs equip-hotspot for equipping.
// if EQUIP_HOTSPOT_RENDER_RADIUS is greater than zero, the hotspot will appear before the hand
// has reached the required position, and then grow larger once the hand is close enough to equip.
var EQUIP_HOTSPOT_RENDER_RADIUS = 0.0; // radius used for palm vs equip-hotspot for rendering hot-spots
var MAX_EQUIP_HOTSPOT_RADIUS = 1.0;

var NEAR_GRABBING_ACTION_TIMEFRAME = 0.05; // how quickly objects move to their new position

var NEAR_GRAB_RADIUS = 0.1; // radius used for palm vs object for near grabbing.
var NEAR_GRAB_MAX_DISTANCE = 1.0; // you cannot grab objects that are this far away from your hand

var NEAR_GRAB_PICK_RADIUS = 0.25; // radius used for search ray vs object for near grabbing.
var NEAR_GRABBING_KINEMATIC = true; // force objects to be kinematic when near-grabbed

// if an equipped item is "adjusted" to be too far from the hand it's in, it will be unequipped.
var CHECK_TOO_FAR_UNEQUIP_TIME = 0.3; // seconds, duration between checks


var GRAB_POINT_SPHERE_RADIUS = NEAR_GRAB_RADIUS;
var GRAB_POINT_SPHERE_COLOR = { red: 240, green: 240, blue: 240 };
var GRAB_POINT_SPHERE_ALPHA = 0.85;

//
// other constants
//

var RIGHT_HAND = 1;
var LEFT_HAND = 0;

var ZERO_VEC = {
    x: 0,
    y: 0,
    z: 0
};

var ONE_VEC = {
    x: 1,
    y: 1,
    z: 1
};

var NULL_UUID = "{00000000-0000-0000-0000-000000000000}";
var AVATAR_SELF_ID = "{00000000-0000-0000-0000-000000000001}";

var DEFAULT_REGISTRATION_POINT = { x: 0.5, y: 0.5, z: 0.5 };
var INCHES_TO_METERS = 1.0 / 39.3701;


// these control how long an abandoned pointer line or action will hang around
var ACTION_TTL = 15; // seconds
var ACTION_TTL_REFRESH = 5;
var PICKS_PER_SECOND_PER_HAND = 60;
var MSECS_PER_SEC = 1000.0;
var GRABBABLE_PROPERTIES = [
    "position",
    "registrationPoint",
    "rotation",
    "gravity",
    "collidesWith",
    "dynamic",
    "collisionless",
    "locked",
    "name",
    "shapeType",
    "parentID",
    "parentJointIndex",
    "density",
    "dimensions",
    "userData"
];

var GRABBABLE_DATA_KEY = "grabbableKey"; // shared with grab.js

var DEFAULT_GRABBABLE_DATA = {
    disableReleaseVelocity: false
};

// sometimes we want to exclude objects from being picked
var USE_BLACKLIST = true;
var blacklist = [];

var FORBIDDEN_GRAB_NAMES = ["Grab Debug Entity", "grab pointer"];
var FORBIDDEN_GRAB_TYPES = ["Unknown", "Light", "PolyLine", "Zone"];

var holdEnabled = true;
var nearGrabEnabled = true;
var farGrabEnabled = true;
var myAvatarScalingEnabled = true;
var objectScalingEnabled = true;
var mostRecentSearchingHand = RIGHT_HAND;
var DEFAULT_SPHERE_MODEL_URL = "http://hifi-content.s3.amazonaws.com/alan/dev/equip-Fresnel-3.fbx";
var HARDWARE_MOUSE_ID = 0;  // Value reserved for hardware mouse.

// states for the state machine
var STATE_OFF = 0;
var STATE_SEARCHING = 1;
var STATE_DISTANCE_HOLDING = 2;
var STATE_DISTANCE_ROTATING = 3;
var STATE_NEAR_GRABBING = 4;
var STATE_NEAR_TRIGGER = 5;
var STATE_FAR_TRIGGER = 6;
var STATE_HOLD = 7;
var STATE_ENTITY_STYLUS_TOUCHING = 8;
var STATE_ENTITY_LASER_TOUCHING = 9;
var STATE_OVERLAY_STYLUS_TOUCHING = 10;
var STATE_OVERLAY_LASER_TOUCHING = 11;

var CONTROLLER_STATE_MACHINE = {};

CONTROLLER_STATE_MACHINE[STATE_OFF] = {
    name: "off",
    enterMethod: "offEnter",
    updateMethod: "off"
};
CONTROLLER_STATE_MACHINE[STATE_SEARCHING] = {
    name: "searching",
    enterMethod: "searchEnter",
    updateMethod: "search"
};
CONTROLLER_STATE_MACHINE[STATE_DISTANCE_HOLDING] = {
    name: "distance_holding",
    enterMethod: "distanceHoldingEnter",
    updateMethod: "distanceHolding"
};
CONTROLLER_STATE_MACHINE[STATE_DISTANCE_ROTATING] = {
    name: "distance_rotating",
    enterMethod: "distanceRotatingEnter",
    updateMethod: "distanceRotating"
};
CONTROLLER_STATE_MACHINE[STATE_NEAR_GRABBING] = {
    name: "near_grabbing",
    enterMethod: "nearGrabbingEnter",
    updateMethod: "nearGrabbing"
};
CONTROLLER_STATE_MACHINE[STATE_HOLD] = {
    name: "hold",
    enterMethod: "nearGrabbingEnter",
    updateMethod: "nearGrabbing"
};
CONTROLLER_STATE_MACHINE[STATE_NEAR_TRIGGER] = {
    name: "trigger",
    enterMethod: "nearTriggerEnter",
    updateMethod: "nearTrigger"
};
CONTROLLER_STATE_MACHINE[STATE_FAR_TRIGGER] = {
    name: "far_trigger",
    enterMethod: "farTriggerEnter",
    updateMethod: "farTrigger"
};
CONTROLLER_STATE_MACHINE[STATE_ENTITY_STYLUS_TOUCHING] = {
    name: "entityStylusTouching",
    enterMethod: "entityTouchingEnter",
    exitMethod: "entityTouchingExit",
    updateMethod: "entityTouching"
};
CONTROLLER_STATE_MACHINE[STATE_ENTITY_LASER_TOUCHING] = {
    name: "entityLaserTouching",
    enterMethod: "entityTouchingEnter",
    exitMethod: "entityTouchingExit",
    updateMethod: "entityTouching"
};
CONTROLLER_STATE_MACHINE[STATE_OVERLAY_STYLUS_TOUCHING] = {
    name: "overlayStylusTouching",
    enterMethod: "overlayTouchingEnter",
    exitMethod: "overlayTouchingExit",
    updateMethod: "overlayTouching"
};
CONTROLLER_STATE_MACHINE[STATE_OVERLAY_LASER_TOUCHING] = {
    name: "overlayLaserTouching",
    enterMethod: "overlayTouchingEnter",
    exitMethod: "overlayTouchingExit",
    updateMethod: "overlayTouching"
};

<<<<<<< HEAD
function getFingerWorldLocation(hand) {
    var fingerJointName = (hand === RIGHT_HAND) ? "RightHandIndex4" : "LeftHandIndex4";

    var fingerJointIndex = MyAvatar.getJointIndex(fingerJointName);
    var fingerPosition = MyAvatar.getAbsoluteJointTranslationInObjectFrame(fingerJointIndex);
    var fingerRotation = MyAvatar.getAbsoluteJointRotationInObjectFrame(fingerJointIndex);
    var worldFingerRotation = Quat.multiply(MyAvatar.orientation, fingerRotation);
    var worldFingerPosition = Vec3.sum(MyAvatar.position, Vec3.multiplyQbyV(MyAvatar.orientation, fingerPosition));

    // local y offset.
    var localYOffset = Vec3.multiplyQbyV(worldFingerRotation, {x: 0, y: FINGER_TOUCH_Y_OFFSET, z: 0});

    var offsetWorldFingerPosition = Vec3.sum(worldFingerPosition, localYOffset);

    return {
        position: offsetWorldFingerPosition,
        orientation: worldFingerRotation,
        rotation: worldFingerRotation,
        valid: true
    };
=======
// Object assign  polyfill
if (typeof Object.assign != 'function') {
  Object.assign = function(target, varArgs) {
    'use strict';
    if (target == null) {
      throw new TypeError('Cannot convert undefined or null to object');
    }
    var to = Object(target);
    for (var index = 1; index < arguments.length; index++) {
      var nextSource = arguments[index];
      if (nextSource != null) {
        for (var nextKey in nextSource) {
          if (Object.prototype.hasOwnProperty.call(nextSource, nextKey)) {
            to[nextKey] = nextSource[nextKey];
          }
        }
      }
    }
    return to;
  };
>>>>>>> ac16d868
}

function distanceBetweenPointAndEntityBoundingBox(point, entityProps) {
    var entityXform = new Xform(entityProps.rotation, entityProps.position);
    var localPoint = entityXform.inv().xformPoint(point);
    var minOffset = Vec3.multiplyVbyV(entityProps.registrationPoint, entityProps.dimensions);
    var maxOffset = Vec3.multiplyVbyV(Vec3.subtract(ONE_VEC, entityProps.registrationPoint), entityProps.dimensions);
    var localMin = Vec3.subtract(entityXform.trans, minOffset);
    var localMax = Vec3.sum(entityXform.trans, maxOffset);

    var v = {x: localPoint.x, y: localPoint.y, z: localPoint.z};
    v.x = Math.max(v.x, localMin.x);
    v.x = Math.min(v.x, localMax.x);
    v.y = Math.max(v.y, localMin.y);
    v.y = Math.min(v.y, localMax.y);
    v.z = Math.max(v.z, localMin.z);
    v.z = Math.min(v.z, localMax.z);

    return Vec3.distance(v, localPoint);
}

function projectOntoXYPlane(worldPos, position, rotation, dimensions, registrationPoint) {
    var invRot = Quat.inverse(rotation);
    var localPos = Vec3.multiplyQbyV(invRot, Vec3.subtract(worldPos, position));
    var invDimensions = { x: 1 / dimensions.x,
                          y: 1 / dimensions.y,
                          z: 1 / dimensions.z };
    var normalizedPos = Vec3.sum(Vec3.multiplyVbyV(localPos, invDimensions), registrationPoint);
    return { x: normalizedPos.x * dimensions.x,
             y: (1 - normalizedPos.y) * dimensions.y }; // flip y-axis
}

function projectOntoEntityXYPlane(entityID, worldPos) {
    var props = entityPropertiesCache.getProps(entityID);
    return projectOntoXYPlane(worldPos, props.position, props.rotation, props.dimensions, props.registrationPoint);
}

function projectOntoOverlayXYPlane(overlayID, worldPos) {
    var position = Overlays.getProperty(overlayID, "position");
    var rotation = Overlays.getProperty(overlayID, "rotation");
    var dimensions;

    var dpi = Overlays.getProperty(overlayID, "dpi");
    if (dpi) {
        // Calculate physical dimensions for web3d overlay from resolution and dpi; "dimensions" property is used as a scale.
        var resolution = Overlays.getProperty(overlayID, "resolution");
        resolution.z = 1;  // Circumvent divide-by-zero.
        var scale = Overlays.getProperty(overlayID, "dimensions");
        scale.z = 0.01;    // overlay dimensions are 2D, not 3D.
        dimensions = Vec3.multiplyVbyV(Vec3.multiply(resolution, INCHES_TO_METERS / dpi), scale);
    } else {
        dimensions = Overlays.getProperty(overlayID, "dimensions");
        dimensions.z = 0.01;    // overlay dimensions are 2D, not 3D.
    }

    return projectOntoXYPlane(worldPos, position, rotation, dimensions, DEFAULT_REGISTRATION_POINT);
}

function handLaserIntersectItem(position, rotation, start) {
    var worldHandPosition = start.position;
    var worldHandRotation = start.orientation;

    if (position) {
        var planePosition = position;
        var planeNormal = Vec3.multiplyQbyV(rotation, {x: 0, y: 0, z: 1.0});
        var rayStart = worldHandPosition;
        var rayDirection = Quat.getUp(worldHandRotation);
        var intersectionInfo = rayIntersectPlane(planePosition, planeNormal, rayStart, rayDirection);

        var intersectionPoint = planePosition;
        if (intersectionInfo.hit && intersectionInfo.distance > 0) {
            intersectionPoint = Vec3.sum(rayStart, Vec3.multiply(intersectionInfo.distance, rayDirection));
        } else {
            intersectionPoint = planePosition;
        }
        intersectionInfo.point = intersectionPoint;
        intersectionInfo.normal = planeNormal;
        intersectionInfo.searchRay = {
            origin: rayStart,
            direction: rayDirection,
            length: PICK_MAX_DISTANCE
        };

        return intersectionInfo;
    } else {
        // entity has been destroyed? or is no longer in cache
        return null;
    }
}

function handLaserIntersectEntity(entityID, start) {
    var props = entityPropertiesCache.getProps(entityID);
    return handLaserIntersectItem(props.position, props.rotation, start);
}

function handLaserIntersectOverlay(overlayID, start) {
    var position = Overlays.getProperty(overlayID, "position");
    var rotation = Overlays.getProperty(overlayID, "rotation");
    return handLaserIntersectItem(position, rotation, start);
}

function rayIntersectPlane(planePosition, planeNormal, rayStart, rayDirection) {
    var rayDirectionDotPlaneNormal = Vec3.dot(rayDirection, planeNormal);
    if (rayDirectionDotPlaneNormal > 0.00001 || rayDirectionDotPlaneNormal < -0.00001) {
        var rayStartDotPlaneNormal = Vec3.dot(Vec3.subtract(planePosition, rayStart), planeNormal);
        var distance = rayStartDotPlaneNormal / rayDirectionDotPlaneNormal;
        return {hit: true, distance: distance};
    } else {
        // ray is parallel to the plane
        return {hit: false, distance: 0};
    }
}

function stateToName(state) {
    return CONTROLLER_STATE_MACHINE[state] ? CONTROLLER_STATE_MACHINE[state].name : "???";
}

function getTag() {
    return "grab-" + MyAvatar.sessionUUID;
}

function colorPow(color, power) {
    return {
        red: Math.pow(color.red / 255.0, power) * 255,
        green: Math.pow(color.green / 255.0, power) * 255,
        blue: Math.pow(color.blue / 255.0, power) * 255
    };
}

function entityHasActions(entityID) {
    return Entities.getActionIDs(entityID).length > 0;
}

function findRayIntersection(pickRay, precise, include, exclude) {
    var entities = Entities.findRayIntersection(pickRay, precise, include, exclude, true);
    var overlays = Overlays.findRayIntersection(pickRay, precise, [], [HMD.tabletID]);
    if (!overlays.intersects || (entities.intersects && (entities.distance <= overlays.distance))) {
        return entities;
    }
    return overlays;
}

function entityIsGrabbedByOther(entityID) {
    // by convention, a distance grab sets the tag of its action to be grab-*owner-session-id*.
    var actionIDs = Entities.getActionIDs(entityID);
    for (var actionIndex = 0; actionIndex < actionIDs.length; actionIndex++) {
        var actionID = actionIDs[actionIndex];
        var actionArguments = Entities.getActionArguments(entityID, actionID);
        var tag = actionArguments.tag;
        if (tag == getTag()) {
            // we see a grab-*uuid* shaped tag, but it's our tag, so that's okay.
            continue;
        }
        if (tag.slice(0, 5) == "grab-") {
            // we see a grab-*uuid* shaped tag and it's not ours, so someone else is grabbing it.
            return true;
        }
    }
    return false;
}

function propsArePhysical(props) {
    if (!props.dynamic) {
        return false;
    }
    var isPhysical = (props.shapeType && props.shapeType != 'none');
    return isPhysical;
}

var USE_ATTACH_POINT_SETTINGS = true;

var ATTACH_POINT_SETTINGS = "io.highfidelity.attachPoints";

function getAttachPointSettings() {
    try {
        var str = Settings.getValue(ATTACH_POINT_SETTINGS);
        if (str === "false") {
            return {};
        } else {
            return JSON.parse(str);
        }
    } catch (err) {
        print("Error parsing attachPointSettings: " + err);
        return {};
    }
}

function setAttachPointSettings(attachPointSettings) {
    var str = JSON.stringify(attachPointSettings);
    Settings.setValue(ATTACH_POINT_SETTINGS, str);
}

function getAttachPointForHotspotFromSettings(hotspot, hand) {
    var attachPointSettings = getAttachPointSettings();
    var jointName = (hand === RIGHT_HAND) ? "RightHand" : "LeftHand";
    var joints = attachPointSettings[hotspot.key];
    if (joints) {
        return joints[jointName];
    } else {
        return undefined;
    }
}

function storeAttachPointForHotspotInSettings(hotspot, hand, offsetPosition, offsetRotation) {
    var attachPointSettings = getAttachPointSettings();
    var jointName = (hand === RIGHT_HAND) ? "RightHand" : "LeftHand";
    var joints = attachPointSettings[hotspot.key];
    if (!joints) {
        joints = {};
        attachPointSettings[hotspot.key] = joints;
    }
    joints[jointName] = [offsetPosition, offsetRotation];
    setAttachPointSettings(attachPointSettings);
}

// If another script is managing the reticle (as is done by HandControllerPointer), we should not be setting it here,
// and we should not be showing lasers when someone else is using the Reticle to indicate a 2D minor mode.
var EXTERNALLY_MANAGED_2D_MINOR_MODE = true;

function isEditing() {
    return EXTERNALLY_MANAGED_2D_MINOR_MODE && isInEditMode();
}

function isIn2DMode() {
    // In this version, we make our own determination of whether we're aimed a HUD element,
    // because other scripts (such as handControllerPointer) might be using some other visualization
    // instead of setting Reticle.visible.
    return (EXTERNALLY_MANAGED_2D_MINOR_MODE &&
        (Reticle.pointingAtSystemOverlay || Overlays.getOverlayAtPoint(Reticle.position)));
}

function restore2DMode() {
    if (!EXTERNALLY_MANAGED_2D_MINOR_MODE) {
        Reticle.setVisible(true);
    }
}

// EntityPropertiesCache is a helper class that contains a cache of entity properties.
// the hope is to prevent excess calls to Entity.getEntityProperties()
//
// usage:
//   call EntityPropertiesCache.addEntities with all the entities that you are interested in.
//   This will fetch their properties.  Then call EntityPropertiesCache.getProps to receive an object
//   containing a cache of all the properties previously fetched.
function EntityPropertiesCache() {
    this.cache = {};
}
EntityPropertiesCache.prototype.clear = function() {
    this.cache = {};
};
EntityPropertiesCache.prototype.addEntity = function(entityID) {
    var cacheEntry = this.cache[entityID];
    if (cacheEntry && cacheEntry.refCount) {
        cacheEntry.refCount += 1;
    } else {
        this._updateCacheEntry(entityID);
    }
};
EntityPropertiesCache.prototype.addEntities = function(entities) {
    var _this = this;
    entities.forEach(function(entityID) {
        _this.addEntity(entityID);
    });
};
EntityPropertiesCache.prototype._updateCacheEntry = function(entityID) {
    var props = Entities.getEntityProperties(entityID, GRABBABLE_PROPERTIES);

    // convert props.userData from a string to an object.
    var userData = {};
    if (props.userData) {
        try {
            userData = JSON.parse(props.userData);
        } catch (err) {
            print("WARNING: malformed userData on " + entityID + ", name = " + props.name + ", error = " + err);
        }
    }
    props.userData = userData;
    props.refCount = 1;

    this.cache[entityID] = props;
};
EntityPropertiesCache.prototype.update = function() {
    // delete any cacheEntries with zero refCounts.
    var entities = Object.keys(this.cache);
    for (var i = 0; i < entities.length; i++) {
        var props = this.cache[entities[i]];
        if (props.refCount === 0) {
            delete this.cache[entities[i]];
        } else {
            props.refCount = 0;
        }
    }
};
EntityPropertiesCache.prototype.getProps = function(entityID) {
    var obj = this.cache[entityID];
    return obj ? obj : undefined;
};
EntityPropertiesCache.prototype.getGrabbableProps = function(entityID) {
    var props = this.cache[entityID];
    if (props) {
        return props.userData.grabbableKey ? props.userData.grabbableKey : DEFAULT_GRABBABLE_DATA;
    } else {
        return undefined;
    }
};
EntityPropertiesCache.prototype.getGrabProps = function(entityID) {
    var props = this.cache[entityID];
    if (props) {
        return props.userData.grabKey ? props.userData.grabKey : {};
    } else {
        return undefined;
    }
};
EntityPropertiesCache.prototype.getWearableProps = function(entityID) {
    var props = this.cache[entityID];
    if (props) {
        return props.userData.wearable ? props.userData.wearable : {};
    } else {
        return undefined;
    }
};
EntityPropertiesCache.prototype.getEquipHotspotsProps = function(entityID) {
    var props = this.cache[entityID];
    if (props) {
        return props.userData.equipHotspots ? props.userData.equipHotspots : {};
    } else {
        return undefined;
    }
};

// global cache
var entityPropertiesCache = new EntityPropertiesCache();

// Each overlayInfoSet describes a single equip hotspot.
// It is an object with the following keys:
//   timestamp - last time this object was updated, used to delete stale hotspot overlays.
//   entityID - entity assosicated with this hotspot
//   localPosition - position relative to the entity
//   hotspot - hotspot object
//   overlays - array of overlay objects created by Overlay.addOverlay()
//   currentSize - current animated scale value
//   targetSize - the target of our scale animations
//   type - "sphere" or "model".
function EquipHotspotBuddy() {
    // holds map from {string} hotspot.key to {object} overlayInfoSet.
    this.map = {};

    // array of all hotspots that are highlighed.
    this.highlightedHotspots = [];
}
EquipHotspotBuddy.prototype.clear = function() {
    var keys = Object.keys(this.map);
    for (var i = 0; i < keys.length; i++) {
        var overlayInfoSet = this.map[keys[i]];
        this.deleteOverlayInfoSet(overlayInfoSet);
    }
    this.map = {};
    this.highlightedHotspots = [];
};
EquipHotspotBuddy.prototype.highlightHotspot = function(hotspot) {
    this.highlightedHotspots.push(hotspot.key);
};
EquipHotspotBuddy.prototype.updateHotspot = function(hotspot, timestamp) {
    var overlayInfoSet = this.map[hotspot.key];
    if (!overlayInfoSet) {
        // create a new overlayInfoSet
        overlayInfoSet = {
            timestamp: timestamp,
            entityID: hotspot.entityID,
            localPosition: hotspot.localPosition,
            hotspot: hotspot,
            currentSize: 0,
            targetSize: 1,
            overlays: []
        };

        var diameter = hotspot.radius * 2;

        // override default sphere with a user specified model, if it exists.
        overlayInfoSet.overlays.push(Overlays.addOverlay("model", {
            name: "hotspot overlay",
            url: hotspot.modelURL ? hotspot.modelURL : DEFAULT_SPHERE_MODEL_URL,
            position: hotspot.worldPosition,
            rotation: {
                x: 0,
                y: 0,
                z: 0,
                w: 1
            },
            dimensions: diameter * EQUIP_SPHERE_SCALE_FACTOR,
            scale: hotspot.modelScale,
            ignoreRayIntersection: true
        }));
        overlayInfoSet.type = "model";
        this.map[hotspot.key] = overlayInfoSet;
    } else {
        overlayInfoSet.timestamp = timestamp;
    }
};
EquipHotspotBuddy.prototype.updateHotspots = function(hotspots, timestamp) {
    var _this = this;
    hotspots.forEach(function(hotspot) {
        _this.updateHotspot(hotspot, timestamp);
    });
    this.highlightedHotspots = [];
};
EquipHotspotBuddy.prototype.update = function(deltaTime, timestamp) {

    var HIGHLIGHT_SIZE = 1.1;
    var NORMAL_SIZE = 1.0;

    var keys = Object.keys(this.map);
    for (var i = 0; i < keys.length; i++) {
        var overlayInfoSet = this.map[keys[i]];

        // this overlayInfo is highlighted.
        if (this.highlightedHotspots.indexOf(keys[i]) != -1) {
            overlayInfoSet.targetSize = HIGHLIGHT_SIZE;
        } else {
            overlayInfoSet.targetSize = NORMAL_SIZE;
        }

        // start to fade out this hotspot.
        if (overlayInfoSet.timestamp != timestamp) {
            // because this item timestamp has expired, it might not be in the cache anymore....
            entityPropertiesCache.addEntity(overlayInfoSet.entityID);
            overlayInfoSet.targetSize = 0;
        }

        // animate the size.
        var SIZE_TIMESCALE = 0.1;
        var tau = deltaTime / SIZE_TIMESCALE;
        if (tau > 1.0) {
            tau = 1.0;
        }
        overlayInfoSet.currentSize += (overlayInfoSet.targetSize - overlayInfoSet.currentSize) * tau;

        if (overlayInfoSet.timestamp != timestamp && overlayInfoSet.currentSize <= 0.05) {
            // this is an old overlay, that has finished fading out, delete it!
            overlayInfoSet.overlays.forEach(Overlays.deleteOverlay);
            delete this.map[keys[i]];
        } else {
            // update overlay position, rotation to follow the object it's attached to.

            var props = entityPropertiesCache.getProps(overlayInfoSet.entityID);
            var entityXform = new Xform(props.rotation, props.position);
            var position = entityXform.xformPoint(overlayInfoSet.localPosition);

            var dimensions;
            if (overlayInfoSet.type == "sphere") {
                dimensions = overlayInfoSet.hotspot.radius * 2 * overlayInfoSet.currentSize * EQUIP_SPHERE_SCALE_FACTOR;
            } else {
                dimensions = overlayInfoSet.hotspot.radius * 2 * overlayInfoSet.currentSize;
            }

            overlayInfoSet.overlays.forEach(function(overlay) {
                Overlays.editOverlay(overlay, {
                    position: position,
                    rotation: props.rotation,
                    dimensions: dimensions
                });
            });
        }
    }
};

// global EquipHotspotBuddy instance
var equipHotspotBuddy = new EquipHotspotBuddy();

function MyController(hand) {
    this.hand = hand;
    this.autoUnequipCounter = 0;
    this.grabPointIntersectsEntity = false;
    this.stylus = null;
    this.homeButtonTouched = false;

    this.controllerJointIndex = MyAvatar.getJointIndex(this.hand === RIGHT_HAND ?
                                                       "_CONTROLLER_RIGHTHAND" :
                                                       "_CONTROLLER_LEFTHAND");

    // Until there is some reliable way to keep track of a "stack" of parentIDs, we'll have problems
    // when more than one avatar does parenting grabs on things.  This script tries to work
    // around this with two associative arrays: previousParentID and previousParentJointIndex.  If
    // (1) avatar-A does a parenting grab on something, and then (2) avatar-B takes it, and (3) avatar-A
    // releases it and then (4) avatar-B releases it, then avatar-B will set the parent back to
    // avatar-A's hand.  Avatar-A is no longer grabbing it, so it will end up triggering avatar-A's
    // checkForUnexpectedChildren which will put it back to wherever it was when avatar-A initially grabbed it.
    // this will work most of the time, unless avatar-A crashes or logs out while avatar-B is grabbing the
    // entity.  This can also happen when a single avatar passes something from hand to hand.
    this.previousParentID = {};
    this.previousParentJointIndex = {};
    this.previouslyUnhooked = {};

    this.shouldScale = false;
    this.isScalingAvatar = false;

    // handPosition is where the avatar's hand appears to be, in-world.
    this.getHandPosition = function () {
        if (this.hand === RIGHT_HAND) {
            return MyAvatar.getRightPalmPosition();
        } else {
            return MyAvatar.getLeftPalmPosition();
        }
    };
    this.getHandRotation = function () {
        if (this.hand === RIGHT_HAND) {
            return MyAvatar.getRightPalmRotation();
        } else {
            return MyAvatar.getLeftPalmRotation();
        }
    };

    this.handToController = function() {
        return (hand === RIGHT_HAND) ? Controller.Standard.RightHand : Controller.Standard.LeftHand;
    };

    this.actionID = null; // action this script created...
    this.grabbedThingID = null; // on this entity.
    this.grabbedOverlay = null;
    this.state = STATE_OFF;
    this.pointer = null; // entity-id of line object
    this.entityActivated = false;

    this.triggerValue = 0; // rolling average of trigger value
    this.triggerClicked = false;
    this.rawTriggerValue = 0;
    this.rawSecondaryValue = 0;
    this.rawThumbValue = 0;

    // for visualizations
    this.overlayLine = null;
    this.searchSphere = null;

    this.waitForTriggerRelease = false;

    // how far from camera to search intersection?
    var DEFAULT_SEARCH_SPHERE_DISTANCE = 1000;
    this.intersectionDistance = 0.0;
    this.searchSphereDistance = DEFAULT_SEARCH_SPHERE_DISTANCE;

    this.ignoreIK = false;
    this.offsetPosition = Vec3.ZERO;
    this.offsetRotation = Quat.IDENTITY;

    this.lastPickTime = 0;
    this.lastUnequipCheckTime = 0;

    this.equipOverlayInfoSetMap = {};

    this.tabletStabbed = false;
    this.tabletStabbedPos2D = null;
    this.tabletStabbedPos3D = null;

    this.useFingerInsteadOfStylus = false;

    var _this = this;

    var suppressedIn2D = [STATE_OFF, STATE_SEARCHING];
    this.ignoreInput = function() {
        // We've made the decision to use 'this' for new code, even though it is fragile,
        // in order to keep/ the code uniform without making any no-op line changes.
        return (-1 !== suppressedIn2D.indexOf(this.state)) && isIn2DMode();
    };

    this.update = function(deltaTime, timestamp) {
        this.updateSmoothedTrigger();
        this.maybeScaleMyAvatar();

        var DEFAULT_USE_FINGER_AS_STYLUS = true;
        var USE_FINGER_AS_STYLUS = Settings.getValue("preferAvatarFingerOverStylus");
        if (USE_FINGER_AS_STYLUS === "") {
            USE_FINGER_AS_STYLUS = DEFAULT_USE_FINGER_AS_STYLUS;
        }
        if (USE_FINGER_AS_STYLUS && MyAvatar.getJointIndex("LeftHandIndex4") !== -1) {
            this.useFingerInsteadOfStylus = true;
        } else {
            this.useFingerInsteadOfStylus = false;
        }

        if (this.ignoreInput()) {

            // Most hand input is disabled, because we are interacting with the 2d hud.
            // However, we still should check for collisions of the stylus with the web overlay.

            var controllerLocation = getControllerWorldLocation(this.handToController(), true);
            this.processStylus(controllerLocation.position);

            this.turnOffVisualizations();
            return;
        }

        if (CONTROLLER_STATE_MACHINE[this.state]) {
            var updateMethodName = CONTROLLER_STATE_MACHINE[this.state].updateMethod;
            var updateMethod = this[updateMethodName];
            if (updateMethod) {
                updateMethod.call(this, deltaTime, timestamp);
            } else {
                print("WARNING: could not find updateMethod for state " + stateToName(this.state));
            }
        } else {
            print("WARNING: could not find state " + this.state + " in state machine");
        }
    };

    this.callEntityMethodOnGrabbed = function(entityMethodName) {
        if (this.grabbedIsOverlay) {
            return;
        }
        var args = [this.hand === RIGHT_HAND ? "right" : "left", MyAvatar.sessionUUID];
        Entities.callEntityMethod(this.grabbedThingID, entityMethodName, args);
    };

    this.setState = function(newState, reason) {
        if ((isInEditMode() && this.grabbedThingID !== HMD.tabletID) &&
            (newState !== STATE_OFF &&
             newState !== STATE_SEARCHING &&
             newState !== STATE_OVERLAY_STYLUS_TOUCHING &&
             newState !== STATE_OVERLAY_LASER_TOUCHING)) {
            return;
        }
        setGrabCommunications((newState === STATE_DISTANCE_HOLDING) || (newState === STATE_DISTANCE_ROTATING)
            || (newState === STATE_NEAR_GRABBING));
        if (WANT_DEBUG || WANT_DEBUG_STATE) {
            var oldStateName = stateToName(this.state);
            var newStateName = stateToName(newState);
            print("STATE (" + this.hand + "): " + this.state + "-" + newStateName +
                  " <-- " + oldStateName + ", reason = " + reason);
        }

        // exit the old state
        if (CONTROLLER_STATE_MACHINE[this.state]) {
            var exitMethodName = CONTROLLER_STATE_MACHINE[this.state].exitMethod;
            var exitMethod = this[exitMethodName];
            if (exitMethod) {
                exitMethod.call(this);
            }
        } else {
            print("WARNING: could not find state " + this.state + " in state machine");
        }

        this.state = newState;

        // enter the new state
        if (CONTROLLER_STATE_MACHINE[newState]) {
            var enterMethodName = CONTROLLER_STATE_MACHINE[newState].enterMethod;
            var enterMethod = this[enterMethodName];
            if (enterMethod) {
                enterMethod.call(this);
            }
        } else {
            print("WARNING: could not find newState " + newState + " in state machine");
        }
    };

    this.grabPointSphereOn = function() {
        if (!SHOW_GRAB_POINT_SPHERE) {
            return;
        }

        if (!this.grabPointSphere) {
            this.grabPointSphere = Overlays.addOverlay("sphere", {
                name: "grabPointSphere",
                localPosition: getGrabPointSphereOffset(this.handToController()),
                localRotation: { x: 0, y: 0, z: 0, w: 1 },
                dimensions: GRAB_POINT_SPHERE_RADIUS * 2,
                color: GRAB_POINT_SPHERE_COLOR,
                alpha: GRAB_POINT_SPHERE_ALPHA,
                solid: true,
                visible: true,
                ignoreRayIntersection: true,
                drawInFront: false,
                parentID: AVATAR_SELF_ID,
                parentJointIndex: this.controllerJointIndex
            });
        }
    };

    this.grabPointSphereOff = function() {
        if (this.grabPointSphere) {
            Overlays.deleteOverlay(this.grabPointSphere);
            this.grabPointSphere = null;
        }
    };

    this.searchSphereOn = function(location, size, color) {

        var rotation = Quat.lookAt(location, Camera.getPosition(), Vec3.UP);
        var brightColor = colorPow(color, 0.06);
        if (this.searchSphere === null) {
            var sphereProperties = {
                name: "searchSphere",
                position: location,
                rotation: rotation,
                outerRadius: size * 1.2,
                innerColor: brightColor,
                outerColor: color,
                innerAlpha: 0.9,
                outerAlpha: 0.0,
                solid: true,
                ignoreRayIntersection: true,
                drawInFront: true, // Even when burried inside of something, show it.
                visible: true
            };
            this.searchSphere = Overlays.addOverlay("circle3d", sphereProperties);
        } else {
            Overlays.editOverlay(this.searchSphere, {
                position: location,
                rotation: rotation,
                innerColor: brightColor,
                outerColor: color,
                innerAlpha: 1.0,
                outerAlpha: 0.0,
                outerRadius: size * 1.2,
                visible: true,
                ignoreRayIntersection: true
            });
        }
    };

    this.showStylus = function() {
        if (this.stylus) {
            return;
        }

        var stylusProperties = {
            name: "stylus",
            url: Script.resourcesPath() + "meshes/tablet-stylus-fat.fbx",
            localPosition: Vec3.sum({ x: 0.0,
                                      y: WEB_TOUCH_Y_OFFSET,
                                      z: 0.0 },
                                    getGrabPointSphereOffset(this.handToController())),
            localRotation: Quat.fromVec3Degrees({ x: -90, y: 0, z: 0 }),
            dimensions: { x: 0.01, y: 0.01, z: WEB_STYLUS_LENGTH },
            solid: true,
            visible: true,
            ignoreRayIntersection: true,
            drawInFront: false,
            parentID: AVATAR_SELF_ID,
            parentJointIndex: MyAvatar.getJointIndex(this.hand === RIGHT_HAND ?
                                                     "_CAMERA_RELATIVE_CONTROLLER_RIGHTHAND" :
                                                     "_CAMERA_RELATIVE_CONTROLLER_LEFTHAND")
        };
        this.stylus = Overlays.addOverlay("model", stylusProperties);
    };

    this.hideStylus = function() {
        if (!this.stylus) {
            return;
        }
        Overlays.deleteOverlay(this.stylus);
        this.stylus = null;
        if (this.stylusTip) {
            Overlays.deleteOverlay(this.stylusTip);
            this.stylusTip = null;
        }
    };

    this.overlayLineOn = function(closePoint, farPoint, color, farParentID) {
        if (this.overlayLine === null) {
            var lineProperties = {
                name: "line",
                glow: 1.0,
                lineWidth: 5,
                start: closePoint,
                end: farPoint,
                color: color,
                ignoreRayIntersection: true, // always ignore this
                drawInFront: true, // Even when burried inside of something, show it.
                visible: true,
                alpha: 1,
                parentID: AVATAR_SELF_ID,
                parentJointIndex: this.controllerJointIndex,
                endParentID: farParentID
            };
            this.overlayLine = Overlays.addOverlay("line3d", lineProperties);

        } else {
            if (farParentID && farParentID != NULL_UUID) {
                Overlays.editOverlay(this.overlayLine, {
                    color: color,
                        endParentID: farParentID
                });
            } else {
                Overlays.editOverlay(this.overlayLine, {
                    length: Vec3.distance(farPoint, closePoint),
                    color: color,
                    endParentID: farParentID
                });
            }
        }
    };

    this.searchIndicatorOn = function(distantPickRay) {
        var handPosition = distantPickRay.origin;
        var SEARCH_SPHERE_SIZE = 0.011;
        var SEARCH_SPHERE_FOLLOW_RATE = 0.50;

        if (this.intersectionDistance > 0) {
            //  If we hit something with our pick ray, move the search sphere toward that distance
            this.searchSphereDistance = this.searchSphereDistance * SEARCH_SPHERE_FOLLOW_RATE +
                this.intersectionDistance * (1.0 - SEARCH_SPHERE_FOLLOW_RATE);
        }

        var searchSphereLocation = Vec3.sum(distantPickRay.origin,
            Vec3.multiply(distantPickRay.direction, this.searchSphereDistance));
        this.searchSphereOn(searchSphereLocation, SEARCH_SPHERE_SIZE * this.searchSphereDistance,
                            (this.triggerSmoothedGrab() || this.secondarySqueezed()) ?
                            COLORS_GRAB_SEARCHING_FULL_SQUEEZE :
                            COLORS_GRAB_SEARCHING_HALF_SQUEEZE);
        if (PICK_WITH_HAND_RAY) {
            this.overlayLineOn(handPosition, searchSphereLocation,
                               (this.triggerSmoothedGrab() || this.secondarySqueezed()) ?
                               COLORS_GRAB_SEARCHING_FULL_SQUEEZE :
                               COLORS_GRAB_SEARCHING_HALF_SQUEEZE);
        }
    };

    this.evalLightWorldTransform = function(modelPos, modelRot) {

        var MODEL_LIGHT_POSITION = {
            x: 0,
            y: -0.3,
            z: 0
        };

        var MODEL_LIGHT_ROTATION = Quat.angleAxis(-90, {
            x: 1,
            y: 0,
            z: 0
        });

        return {
            p: Vec3.sum(modelPos, Vec3.multiplyQbyV(modelRot, MODEL_LIGHT_POSITION)),
            q: Quat.multiply(modelRot, MODEL_LIGHT_ROTATION)
        };
    };

    this.lineOff = function() {
        if (this.pointer !== null) {
            Entities.deleteEntity(this.pointer);
        }
        this.pointer = null;
    };

    this.overlayLineOff = function() {
        if (this.overlayLine !== null) {
            Overlays.deleteOverlay(this.overlayLine);
        }
        this.overlayLine = null;
    };

    this.searchSphereOff = function() {
        if (this.searchSphere !== null) {
            Overlays.deleteOverlay(this.searchSphere);
            this.searchSphere = null;
            this.searchSphereDistance = DEFAULT_SEARCH_SPHERE_DISTANCE;
            this.intersectionDistance = 0.0;
        }
    };

    this.turnOffVisualizations = function() {

        this.overlayLineOff();
        this.grabPointSphereOff();
        this.lineOff();
        this.searchSphereOff();
        restore2DMode();

    };

    this.triggerPress = function(value) {
        _this.rawTriggerValue = value;
    };

    this.triggerClick = function(value) {
        _this.triggerClicked = value;
    };

    this.secondaryPress = function(value) {
        _this.rawSecondaryValue = value;
    };

    this.updateSmoothedTrigger = function() {
        var triggerValue = this.rawTriggerValue;
        // smooth out trigger value
        this.triggerValue = (this.triggerValue * TRIGGER_SMOOTH_RATIO) +
            (triggerValue * (1.0 - TRIGGER_SMOOTH_RATIO));
    };

    this.triggerSmoothedGrab = function() {
        return this.triggerClicked;
    };

    this.triggerSmoothedSqueezed = function() {
        return this.triggerValue > TRIGGER_ON_VALUE;
    };

    this.triggerSmoothedReleased = function() {
        return this.triggerValue < TRIGGER_OFF_VALUE;
    };

    this.secondarySqueezed = function() {
        return _this.rawSecondaryValue > BUMPER_ON_VALUE;
    };

    this.secondaryReleased = function() {
        return _this.rawSecondaryValue < BUMPER_ON_VALUE;
    };

    // this.triggerOrsecondarySqueezed = function () {
    //     return triggerSmoothedSqueezed() || secondarySqueezed();
    // }

    // this.triggerAndSecondaryReleased = function () {
    //     return triggerSmoothedReleased() && secondaryReleased();
    // }

    this.thumbPress = function(value) {
        _this.rawThumbValue = value;
    };

    this.thumbPressed = function() {
        return _this.rawThumbValue > THUMB_ON_VALUE;
    };

    this.thumbReleased = function() {
        return _this.rawThumbValue < THUMB_ON_VALUE;
    };

    this.processStylus = function(worldHandPosition) {

        var performRayTest = false;
        if (this.useFingerInsteadOfStylus) {
            this.hideStylus();
            performRayTest = true;
        } else {
            var i;

            // see if the hand is near a tablet or web-entity
            var candidateEntities = Entities.findEntities(worldHandPosition, WEB_DISPLAY_STYLUS_DISTANCE);
            entityPropertiesCache.addEntities(candidateEntities);
            for (i = 0; i < candidateEntities.length; i++) {
                var props = entityPropertiesCache.getProps(candidateEntities[i]);
                if (props && (props.type == "Web" || this.isTablet(candidateEntities[i]))) {
                    performRayTest = true;
                    break;
                }
            }

            if (!performRayTest) {
                var candidateOverlays = Overlays.findOverlays(worldHandPosition, WEB_DISPLAY_STYLUS_DISTANCE);
                for (i = 0; i < candidateOverlays.length; i++) {
                    if (this.isTablet(candidateOverlays[i])) {
                        performRayTest = true;
                        break;
                    }
                }
            }

            if (performRayTest) {
                this.showStylus();
            } else {
                this.hideStylus();
            }
        }

        if (performRayTest) {
            var rayPickInfo = this.calcRayPickInfo(this.hand, this.useFingerInsteadOfStylus);
            var max, min;
            if (this.useFingerInsteadOfStylus) {
                max = FINGER_TOUCH_MAX;
                min = FINGER_TOUCH_MIN;
            } else {
                max = WEB_STYLUS_LENGTH / 2.0 + WEB_TOUCH_Y_OFFSET;
                min = WEB_STYLUS_LENGTH / 2.0 + WEB_TOUCH_TOO_CLOSE;
            }

            if (rayPickInfo.distance < max && rayPickInfo.distance > min) {
                this.handleStylusOnHomeButton(rayPickInfo);
                if (this.handleStylusOnWebEntity(rayPickInfo)) {
                    return;
                }
                if (this.handleStylusOnWebOverlay(rayPickInfo)) {
                    return;
                }
            } else {
                this.homeButtonTouched = false;
            }
        }
    };

    this.off = function(deltaTime, timestamp) {

        this.checkForUnexpectedChildren();

        if (this.triggerSmoothedReleased() && this.secondaryReleased()) {
            this.waitForTriggerRelease = false;
        }
        if (!this.waitForTriggerRelease && (this.triggerSmoothedSqueezed() || this.secondarySqueezed())) {
            this.lastPickTime = 0;
            this.startingHandRotation = getControllerWorldLocation(this.handToController(), true).orientation;
            this.searchStartTime = Date.now();
            this.setState(STATE_SEARCHING, "trigger squeeze detected");
            return;
        }

        var controllerLocation = getControllerWorldLocation(this.handToController(), true);
        var worldHandPosition = controllerLocation.position;

        var candidateEntities = Entities.findEntities(worldHandPosition, MAX_EQUIP_HOTSPOT_RADIUS);
        entityPropertiesCache.addEntities(candidateEntities);
        var potentialEquipHotspot = this.chooseBestEquipHotspot(candidateEntities);
        if (!this.waitForTriggerRelease) {
            this.updateEquipHaptics(potentialEquipHotspot, worldHandPosition);
        }

        var nearEquipHotspots = this.chooseNearEquipHotspots(candidateEntities, EQUIP_HOTSPOT_RENDER_RADIUS);
        equipHotspotBuddy.updateHotspots(nearEquipHotspots, timestamp);
        if (potentialEquipHotspot) {
            equipHotspotBuddy.highlightHotspot(potentialEquipHotspot);
        }

        // when the grab-point enters a grabable entity, give a haptic pulse
        candidateEntities = Entities.findEntities(worldHandPosition, NEAR_GRAB_RADIUS);
        var grabbableEntities = candidateEntities.filter(function(entity) {
            return _this.entityIsNearGrabbable(entity, worldHandPosition, NEAR_GRAB_MAX_DISTANCE);
        });
        if (grabbableEntities.length > 0) {
            if (!this.grabPointIntersectsEntity) {
                // don't do haptic pulse for tablet
                var nonTabletEntities = grabbableEntities.filter(function(entityID) {
                    return entityID != HMD.tabletID && entityID != HMD.homeButtonID;
                });
                if (nonTabletEntities.length > 0) {
                    Controller.triggerHapticPulse(1, 20, this.hand);
                }
                this.grabPointIntersectsEntity = true;
                this.grabPointSphereOn();
            }
        } else {
            this.grabPointIntersectsEntity = false;
            this.grabPointSphereOff();
        }

        this.processStylus(worldHandPosition);
    };

   this.handleStylusOnHomeButton = function(rayPickInfo) {
        if (rayPickInfo.overlayID) {
            var homeButton = rayPickInfo.overlayID;
            var hmdHomeButton = HMD.homeButtonID;
            if (homeButton === hmdHomeButton) {
                if (this.homeButtonTouched === false) {
                    this.homeButtonTouched = true;
                    Controller.triggerHapticPulse(HAPTIC_STYLUS_STRENGTH, HAPTIC_STYLUS_DURATION, this.hand);
                    Messages.sendLocalMessage("home", homeButton);
                }
            } else {
                this.homeButtonTouched = false;
            }
        } else {
            this.homeButtonTouched = false;
        }
    };

    this.handleLaserOnHomeButton = function(rayPickInfo) {
        if (rayPickInfo.overlayID && this.triggerSmoothedGrab()) {
            var homeButton = rayPickInfo.overlayID;
            var hmdHomeButton = HMD.homeButtonID;
            if (homeButton === hmdHomeButton) {
                if (this.homeButtonTouched === false) {
                    this.homeButtonTouched = true;
                    Controller.triggerHapticPulse(HAPTIC_LASER_UI_STRENGTH, HAPTIC_LASER_UI_DURATION, this.hand);
                    Messages.sendLocalMessage("home", homeButton);
                }
            } else {
                this.homeButtonTouched = false;
            }
        } else {
            this.homeButtonTouched = false;
        }
    };

    this.clearEquipHaptics = function() {
        this.prevPotentialEquipHotspot = null;
    };

    this.updateEquipHaptics = function(potentialEquipHotspot, currentLocation) {
        if (potentialEquipHotspot && !this.prevPotentialEquipHotspot ||
            !potentialEquipHotspot && this.prevPotentialEquipHotspot) {
            Controller.triggerHapticPulse(HAPTIC_TEXTURE_STRENGTH, HAPTIC_TEXTURE_DURATION, this.hand);
            this.lastHapticPulseLocation = currentLocation;
        } else if (potentialEquipHotspot &&
                   Vec3.distance(this.lastHapticPulseLocation, currentLocation) > HAPTIC_TEXTURE_DISTANCE) {
            Controller.triggerHapticPulse(HAPTIC_TEXTURE_STRENGTH, HAPTIC_TEXTURE_DURATION, this.hand);
            this.lastHapticPulseLocation = currentLocation;
        }
        this.prevPotentialEquipHotspot = potentialEquipHotspot;
    };

    // Performs ray pick test from the hand controller into the world
    // @param {number} which hand to use, RIGHT_HAND or LEFT_HAND
    // @param {bool} if true use the world position/orientation of the index finger to cast the ray from.
    // @returns {object} returns object with two keys entityID and distance
    //
    this.calcRayPickInfo = function(hand, useFingerInsteadOfController) {

        var controllerLocation;
        if (useFingerInsteadOfController) {
            controllerLocation = getFingerWorldLocation(hand);
        } else {
            controllerLocation = getControllerWorldLocation(this.handToController(), true);
        }
        var worldHandPosition = controllerLocation.position;
        var worldHandRotation = controllerLocation.orientation;

        var pickRay = {
            origin: PICK_WITH_HAND_RAY ? worldHandPosition : Camera.position,
            direction: PICK_WITH_HAND_RAY ? Quat.getUp(worldHandRotation) : Vec3.mix(Quat.getUp(worldHandRotation),
                Quat.getFront(Camera.orientation),
                HAND_HEAD_MIX_RATIO),
            length: PICK_MAX_DISTANCE
        };

        var result = {
            entityID: null,
            overlayID: null,
            searchRay: pickRay,
            distance: PICK_MAX_DISTANCE
        };

        var now = Date.now();
        if (now - this.lastPickTime < MSECS_PER_SEC / PICKS_PER_SECOND_PER_HAND) {
            return result;
        }
        this.lastPickTime = now;

        var intersection;
        if (USE_BLACKLIST === true && blacklist.length !== 0) {
            intersection = findRayIntersection(pickRay, true, [], blacklist, true);
        } else {
            intersection = findRayIntersection(pickRay, true, [], [], true);
        }

        if (intersection.intersects) {
            return {
                entityID: intersection.entityID,
                overlayID: intersection.overlayID,
                searchRay: pickRay,
                distance: Vec3.distance(pickRay.origin, intersection.intersection),
                intersection: intersection.intersection,
                normal: intersection.surfaceNormal,
                properties: intersection.properties
            };
        } else {
            return result;
        }
    };

    this.entityWantsTrigger = function(entityID) {
        var grabbableProps = entityPropertiesCache.getGrabbableProps(entityID);
        return grabbableProps && grabbableProps.wantsTrigger;
    };

    // returns a list of all equip-hotspots assosiated with this entity.
    // @param {UUID} entityID
    // @returns {Object[]} array of objects with the following fields.
    //      * key {string} a string that can be used to uniquely identify this hotspot
    //      * entityID {UUID}
    //      * localPosition {Vec3} position of the hotspot in object space.
    //      * worldPosition {vec3} position of the hotspot in world space.
    //      * radius {number} radius of equip hotspot
    //      * joints {Object} keys are joint names values are arrays of two elements:
    //        offset position {Vec3} and offset rotation {Quat}, both are in the coordinate system of the joint.
    //      * modelURL {string} url for model to use instead of default sphere.
    //      * modelScale {Vec3} scale factor for model
    this.collectEquipHotspots = function(entityID) {
        var result = [];
        var props = entityPropertiesCache.getProps(entityID);
        var entityXform = new Xform(props.rotation, props.position);
        var equipHotspotsProps = entityPropertiesCache.getEquipHotspotsProps(entityID);
        if (equipHotspotsProps && equipHotspotsProps.length > 0) {
            var i, length = equipHotspotsProps.length;
            for (i = 0; i < length; i++) {
                var hotspot = equipHotspotsProps[i];
                if (hotspot.position && hotspot.radius && hotspot.joints) {
                    result.push({
                        key: entityID.toString() + i.toString(),
                        entityID: entityID,
                        localPosition: hotspot.position,
                        worldPosition: entityXform.xformPoint(hotspot.position),
                        radius: hotspot.radius,
                        joints: hotspot.joints,
                        modelURL: hotspot.modelURL,
                        modelScale: hotspot.modelScale
                    });
                }
            }
        } else {
            var wearableProps = entityPropertiesCache.getWearableProps(entityID);
            if (wearableProps && wearableProps.joints) {
                result.push({
                    key: entityID.toString() + "0",
                    entityID: entityID,
                    localPosition: {
                        x: 0,
                        y: 0,
                        z: 0
                    },
                    worldPosition: entityXform.pos,
                    radius: EQUIP_RADIUS,
                    joints: wearableProps.joints,
                    modelURL: null,
                    modelScale: null
                });
            }
        }
        return result;
    };

    this.hotspotIsEquippable = function(hotspot) {
        var props = entityPropertiesCache.getProps(hotspot.entityID);
        var debug = (WANT_DEBUG_SEARCH_NAME && props.name === WANT_DEBUG_SEARCH_NAME);

        var otherHandControllerState = this.getOtherHandController().state;
        var okToEquipFromOtherHand = ((otherHandControllerState === STATE_NEAR_GRABBING
            || otherHandControllerState === STATE_DISTANCE_HOLDING || otherHandControllerState === STATE_DISTANCE_ROTATING)
            && this.getOtherHandController().grabbedThingID === hotspot.entityID);
        var hasParent = true;
        if (props.parentID === NULL_UUID) {
            hasParent = false;
        }
        if ((hasParent || entityHasActions(hotspot.entityID)) && !okToEquipFromOtherHand) {
            if (debug) {
                print("equip is skipping '" + props.name + "': grabbed by someone else");
            }
            return false;
        }

        return true;
    };
    this.entityIsCloneable = function(entityID) {
      var entityProps = entityPropertiesCache.getGrabbableProps(entityID);
      var props = entityPropertiesCache.getProps(entityID);
      if (!props) {
          return false;
      }

      if (entityProps.hasOwnProperty("cloneable")) {
          return entityProps.cloneable;
      }
      return false;
    }
    this.entityIsGrabbable = function(entityID) {
        var grabbableProps = entityPropertiesCache.getGrabbableProps(entityID);
        var props = entityPropertiesCache.getProps(entityID);
        if (!props) {
            return false;
        }
        var debug = (WANT_DEBUG_SEARCH_NAME && props.name === WANT_DEBUG_SEARCH_NAME);
        var grabbable = propsArePhysical(props);
        if (grabbableProps.hasOwnProperty("grabbable")) {
            grabbable = grabbableProps.grabbable;
        }

        if (!grabbable && !grabbableProps.wantsTrigger) {
            if (debug) {
                print("grab is skipping '" + props.name + "': not grabbable.");
            }
            return false;
        }
        if (FORBIDDEN_GRAB_TYPES.indexOf(props.type) >= 0) {
            if (debug) {
                print("grab is skipping '" + props.name + "': forbidden entity type.");
            }
            return false;
        }
        if (props.locked && !grabbableProps.wantsTrigger) {
            if (debug) {
                print("grab is skipping '" + props.name + "': locked and not triggerable.");
            }
            return false;
        }
        if (FORBIDDEN_GRAB_NAMES.indexOf(props.name) >= 0) {
            if (debug) {
                print("grab is skipping '" + props.name + "': forbidden name.");
            }
            return false;
        }

        return true;
    };

    this.entityIsDistanceGrabbable = function(entityID, handPosition) {
        if (!this.entityIsGrabbable(entityID)) {
            return false;
        }

        var props = entityPropertiesCache.getProps(entityID);
        var distance = Vec3.distance(props.position, handPosition);
        var debug = (WANT_DEBUG_SEARCH_NAME && props.name === WANT_DEBUG_SEARCH_NAME);

        // we can't distance-grab non-physical
        var isPhysical = propsArePhysical(props);
        if (!isPhysical) {
            if (debug) {
                print("distance grab is skipping '" + props.name + "': not physical");
            }
            return false;
        }

        if (distance > PICK_MAX_DISTANCE) {
            // too far away, don't grab
            if (debug) {
                print("distance grab is skipping '" + props.name + "': too far away.");
            }
            return false;
        }

        if (entityIsGrabbedByOther(entityID)) {
            // don't distance grab something that is already grabbed.
            if (debug) {
                print("distance grab is skipping '" + props.name + "': already grabbed by another.");
            }
            return false;
        }

        return true;
    };

    this.entityIsNearGrabbable = function(entityID, handPosition, maxDistance) {

        if (!this.entityIsCloneable(entityID) && !this.entityIsGrabbable(entityID)) {
            return false;
        }

        var props = entityPropertiesCache.getProps(entityID);
        var distance = Vec3.distance(props.position, handPosition);
        var debug = (WANT_DEBUG_SEARCH_NAME && props.name === WANT_DEBUG_SEARCH_NAME);

        if (distance > maxDistance) {
            // too far away, don't grab
            if (debug) {
                print(" grab is skipping '" + props.name + "': too far away.");
            }
            return false;
        }

        return true;
    };

    this.chooseNearEquipHotspots = function(candidateEntities, distance) {
        var equippableHotspots = flatten(candidateEntities.map(function(entityID) {
            return _this.collectEquipHotspots(entityID);
        })).filter(function(hotspot) {
            return (_this.hotspotIsEquippable(hotspot) &&
                    Vec3.distance(hotspot.worldPosition, getControllerWorldLocation(_this.handToController(), true).position) <
                    hotspot.radius + distance);
        });
        return equippableHotspots;
    };

    this.chooseBestEquipHotspot = function(candidateEntities) {
        var DISTANCE = 0;
        var equippableHotspots = this.chooseNearEquipHotspots(candidateEntities, DISTANCE);
        var _this = this;
        if (equippableHotspots.length > 0) {
            // sort by distance
            equippableHotspots.sort(function(a, b) {
                var handControllerLocation = getControllerWorldLocation(_this.handToController(), true);
                var aDistance = Vec3.distance(a.worldPosition, handControllerLocation.position);
                var bDistance = Vec3.distance(b.worldPosition, handControllerLocation.position);
                return aDistance - bDistance;
            });
            return equippableHotspots[0];
        } else {
            return null;
        }
    };

    this.searchEnter = function() {
        mostRecentSearchingHand = this.hand;
        var rayPickInfo = this.calcRayPickInfo(this.hand);
        if (rayPickInfo.entityID || rayPickInfo.overlayID) {
            this.intersectionDistance = rayPickInfo.distance;
            this.searchSphereDistance = this.intersectionDistance;
        }
    };

    this.search = function(deltaTime, timestamp) {
        var _this = this;
        var name;
        var FAR_SEARCH_DELAY = 0;  //  msecs before search beam appears

        var farSearching =  this.triggerSmoothedSqueezed() && (Date.now() - this.searchStartTime > FAR_SEARCH_DELAY);

        this.grabbedThingID = null;
        this.grabbedOverlay = null;
        this.isInitialGrab = false;
        this.preparingHoldRelease = false;

        this.checkForUnexpectedChildren();

        if ((this.triggerSmoothedReleased() && this.secondaryReleased())) {
            this.grabbedThingID = null;
            this.setState(STATE_OFF, "trigger released");
            return;
        }

        var controllerLocation = getControllerWorldLocation(this.handToController(), true);
        var handPosition = controllerLocation.position;

        var rayPickInfo = this.calcRayPickInfo(this.hand);

        if (rayPickInfo.entityID) {
            entityPropertiesCache.addEntity(rayPickInfo.entityID);
        }

        var candidateHotSpotEntities = Entities.findEntities(handPosition, MAX_EQUIP_HOTSPOT_RADIUS);
        entityPropertiesCache.addEntities(candidateHotSpotEntities);

        var potentialEquipHotspot = this.chooseBestEquipHotspot(candidateHotSpotEntities);
        if (potentialEquipHotspot) {
            if ((this.triggerSmoothedGrab() || this.secondarySqueezed()) && holdEnabled) {
                this.grabbedHotspot = potentialEquipHotspot;
                this.grabbedThingID = potentialEquipHotspot.entityID;
                this.grabbedIsOverlay = false;
                this.setState(STATE_HOLD, "equipping '" + entityPropertiesCache.getProps(this.grabbedThingID).name + "'");

                return;
            }
        }

        var candidateEntities = Entities.findEntities(handPosition, NEAR_GRAB_RADIUS);
        var grabbableEntities = candidateEntities.filter(function(entity) {
            return _this.entityIsNearGrabbable(entity, handPosition, NEAR_GRAB_MAX_DISTANCE);
        });

        var candidateOverlays = Overlays.findOverlays(handPosition, NEAR_GRAB_RADIUS);
        var grabbableOverlays = candidateOverlays.filter(function(overlayID) {
            return Overlays.getProperty(overlayID, "grabbable");
        });

        if (rayPickInfo.entityID) {
            this.intersectionDistance = rayPickInfo.distance;
            if (this.entityIsGrabbable(rayPickInfo.entityID) && rayPickInfo.distance < NEAR_GRAB_PICK_RADIUS) {
                grabbableEntities.push(rayPickInfo.entityID);
            }
        } else if (rayPickInfo.overlayID) {
            this.intersectionDistance = rayPickInfo.distance;
        } else {
            this.intersectionDistance = 0;
        }

        if (grabbableOverlays.length > 0) {
            grabbableOverlays.sort(function(a, b) {
                var aPosition = Overlays.getProperty(a, "position");
                var aDistance = Vec3.distance(aPosition, handPosition);
                var bPosition = Overlays.getProperty(b, "position");
                var bDistance = Vec3.distance(bPosition, handPosition);
                return aDistance - bDistance;
            });
            this.grabbedThingID = grabbableOverlays[0];
            this.grabbedIsOverlay = true;
            if ((this.triggerSmoothedGrab() || this.secondarySqueezed()) && nearGrabEnabled) {
                this.setState(STATE_NEAR_GRABBING, "near grab overlay '" +
                              Overlays.getProperty(this.grabbedThingID, "name") + "'");
                return;
            }
        }

        var entity;
        if (grabbableEntities.length > 0) {
            // sort by distance
            grabbableEntities.sort(function(a, b) {
                var aDistance = Vec3.distance(entityPropertiesCache.getProps(a).position, handPosition);
                var bDistance = Vec3.distance(entityPropertiesCache.getProps(b).position, handPosition);
                return aDistance - bDistance;
            });
            entity = grabbableEntities[0];
            name = entityPropertiesCache.getProps(entity).name;
            this.grabbedThingID = entity;
            this.grabbedIsOverlay = false;
            if (this.entityWantsTrigger(entity)) {
                if (this.triggerSmoothedGrab()) {
                    this.setState(STATE_NEAR_TRIGGER, "near trigger '" + name + "'");
                    return;
                } else {
                    // potentialNearTriggerEntity = entity;
                }
            } else {
                //  If near something grabbable, grab it!
                if ((this.triggerSmoothedGrab() || this.secondarySqueezed()) && nearGrabEnabled) {
                    this.setState(STATE_NEAR_GRABBING, "near grab entity '" + name + "'");
                    return;
                } else {
                    // potentialNearGrabEntity = entity;
                }
            }
        }

        if (rayPickInfo.distance >= WEB_STYLUS_LENGTH / 2.0 + WEB_TOUCH_Y_OFFSET) {
            this.handleLaserOnHomeButton(rayPickInfo);
            if (this.handleLaserOnWebEntity(rayPickInfo)) {
                return;
            }
            if (this.handleLaserOnWebOverlay(rayPickInfo)) {
                return;
            }
        }

        if (rayPickInfo.entityID) {
            entity = rayPickInfo.entityID;
            name = entityPropertiesCache.getProps(entity).name;
            if (this.entityWantsTrigger(entity)) {
                if (this.triggerSmoothedGrab()) {
                    this.grabbedThingID = entity;
                    this.grabbedIsOverlay = false;
                    this.setState(STATE_FAR_TRIGGER, "far trigger '" + name + "'");
                    return;
                } else {
                    // potentialFarTriggerEntity = entity;
                }
            } else if (this.entityIsDistanceGrabbable(rayPickInfo.entityID, handPosition)) {
                if (this.triggerSmoothedGrab() && !isEditing() && farGrabEnabled && farSearching) {
                    this.grabbedThingID = entity;
                    this.grabbedIsOverlay = false;
                    this.grabbedDistance = rayPickInfo.distance;
                    if (this.getOtherHandController().state === STATE_DISTANCE_HOLDING) {
                        this.setState(STATE_DISTANCE_ROTATING, "distance rotate '" + name + "'");
                    } else {
                    this.setState(STATE_DISTANCE_HOLDING, "distance hold '" + name + "'");
                    }
                    return;
                } else {
                    // potentialFarGrabEntity = entity;
                }
            }
        }

        this.updateEquipHaptics(potentialEquipHotspot, handPosition);

        var nearEquipHotspots = this.chooseNearEquipHotspots(candidateEntities, EQUIP_HOTSPOT_RENDER_RADIUS);
        equipHotspotBuddy.updateHotspots(nearEquipHotspots, timestamp);
        if (potentialEquipHotspot) {
            equipHotspotBuddy.highlightHotspot(potentialEquipHotspot);
        }

        if (farGrabEnabled && farSearching) {
            this.searchIndicatorOn(rayPickInfo.searchRay);
        }
        Reticle.setVisible(false);
    };

    this.isTablet = function (entityID) {
        if (entityID === HMD.tabletID) {
            return true;
        }
        return false;
    };

    this.handleStylusOnWebEntity = function (rayPickInfo) {
        var pointerEvent;

        if (rayPickInfo.entityID && Entities.wantsHandControllerPointerEvents(rayPickInfo.entityID)) {
            var entity = rayPickInfo.entityID;
            var name = entityPropertiesCache.getProps(entity).name;

            if (Entities.keyboardFocusEntity != entity) {
                Overlays.keyboardFocusOverlay = 0;
                Entities.keyboardFocusEntity = entity;

                pointerEvent = {
                    type: "Move",
                    id: this.hand + 1, // 0 is reserved for hardware mouse
                    pos2D: projectOntoEntityXYPlane(entity, rayPickInfo.intersection),
                    pos3D: rayPickInfo.intersection,
                     normal: rayPickInfo.normal,
                    direction: rayPickInfo.searchRay.direction,
                    button: "None"
                };

                this.hoverEntity = entity;
                Entities.sendHoverEnterEntity(entity, pointerEvent);
            }

            // send mouse events for button highlights and tooltips.
            if (this.hand == mostRecentSearchingHand ||
                (this.hand !== mostRecentSearchingHand &&
                 this.getOtherHandController().state !== STATE_SEARCHING &&
                 this.getOtherHandController().state !== STATE_ENTITY_STYLUS_TOUCHING &&
                 this.getOtherHandController().state !== STATE_ENTITY_LASER_TOUCHING &&
                 this.getOtherHandController().state !== STATE_OVERLAY_STYLUS_TOUCHING &&
                 this.getOtherHandController().state !== STATE_OVERLAY_LASER_TOUCHING)) {

                // most recently searching hand has priority over other hand, for the purposes of button highlighting.
                pointerEvent = {
                    type: "Move",
                    id: this.hand + 1, // 0 is reserved for hardware mouse
                    pos2D: projectOntoEntityXYPlane(entity, rayPickInfo.intersection),
                    pos3D: rayPickInfo.intersection,
                    normal: rayPickInfo.normal,
                    direction: rayPickInfo.searchRay.direction,
                    button: "None"
                };

                Entities.sendMouseMoveOnEntity(entity, pointerEvent);
                Entities.sendHoverOverEntity(entity, pointerEvent);
            }

            this.grabbedThingID = entity;
            this.grabbedIsOverlay = false;
            this.setState(STATE_ENTITY_STYLUS_TOUCHING, "begin touching entity '" + name + "'");
            return true;

        } else if (this.hoverEntity) {
            pointerEvent = {
                type: "Move",
                id: this.hand + 1
            };
            Entities.sendHoverLeaveEntity(this.hoverEntity, pointerEvent);
            this.hoverEntity = null;
        }

        return false;
    };

    this.handleStylusOnWebOverlay = function (rayPickInfo) {
        var pointerEvent;
        if (rayPickInfo.overlayID) {
            var overlay = rayPickInfo.overlayID;
            if (Overlays.keyboardFocusOverlay != overlay) {
                Entities.keyboardFocusEntity = null;
                Overlays.keyboardFocusOverlay = overlay;

                pointerEvent = {
                    type: "Move",
                    id: HARDWARE_MOUSE_ID,
                    pos2D: projectOntoOverlayXYPlane(overlay, rayPickInfo.intersection),
                    pos3D: rayPickInfo.intersection,
                    normal: rayPickInfo.normal,
                    direction: rayPickInfo.searchRay.direction,
                    button: "None"
                };

                this.hoverOverlay = overlay;
                Overlays.sendHoverEnterOverlay(overlay, pointerEvent);
            }

            // Send mouse events for button highlights and tooltips.
            if (this.hand == mostRecentSearchingHand ||
                (this.hand !== mostRecentSearchingHand &&
                 this.getOtherHandController().state !== STATE_SEARCHING &&
                 this.getOtherHandController().state !== STATE_ENTITY_STYLUS_TOUCHING &&
                 this.getOtherHandController().state !== STATE_ENTITY_LASER_TOUCHING &&
                 this.getOtherHandController().state !== STATE_OVERLAY_STYLUS_TOUCHING &&
                 this.getOtherHandController().state !== STATE_OVERLAY_LASER_TOUCHING)) {

                // most recently searching hand has priority over other hand, for the purposes of button highlighting.
                pointerEvent = {
                    type: "Move",
                    id: HARDWARE_MOUSE_ID,
                    pos2D: projectOntoOverlayXYPlane(overlay, rayPickInfo.intersection),
                    pos3D: rayPickInfo.intersection,
                    normal: rayPickInfo.normal,
                    direction: rayPickInfo.searchRay.direction,
                    button: "None"
                };

                Overlays.sendMouseMoveOnOverlay(overlay, pointerEvent);
                Overlays.sendHoverOverOverlay(overlay, pointerEvent);
            }

            this.grabbedOverlay = overlay;
            this.setState(STATE_OVERLAY_STYLUS_TOUCHING, "begin touching overlay '" + overlay + "'");
            return true;

        } else if (this.hoverOverlay) {
            pointerEvent = {
                type: "Move",
                id: HARDWARE_MOUSE_ID
            };
            Overlays.sendHoverLeaveOverlay(this.hoverOverlay, pointerEvent);
            this.hoverOverlay = null;
        }

        return false;
    };

    this.handleLaserOnWebEntity = function(rayPickInfo) {
        var pointerEvent;
        if (rayPickInfo.entityID && Entities.wantsHandControllerPointerEvents(rayPickInfo.entityID)) {
            var entity = rayPickInfo.entityID;
            var props = entityPropertiesCache.getProps(entity);
            var name = props.name;

            if (Entities.keyboardFocusEntity != entity) {
                Overlays.keyboardFocusOverlay = 0;
                Entities.keyboardFocusEntity = entity;

                pointerEvent = {
                    type: "Move",
                    id: this.hand + 1, // 0 is reserved for hardware mouse
                    pos2D: projectOntoEntityXYPlane(entity, rayPickInfo.intersection),
                    pos3D: rayPickInfo.intersection,
                    normal: rayPickInfo.normal,
                    direction: rayPickInfo.searchRay.direction,
                    button: "None"
                };

                this.hoverEntity = entity;
                Entities.sendHoverEnterEntity(entity, pointerEvent);
            }

            // send mouse events for button highlights and tooltips.
            if (this.hand == mostRecentSearchingHand ||
                (this.hand !== mostRecentSearchingHand &&
                 this.getOtherHandController().state !== STATE_SEARCHING &&
                 this.getOtherHandController().state !== STATE_ENTITY_STYLUS_TOUCHING &&
                 this.getOtherHandController().state !== STATE_ENTITY_LASER_TOUCHING &&
                 this.getOtherHandController().state !== STATE_OVERLAY_STYLUS_TOUCHING &&
                 this.getOtherHandController().state !== STATE_OVERLAY_LASER_TOUCHING)) {

                // most recently searching hand has priority over other hand, for the purposes of button highlighting.
                pointerEvent = {
                    type: "Move",
                    id: this.hand + 1, // 0 is reserved for hardware mouse
                    pos2D: projectOntoEntityXYPlane(entity, rayPickInfo.intersection),
                    pos3D: rayPickInfo.intersection,
                    normal: rayPickInfo.normal,
                    direction: rayPickInfo.searchRay.direction,
                    button: "None"
                };

                Entities.sendMouseMoveOnEntity(entity, pointerEvent);
                Entities.sendHoverOverEntity(entity, pointerEvent);
            }

            if (this.triggerSmoothedGrab() && (!isEditing() || this.isTablet(entity))) {
                this.grabbedThingID = entity;
                this.grabbedIsOverlay = false;
                this.setState(STATE_ENTITY_LASER_TOUCHING, "begin touching entity '" + name + "'");
                return true;
            }
        } else if (this.hoverEntity) {
            pointerEvent = {
                type: "Move",
                id: this.hand + 1
            };
            Entities.sendHoverLeaveEntity(this.hoverEntity, pointerEvent);
            this.hoverEntity = null;
        }

        return false;
    };

    this.handleLaserOnWebOverlay = function(rayPickInfo) {
        var pointerEvent;
        var overlay;

        if (rayPickInfo.overlayID) {
            overlay = rayPickInfo.overlayID;

            if (Overlays.keyboardFocusOverlay != overlay) {
                Entities.keyboardFocusEntity = null;
                Overlays.keyboardFocusOverlay = overlay;

                pointerEvent = {
                    type: "Move",
                    id: HARDWARE_MOUSE_ID,
                    pos2D: projectOntoOverlayXYPlane(overlay, rayPickInfo.intersection),
                    pos3D: rayPickInfo.intersection,
                    normal: rayPickInfo.normal,
                    direction: rayPickInfo.searchRay.direction,
                    button: "None"
                };

                this.hoverOverlay = overlay;
                Overlays.sendHoverEnterOverlay(overlay, pointerEvent);
            }

            // Send mouse events for button highlights and tooltips.
            if (this.hand == mostRecentSearchingHand ||
                (this.hand !== mostRecentSearchingHand &&
                 this.getOtherHandController().state !== STATE_SEARCHING &&
                 this.getOtherHandController().state !== STATE_ENTITY_STYLUS_TOUCHING &&
                 this.getOtherHandController().state !== STATE_ENTITY_LASER_TOUCHING &&
                 this.getOtherHandController().state !== STATE_OVERLAY_STYLUS_TOUCHING &&
                 this.getOtherHandController().state !== STATE_OVERLAY_LASER_TOUCHING)) {

                // most recently searching hand has priority over other hand, for the purposes of button highlighting.
                pointerEvent = {
                    type: "Move",
                    id: HARDWARE_MOUSE_ID,
                    pos2D: projectOntoOverlayXYPlane(overlay, rayPickInfo.intersection),
                    pos3D: rayPickInfo.intersection,
                    normal: rayPickInfo.normal,
                    direction: rayPickInfo.searchRay.direction,
                    button: "None"
                };

                Overlays.sendMouseMoveOnOverlay(overlay, pointerEvent);
                Overlays.sendHoverOverOverlay(overlay, pointerEvent);
            }

            if (this.triggerSmoothedGrab()) {
                this.grabbedOverlay = overlay;
                this.setState(STATE_OVERLAY_LASER_TOUCHING, "begin touching overlay '" + overlay + "'");
                return true;
            }

        } else if (this.hoverOverlay) {
            pointerEvent = {
                type: "Move",
                id: HARDWARE_MOUSE_ID
            };
            Overlays.sendHoverLeaveOverlay(this.hoverOverlay, pointerEvent);
            this.hoverOverlay = null;
        }

        return false;
    };

    this.distanceGrabTimescale = function(mass, distance) {
        var timeScale = DISTANCE_HOLDING_ACTION_TIMEFRAME * mass /
            DISTANCE_HOLDING_UNITY_MASS * distance /
            DISTANCE_HOLDING_UNITY_DISTANCE;
        if (timeScale < DISTANCE_HOLDING_ACTION_TIMEFRAME) {
            timeScale = DISTANCE_HOLDING_ACTION_TIMEFRAME;
        }
        return timeScale;
    };

    this.getMass = function(dimensions, density) {
        return (dimensions.x * dimensions.y * dimensions.z) * density;
    };

    this.ensureDynamic = function () {
        // if we distance hold something and keep it very still before releasing it, it ends up
        // non-dynamic in bullet.  If it's too still, give it a little bounce so it will fall.
        var props = Entities.getEntityProperties(this.grabbedThingID, ["velocity", "dynamic", "parentID"]);
        if (props.dynamic && props.parentID == NULL_UUID) {
            var velocity = props.velocity;
            if (Vec3.length(velocity) < 0.05) { // see EntityMotionState.cpp DYNAMIC_LINEAR_VELOCITY_THRESHOLD
                velocity = { x: 0.0, y: 0.2, z: 0.0 };
                Entities.editEntity(this.grabbedThingID, { velocity: velocity });
            }
        }
    };

    this.distanceHoldingEnter = function() {
        this.clearEquipHaptics();
        this.grabPointSphereOff();

        this.shouldScale = false;

        var controllerLocation = getControllerWorldLocation(this.handToController(), true);
        var worldControllerPosition = controllerLocation.position;
        var worldControllerRotation = controllerLocation.orientation;

        // transform the position into room space
        var worldToSensorMat = Mat4.inverse(MyAvatar.getSensorToWorldMatrix());
        var roomControllerPosition = Mat4.transformPoint(worldToSensorMat, worldControllerPosition);

        var grabbedProperties = Entities.getEntityProperties(this.grabbedThingID, GRABBABLE_PROPERTIES);
        var now = Date.now();

        // add the action and initialize some variables
        this.currentObjectPosition = grabbedProperties.position;
        this.currentObjectRotation = grabbedProperties.rotation;
        this.currentObjectTime = now;
        this.currentCameraOrientation = Camera.orientation;

        this.grabRadius = this.grabbedDistance;
        this.grabRadialVelocity = 0.0;

        // offset between controller vector at the grab radius and the entity position
        var targetPosition = Vec3.multiply(this.grabRadius, Quat.getUp(worldControllerRotation));
        targetPosition = Vec3.sum(targetPosition, worldControllerPosition);
        this.offsetPosition = Vec3.subtract(this.currentObjectPosition, targetPosition);

        // compute a constant based on the initial conditions which we use below to exaggerate hand motion
        // onto the held object
        this.radiusScalar = Math.log(this.grabRadius + 1.0);
        if (this.radiusScalar < 1.0) {
            this.radiusScalar = 1.0;
        }

        // compute the mass for the purpose of energy and how quickly to move object
        this.mass = this.getMass(grabbedProperties.dimensions, grabbedProperties.density);
        var distanceToObject = Vec3.length(Vec3.subtract(MyAvatar.position, grabbedProperties.position));
        var timeScale = this.distanceGrabTimescale(this.mass, distanceToObject);

        this.actionID = NULL_UUID;
        this.actionID = Entities.addAction("spring", this.grabbedThingID, {
            targetPosition: this.currentObjectPosition,
            linearTimeScale: timeScale,
            targetRotation: this.currentObjectRotation,
            angularTimeScale: timeScale,
            tag: getTag(),
            ttl: ACTION_TTL
        });
        if (this.actionID === NULL_UUID) {
            this.actionID = null;
        }
        this.actionTimeout = now + (ACTION_TTL * MSECS_PER_SEC);

        if (this.actionID !== null) {
            this.callEntityMethodOnGrabbed("startDistanceGrab");
        }

        Controller.triggerHapticPulse(HAPTIC_PULSE_STRENGTH, HAPTIC_PULSE_DURATION, this.hand);
        this.turnOffVisualizations();
        this.previousRoomControllerPosition = roomControllerPosition;
    };

    this.distanceHolding = function(deltaTime, timestamp) {

        if (!this.triggerClicked) {
            this.callEntityMethodOnGrabbed("releaseGrab");
            this.ensureDynamic();
            this.setState(STATE_OFF, "trigger released");
            if (this.getOtherHandController().state === STATE_DISTANCE_ROTATING) {
                this.getOtherHandController().setState(STATE_SEARCHING, "trigger released on holding controller");
                // Can't set state of other controller to STATE_DISTANCE_HOLDING because then either:
                // (a) The entity would jump to line up with the formerly rotating controller's orientation, or
                // (b) The grab beam would need an orientation offset to the controller's true orientation.
                // Neither of these options is good, so instead set STATE_SEARCHING and subsequently let the formerly distance 
                // rotating controller start distance holding the entity if it happens to be pointing at the entity.
            }
            return;
        }

        var controllerLocation = getControllerWorldLocation(this.handToController(), true);
        var worldControllerPosition = controllerLocation.position;
        var worldControllerRotation = controllerLocation.orientation;

        // also transform the position into room space
        var worldToSensorMat = Mat4.inverse(MyAvatar.getSensorToWorldMatrix());
        var roomControllerPosition = Mat4.transformPoint(worldToSensorMat, worldControllerPosition);

        var grabbedProperties = Entities.getEntityProperties(this.grabbedThingID, GRABBABLE_PROPERTIES);

        var now = Date.now();
        var deltaObjectTime = (now - this.currentObjectTime) / MSECS_PER_SEC; // convert to seconds
        this.currentObjectTime = now;

        // the action was set up when this.distanceHolding was called.  update the targets.
        var radius = Vec3.distance(this.currentObjectPosition, worldControllerPosition) *
            this.radiusScalar * DISTANCE_HOLDING_RADIUS_FACTOR;
        if (radius < 1.0) {
            radius = 1.0;
        }

        var roomHandDelta = Vec3.subtract(roomControllerPosition, this.previousRoomControllerPosition);
        var worldHandDelta = Mat4.transformVector(MyAvatar.getSensorToWorldMatrix(), roomHandDelta);
        var handMoved = Vec3.multiply(worldHandDelta, radius);
        this.currentObjectPosition = Vec3.sum(this.currentObjectPosition, handMoved);

        this.callEntityMethodOnGrabbed("continueDistantGrab");

        var defaultMoveWithHeadData = {
            disableMoveWithHead: false
        };

        //  Update radialVelocity
        var lastVelocity = Vec3.multiply(worldHandDelta, 1.0 / deltaObjectTime);
        var delta = Vec3.normalize(Vec3.subtract(grabbedProperties.position, worldControllerPosition));
        var newRadialVelocity = Vec3.dot(lastVelocity, delta);

        var VELOCITY_AVERAGING_TIME = 0.016;
        var blendFactor = deltaObjectTime / VELOCITY_AVERAGING_TIME;
        if (blendFactor < 0.0) {
            blendFactor = 0.0;
        } else if (blendFactor > 1.0) {
            blendFactor = 1.0;
        }
        this.grabRadialVelocity = blendFactor * newRadialVelocity + (1.0 - blendFactor) * this.grabRadialVelocity;

        var RADIAL_GRAB_AMPLIFIER = 10.0;
        if (Math.abs(this.grabRadialVelocity) > 0.0) {
            this.grabRadius = this.grabRadius + (this.grabRadialVelocity * deltaObjectTime *
                                                 this.grabRadius * RADIAL_GRAB_AMPLIFIER);
        }

        // don't let grabRadius go all the way to zero, because it can't come back from that
        var MINIMUM_GRAB_RADIUS = 0.1;
        if (this.grabRadius < MINIMUM_GRAB_RADIUS) {
            this.grabRadius = MINIMUM_GRAB_RADIUS;
        }

        var newTargetPosition = Vec3.multiply(this.grabRadius, Quat.getUp(worldControllerRotation));
        newTargetPosition = Vec3.sum(newTargetPosition, worldControllerPosition);
        newTargetPosition = Vec3.sum(newTargetPosition, this.offsetPosition);

        var objectToAvatar = Vec3.subtract(this.currentObjectPosition, MyAvatar.position);
        var handControllerData = getEntityCustomData('handControllerKey', this.grabbedThingID, defaultMoveWithHeadData);
        if (handControllerData.disableMoveWithHead !== true) {
            // mix in head motion
            if (MOVE_WITH_HEAD) {
                var objDistance = Vec3.length(objectToAvatar);
                var before = Vec3.multiplyQbyV(this.currentCameraOrientation, {
                    x: 0.0,
                    y: 0.0,
                    z: objDistance
                });
                var after = Vec3.multiplyQbyV(Camera.orientation, {
                    x: 0.0,
                    y: 0.0,
                    z: objDistance
                });
                var change = Vec3.multiply(Vec3.subtract(before, after), HAND_HEAD_MIX_RATIO);
                this.currentCameraOrientation = Camera.orientation;
                this.currentObjectPosition = Vec3.sum(this.currentObjectPosition, change);
            }
        }

        this.maybeScale(grabbedProperties);

        // visualizations
        var rayPickInfo = this.calcRayPickInfo(this.hand);
        this.overlayLineOn(rayPickInfo.searchRay.origin,
                           Vec3.subtract(grabbedProperties.position, this.offsetPosition),
                           COLORS_GRAB_DISTANCE_HOLD,
                           this.grabbedThingID);

        var distanceToObject = Vec3.length(Vec3.subtract(MyAvatar.position, this.currentObjectPosition));
        var success = Entities.updateAction(this.grabbedThingID, this.actionID, {
            targetPosition: newTargetPosition,
            linearTimeScale: this.distanceGrabTimescale(this.mass, distanceToObject),
            targetRotation: this.currentObjectRotation,
            angularTimeScale: this.distanceGrabTimescale(this.mass, distanceToObject),
            ttl: ACTION_TTL
        });
        if (success) {
            this.actionTimeout = now + (ACTION_TTL * MSECS_PER_SEC);
        } else {
            print("continueDistanceHolding -- updateAction failed");
        }

        this.previousRoomControllerPosition = roomControllerPosition;
    };

    this.distanceRotatingEnter = function() {
        this.clearEquipHaptics();
        this.grabPointSphereOff();

        var controllerLocation = getControllerWorldLocation(this.handToController(), true);
        var worldControllerPosition = controllerLocation.position;
        var worldControllerRotation = controllerLocation.orientation;

        var grabbedProperties = Entities.getEntityProperties(this.grabbedThingID, GRABBABLE_PROPERTIES);
        this.currentObjectPosition = grabbedProperties.position;
        this.grabRadius = this.grabbedDistance;

        // Offset between controller vector at the grab radius and the entity position.
        var targetPosition = Vec3.multiply(this.grabRadius, Quat.getUp(worldControllerRotation));
        targetPosition = Vec3.sum(targetPosition, worldControllerPosition);
        this.offsetPosition = Vec3.subtract(this.currentObjectPosition, targetPosition);

        // Initial controller rotation.
        this.previousWorldControllerRotation = worldControllerRotation;

        Controller.triggerHapticPulse(HAPTIC_PULSE_STRENGTH, HAPTIC_PULSE_DURATION, this.hand);
        this.turnOffVisualizations();
    };

    this.distanceRotating = function(deltaTime, timestamp) {

        if (!this.triggerClicked) {
            this.callEntityMethodOnGrabbed("releaseGrab");
            this.ensureDynamic();
            this.setState(STATE_OFF, "trigger released");
            return;
        }

        var grabbedProperties = Entities.getEntityProperties(this.grabbedThingID, GRABBABLE_PROPERTIES);

        // Delta rotation of grabbing controller since last update.
        var worldControllerRotation = getControllerWorldLocation(this.handToController(), true).orientation;
        var controllerRotationDelta = Quat.multiply(worldControllerRotation, Quat.inverse(this.previousWorldControllerRotation));

        // Rotate entity by twice the delta rotation.
        controllerRotationDelta = Quat.multiply(controllerRotationDelta, controllerRotationDelta);

        // Perform the rotation in the translation controller's action update.
        this.getOtherHandController().currentObjectRotation = Quat.multiply(controllerRotationDelta,
            this.getOtherHandController().currentObjectRotation);

        // Rotate about the translation controller's target position.
        this.offsetPosition = Vec3.multiplyQbyV(controllerRotationDelta, this.offsetPosition);
        this.getOtherHandController().offsetPosition = Vec3.multiplyQbyV(controllerRotationDelta,
            this.getOtherHandController().offsetPosition);

        var rayPickInfo = this.calcRayPickInfo(this.hand);
        this.overlayLineOn(rayPickInfo.searchRay.origin, Vec3.subtract(grabbedProperties.position, this.offsetPosition),
            COLORS_GRAB_DISTANCE_HOLD, this.grabbedThingID);

        this.previousWorldControllerRotation = worldControllerRotation;
    }

    this.setupHoldAction = function() {
        this.actionID = Entities.addAction("hold", this.grabbedThingID, {
            hand: this.hand === RIGHT_HAND ? "right" : "left",
            timeScale: NEAR_GRABBING_ACTION_TIMEFRAME,
            relativePosition: this.offsetPosition,
            relativeRotation: this.offsetRotation,
            ttl: ACTION_TTL,
            kinematic: NEAR_GRABBING_KINEMATIC,
            kinematicSetVelocity: true,
            ignoreIK: this.ignoreIK
        });
        if (this.actionID === NULL_UUID) {
            this.actionID = null;
            return false;
        }
        var now = Date.now();
        this.actionTimeout = now + (ACTION_TTL * MSECS_PER_SEC);
        return true;
    };

    this.projectVectorAlongAxis = function(position, axisStart, axisEnd) {
        var aPrime = Vec3.subtract(position, axisStart);
        var bPrime = Vec3.subtract(axisEnd, axisStart);
        var bPrimeMagnitude = Vec3.length(bPrime);
        var dotProduct = Vec3.dot(aPrime, bPrime);
        var scalar = dotProduct / bPrimeMagnitude;
        if (scalar < 0) {
            scalar = 0;
        }
        if (scalar > 1) {
            scalar = 1;
        }
        var projection = Vec3.sum(axisStart, Vec3.multiply(scalar, Vec3.normalize(bPrime)));
        return projection;
    };

    this.dropGestureReset = function() {
        this.prevHandIsUpsideDown = false;
    };

    this.dropGestureProcess = function(deltaTime) {
        var worldHandRotation = getControllerWorldLocation(this.handToController(), true).orientation;
        var localHandUpAxis = this.hand === RIGHT_HAND ? {
            x: 1,
            y: 0,
            z: 0
        } : {
            x: -1,
            y: 0,
            z: 0
        };
        var worldHandUpAxis = Vec3.multiplyQbyV(worldHandRotation, localHandUpAxis);
        var DOWN = {
            x: 0,
            y: -1,
            z: 0
        };

        var DROP_ANGLE = Math.PI / 3;
        var HYSTERESIS_FACTOR = 1.1;
        var ROTATION_ENTER_THRESHOLD = Math.cos(DROP_ANGLE);
        var ROTATION_EXIT_THRESHOLD = Math.cos(DROP_ANGLE * HYSTERESIS_FACTOR);
        var rotationThreshold = this.prevHandIsUpsideDown ? ROTATION_EXIT_THRESHOLD : ROTATION_ENTER_THRESHOLD;

        var handIsUpsideDown = false;
        if (Vec3.dot(worldHandUpAxis, DOWN) > rotationThreshold) {
            handIsUpsideDown = true;
        }

        if (handIsUpsideDown != this.prevHandIsUpsideDown) {
            this.prevHandIsUpsideDown = handIsUpsideDown;
            Controller.triggerHapticPulse(HAPTIC_DEQUIP_STRENGTH, HAPTIC_DEQUIP_DURATION, this.hand);
        }

        return handIsUpsideDown;
    };

    this.nearGrabbingEnter = function() {
        this.grabPointSphereOff();
        this.lineOff();
        this.overlayLineOff();
        this.searchSphereOff();

        this.dropGestureReset();
        this.clearEquipHaptics();

        this.shouldScale = false;

        Controller.triggerHapticPulse(HAPTIC_PULSE_STRENGTH, HAPTIC_PULSE_DURATION, this.hand);

        if (this.entityActivated) {
            var saveGrabbedID = this.grabbedThingID;
            this.release();
            this.grabbedThingID = saveGrabbedID;
        }

        var grabbedProperties;
        if (this.grabbedIsOverlay) {
            grabbedProperties = {
                position: Overlays.getProperty(this.grabbedThingID, "position"),
                rotation: Overlays.getProperty(this.grabbedThingID, "rotation"),
                parentID: Overlays.getProperty(this.grabbedThingID, "parentID"),
                parentJointIndex: Overlays.getProperty(this.grabbedThingID, "parentJointIndex"),
                dynamic: false,
                shapeType: "none"
            };
            this.ignoreIK = true;
        } else {
            grabbedProperties = Entities.getEntityProperties(this.grabbedThingID, GRABBABLE_PROPERTIES);
            if (FORCE_IGNORE_IK) {
                this.ignoreIK = true;
            } else {
                var grabbableData = getEntityCustomData(GRABBABLE_DATA_KEY, this.grabbedThingID, DEFAULT_GRABBABLE_DATA);
                this.ignoreIK = (grabbableData.ignoreIK !== undefined) ? grabbableData.ignoreIK : true;
            }
        }

        var handRotation;
        var handPosition;
        if (this.ignoreIK) {
            var controllerLocation = getControllerWorldLocation(this.handToController(), false);
            handRotation = controllerLocation.orientation;
            handPosition = controllerLocation.position;
        } else {
            handRotation = this.getHandRotation();
            handPosition = this.getHandPosition();
        }

        var hasPresetPosition = false;
        if (this.state == STATE_HOLD && this.grabbedHotspot) {
            // if an object is "equipped" and has a predefined offset, use it.
            var offsets = USE_ATTACH_POINT_SETTINGS && getAttachPointForHotspotFromSettings(this.grabbedHotspot, this.hand);
            if (offsets) {
                this.offsetPosition = offsets[0];
                this.offsetRotation = offsets[1];
                hasPresetPosition = true;
            } else {
                var handJointName = this.hand === RIGHT_HAND ? "RightHand" : "LeftHand";
                if (this.grabbedHotspot.joints[handJointName]) {
                    this.offsetPosition = this.grabbedHotspot.joints[handJointName][0];
                    this.offsetRotation = this.grabbedHotspot.joints[handJointName][1];
                    hasPresetPosition = true;
                }
            }
        } else {
            var objectRotation = grabbedProperties.rotation;
            this.offsetRotation = Quat.multiply(Quat.inverse(handRotation), objectRotation);

            var currentObjectPosition = grabbedProperties.position;
            var offset = Vec3.subtract(currentObjectPosition, handPosition);
            this.offsetPosition = Vec3.multiplyQbyV(Quat.inverse(Quat.multiply(handRotation, this.offsetRotation)), offset);
        }

        // This boolean is used to check if the object that is grabbed has just been cloned
        // It is only set true, if the object that is grabbed creates a new clone.
        var isClone = false;
        var isPhysical = propsArePhysical(grabbedProperties) ||
            (!this.grabbedIsOverlay && entityHasActions(this.grabbedThingID));
        if (isPhysical && this.state == STATE_NEAR_GRABBING && grabbedProperties.parentID === NULL_UUID) {
            // grab entity via action
            if (!this.setupHoldAction()) {
                return;
            }
            Messages.sendMessage('Hifi-Object-Manipulation', JSON.stringify({
                action: 'grab',
                grabbedEntity: this.grabbedThingID,
                joint: this.hand === RIGHT_HAND ? "RightHand" : "LeftHand"
            }));
        } else {
            // grab entity via parenting
            this.actionID = null;
            var handJointIndex;
            if (this.ignoreIK) {
                handJointIndex = this.controllerJointIndex;
            } else {
                handJointIndex = MyAvatar.getJointIndex(this.hand === RIGHT_HAND ? "RightHand" : "LeftHand");
            }

            var reparentProps = {
                parentID: AVATAR_SELF_ID,
                parentJointIndex: handJointIndex,
                velocity: {x: 0, y: 0, z: 0},
                angularVelocity: {x: 0, y: 0, z: 0}
            };
            if (hasPresetPosition) {
                reparentProps.localPosition = this.offsetPosition;
                reparentProps.localRotation = this.offsetRotation;
            }

            if (this.grabbedIsOverlay) {
                Overlays.editOverlay(this.grabbedThingID, reparentProps);
            } else {
                if (grabbedProperties.userData.length > 0) {
                    try{
                        var userData = JSON.parse(grabbedProperties.userData);
                        var grabInfo = userData.grabbableKey;
                        if (grabInfo && grabInfo.cloneable) {
                            // Check if
                            var worldEntities = Entities.findEntitiesInBox(Vec3.subtract(MyAvatar.position, {x:25,y:25, z:25}), {x:50, y: 50, z: 50})
                            var count = 0;
                            worldEntities.forEach(function(item) {
                                var item = Entities.getEntityProperties(item, ["name"]);
                                if (item.name === grabbedProperties.name) {
                                    count++;
                                }
                            })
                            var cloneableProps = Entities.getEntityProperties(grabbedProperties.id);
                            var lifetime = grabInfo.cloneLifetime ? grabInfo.cloneLifetime : 300;
                            var limit = grabInfo.cloneLimit ? grabInfo.cloneLimit : 10;
                            var dynamic = grabInfo.cloneDynamic ? grabInfo.cloneDynamic : false;
                            var cUserData = Object.assign({}, userData);
                            var cProperties = Object.assign({}, cloneableProps);
                            isClone = true;

                            if (count > limit) {
                                delete cloneableProps;
                                delete lifetime;
                                delete cUserData;
                                delete cProperties;
                                return;
                            }

                            delete cUserData.grabbableKey.cloneLifetime;
                            delete cUserData.grabbableKey.cloneable;
                            delete cUserData.grabbableKey.cloneDynamic;
                            delete cUserData.grabbableKey.cloneLimit;
                            delete cProperties.id

                            cProperties.dynamic = dynamic;
                            cProperties.locked = false;
                            cUserData.grabbableKey.triggerable = true;
                            cUserData.grabbableKey.grabbable = true;
                            cProperties.lifetime = lifetime;
                            cProperties.userData = JSON.stringify(cUserData);
                            var cloneID = Entities.addEntity(cProperties);
                            this.grabbedThingID = cloneID;
                            grabbedProperties = Entities.getEntityProperties(cloneID);
                        }
                    }catch(e) {}
                }
                Entities.editEntity(this.grabbedThingID, reparentProps);
            }

            if (this.thisHandIsParent(grabbedProperties)) {
                // this should never happen, but if it does, don't set previous parent to be this hand.
                // this.previousParentID[this.grabbedThingID] = NULL;
                // this.previousParentJointIndex[this.grabbedThingID] = -1;
            } else {
                this.previousParentID[this.grabbedThingID] = grabbedProperties.parentID;
                this.previousParentJointIndex[this.grabbedThingID] = grabbedProperties.parentJointIndex;
            }
            Messages.sendMessage('Hifi-Object-Manipulation', JSON.stringify({
                action: 'equip',
                grabbedEntity: this.grabbedThingID,
                joint: this.hand === RIGHT_HAND ? "RightHand" : "LeftHand"
            }));
        }

        if (!this.grabbedIsOverlay) {
            Entities.editEntity(this.grabbedThingID, {
                velocity: { x: 0, y: 0, z: 0 },
                angularVelocity: { x: 0, y: 0, z: 0 },
                // dynamic: false
            });
        }

        var _this = this;
        /*
         * Setting context for function that is either called via timer or directly, depending if
         * if the object in question is a clone. If it is a clone, we need to make sure that the intial equipment event
         * is called correctly, as these just freshly created entity may not have completely initialized.
        */
        var grabEquipCheck = function () {
          if (_this.state == STATE_NEAR_GRABBING) {
              _this.callEntityMethodOnGrabbed("startNearGrab");
            } else { // this.state == STATE_HOLD
                  _this.callEntityMethodOnGrabbed("startEquip");
            }

          _this.currentHandControllerTipPosition =
              (_this.hand === RIGHT_HAND) ? MyAvatar.rightHandTipPosition : MyAvatar.leftHandTipPosition;
          _this.currentObjectTime = Date.now();

          _this.currentObjectPosition = grabbedProperties.position;
          _this.currentObjectRotation = grabbedProperties.rotation;
          _this.currentVelocity = ZERO_VEC;
          _this.currentAngularVelocity = ZERO_VEC;

          _this.prevDropDetected = false;
        }

        if (isClone) {
            // 100 ms seems to be sufficient time to force the check even occur after the object has been initialized.
            Script.setTimeout(grabEquipCheck, 100);
        } else {
            grabEquipCheck();
        }
    };

    this.nearGrabbing = function(deltaTime, timestamp) {
        this.grabPointSphereOff();

        if (this.state == STATE_NEAR_GRABBING && (!this.triggerClicked && this.secondaryReleased())) {
            this.callEntityMethodOnGrabbed("releaseGrab");
            this.setState(STATE_OFF, "trigger released");
            return;
        }

        if (this.state == STATE_HOLD) {

            if (this.secondarySqueezed()) {
                // this.secondaryReleased() will always be true when not depressed
                // so we cannot simply rely on that for release - ensure that the
                // trigger was first "prepared" by being pushed in before the release
                this.preparingHoldRelease = true;
            }

            if (this.preparingHoldRelease && this.secondaryReleased()) {
                // we have an equipped object and the secondary trigger was released
                // short-circuit the other checks and release it
                this.preparingHoldRelease = false;
                this.callEntityMethodOnGrabbed("releaseEquip");
                this.setState(STATE_OFF, "equipping ended via secondary press");
                return;
            }

            var dropDetected = this.dropGestureProcess(deltaTime);

            if (this.triggerSmoothedReleased()) {
                this.waitForTriggerRelease = false;
            }

            if (dropDetected && this.prevDropDetected != dropDetected) {
                this.waitForTriggerRelease = true;
            }

            // highlight the grabbed hotspot when the dropGesture is detected.
            if (dropDetected) {
                entityPropertiesCache.addEntity(this.grabbedHotspot.entityID);
                equipHotspotBuddy.updateHotspot(this.grabbedHotspot, timestamp);
                equipHotspotBuddy.highlightHotspot(this.grabbedHotspot);
            }

            if (dropDetected && !this.waitForTriggerRelease && this.triggerSmoothedGrab()) {
                // store the offset attach points into preferences.
                if (USE_ATTACH_POINT_SETTINGS && this.grabbedHotspot && this.grabbedThingID) {
                    var prefprops = Entities.getEntityProperties(this.grabbedThingID, ["localPosition", "localRotation"]);
                    if (prefprops && prefprops.localPosition && prefprops.localRotation) {
                        storeAttachPointForHotspotInSettings(this.grabbedHotspot, this.hand,
                                                             prefprops.localPosition, prefprops.localRotation);
                    }
                }

                var grabbedEntity = this.grabbedThingID;
                this.release();
                this.grabbedThingID = grabbedEntity;
                this.setState(STATE_NEAR_GRABBING, "drop gesture detected");
                return;
            }
            this.prevDropDetected = dropDetected;
        }

        var props;
        if (this.grabbedIsOverlay) {
            props = {
                localPosition: Overlays.getProperty(this.grabbedThingID, "localPosition"),
                parentID: Overlays.getProperty(this.grabbedThingID, "parentID"),
                parentJointIndex: Overlays.getProperty(this.grabbedThingID, "parentJointIndex"),
                position: Overlays.getProperty(this.grabbedThingID, "position"),
                rotation: Overlays.getProperty(this.grabbedThingID, "rotation"),
                dimensions: Overlays.getProperty(this.grabbedThingID, "dimensions"),
                registrationPoint: { x: 0.5, y: 0.5, z: 0.5 }
            };
        } else {
            props = Entities.getEntityProperties(this.grabbedThingID, ["localPosition", "parentID", "parentJointIndex",
                                                                      "position", "rotation", "dimensions",
                                                                      "registrationPoint"]);
        }
        if (!props.position) {
            // server may have reset, taking our equipped entity with it.  move back to "off" state
            this.callEntityMethodOnGrabbed("releaseGrab");
            this.setState(STATE_OFF, "entity has no position property");
            return;
        }

        if (this.state == STATE_NEAR_GRABBING && this.actionID === null && !this.thisHandIsParent(props)) {
            // someone took it from us or otherwise edited the parentID.  end the grab.  We don't do this
            // for equipped things so that they can be adjusted while equipped.
            this.callEntityMethodOnGrabbed("releaseGrab");
            this.grabbedThingID = null;
            this.setState(STATE_OFF, "someone took it");
            return;
        }

        var now = Date.now();
        if (this.state == STATE_HOLD && now - this.lastUnequipCheckTime > MSECS_PER_SEC * CHECK_TOO_FAR_UNEQUIP_TIME) {
            this.lastUnequipCheckTime = now;

            if (props.parentID == AVATAR_SELF_ID) {
                var handPosition;
                if (this.ignoreIK) {
                    handPosition = getControllerWorldLocation(this.handToController(), false).position;
                } else {
                    handPosition = this.getHandPosition();
                }

                var TEAR_AWAY_DISTANCE = 0.1;
                var dist = distanceBetweenPointAndEntityBoundingBox(handPosition, props);
                if (dist > TEAR_AWAY_DISTANCE) {
                    this.autoUnequipCounter += deltaTime;
                } else {
                    this.autoUnequipCounter = 0;
                }

                if (this.autoUnequipCounter > 0.25) {
                        // for whatever reason, the held/equipped entity has been pulled away.  ungrab or unequip.
                    print("handControllerGrab -- autoreleasing held or equipped item because it is far from hand." +
                        props.parentID + ", dist = " + dist);

                    if (this.state == STATE_NEAR_GRABBING) {
                        this.callEntityMethodOnGrabbed("releaseGrab");
                    } else { // this.state == STATE_HOLD
                        this.callEntityMethodOnGrabbed("releaseEquip");
                    }
                    this.setState(STATE_OFF, "held object too far away");
                    return;
                }
            }
        }

        // Keep track of the fingertip velocity to impart when we release the object.
        // Note that the idea of using a constant 'tip' velocity regardless of the
        // object's actual held offset is an idea intended to make it easier to throw things:
        // Because we might catch something or transfer it between hands without a good idea
        // of it's actual offset, let's try imparting a velocity which is at a fixed radius
        // from the palm.

        var handControllerPosition = (this.hand === RIGHT_HAND) ? MyAvatar.rightHandPosition : MyAvatar.leftHandPosition;

        var deltaObjectTime = (now - this.currentObjectTime) / MSECS_PER_SEC; // convert to seconds

        if (deltaObjectTime > 0.0) {
            var worldDeltaPosition = Vec3.subtract(props.position, this.currentObjectPosition);

            var previousEulers = Quat.safeEulerAngles(this.currentObjectRotation);
            var newEulers = Quat.safeEulerAngles(props.rotation);
            var worldDeltaRotation = Vec3.subtract(newEulers, previousEulers);

            this.currentVelocity = Vec3.multiply(worldDeltaPosition, 1.0 / deltaObjectTime);
            this.currentAngularVelocity = Vec3.multiply(worldDeltaRotation, Math.PI / (deltaObjectTime * 180.0));

            this.currentObjectPosition = props.position;
            this.currentObjectRotation = props.rotation;
        }

        this.currentHandControllerTipPosition = handControllerPosition;
        this.currentObjectTime = now;

        if (this.state === STATE_HOLD) {
            this.callEntityMethodOnGrabbed("continueEquip");
        }
        if (this.state == STATE_NEAR_GRABBING) {
            this.callEntityMethodOnGrabbed("continueNearGrab");
        }

        if (this.state == STATE_NEAR_GRABBING) {
            this.maybeScale(props);
        }

        if (this.actionID && this.actionTimeout - now < ACTION_TTL_REFRESH * MSECS_PER_SEC) {
            // if less than a 5 seconds left, refresh the actions ttl
            var success = Entities.updateAction(this.grabbedThingID, this.actionID, {
                hand: this.hand === RIGHT_HAND ? "right" : "left",
                timeScale: NEAR_GRABBING_ACTION_TIMEFRAME,
                relativePosition: this.offsetPosition,
                relativeRotation: this.offsetRotation,
                ttl: ACTION_TTL,
                kinematic: NEAR_GRABBING_KINEMATIC,
                kinematicSetVelocity: true,
                ignoreIK: this.ignoreIK
            });
            if (success) {
                this.actionTimeout = now + (ACTION_TTL * MSECS_PER_SEC);
            } else {
                print("continueNearGrabbing -- updateAction failed");
                Entities.deleteAction(this.grabbedThingID, this.actionID);
                this.setupHoldAction();
            }
        }
    };

    this.maybeScale = function(props) {
        if (!objectScalingEnabled || this.isTablet(this.grabbedThingID) || this.grabbedIsOverlay) {
            return;
        }

        if (!this.shouldScale) {
            //  If both secondary triggers squeezed, and the non-holding hand is empty, start scaling
            if (this.secondarySqueezed() &&
                this.getOtherHandController().secondarySqueezed() &&
                this.getOtherHandController().state === STATE_OFF) {
                this.scalingStartDistance = Vec3.length(Vec3.subtract(this.getHandPosition(),
                                                                      this.getOtherHandController().getHandPosition()));
                this.scalingStartDimensions = props.dimensions;
                this.shouldScale = true;
            }
        } else if (!this.secondarySqueezed() || !this.getOtherHandController().secondarySqueezed()) {
            this.shouldScale = false;
        }
        if (this.shouldScale) {
            var scalingCurrentDistance = Vec3.length(Vec3.subtract(this.getHandPosition(),
                                                                   this.getOtherHandController().getHandPosition()));
            var currentRescale = scalingCurrentDistance / this.scalingStartDistance;
            var newDimensions = Vec3.multiply(currentRescale, this.scalingStartDimensions);
            Entities.editEntity(this.grabbedThingID, { dimensions: newDimensions });
        }
    };

    this.maybeScaleMyAvatar = function() {
        if (!myAvatarScalingEnabled || this.shouldScale || this.hand === LEFT_HAND) {
            //  If scaling disabled, or if we are currently scaling an entity, don't scale avatar
            //  and only rescale avatar for one hand (so we're not doing it twice)
            return;
        }

        // Only scale avatar if both triggers and grips are squeezed
        var tryingToScale = this.secondarySqueezed() && this.getOtherHandController().secondarySqueezed() &&
                            this.triggerSmoothedSqueezed() && this.getOtherHandController().triggerSmoothedSqueezed();


        if (!this.isScalingAvatar) {
            //  If both secondary triggers squeezed, start scaling
            if (tryingToScale) {
                this.scalingStartDistance = Vec3.length(Vec3.subtract(this.getHandPosition(),
                                                                      this.getOtherHandController().getHandPosition()));
                this.scalingStartAvatarScale = MyAvatar.scale;
                this.isScalingAvatar = true;
            }
        } else if (!tryingToScale) {
            this.isScalingAvatar = false;
        }
        if (this.isScalingAvatar) {
            var scalingCurrentDistance = Vec3.length(Vec3.subtract(this.getHandPosition(),
                                                                   this.getOtherHandController().getHandPosition()));
            var newAvatarScale = (scalingCurrentDistance / this.scalingStartDistance) * this.scalingStartAvatarScale;
            MyAvatar.scale = newAvatarScale;
        }
    };

    this.nearTriggerEnter = function() {
        this.clearEquipHaptics();
        this.grabPointSphereOff();
        Controller.triggerShortHapticPulse(1.0, this.hand);
        this.callEntityMethodOnGrabbed("startNearTrigger");
    };

    this.farTriggerEnter = function() {
        this.clearEquipHaptics();
        this.grabPointSphereOff();
        this.callEntityMethodOnGrabbed("startFarTrigger");
    };

    this.nearTrigger = function(deltaTime, timestamp) {
        if (this.triggerSmoothedReleased()) {
            this.callEntityMethodOnGrabbed("stopNearTrigger");
            this.grabbedThingID = null;
            this.setState(STATE_OFF, "trigger released");
            return;
        }
        this.callEntityMethodOnGrabbed("continueNearTrigger");
    };

    this.farTrigger = function(deltaTime, timestamp) {
        if (this.triggerSmoothedReleased()) {
            this.callEntityMethodOnGrabbed("stopFarTrigger");
            this.grabbedThingID = null;
            this.setState(STATE_OFF, "trigger released");
            return;
        }

        var pickRay = {
            origin: getControllerWorldLocation(this.handToController(), false).position,
            direction: Quat.getUp(getControllerWorldLocation(this.handToController(), false).orientation)
        };

        var now = Date.now();
        if (now - this.lastPickTime > MSECS_PER_SEC / PICKS_PER_SECOND_PER_HAND) {
            var intersection = findRayIntersection(pickRay, true, [], [], true);
            if (intersection.accurate || intersection.overlayID) {
                this.lastPickTime = now;
                if (intersection.entityID != this.grabbedThingID) {
                    this.callEntityMethodOnGrabbed("stopFarTrigger");
                    this.grabbedThingID = null;
                    this.setState(STATE_OFF, "laser moved off of entity");
                    return;
                }
                if (intersection.intersects) {
                    this.intersectionDistance = Vec3.distance(pickRay.origin, intersection.intersection);
                }
                if (farGrabEnabled) {
                    this.searchIndicatorOn(pickRay);
                }
            }
        }

        this.callEntityMethodOnGrabbed("continueFarTrigger");
    };

    this.offEnter = function() {
        this.release();
    };

    this.entityTouchingEnter = function() {
        // test for intersection between controller laser and web entity plane.
        var controllerLocation;
        if (this.useFingerInsteadOfStylus && this.state === STATE_ENTITY_STYLUS_TOUCHING) {
            controllerLocation = getFingerWorldLocation(this.hand);
        } else {
            controllerLocation = getControllerWorldLocation(this.handToController(), true);
        }
        var intersectInfo = handLaserIntersectEntity(this.grabbedThingID, controllerLocation);
        if (intersectInfo) {
            var pointerEvent = {
                type: "Press",
                id: this.hand + 1, // 0 is reserved for hardware mouse
                pos2D: projectOntoEntityXYPlane(this.grabbedThingID, intersectInfo.point),
                pos3D: intersectInfo.point,
                normal: intersectInfo.normal,
                direction: intersectInfo.searchRay.direction,
                button: "Primary",
                isPrimaryHeld: true
            };

            Entities.sendMousePressOnEntity(this.grabbedThingID, pointerEvent);
            Entities.sendClickDownOnEntity(this.grabbedThingID, pointerEvent);

            this.touchingEnterTimer = 0;
            this.touchingEnterPointerEvent = pointerEvent;
            this.touchingEnterPointerEvent.button = "None";
            this.deadspotExpired = false;

            var LASER_PRESS_TO_MOVE_DEADSPOT_ANGLE = 0.026; // radians ~ 1.2 degrees
            var STYLUS_PRESS_TO_MOVE_DEADSPOT_ANGLE = 0.314; // radians ~ 18 degrees
            var theta = this.state === STATE_ENTITY_STYLUS_TOUCHING ? STYLUS_PRESS_TO_MOVE_DEADSPOT_ANGLE : LASER_PRESS_TO_MOVE_DEADSPOT_ANGLE;
            this.deadspotRadius = Math.tan(theta) * intersectInfo.distance;  // dead spot radius in meters
        }

        if (this.state == STATE_ENTITY_STYLUS_TOUCHING) {
            Controller.triggerHapticPulse(HAPTIC_STYLUS_STRENGTH, HAPTIC_STYLUS_DURATION, this.hand);
        } else if (this.state == STATE_ENTITY_LASER_TOUCHING) {
            Controller.triggerHapticPulse(HAPTIC_LASER_UI_STRENGTH, HAPTIC_LASER_UI_DURATION, this.hand);
        }
    };

    this.entityTouchingExit = function() {
        // test for intersection between controller laser and web entity plane.
        var controllerLocation;
        if (this.useFingerInsteadOfStylus && this.state === STATE_ENTITY_STYLUS_TOUCHING) {
            controllerLocation = getFingerWorldLocation(this.hand);
        } else {
            controllerLocation = getControllerWorldLocation(this.handToController(), true);
        }
        var intersectInfo = handLaserIntersectEntity(this.grabbedThingID, controllerLocation);
        if (intersectInfo) {
            var pointerEvent;
            if (this.deadspotExpired) {
                pointerEvent = {
                    type: "Release",
                    id: this.hand + 1, // 0 is reserved for hardware mouse
                    pos2D: projectOntoEntityXYPlane(this.grabbedThingID, intersectInfo.point),
                    pos3D: intersectInfo.point,
                    normal: intersectInfo.normal,
                    direction: intersectInfo.searchRay.direction,
                    button: "Primary"
                };
            } else {
                pointerEvent = this.touchingEnterPointerEvent;
                pointerEvent.type = "Release";
                pointerEvent.button = "Primary";
                pointerEvent.isPrimaryHeld = false;
            }

            Entities.sendMouseReleaseOnEntity(this.grabbedThingID, pointerEvent);
            Entities.sendClickReleaseOnEntity(this.grabbedThingID, pointerEvent);
            Entities.sendHoverLeaveEntity(this.grabbedThingID, pointerEvent);
        }
        this.grabbedThingID = null;
        this.grabbedOverlay = null;
    };

    this.entityTouching = function(dt) {

        this.touchingEnterTimer += dt;

        entityPropertiesCache.addEntity(this.grabbedThingID);

        if (this.state == STATE_ENTITY_LASER_TOUCHING && !this.triggerSmoothedGrab()) {
            this.setState(STATE_OFF, "released trigger");
            return;
        }

        // test for intersection between controller laser and web entity plane.
        var controllerLocation;
        if (this.useFingerInsteadOfStylus && this.state === STATE_ENTITY_STYLUS_TOUCHING) {
            controllerLocation = getFingerWorldLocation(this.hand);
        } else {
            controllerLocation = getControllerWorldLocation(this.handToController(), true);
        }
        var intersectInfo = handLaserIntersectEntity(this.grabbedThingID, controllerLocation);
        if (intersectInfo) {

            var max;
            if (this.useFingerInsteadOfStylus && this.state === STATE_ENTITY_STYLUS_TOUCHING) {
                max = FINGER_TOUCH_MAX;
            } else {
                max = WEB_STYLUS_LENGTH / 2.0 + WEB_TOUCH_Y_OFFSET;
            }

            if (this.state == STATE_ENTITY_STYLUS_TOUCHING &&
                intersectInfo.distance > max) {
                this.setState(STATE_OFF, "pulled away from web entity");
                return;
            }

            if (Entities.keyboardFocusEntity != this.grabbedThingID) {
                Overlays.keyboardFocusOverlay = 0;
                Entities.keyboardFocusEntity = this.grabbedThingID;
            }

            var pointerEvent = {
                type: "Move",
                id: this.hand + 1, // 0 is reserved for hardware mouse
                pos2D: projectOntoEntityXYPlane(this.grabbedThingID, intersectInfo.point),
                pos3D: intersectInfo.point,
                normal: intersectInfo.normal,
                direction: intersectInfo.searchRay.direction,
                button: "NoButtons",
                isPrimaryHeld: true
            };

            var POINTER_PRESS_TO_MOVE_DELAY = 0.25; // seconds
            if (this.deadspotExpired || this.touchingEnterTimer > POINTER_PRESS_TO_MOVE_DELAY ||
                Vec3.distance(intersectInfo.point, this.touchingEnterPointerEvent.pos3D) > this.deadspotRadius) {
                Entities.sendMouseMoveOnEntity(this.grabbedThingID, pointerEvent);
                Entities.sendHoldingClickOnEntity(this.grabbedThingID, pointerEvent);
                this.deadspotExpired = true;
            }

            this.intersectionDistance = intersectInfo.distance;
            if (this.state == STATE_ENTITY_LASER_TOUCHING) {
                this.searchIndicatorOn(intersectInfo.searchRay);
            }
            Reticle.setVisible(false);
        } else {
            this.grabbedThingID = null;
            this.setState(STATE_OFF, "grabbed entity was destroyed");
            return;
        }
    };

    this.overlayTouchingEnter = function () {
        // Test for intersection between controller laser and Web overlay plane.
        var controllerLocation;
        if (this.useFingerInsteadOfStylus && this.state === STATE_OVERLAY_STYLUS_TOUCHING) {
            controllerLocation = getFingerWorldLocation(this.hand);
        } else {
            controllerLocation = getControllerWorldLocation(this.handToController(), true);
        }
        var intersectInfo = handLaserIntersectOverlay(this.grabbedOverlay, controllerLocation);
        if (intersectInfo) {
            var pointerEvent = {
                type: "Press",
                id: HARDWARE_MOUSE_ID,
                pos2D: projectOntoOverlayXYPlane(this.grabbedOverlay, intersectInfo.point),
                pos3D: intersectInfo.point,
                normal: intersectInfo.normal,
                direction: intersectInfo.searchRay.direction,
                button: "Primary",
                isPrimaryHeld: true
            };

            Overlays.sendMousePressOnOverlay(this.grabbedOverlay, pointerEvent);

            this.touchingEnterTimer = 0;
            this.touchingEnterPointerEvent = pointerEvent;
            this.touchingEnterPointerEvent.button = "None";
            this.deadspotExpired = false;

            var LASER_PRESS_TO_MOVE_DEADSPOT_ANGLE = 0.026; // radians ~ 1.2 degrees
            var STYLUS_PRESS_TO_MOVE_DEADSPOT_ANGLE = 0.314; // radians ~ 18 degrees
            var theta = this.state === STATE_OVERLAY_STYLUS_TOUCHING ? STYLUS_PRESS_TO_MOVE_DEADSPOT_ANGLE : LASER_PRESS_TO_MOVE_DEADSPOT_ANGLE;
            this.deadspotRadius = Math.tan(theta) * intersectInfo.distance;  // dead spot radius in meters
        }

        if (this.state == STATE_OVERLAY_STYLUS_TOUCHING) {
            Controller.triggerHapticPulse(HAPTIC_STYLUS_STRENGTH, HAPTIC_STYLUS_DURATION, this.hand);
        } else if (this.state == STATE_OVERLAY_LASER_TOUCHING) {
            Controller.triggerHapticPulse(HAPTIC_LASER_UI_STRENGTH, HAPTIC_LASER_UI_DURATION, this.hand);
        }
    };

    this.overlayTouchingExit = function () {
        // Test for intersection between controller laser and Web overlay plane.
        var controllerLocation;
        if (this.useFingerInsteadOfStylus && this.state === STATE_OVERLAY_STYLUS_TOUCHING) {
            controllerLocation = getFingerWorldLocation(this.hand);
        } else {
            controllerLocation = getControllerWorldLocation(this.handToController(), true);
        }
        var intersectInfo = handLaserIntersectOverlay(this.grabbedOverlay, controllerLocation);
        if (intersectInfo) {
            var pointerEvent;

            var pos2D;
            var pos3D;
            if (this.tabletStabbed) {
                // Some people like to jam the stylus a long ways into the tablet when clicking on a button.
                // They almost always move out of the deadzone when they do this.  We detect if the stylus
                // has gone far through the tablet and suppress any further faux mouse events until the
                // stylus is withdrawn.  Once it has withdrawn, we do a release click wherever the stylus was
                // when it was pushed into the tablet.
                this.tabletStabbed = false;
                pos2D = this.tabletStabbedPos2D;
                pos3D = this.tabletStabbedPos3D;
            } else {
                pos2D = projectOntoOverlayXYPlane(this.grabbedOverlay, intersectInfo.point);
                pos3D = intersectInfo.point;
            }

            if (this.deadspotExpired) {
                pointerEvent = {
                    type: "Release",
                    id: HARDWARE_MOUSE_ID,
                    pos2D: pos2D,
                    pos3D: pos3D,
                    normal: intersectInfo.normal,
                    direction: intersectInfo.searchRay.direction,
                    button: "Primary"
                };
            } else {
                pointerEvent = this.touchingEnterPointerEvent;
                pointerEvent.type = "Release";
                pointerEvent.button = "Primary";
                pointerEvent.isPrimaryHeld = false;
            }

            Overlays.sendMouseReleaseOnOverlay(this.grabbedOverlay, pointerEvent);
            Overlays.sendHoverLeaveOverlay(this.grabbedOverlay, pointerEvent);
        }
        this.grabbedThingID = null;
        this.grabbedOverlay = null;
    };

    this.overlayTouching = function (dt) {
        this.touchingEnterTimer += dt;

        if (this.state == STATE_OVERLAY_STYLUS_TOUCHING && this.triggerSmoothedSqueezed()) {
            return;
        }

        if (this.state == STATE_OVERLAY_LASER_TOUCHING && !this.triggerSmoothedGrab()) {
            this.setState(STATE_OFF, "released trigger");
            return;
        }

        // Test for intersection between controller laser and Web overlay plane.
        var controllerLocation;
        if (this.useFingerInsteadOfStylus && this.state === STATE_OVERLAY_STYLUS_TOUCHING) {
            controllerLocation = getFingerWorldLocation(this.hand);
        } else {
            controllerLocation = getControllerWorldLocation(this.handToController(), true);
        }
        var intersectInfo = handLaserIntersectOverlay(this.grabbedOverlay, controllerLocation);
        if (intersectInfo) {

            var max, min;
            if (this.useFingerInsteadOfStylus && this.state === STATE_OVERLAY_STYLUS_TOUCHING) {
                max = FINGER_TOUCH_MAX;
                min = FINGER_TOUCH_MIN;
            } else {
                max = WEB_STYLUS_LENGTH / 2.0 + WEB_TOUCH_Y_OFFSET + WEB_TOUCH_Y_TOUCH_DEADZONE_SIZE;
                min = WEB_STYLUS_LENGTH / 2.0 + WEB_TOUCH_TOO_CLOSE;
            }

            if (this.state == STATE_OVERLAY_STYLUS_TOUCHING && intersectInfo.distance > max) {
                this.grabbedThingID = null;
                this.setState(STATE_OFF, "pulled away from overlay");
                return;
            }

            var pos2D = projectOntoOverlayXYPlane(this.grabbedOverlay, intersectInfo.point);
            var pos3D = intersectInfo.point;

            if (this.state == STATE_OVERLAY_STYLUS_TOUCHING &&
                !this.tabletStabbed &&
                intersectInfo.distance < min) {
                // they've stabbed the tablet, don't send events until they pull back
                this.tabletStabbed = true;
                this.tabletStabbedPos2D = pos2D;
                this.tabletStabbedPos3D = pos3D;
                return;
            }

            if (this.tabletStabbed) {
                var origin = {x: this.tabletStabbedPos2D.x, y: this.tabletStabbedPos2D.y, z: 0};
                var point = {x: pos2D.x, y: pos2D.y, z: 0};
                var offset = Vec3.distance(origin, point);
                var radius = 0.05;
                if (offset < radius) {
                    return;
                }
            }

            if (Overlays.keyboardFocusOverlay != this.grabbedOverlay) {
                Entities.keyboardFocusEntity = null;
                Overlays.keyboardFocusOverlay = this.grabbedOverlay;
            }

            var pointerEvent = {
                type: "Move",
                id: HARDWARE_MOUSE_ID,
                pos2D: pos2D,
                pos3D: pos3D,
                normal: intersectInfo.normal,
                direction: intersectInfo.searchRay.direction,
                button: "NoButtons",
                isPrimaryHeld: true
            };

            var POINTER_PRESS_TO_MOVE_DELAY = 0.25; // seconds
            if (this.deadspotExpired || this.touchingEnterTimer > POINTER_PRESS_TO_MOVE_DELAY ||
                Vec3.distance(intersectInfo.point, this.touchingEnterPointerEvent.pos3D) > this.deadspotRadius) {
                Overlays.sendMouseMoveOnOverlay(this.grabbedOverlay, pointerEvent);
                this.deadspotExpired = true;
            }

            this.intersectionDistance = intersectInfo.distance;
            if (this.state == STATE_OVERLAY_LASER_TOUCHING) {
                this.searchIndicatorOn(intersectInfo.searchRay);
            }
            Reticle.setVisible(false);
        } else {
            this.grabbedThingID = null;
            this.setState(STATE_OFF, "grabbed overlay was destroyed");
            return;
        }
    };

    this.release = function() {
        this.turnOffVisualizations();

        if (this.grabbedThingID !== null) {
            if (this.state === STATE_HOLD) {
                this.callEntityMethodOnGrabbed("releaseEquip");
            }

            // Make a small release haptic pulse if we really were holding something
            Controller.triggerHapticPulse(HAPTIC_PULSE_STRENGTH, HAPTIC_PULSE_DURATION, this.hand);
            if (this.actionID !== null) {
                Entities.deleteAction(this.grabbedThingID, this.actionID);
            } else {
                // no action, so it's a parenting grab
                if (this.previousParentID[this.grabbedThingID] === NULL_UUID) {
                    if (this.grabbedIsOverlay) {
                        Overlays.editOverlay(this.grabbedThingID, {
                            parentID: NULL_UUID,
                            parentJointIndex: -1
                        });
                    } else {
                        Entities.editEntity(this.grabbedThingID, {
                            parentID: this.previousParentID[this.grabbedThingID],
                            parentJointIndex: this.previousParentJointIndex[this.grabbedThingID]
                        });
                        this.ensureDynamic();
                    }
                } else {
                    if (this.grabbedIsOverlay) {
                        Overlays.editOverlay(this.grabbedThingID, {
                            parentID: this.previousParentID[this.grabbedThingID],
                            parentJointIndex: this.previousParentJointIndex[this.grabbedThingID],
                        });
                    } else {
                        // we're putting this back as a child of some other parent, so zero its velocity
                        Entities.editEntity(this.grabbedThingID, {
                            parentID: this.previousParentID[this.grabbedThingID],
                            parentJointIndex: this.previousParentJointIndex[this.grabbedThingID],
                            velocity: {x: 0, y: 0, z: 0},
                            angularVelocity: {x: 0, y: 0, z: 0}
                        });
                    }
                }
            }

            Messages.sendMessage('Hifi-Object-Manipulation', JSON.stringify({
                action: 'release',
                grabbedEntity: this.grabbedThingID,
                joint: this.hand === RIGHT_HAND ? "RightHand" : "LeftHand"
            }));
        }

        this.actionID = null;
        this.grabbedThingID = null;
        this.grabbedOverlay = null;
        this.grabbedHotspot = null;

        if (this.triggerSmoothedGrab() || this.secondarySqueezed()) {
            this.waitForTriggerRelease = true;
        }
    };

    this.cleanup = function() {
        this.release();
        this.grabPointSphereOff();
    };

    this.thisHandIsParent = function(props) {
        if (props.parentID !== MyAvatar.sessionUUID && props.parentID !== AVATAR_SELF_ID) {
            return false;
        }

        var handJointIndex = MyAvatar.getJointIndex(this.hand === RIGHT_HAND ? "RightHand" : "LeftHand");
        if (props.parentJointIndex == handJointIndex) {
            return true;
        }

        var controllerJointIndex = this.controllerJointIndex;
        if (props.parentJointIndex == controllerJointIndex) {
            return true;
        }

        var controllerCRJointIndex = MyAvatar.getJointIndex(this.hand === RIGHT_HAND ?
                                                            "_CAMERA_RELATIVE_CONTROLLER_RIGHTHAND" :
                                                            "_CAMERA_RELATIVE_CONTROLLER_LEFTHAND");
        if (props.parentJointIndex == controllerCRJointIndex) {
            return true;
        }

        return false;
    };

    this.checkForUnexpectedChildren = function() {
        var _this = this;
        // sometimes things can get parented to a hand and this script is unaware.  Search for such entities and
        // unhook them.

        // find children of avatar's hand joint
        var handJointIndex = MyAvatar.getJointIndex(this.hand === RIGHT_HAND ? "RightHand" : "LeftHand");
        var children = Entities.getChildrenIDsOfJoint(MyAvatar.sessionUUID, handJointIndex);
        children = children.concat(Entities.getChildrenIDsOfJoint(AVATAR_SELF_ID, handJointIndex));

        // find children of faux controller joint
        var controllerJointIndex = this.controllerJointIndex;
        children = children.concat(Entities.getChildrenIDsOfJoint(MyAvatar.sessionUUID, controllerJointIndex));
        children = children.concat(Entities.getChildrenIDsOfJoint(AVATAR_SELF_ID, controllerJointIndex));

        // find children of faux camera-relative controller joint
        var controllerCRJointIndex = MyAvatar.getJointIndex(this.hand === RIGHT_HAND ?
                                                            "_CAMERA_RELATIVE_CONTROLLER_RIGHTHAND" :
                                                            "_CAMERA_RELATIVE_CONTROLLER_LEFTHAND");
        children = children.concat(Entities.getChildrenIDsOfJoint(MyAvatar.sessionUUID, controllerCRJointIndex));
        children = children.concat(Entities.getChildrenIDsOfJoint(AVATAR_SELF_ID, controllerCRJointIndex));

        children.forEach(function(childID) {
            if (childID !== _this.stylus &&
                childID !== _this.overlayLine) {
                // we appear to be holding something and this script isn't in a state that would be holding something.
                // unhook it.  if we previously took note of this entity's parent, put it back where it was.  This
                // works around some problems that happen when more than one hand or avatar is passing something around.
                print("disconnecting stray child of hand: (" + _this.hand + ") " + childID);
                if (_this.previousParentID[childID]) {
                    var previousParentID = _this.previousParentID[childID];
                    var previousParentJointIndex = _this.previousParentJointIndex[childID];

                    // The main flaw with keeping track of previous parantage in individual scripts is:
                    // (1) A grabs something (2) B takes it from A (3) A takes it from B (4) A releases it
                    // now A and B will take turns passing it back to the other.  Detect this and stop the loop here...
                    var UNHOOK_LOOP_DETECT_MS = 200;
                    var now = Date.now();
                    if (_this.previouslyUnhooked[childID]) {
                        if (now - _this.previouslyUnhooked[childID] < UNHOOK_LOOP_DETECT_MS) {
                            previousParentID = NULL_UUID;
                            previousParentJointIndex = -1;
                        }
                    }
                    _this.previouslyUnhooked[childID] = now;

                    // we don't know if it's an entity or an overlay
                    Entities.editEntity(childID, { parentID: previousParentID, parentJointIndex: previousParentJointIndex });
                    Overlays.editOverlay(childID, { parentID: previousParentID, parentJointIndex: previousParentJointIndex });

                } else {
                    Entities.editEntity(childID, { parentID: NULL_UUID });
                    Overlays.editOverlay(childID, { parentID: NULL_UUID });
                }
            }
        });
    };

    this.getOtherHandController = function() {
        return (this.hand === RIGHT_HAND) ? leftController : rightController;
    };
}

var rightController = new MyController(RIGHT_HAND);
var leftController = new MyController(LEFT_HAND);

var MAPPING_NAME = "com.highfidelity.handControllerGrab";

var mapping = Controller.newMapping(MAPPING_NAME);
mapping.from([Controller.Standard.RT]).peek().to(rightController.triggerPress);
mapping.from([Controller.Standard.RTClick]).peek().to(rightController.triggerClick);

mapping.from([Controller.Standard.LT]).peek().to(leftController.triggerPress);
mapping.from([Controller.Standard.LTClick]).peek().to(leftController.triggerClick);

mapping.from([Controller.Standard.RB]).peek().to(rightController.secondaryPress);
mapping.from([Controller.Standard.LB]).peek().to(leftController.secondaryPress);
mapping.from([Controller.Standard.LeftGrip]).peek().to(leftController.secondaryPress);
mapping.from([Controller.Standard.RightGrip]).peek().to(rightController.secondaryPress);

mapping.from([Controller.Standard.LeftPrimaryThumb]).peek().to(leftController.thumbPress);
mapping.from([Controller.Standard.RightPrimaryThumb]).peek().to(rightController.thumbPress);

Controller.enableMapping(MAPPING_NAME);

function handleMenuEvent(menuItem) {
    if (menuItem === "Show Grab Sphere") {
        SHOW_GRAB_POINT_SPHERE = Menu.isOptionChecked("Show Grab Sphere");
    }
}

Menu.addMenuItem({ menuName: "Developer", menuItemName: "Show Grab Sphere", isCheckable: true, isChecked: false });
Menu.menuItemEvent.connect(handleMenuEvent);

// the section below allows the grab script to listen for messages
// that disable either one or both hands.  useful for two handed items
var handToDisable = 'none';

function update(deltaTime) {
    var timestamp = Date.now();

    if (handToDisable !== LEFT_HAND && handToDisable !== 'both') {
        leftController.update(deltaTime, timestamp);
    } else {
        leftController.release();
    }
    if (handToDisable !== RIGHT_HAND && handToDisable !== 'both') {
        rightController.update(deltaTime, timestamp);
    } else {
        rightController.release();
    }
    equipHotspotBuddy.update(deltaTime, timestamp);
    entityPropertiesCache.update();
}

Messages.subscribe('Hifi-Grab-Disable');
Messages.subscribe('Hifi-Hand-Disabler');
Messages.subscribe('Hifi-Hand-Grab');
Messages.subscribe('Hifi-Hand-RayPick-Blacklist');
Messages.subscribe('Hifi-Object-Manipulation');
Messages.subscribe('Hifi-Hand-Drop');

var handleHandMessages = function(channel, message, sender) {
    var data;
    if (sender === MyAvatar.sessionUUID) {
        if (channel === 'Hifi-Hand-Disabler') {
            if (message === 'left') {
                handToDisable = LEFT_HAND;
                leftController.turnOffVisualizations();
            }
            if (message === 'right') {
                handToDisable = RIGHT_HAND;
                rightController.turnOffVisualizations();
            }
            if (message === 'both' || message === 'none') {
                if (message === 'both') {
                    rightController.turnOffVisualizations();
                    leftController.turnOffVisualizations();

                }
                handToDisable = message;
            }
        } else if (channel === 'Hifi-Grab-Disable') {
            data = JSON.parse(message);
            if (data.holdEnabled !== undefined) {
                print("holdEnabled: ", data.holdEnabled);
                holdEnabled = data.holdEnabled;
            }
            if (data.nearGrabEnabled !== undefined) {
                print("nearGrabEnabled: ", data.nearGrabEnabled);
                nearGrabEnabled = data.nearGrabEnabled;
            }
            if (data.farGrabEnabled !== undefined) {
                print("farGrabEnabled: ", data.farGrabEnabled);
                farGrabEnabled = data.farGrabEnabled;
            }
            if (data.myAvatarScalingEnabled !== undefined) {
                print("myAvatarScalingEnabled: ", data.myAvatarScalingEnabled);
                myAvatarScalingEnabled = data.myAvatarScalingEnabled;
            }
            if (data.objectScalingEnabled !== undefined) {
                print("objectScalingEnabled: ", data.objectScalingEnabled);
                objectScalingEnabled = data.objectScalingEnabled;
            }
        } else if (channel === 'Hifi-Hand-Grab') {
            try {
                data = JSON.parse(message);
                var selectedController = (data.hand === 'left') ? leftController : rightController;
                var hotspotIndex = data.hotspotIndex !== undefined ? parseInt(data.hotspotIndex) : 0;
                selectedController.release();
                var wearableEntity = data.entityID;
                entityPropertiesCache.addEntity(wearableEntity);
                selectedController.grabbedThingID = wearableEntity;
                var hotspots = selectedController.collectEquipHotspots(selectedController.grabbedThingID);
                if (hotspots.length > 0) {
                    if (hotspotIndex >= hotspots.length) {
                        hotspotIndex = 0;
                    }
                    selectedController.grabbedHotspot = hotspots[hotspotIndex];
                }
                selectedController.setState(STATE_HOLD, "Hifi-Hand-Grab msg received");
                selectedController.nearGrabbingEnter();

            } catch (e) {
                print("WARNING: handControllerGrab.js -- error parsing Hifi-Hand-Grab message: " + message);
            }

        } else if (channel === 'Hifi-Hand-RayPick-Blacklist') {
            try {
                data = JSON.parse(message);
                var action = data.action;
                var id = data.id;
                var index = blacklist.indexOf(id);

                if (action === 'add' && index === -1) {
                    blacklist.push(id);
                }
                if (action === 'remove') {
                    if (index > -1) {
                        blacklist.splice(index, 1);
                    }
                }

            } catch (e) {
                print("WARNING: handControllerGrab.js -- error parsing Hifi-Hand-RayPick-Blacklist message: " + message);
            }
        } else if (channel === 'Hifi-Hand-Drop') {
            if (message === 'left') {
                leftController.release();
            } else if (message === 'right') {
                rightController.release();
            } else if (message === 'both') {
                leftController.release();
                rightController.release();
            }
        }
    }
};

Messages.messageReceived.connect(handleHandMessages);

var TARGET_UPDATE_HZ = 60; // 50hz good enough, but we're using update
var BASIC_TIMER_INTERVAL_MS = 1000 / TARGET_UPDATE_HZ;
var lastInterval = Date.now();

var intervalCount = 0;
var totalDelta = 0;
var totalVariance = 0;
var highVarianceCount = 0;
var veryhighVarianceCount = 0;
var updateTotalWork = 0;

var UPDATE_PERFORMANCE_DEBUGGING = false;

function updateWrapper(){

    intervalCount++;
    var thisInterval = Date.now();
    var deltaTimeMsec = thisInterval - lastInterval;
    var deltaTime = deltaTimeMsec / 1000;
    lastInterval = thisInterval;

    totalDelta += deltaTimeMsec;

    var variance = Math.abs(deltaTimeMsec - BASIC_TIMER_INTERVAL_MS);
    totalVariance += variance;

    if (variance > 1) {
        highVarianceCount++;
    }

    if (variance > 5) {
        veryhighVarianceCount++;
    }

    // will call update for both hands
    var preWork = Date.now();
    update(deltaTime);
    var postWork = Date.now();
    var workDelta = postWork - preWork;
    updateTotalWork += workDelta;

    if (intervalCount == 100) {

        if (UPDATE_PERFORMANCE_DEBUGGING) {
            print("handControllerGrab.js -- For " + intervalCount + " samples average= " +
                  totalDelta/intervalCount + " ms" +
                  " average variance:" + totalVariance/intervalCount + " ms" +
                  " high variance count:" + highVarianceCount + " [ " + (highVarianceCount/intervalCount) * 100 + "% ] " +
                  " VERY high variance count:" + veryhighVarianceCount +
                  " [ " + (veryhighVarianceCount/intervalCount) * 100 + "% ] " +
                  " average work:" + updateTotalWork/intervalCount + " ms");
        }

        intervalCount = 0;
        totalDelta = 0;
        totalVariance = 0;
        highVarianceCount = 0;
        veryhighVarianceCount = 0;
        updateTotalWork = 0;
    }

}

Script.update.connect(updateWrapper);
function cleanup() {
    Menu.removeMenuItem("Developer", "Show Grab Sphere");
    Script.update.disconnect(updateWrapper);
    rightController.cleanup();
    leftController.cleanup();
    Controller.disableMapping(MAPPING_NAME);
    Reticle.setVisible(true);
}

Script.scriptEnding.connect(cleanup);

}()); // END LOCAL_SCOPE<|MERGE_RESOLUTION|>--- conflicted
+++ resolved
@@ -286,7 +286,6 @@
     updateMethod: "overlayTouching"
 };
 
-<<<<<<< HEAD
 function getFingerWorldLocation(hand) {
     var fingerJointName = (hand === RIGHT_HAND) ? "RightHandIndex4" : "LeftHandIndex4";
 
@@ -307,7 +306,8 @@
         rotation: worldFingerRotation,
         valid: true
     };
-=======
+}
+
 // Object assign  polyfill
 if (typeof Object.assign != 'function') {
   Object.assign = function(target, varArgs) {
@@ -328,7 +328,6 @@
     }
     return to;
   };
->>>>>>> ac16d868
 }
 
 function distanceBetweenPointAndEntityBoundingBox(point, entityProps) {
