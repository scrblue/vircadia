"use strict";

//  handControllerGrab.js
//
//  Created by Eric Levin on  9/2/15
//  Additions by James B. Pollack @imgntn on 9/24/2015
//  Additions By Seth Alves on 10/20/2015
//  Copyright 2015 High Fidelity, Inc.
//
//  Grabs physically moveable entities with hydra-like controllers; it works for either near or far objects.
//
//  Distributed under the Apache License, Version 2.0.
//  See the accompanying file LICENSE or http://www.apache.org/licenses/LICENSE-2.0.html

/* global getEntityCustomData, flatten, Xform, Script, Quat, Vec3, MyAvatar, Entities, Overlays, Settings,
<<<<<<< HEAD
   Reticle, Controller, Camera, Messages, Mat4, getControllerWorldLocation, getGrabPointSphereOffset,
   setGrabCommunications, Menu, HMD, isInEditMode */
=======
   Reticle, Controller, Camera, Messages, Mat4, getControllerWorldLocation, getGrabPointSphereOffset, setGrabCommunications,
   Menu, HMD, isInEditMode */
>>>>>>> 0a2a1b16
/* eslint indent: ["error", 4, { "outerIIFEBody": 0 }] */

(function() { // BEGIN LOCAL_SCOPE

Script.include("/~/system/libraries/utils.js");
Script.include("/~/system/libraries/Xform.js");
Script.include("/~/system/libraries/controllers.js");

//
// add lines where the hand ray picking is happening
//

var WANT_DEBUG = false;
var WANT_DEBUG_STATE = false;
var WANT_DEBUG_SEARCH_NAME = null;

var FORCE_IGNORE_IK = false;
var SHOW_GRAB_POINT_SPHERE = false;

//
// these tune time-averaging and "on" value for analog trigger
//

var TRIGGER_SMOOTH_RATIO = 0.1; //  Time averaging of trigger - 0.0 disables smoothing
var TRIGGER_OFF_VALUE = 0.1;
var TRIGGER_ON_VALUE = TRIGGER_OFF_VALUE + 0.05; //  Squeezed just enough to activate search or near grab

var BUMPER_ON_VALUE = 0.5;

var THUMB_ON_VALUE = 0.5;

var HAPTIC_PULSE_STRENGTH = 1.0;
var HAPTIC_PULSE_DURATION = 13.0;
var HAPTIC_TEXTURE_STRENGTH = 0.1;
var HAPTIC_TEXTURE_DURATION = 3.0;
var HAPTIC_TEXTURE_DISTANCE = 0.002;
var HAPTIC_DEQUIP_STRENGTH = 0.75;
var HAPTIC_DEQUIP_DURATION = 50.0;

// triggered when stylus presses a web overlay/entity
var HAPTIC_STYLUS_STRENGTH = 1.0;
var HAPTIC_STYLUS_DURATION = 20.0;

// triggerd when ui laser presses a web overlay/entity
var HAPTIC_LASER_UI_STRENGTH = 1.0;
var HAPTIC_LASER_UI_DURATION = 20.0;

var HAND_HEAD_MIX_RATIO = 0.0; //  0 = only use hands for search/move.  1 = only use head for search/move.

var PICK_WITH_HAND_RAY = true;

var EQUIP_SPHERE_SCALE_FACTOR = 0.65;

var WEB_DISPLAY_STYLUS_DISTANCE = 0.5;
var WEB_STYLUS_LENGTH = 0.2;
var WEB_TOUCH_Y_OFFSET = 0.05; // how far forward (or back with a negative number) to slide stylus in hand
var WEB_TOUCH_TOO_CLOSE = 0.03; // if the stylus is pushed far though the web surface, don't consider it touching
var WEB_TOUCH_Y_TOUCH_DEADZONE_SIZE = 0.01;

//
// distant manipulation
//

var DISTANCE_HOLDING_RADIUS_FACTOR = 3.5; // multiplied by distance between hand and object
var DISTANCE_HOLDING_ACTION_TIMEFRAME = 0.1; // how quickly objects move to their new position
var DISTANCE_HOLDING_UNITY_MASS = 1200; //  The mass at which the distance holding action timeframe is unmodified
var DISTANCE_HOLDING_UNITY_DISTANCE = 6; //  The distance at which the distance holding action timeframe is unmodified
var MOVE_WITH_HEAD = true; // experimental head-control of distantly held objects

var COLORS_GRAB_SEARCHING_HALF_SQUEEZE = {
    red: 10,
    green: 10,
    blue: 255
};

var COLORS_GRAB_SEARCHING_FULL_SQUEEZE = {
    red: 250,
    green: 10,
    blue: 10
};

var COLORS_GRAB_DISTANCE_HOLD = {
    red: 238,
    green: 75,
    blue: 214
};

var PICK_MAX_DISTANCE = 500; // max length of pick-ray

//
// near grabbing
//

var EQUIP_RADIUS = 0.2; // radius used for palm vs equip-hotspot for equipping.
// if EQUIP_HOTSPOT_RENDER_RADIUS is greater than zero, the hotspot will appear before the hand
// has reached the required position, and then grow larger once the hand is close enough to equip.
var EQUIP_HOTSPOT_RENDER_RADIUS = 0.0; // radius used for palm vs equip-hotspot for rendering hot-spots
var MAX_EQUIP_HOTSPOT_RADIUS = 1.0;

var NEAR_GRABBING_ACTION_TIMEFRAME = 0.05; // how quickly objects move to their new position

var NEAR_GRAB_RADIUS = 0.1; // radius used for palm vs object for near grabbing.
var NEAR_GRAB_MAX_DISTANCE = 1.0; // you cannot grab objects that are this far away from your hand

var NEAR_GRAB_PICK_RADIUS = 0.25; // radius used for search ray vs object for near grabbing.
var NEAR_GRABBING_KINEMATIC = true; // force objects to be kinematic when near-grabbed

// if an equipped item is "adjusted" to be too far from the hand it's in, it will be unequipped.
var CHECK_TOO_FAR_UNEQUIP_TIME = 0.3; // seconds, duration between checks


var GRAB_POINT_SPHERE_RADIUS = NEAR_GRAB_RADIUS;
var GRAB_POINT_SPHERE_COLOR = { red: 240, green: 240, blue: 240 };
var GRAB_POINT_SPHERE_ALPHA = 0.85;

//
// other constants
//

var RIGHT_HAND = 1;
var LEFT_HAND = 0;

var ZERO_VEC = {
    x: 0,
    y: 0,
    z: 0
};

var ONE_VEC = {
    x: 1,
    y: 1,
    z: 1
};

var NULL_UUID = "{00000000-0000-0000-0000-000000000000}";
var AVATAR_SELF_ID = "{00000000-0000-0000-0000-000000000001}";

var DEFAULT_REGISTRATION_POINT = { x: 0.5, y: 0.5, z: 0.5 };
var INCHES_TO_METERS = 1.0 / 39.3701;


// these control how long an abandoned pointer line or action will hang around
var ACTION_TTL = 15; // seconds
var ACTION_TTL_REFRESH = 5;
var PICKS_PER_SECOND_PER_HAND = 60;
var MSECS_PER_SEC = 1000.0;
var GRABBABLE_PROPERTIES = [
    "position",
    "registrationPoint",
    "rotation",
    "gravity",
    "collidesWith",
    "dynamic",
    "collisionless",
    "locked",
    "name",
    "shapeType",
    "parentID",
    "parentJointIndex",
    "density",
    "dimensions",
    "userData"
];

var GRABBABLE_DATA_KEY = "grabbableKey"; // shared with grab.js

var DEFAULT_GRABBABLE_DATA = {
    disableReleaseVelocity: false
};

// sometimes we want to exclude objects from being picked
var USE_BLACKLIST = true;
var blacklist = [];

var FORBIDDEN_GRAB_NAMES = ["Grab Debug Entity", "grab pointer"];
var FORBIDDEN_GRAB_TYPES = ["Unknown", "Light", "PolyLine", "Zone"];

var holdEnabled = true;
var nearGrabEnabled = true;
var farGrabEnabled = true;
var myAvatarScalingEnabled = true;
var objectScalingEnabled = true;
var mostRecentSearchingHand = RIGHT_HAND;
var DEFAULT_SPHERE_MODEL_URL = "http://hifi-content.s3.amazonaws.com/alan/dev/equip-Fresnel-3.fbx";
var HARDWARE_MOUSE_ID = 0;  // Value reserved for hardware mouse.

// states for the state machine
var STATE_OFF = 0;
var STATE_SEARCHING = 1;
var STATE_DISTANCE_HOLDING = 2;
var STATE_NEAR_GRABBING = 3;
var STATE_NEAR_TRIGGER = 4;
var STATE_FAR_TRIGGER = 5;
var STATE_HOLD = 6;
var STATE_ENTITY_STYLUS_TOUCHING = 7;
var STATE_ENTITY_LASER_TOUCHING = 8;
var STATE_OVERLAY_STYLUS_TOUCHING = 9;
var STATE_OVERLAY_LASER_TOUCHING = 10;

var CONTROLLER_STATE_MACHINE = {};

CONTROLLER_STATE_MACHINE[STATE_OFF] = {
    name: "off",
    enterMethod: "offEnter",
    updateMethod: "off"
};
CONTROLLER_STATE_MACHINE[STATE_SEARCHING] = {
    name: "searching",
    enterMethod: "searchEnter",
    updateMethod: "search"
};
CONTROLLER_STATE_MACHINE[STATE_DISTANCE_HOLDING] = {
    name: "distance_holding",
    enterMethod: "distanceHoldingEnter",
    updateMethod: "distanceHolding"
};
CONTROLLER_STATE_MACHINE[STATE_NEAR_GRABBING] = {
    name: "near_grabbing",
    enterMethod: "nearGrabbingEnter",
    updateMethod: "nearGrabbing"
};
CONTROLLER_STATE_MACHINE[STATE_HOLD] = {
    name: "hold",
    enterMethod: "nearGrabbingEnter",
    updateMethod: "nearGrabbing"
};
CONTROLLER_STATE_MACHINE[STATE_NEAR_TRIGGER] = {
    name: "trigger",
    enterMethod: "nearTriggerEnter",
    updateMethod: "nearTrigger"
};
CONTROLLER_STATE_MACHINE[STATE_FAR_TRIGGER] = {
    name: "far_trigger",
    enterMethod: "farTriggerEnter",
    updateMethod: "farTrigger"
};
CONTROLLER_STATE_MACHINE[STATE_ENTITY_STYLUS_TOUCHING] = {
    name: "entityTouching",
    enterMethod: "entityTouchingEnter",
    exitMethod: "entityTouchingExit",
    updateMethod: "entityTouching"
};
CONTROLLER_STATE_MACHINE[STATE_ENTITY_LASER_TOUCHING] = CONTROLLER_STATE_MACHINE[STATE_ENTITY_STYLUS_TOUCHING];
CONTROLLER_STATE_MACHINE[STATE_OVERLAY_STYLUS_TOUCHING] = {
    name: "overlayTouching",
    enterMethod: "overlayTouchingEnter",
    exitMethod: "overlayTouchingExit",
    updateMethod: "overlayTouching"
};
CONTROLLER_STATE_MACHINE[STATE_OVERLAY_LASER_TOUCHING] = CONTROLLER_STATE_MACHINE[STATE_OVERLAY_STYLUS_TOUCHING];


function distanceBetweenPointAndEntityBoundingBox(point, entityProps) {
    var entityXform = new Xform(entityProps.rotation, entityProps.position);
    var localPoint = entityXform.inv().xformPoint(point);
    var minOffset = Vec3.multiplyVbyV(entityProps.registrationPoint, entityProps.dimensions);
    var maxOffset = Vec3.multiplyVbyV(Vec3.subtract(ONE_VEC, entityProps.registrationPoint), entityProps.dimensions);
    var localMin = Vec3.subtract(entityXform.trans, minOffset);
    var localMax = Vec3.sum(entityXform.trans, maxOffset);

    var v = {x: localPoint.x, y: localPoint.y, z: localPoint.z};
    v.x = Math.max(v.x, localMin.x);
    v.x = Math.min(v.x, localMax.x);
    v.y = Math.max(v.y, localMin.y);
    v.y = Math.min(v.y, localMax.y);
    v.z = Math.max(v.z, localMin.z);
    v.z = Math.min(v.z, localMax.z);

    return Vec3.distance(v, localPoint);
}

function projectOntoXYPlane(worldPos, position, rotation, dimensions, registrationPoint) {
    var invRot = Quat.inverse(rotation);
    var localPos = Vec3.multiplyQbyV(invRot, Vec3.subtract(worldPos, position));
    var invDimensions = { x: 1 / dimensions.x,
                          y: 1 / dimensions.y,
                          z: 1 / dimensions.z };
    var normalizedPos = Vec3.sum(Vec3.multiplyVbyV(localPos, invDimensions), registrationPoint);
    return { x: normalizedPos.x * dimensions.x,
             y: (1 - normalizedPos.y) * dimensions.y }; // flip y-axis
}

function projectOntoEntityXYPlane(entityID, worldPos) {
    var props = entityPropertiesCache.getProps(entityID);
    return projectOntoXYPlane(worldPos, props.position, props.rotation, props.dimensions, props.registrationPoint);
}

function projectOntoOverlayXYPlane(overlayID, worldPos) {
    var position = Overlays.getProperty(overlayID, "position");
    var rotation = Overlays.getProperty(overlayID, "rotation");
    var dimensions;

    var dpi = Overlays.getProperty(overlayID, "dpi");
    if (dpi) {
        // Calculate physical dimensions for web3d overlay from resolution and dpi; "dimensions" property is used as a scale.
        var resolution = Overlays.getProperty(overlayID, "resolution");
        resolution.z = 1;  // Circumvent divide-by-zero.
        var scale = Overlays.getProperty(overlayID, "dimensions");
        scale.z = 0.01;    // overlay dimensions are 2D, not 3D.
        dimensions = Vec3.multiplyVbyV(Vec3.multiply(resolution, INCHES_TO_METERS / dpi), scale);
    } else {
        dimensions = Overlays.getProperty(overlayID, "dimensions");
        dimensions.z = 0.01;    // overlay dimensions are 2D, not 3D.
    }

    return projectOntoXYPlane(worldPos, position, rotation, dimensions, DEFAULT_REGISTRATION_POINT);
}

function handLaserIntersectItem(position, rotation, start) {
    var worldHandPosition = start.position;
    var worldHandRotation = start.orientation;

    if (position) {
        var planePosition = position;
        var planeNormal = Vec3.multiplyQbyV(rotation, {x: 0, y: 0, z: 1.0});
        var rayStart = worldHandPosition;
        var rayDirection = Quat.getUp(worldHandRotation);
        var intersectionInfo = rayIntersectPlane(planePosition, planeNormal, rayStart, rayDirection);

        var intersectionPoint = planePosition;
        if (intersectionInfo.hit && intersectionInfo.distance > 0) {
            intersectionPoint = Vec3.sum(rayStart, Vec3.multiply(intersectionInfo.distance, rayDirection));
        } else {
            intersectionPoint = planePosition;
        }
        intersectionInfo.point = intersectionPoint;
        intersectionInfo.normal = planeNormal;
        intersectionInfo.searchRay = {
            origin: rayStart,
            direction: rayDirection,
            length: PICK_MAX_DISTANCE
        };
        return intersectionInfo;
    } else {
        // entity has been destroyed? or is no longer in cache
        return null;
    }
}

function handLaserIntersectEntity(entityID, start) {
    var props = entityPropertiesCache.getProps(entityID);
    return handLaserIntersectItem(props.position, props.rotation, start);
}

function handLaserIntersectOverlay(overlayID, start) {
    var position = Overlays.getProperty(overlayID, "position");
    var rotation = Overlays.getProperty(overlayID, "rotation");
    return handLaserIntersectItem(position, rotation, start);
}

function rayIntersectPlane(planePosition, planeNormal, rayStart, rayDirection) {
    var rayDirectionDotPlaneNormal = Vec3.dot(rayDirection, planeNormal);
    if (rayDirectionDotPlaneNormal > 0.00001 || rayDirectionDotPlaneNormal < -0.00001) {
        var rayStartDotPlaneNormal = Vec3.dot(Vec3.subtract(planePosition, rayStart), planeNormal);
        var distance = rayStartDotPlaneNormal / rayDirectionDotPlaneNormal;
        return {hit: true, distance: distance};
    } else {
        // ray is parallel to the plane
        return {hit: false, distance: 0};
    }
}

function stateToName(state) {
    return CONTROLLER_STATE_MACHINE[state] ? CONTROLLER_STATE_MACHINE[state].name : "???";
}

function getTag() {
    return "grab-" + MyAvatar.sessionUUID;
}

function colorPow(color, power) {
    return {
        red: Math.pow(color.red / 255.0, power) * 255,
        green: Math.pow(color.green / 255.0, power) * 255,
        blue: Math.pow(color.blue / 255.0, power) * 255
    };
}

function entityHasActions(entityID) {
    return Entities.getActionIDs(entityID).length > 0;
}

function findRayIntersection(pickRay, precise, include, exclude) {
    var entities = Entities.findRayIntersection(pickRay, precise, include, exclude, true);
    var overlays = Overlays.findRayIntersection(pickRay, precise, [], [HMD.tabletID]);
    if (!overlays.intersects || (entities.intersects && (entities.distance <= overlays.distance))) {
        return entities;
    }
    return overlays;
}

function entityIsGrabbedByOther(entityID) {
    // by convention, a distance grab sets the tag of its action to be grab-*owner-session-id*.
    var actionIDs = Entities.getActionIDs(entityID);
    for (var actionIndex = 0; actionIndex < actionIDs.length; actionIndex++) {
        var actionID = actionIDs[actionIndex];
        var actionArguments = Entities.getActionArguments(entityID, actionID);
        var tag = actionArguments.tag;
        if (tag == getTag()) {
            // we see a grab-*uuid* shaped tag, but it's our tag, so that's okay.
            continue;
        }
        if (tag.slice(0, 5) == "grab-") {
            // we see a grab-*uuid* shaped tag and it's not ours, so someone else is grabbing it.
            return true;
        }
    }
    return false;
}

function propsArePhysical(props) {
    if (!props.dynamic) {
        return false;
    }
    var isPhysical = (props.shapeType && props.shapeType != 'none');
    return isPhysical;
}

var USE_ATTACH_POINT_SETTINGS = true;

var ATTACH_POINT_SETTINGS = "io.highfidelity.attachPoints";

function getAttachPointSettings() {
    try {
        var str = Settings.getValue(ATTACH_POINT_SETTINGS);
        if (str === "false") {
            return {};
        } else {
            return JSON.parse(str);
        }
    } catch (err) {
        print("Error parsing attachPointSettings: " + err);
        return {};
    }
}

function setAttachPointSettings(attachPointSettings) {
    var str = JSON.stringify(attachPointSettings);
    Settings.setValue(ATTACH_POINT_SETTINGS, str);
}

function getAttachPointForHotspotFromSettings(hotspot, hand) {
    var attachPointSettings = getAttachPointSettings();
    var jointName = (hand === RIGHT_HAND) ? "RightHand" : "LeftHand";
    var joints = attachPointSettings[hotspot.key];
    if (joints) {
        return joints[jointName];
    } else {
        return undefined;
    }
}

function storeAttachPointForHotspotInSettings(hotspot, hand, offsetPosition, offsetRotation) {
    var attachPointSettings = getAttachPointSettings();
    var jointName = (hand === RIGHT_HAND) ? "RightHand" : "LeftHand";
    var joints = attachPointSettings[hotspot.key];
    if (!joints) {
        joints = {};
        attachPointSettings[hotspot.key] = joints;
    }
    joints[jointName] = [offsetPosition, offsetRotation];
    setAttachPointSettings(attachPointSettings);
}

// If another script is managing the reticle (as is done by HandControllerPointer), we should not be setting it here,
// and we should not be showing lasers when someone else is using the Reticle to indicate a 2D minor mode.
var EXTERNALLY_MANAGED_2D_MINOR_MODE = true;

function isEditing() {
    return EXTERNALLY_MANAGED_2D_MINOR_MODE && isInEditMode();
}

function isIn2DMode() {
    // In this version, we make our own determination of whether we're aimed a HUD element,
    // because other scripts (such as handControllerPointer) might be using some other visualization
    // instead of setting Reticle.visible.
    return (EXTERNALLY_MANAGED_2D_MINOR_MODE &&
        (Reticle.pointingAtSystemOverlay || Overlays.getOverlayAtPoint(Reticle.position)));
}

function restore2DMode() {
    if (!EXTERNALLY_MANAGED_2D_MINOR_MODE) {
        Reticle.setVisible(true);
    }
}

// EntityPropertiesCache is a helper class that contains a cache of entity properties.
// the hope is to prevent excess calls to Entity.getEntityProperties()
//
// usage:
//   call EntityPropertiesCache.addEntities with all the entities that you are interested in.
//   This will fetch their properties.  Then call EntityPropertiesCache.getProps to receive an object
//   containing a cache of all the properties previously fetched.
function EntityPropertiesCache() {
    this.cache = {};
}
EntityPropertiesCache.prototype.clear = function() {
    this.cache = {};
};
EntityPropertiesCache.prototype.addEntity = function(entityID) {
    var cacheEntry = this.cache[entityID];
    if (cacheEntry && cacheEntry.refCount) {
        cacheEntry.refCount += 1;
    } else {
        this._updateCacheEntry(entityID);
    }
};
EntityPropertiesCache.prototype.addEntities = function(entities) {
    var _this = this;
    entities.forEach(function(entityID) {
        _this.addEntity(entityID);
    });
};
EntityPropertiesCache.prototype._updateCacheEntry = function(entityID) {
    var props = Entities.getEntityProperties(entityID, GRABBABLE_PROPERTIES);

    // convert props.userData from a string to an object.
    var userData = {};
    if (props.userData) {
        try {
            userData = JSON.parse(props.userData);
        } catch (err) {
            print("WARNING: malformed userData on " + entityID + ", name = " + props.name + ", error = " + err);
        }
    }
    props.userData = userData;
    props.refCount = 1;

    this.cache[entityID] = props;
};
EntityPropertiesCache.prototype.update = function() {
    // delete any cacheEntries with zero refCounts.
    var entities = Object.keys(this.cache);
    for (var i = 0; i < entities.length; i++) {
        var props = this.cache[entities[i]];
        if (props.refCount === 0) {
            delete this.cache[entities[i]];
        } else {
            props.refCount = 0;
        }
    }
};
EntityPropertiesCache.prototype.getProps = function(entityID) {
    var obj = this.cache[entityID];
    return obj ? obj : undefined;
};
EntityPropertiesCache.prototype.getGrabbableProps = function(entityID) {
    var props = this.cache[entityID];
    if (props) {
        return props.userData.grabbableKey ? props.userData.grabbableKey : DEFAULT_GRABBABLE_DATA;
    } else {
        return undefined;
    }
};
EntityPropertiesCache.prototype.getGrabProps = function(entityID) {
    var props = this.cache[entityID];
    if (props) {
        return props.userData.grabKey ? props.userData.grabKey : {};
    } else {
        return undefined;
    }
};
EntityPropertiesCache.prototype.getWearableProps = function(entityID) {
    var props = this.cache[entityID];
    if (props) {
        return props.userData.wearable ? props.userData.wearable : {};
    } else {
        return undefined;
    }
};
EntityPropertiesCache.prototype.getEquipHotspotsProps = function(entityID) {
    var props = this.cache[entityID];
    if (props) {
        return props.userData.equipHotspots ? props.userData.equipHotspots : {};
    } else {
        return undefined;
    }
};

// global cache
var entityPropertiesCache = new EntityPropertiesCache();

// Each overlayInfoSet describes a single equip hotspot.
// It is an object with the following keys:
//   timestamp - last time this object was updated, used to delete stale hotspot overlays.
//   entityID - entity assosicated with this hotspot
//   localPosition - position relative to the entity
//   hotspot - hotspot object
//   overlays - array of overlay objects created by Overlay.addOverlay()
//   currentSize - current animated scale value
//   targetSize - the target of our scale animations
//   type - "sphere" or "model".
function EquipHotspotBuddy() {
    // holds map from {string} hotspot.key to {object} overlayInfoSet.
    this.map = {};

    // array of all hotspots that are highlighed.
    this.highlightedHotspots = [];
}
EquipHotspotBuddy.prototype.clear = function() {
    var keys = Object.keys(this.map);
    for (var i = 0; i < keys.length; i++) {
        var overlayInfoSet = this.map[keys[i]];
        this.deleteOverlayInfoSet(overlayInfoSet);
    }
    this.map = {};
    this.highlightedHotspots = [];
};
EquipHotspotBuddy.prototype.highlightHotspot = function(hotspot) {
    this.highlightedHotspots.push(hotspot.key);
};
EquipHotspotBuddy.prototype.updateHotspot = function(hotspot, timestamp) {
    var overlayInfoSet = this.map[hotspot.key];
    if (!overlayInfoSet) {
        // create a new overlayInfoSet
        overlayInfoSet = {
            timestamp: timestamp,
            entityID: hotspot.entityID,
            localPosition: hotspot.localPosition,
            hotspot: hotspot,
            currentSize: 0,
            targetSize: 1,
            overlays: []
        };

        var diameter = hotspot.radius * 2;

        // override default sphere with a user specified model, if it exists.
        overlayInfoSet.overlays.push(Overlays.addOverlay("model", {
            name: "hotspot overlay",
            url: hotspot.modelURL ? hotspot.modelURL : DEFAULT_SPHERE_MODEL_URL,
            position: hotspot.worldPosition,
            rotation: {
                x: 0,
                y: 0,
                z: 0,
                w: 1
            },
            dimensions: diameter * EQUIP_SPHERE_SCALE_FACTOR,
            scale: hotspot.modelScale,
            ignoreRayIntersection: true
        }));
        overlayInfoSet.type = "model";
        this.map[hotspot.key] = overlayInfoSet;
    } else {
        overlayInfoSet.timestamp = timestamp;
    }
};
EquipHotspotBuddy.prototype.updateHotspots = function(hotspots, timestamp) {
    var _this = this;
    hotspots.forEach(function(hotspot) {
        _this.updateHotspot(hotspot, timestamp);
    });
    this.highlightedHotspots = [];
};
EquipHotspotBuddy.prototype.update = function(deltaTime, timestamp) {

    var HIGHLIGHT_SIZE = 1.1;
    var NORMAL_SIZE = 1.0;

    var keys = Object.keys(this.map);
    for (var i = 0; i < keys.length; i++) {
        var overlayInfoSet = this.map[keys[i]];

        // this overlayInfo is highlighted.
        if (this.highlightedHotspots.indexOf(keys[i]) != -1) {
            overlayInfoSet.targetSize = HIGHLIGHT_SIZE;
        } else {
            overlayInfoSet.targetSize = NORMAL_SIZE;
        }

        // start to fade out this hotspot.
        if (overlayInfoSet.timestamp != timestamp) {
            // because this item timestamp has expired, it might not be in the cache anymore....
            entityPropertiesCache.addEntity(overlayInfoSet.entityID);
            overlayInfoSet.targetSize = 0;
        }

        // animate the size.
        var SIZE_TIMESCALE = 0.1;
        var tau = deltaTime / SIZE_TIMESCALE;
        if (tau > 1.0) {
            tau = 1.0;
        }
        overlayInfoSet.currentSize += (overlayInfoSet.targetSize - overlayInfoSet.currentSize) * tau;

        if (overlayInfoSet.timestamp != timestamp && overlayInfoSet.currentSize <= 0.05) {
            // this is an old overlay, that has finished fading out, delete it!
            overlayInfoSet.overlays.forEach(Overlays.deleteOverlay);
            delete this.map[keys[i]];
        } else {
            // update overlay position, rotation to follow the object it's attached to.

            var props = entityPropertiesCache.getProps(overlayInfoSet.entityID);
            var entityXform = new Xform(props.rotation, props.position);
            var position = entityXform.xformPoint(overlayInfoSet.localPosition);

            var dimensions;
            if (overlayInfoSet.type == "sphere") {
                dimensions = overlayInfoSet.hotspot.radius * 2 * overlayInfoSet.currentSize * EQUIP_SPHERE_SCALE_FACTOR;
            } else {
                dimensions = overlayInfoSet.hotspot.radius * 2 * overlayInfoSet.currentSize;
            }

            overlayInfoSet.overlays.forEach(function(overlay) {
                Overlays.editOverlay(overlay, {
                    position: position,
                    rotation: props.rotation,
                    dimensions: dimensions
                });
            });
        }
    }
};

// global EquipHotspotBuddy instance
var equipHotspotBuddy = new EquipHotspotBuddy();

function MyController(hand) {
    this.hand = hand;
    this.autoUnequipCounter = 0;
    this.grabPointIntersectsEntity = false;
    this.stylus = null;
    this.homeButtonTouched = false;
    this.editTriggered = false;

    // Until there is some reliable way to keep track of a "stack" of parentIDs, we'll have problems
    // when more than one avatar does parenting grabs on things.  This script tries to work
    // around this with two associative arrays: previousParentID and previousParentJointIndex.  If
    // (1) avatar-A does a parenting grab on something, and then (2) avatar-B takes it, and (3) avatar-A
    // releases it and then (4) avatar-B releases it, then avatar-B will set the parent back to
    // avatar-A's hand.  Avatar-A is no longer grabbing it, so it will end up triggering avatar-A's
    // checkForUnexpectedChildren which will put it back to wherever it was when avatar-A initially grabbed it.
    // this will work most of the time, unless avatar-A crashes or logs out while avatar-B is grabbing the
    // entity.  This can also happen when a single avatar passes something from hand to hand.
    this.previousParentID = {};
    this.previousParentJointIndex = {};
    this.previouslyUnhooked = {};

    this.shouldScale = false;
    this.isScalingAvatar = false;

    // handPosition is where the avatar's hand appears to be, in-world.
    this.getHandPosition = function () {
        if (this.hand === RIGHT_HAND) {
            return MyAvatar.getRightPalmPosition();
        } else {
            return MyAvatar.getLeftPalmPosition();
        }
    };
    this.getHandRotation = function () {
        if (this.hand === RIGHT_HAND) {
            return MyAvatar.getRightPalmRotation();
        } else {
            return MyAvatar.getLeftPalmRotation();
        }
    };

    this.handToController = function() {
        return (hand === RIGHT_HAND) ? Controller.Standard.RightHand : Controller.Standard.LeftHand;
    };

    this.actionID = null; // action this script created...
    this.grabbedThingID = null; // on this entity.
    this.grabbedOverlay = null;
    this.state = STATE_OFF;
    this.pointer = null; // entity-id of line object
    this.entityActivated = false;

    this.triggerValue = 0; // rolling average of trigger value
    this.triggerClicked = false;
    this.rawTriggerValue = 0;
    this.rawSecondaryValue = 0;
    this.rawThumbValue = 0;

    // for visualizations
    this.overlayLine = null;

    // for lights
    this.overlayLine = null;
    this.searchSphere = null;

    this.waitForTriggerRelease = false;

    // how far from camera to search intersection?
    var DEFAULT_SEARCH_SPHERE_DISTANCE = 1000;
    this.intersectionDistance = 0.0;
    this.searchSphereDistance = DEFAULT_SEARCH_SPHERE_DISTANCE;

    this.ignoreIK = false;
    this.offsetPosition = Vec3.ZERO;
    this.offsetRotation = Quat.IDENTITY;

    this.lastPickTime = 0;
    this.lastUnequipCheckTime = 0;

    this.equipOverlayInfoSetMap = {};

    this.tabletStabbed = false;
    this.tabletStabbedPos2D = null;
    this.tabletStabbedPos3D = null;

    var _this = this;

    var suppressedIn2D = [STATE_OFF, STATE_SEARCHING];
    this.ignoreInput = function() {
        // We've made the decision to use 'this' for new code, even though it is fragile,
        // in order to keep/ the code uniform without making any no-op line changes.
        return (-1 !== suppressedIn2D.indexOf(this.state)) && isIn2DMode();
    };

    this.update = function(deltaTime, timestamp) {
        this.updateSmoothedTrigger();
        this.maybeScaleMyAvatar();

        if (this.ignoreInput()) {

            // Most hand input is disabled, because we are interacting with the 2d hud.
            // However, we still should check for collisions of the stylus with the web overlay.
            var controllerLocation = getControllerWorldLocation(this.handToController(), true);
            this.processStylus(controllerLocation.position);

            this.turnOffVisualizations();
            return;
        }

        if (CONTROLLER_STATE_MACHINE[this.state]) {
            var updateMethodName = CONTROLLER_STATE_MACHINE[this.state].updateMethod;
            var updateMethod = this[updateMethodName];
            if (updateMethod) {
                updateMethod.call(this, deltaTime, timestamp);
            } else {
                print("WARNING: could not find updateMethod for state " + stateToName(this.state));
            }
        } else {
            print("WARNING: could not find state " + this.state + " in state machine");
        }
    };

    this.callEntityMethodOnGrabbed = function(entityMethodName) {
        if (this.grabbedIsOverlay) {
            return;
        }
        var args = [this.hand === RIGHT_HAND ? "right" : "left", MyAvatar.sessionUUID];
        Entities.callEntityMethod(this.grabbedThingID, entityMethodName, args);
    };

    this.setState = function(newState, reason) {
<<<<<<< HEAD
        if ((isInEditMode() && this.grabbedEntity !== HMD.tabletID) &&
            (newState !== STATE_OFF &&
             newState !== STATE_SEARCHING &&
             newState !== STATE_OVERLAY_STYLUS_TOUCHING &&
             newState !== STATE_OVERLAY_LASER_TOUCHING)) {
=======
        if ((isInEditMode() && this.grabbedThingID !== HMD.tabletID) && (newState !== STATE_OFF &&
                               newState !== STATE_SEARCHING &&
                               newState !== STATE_OVERLAY_STYLUS_TOUCHING)) {
>>>>>>> 0a2a1b16
            return;
        }
        setGrabCommunications((newState === STATE_DISTANCE_HOLDING) || (newState === STATE_NEAR_GRABBING));
        if (WANT_DEBUG || WANT_DEBUG_STATE) {
            var oldStateName = stateToName(this.state);
            var newStateName = stateToName(newState);
            print("STATE (" + this.hand + "): " + this.state + "-" + newStateName +
                  " <-- " + oldStateName + ", reason = " + reason);
        }

        // exit the old state
        if (CONTROLLER_STATE_MACHINE[this.state]) {
            var exitMethodName = CONTROLLER_STATE_MACHINE[this.state].exitMethod;
            var exitMethod = this[exitMethodName];
            if (exitMethod) {
                exitMethod.call(this);
            }
        } else {
            print("WARNING: could not find state " + this.state + " in state machine");
        }

        this.state = newState;

        // enter the new state
        if (CONTROLLER_STATE_MACHINE[newState]) {
            var enterMethodName = CONTROLLER_STATE_MACHINE[newState].enterMethod;
            var enterMethod = this[enterMethodName];
            if (enterMethod) {
                enterMethod.call(this);
            }
        } else {
            print("WARNING: could not find newState " + newState + " in state machine");
        }
    };

    this.grabPointSphereOn = function() {
        if (!SHOW_GRAB_POINT_SPHERE) {
            return;
        }

        if (!this.grabPointSphere) {
            this.grabPointSphere = Overlays.addOverlay("sphere", {
                name: "grabPointSphere",
                localPosition: getGrabPointSphereOffset(this.handToController()),
                localRotation: { x: 0, y: 0, z: 0, w: 1 },
                dimensions: GRAB_POINT_SPHERE_RADIUS * 2,
                color: GRAB_POINT_SPHERE_COLOR,
                alpha: GRAB_POINT_SPHERE_ALPHA,
                solid: true,
                visible: true,
                ignoreRayIntersection: true,
                drawInFront: false,
                parentID: AVATAR_SELF_ID,
                parentJointIndex: MyAvatar.getJointIndex(this.hand === RIGHT_HAND ?
                                                         "_CONTROLLER_RIGHTHAND" :
                                                         "_CONTROLLER_LEFTHAND")
            });
        }
    };

    this.grabPointSphereOff = function() {
        if (this.grabPointSphere) {
            Overlays.deleteOverlay(this.grabPointSphere);
            this.grabPointSphere = null;
        }
    };

    this.searchSphereOn = function(location, size, color) {

        var rotation = Quat.lookAt(location, Camera.getPosition(), Vec3.UP);
        var brightColor = colorPow(color, 0.06);
        if (this.searchSphere === null) {
            var sphereProperties = {
                name: "searchSphere",
                position: location,
                rotation: rotation,
                outerRadius: size * 1.2,
                innerColor: brightColor,
                outerColor: color,
                innerAlpha: 0.9,
                outerAlpha: 0.0,
                solid: true,
                ignoreRayIntersection: true,
                drawInFront: true, // Even when burried inside of something, show it.
                visible: true
            };
            this.searchSphere = Overlays.addOverlay("circle3d", sphereProperties);
        } else {
            Overlays.editOverlay(this.searchSphere, {
                position: location,
                rotation: rotation,
                innerColor: brightColor,
                outerColor: color,
                innerAlpha: 1.0,
                outerAlpha: 0.0,
                outerRadius: size * 1.2,
                visible: true,
                ignoreRayIntersection: true
            });
        }
    };

    this.showStylus = function() {
        if (this.stylus) {
            return;
        }

        var stylusProperties = {
            name: "stylus",
            url: Script.resourcesPath() + "meshes/tablet-stylus-fat.fbx",
            localPosition: Vec3.sum({ x: 0.0,
                                      y: WEB_TOUCH_Y_OFFSET,
                                      z: 0.0 },
                                    getGrabPointSphereOffset(this.handToController())),
            localRotation: Quat.fromVec3Degrees({ x: -90, y: 0, z: 0 }),
            dimensions: { x: 0.01, y: 0.01, z: WEB_STYLUS_LENGTH },
            solid: true,
            visible: true,
            ignoreRayIntersection: true,
            drawInFront: false,
            parentID: AVATAR_SELF_ID,
            parentJointIndex: MyAvatar.getJointIndex(this.hand === RIGHT_HAND ?
                                                     "_CAMERA_RELATIVE_CONTROLLER_RIGHTHAND" :
                                                     "_CAMERA_RELATIVE_CONTROLLER_LEFTHAND")
        };
        this.stylus = Overlays.addOverlay("model", stylusProperties);
    };

    this.hideStylus = function() {
        if (!this.stylus) {
            return;
        }
        Overlays.deleteOverlay(this.stylus);
        this.stylus = null;
        if (this.stylusTip) {
            Overlays.deleteOverlay(this.stylusTip);
            this.stylusTip = null;
        }
    };

    this.overlayLineOn = function(closePoint, farPoint, color) {
        if (this.overlayLine === null) {
            var lineProperties = {
                name: "line",
                glow: 1.0,
                start: closePoint,
                end: farPoint,
                color: color,
                ignoreRayIntersection: true, // always ignore this
                drawInFront: true, // Even when burried inside of something, show it.
                visible: true,
                alpha: 1
            };
            this.overlayLine = Overlays.addOverlay("line3d", lineProperties);

        } else {
            Overlays.editOverlay(this.overlayLine, {
                lineWidth: 5,
                start: closePoint,
                end: farPoint,
                color: color,
                visible: true,
                ignoreRayIntersection: true, // always ignore this
                drawInFront: true, // Even when burried inside of something, show it.
                alpha: 1
            });
        }
    };

    this.searchIndicatorOn = function(distantPickRay) {
        var handPosition = distantPickRay.origin;
        var SEARCH_SPHERE_SIZE = 0.011;
        var SEARCH_SPHERE_FOLLOW_RATE = 0.50;

        if (this.intersectionDistance > 0) {
            //  If we hit something with our pick ray, move the search sphere toward that distance
            this.searchSphereDistance = this.searchSphereDistance * SEARCH_SPHERE_FOLLOW_RATE +
                this.intersectionDistance * (1.0 - SEARCH_SPHERE_FOLLOW_RATE);
        }

        var searchSphereLocation = Vec3.sum(distantPickRay.origin,
                                            Vec3.multiply(distantPickRay.direction, this.searchSphereDistance));
        this.searchSphereOn(searchSphereLocation, SEARCH_SPHERE_SIZE * this.searchSphereDistance,
                            (this.triggerSmoothedGrab() || this.secondarySqueezed()) ?
                            COLORS_GRAB_SEARCHING_FULL_SQUEEZE :
                            COLORS_GRAB_SEARCHING_HALF_SQUEEZE);
        if (PICK_WITH_HAND_RAY) {
            this.overlayLineOn(handPosition, searchSphereLocation,
                               (this.triggerSmoothedGrab() || this.secondarySqueezed()) ?
                               COLORS_GRAB_SEARCHING_FULL_SQUEEZE :
                               COLORS_GRAB_SEARCHING_HALF_SQUEEZE);
        }
    };

    this.evalLightWorldTransform = function(modelPos, modelRot) {

        var MODEL_LIGHT_POSITION = {
            x: 0,
            y: -0.3,
            z: 0
        };

        var MODEL_LIGHT_ROTATION = Quat.angleAxis(-90, {
            x: 1,
            y: 0,
            z: 0
        });

        return {
            p: Vec3.sum(modelPos, Vec3.multiplyQbyV(modelRot, MODEL_LIGHT_POSITION)),
            q: Quat.multiply(modelRot, MODEL_LIGHT_ROTATION)
        };
    };

    this.lineOff = function() {
        if (this.pointer !== null) {
            Entities.deleteEntity(this.pointer);
        }
        this.pointer = null;
    };

    this.overlayLineOff = function() {
        if (this.overlayLine !== null) {
            Overlays.deleteOverlay(this.overlayLine);
        }
        this.overlayLine = null;
    };

    this.searchSphereOff = function() {
        if (this.searchSphere !== null) {
            Overlays.deleteOverlay(this.searchSphere);
            this.searchSphere = null;
            this.searchSphereDistance = DEFAULT_SEARCH_SPHERE_DISTANCE;
            this.intersectionDistance = 0.0;
        }
    };

    this.turnOffVisualizations = function() {

        this.overlayLineOff();
        this.grabPointSphereOff();
        this.lineOff();
        this.searchSphereOff();
        restore2DMode();

    };

    this.triggerPress = function(value) {
        _this.rawTriggerValue = value;
    };

    this.triggerClick = function(value) {
        _this.triggerClicked = value;
    };

    this.secondaryPress = function(value) {
        _this.rawSecondaryValue = value;
    };

    this.updateSmoothedTrigger = function() {
        var triggerValue = this.rawTriggerValue;
        // smooth out trigger value
        this.triggerValue = (this.triggerValue * TRIGGER_SMOOTH_RATIO) +
            (triggerValue * (1.0 - TRIGGER_SMOOTH_RATIO));
    };

    this.triggerSmoothedGrab = function() {
        return this.triggerClicked;
    };

    this.triggerSmoothedSqueezed = function() {
        return this.triggerValue > TRIGGER_ON_VALUE;
    };

    this.triggerSmoothedReleased = function() {
        return this.triggerValue < TRIGGER_OFF_VALUE;
    };

    this.secondarySqueezed = function() {
        return _this.rawSecondaryValue > BUMPER_ON_VALUE;
    };

    this.secondaryReleased = function() {
        return _this.rawSecondaryValue < BUMPER_ON_VALUE;
    };

    // this.triggerOrsecondarySqueezed = function () {
    //     return triggerSmoothedSqueezed() || secondarySqueezed();
    // }

    // this.triggerAndSecondaryReleased = function () {
    //     return triggerSmoothedReleased() && secondaryReleased();
    // }

    this.thumbPress = function(value) {
        _this.rawThumbValue = value;
    };

    this.thumbPressed = function() {
        return _this.rawThumbValue > THUMB_ON_VALUE;
    };

    this.thumbReleased = function() {
        return _this.rawThumbValue < THUMB_ON_VALUE;
    };

    this.processStylus = function(worldHandPosition) {
        // see if the hand is near a tablet or web-entity
        var candidateEntities = Entities.findEntities(worldHandPosition, WEB_DISPLAY_STYLUS_DISTANCE);
        entityPropertiesCache.addEntities(candidateEntities);
        var nearWeb = false;
        for (var i = 0; i < candidateEntities.length; i++) {
            var props = entityPropertiesCache.getProps(candidateEntities[i]);
            if (props && (props.type == "Web" || this.isTablet(candidateEntities[i]))) {
                nearWeb = true;
                break;
            }
        }

        var candidateOverlays = Overlays.findOverlays(worldHandPosition, WEB_DISPLAY_STYLUS_DISTANCE);
        for (var j = 0; j < candidateOverlays.length; j++) {
            if (this.isTablet(candidateOverlays[j])) {
                nearWeb = true;
            }
        }

        if (nearWeb) {
            this.showStylus();
            var rayPickInfo = this.calcRayPickInfo(this.hand);
            if (rayPickInfo.distance < WEB_STYLUS_LENGTH / 2.0 + WEB_TOUCH_Y_OFFSET &&
                rayPickInfo.distance > WEB_STYLUS_LENGTH / 2.0 + WEB_TOUCH_TOO_CLOSE) {
                this.handleStylusOnHomeButton(rayPickInfo);
                if (this.handleStylusOnWebEntity(rayPickInfo)) {
                    return;
                }
                if (this.handleStylusOnWebOverlay(rayPickInfo)) {
                    return;
                }
            } else {
        this.homeButtonTouched = false;
        }
        } else {
            this.hideStylus();
        }
    };

    this.off = function(deltaTime, timestamp) {

        this.checkForUnexpectedChildren();

        if (this.editTriggered) {
            this.editTriggered = false;
        }

        if (this.triggerSmoothedReleased() && this.secondaryReleased()) {
            this.waitForTriggerRelease = false;
        }
        if (!this.waitForTriggerRelease && (this.triggerSmoothedSqueezed() || this.secondarySqueezed())) {
            this.lastPickTime = 0;
            this.startingHandRotation = getControllerWorldLocation(this.handToController(), true).orientation;
            this.searchStartTime = Date.now();
            this.setState(STATE_SEARCHING, "trigger squeeze detected");
            return;
        }

        var controllerLocation = getControllerWorldLocation(this.handToController(), true);
        var worldHandPosition = controllerLocation.position;

        var candidateEntities = Entities.findEntities(worldHandPosition, MAX_EQUIP_HOTSPOT_RADIUS);
        entityPropertiesCache.addEntities(candidateEntities);
        var potentialEquipHotspot = this.chooseBestEquipHotspot(candidateEntities);
        if (!this.waitForTriggerRelease) {
            this.updateEquipHaptics(potentialEquipHotspot, worldHandPosition);
        }

        var nearEquipHotspots = this.chooseNearEquipHotspots(candidateEntities, EQUIP_HOTSPOT_RENDER_RADIUS);
        equipHotspotBuddy.updateHotspots(nearEquipHotspots, timestamp);
        if (potentialEquipHotspot) {
            equipHotspotBuddy.highlightHotspot(potentialEquipHotspot);
        }

        // when the grab-point enters a grabable entity, give a haptic pulse
        candidateEntities = Entities.findEntities(worldHandPosition, NEAR_GRAB_RADIUS);
        var grabbableEntities = candidateEntities.filter(function(entity) {
            return _this.entityIsNearGrabbable(entity, worldHandPosition, NEAR_GRAB_MAX_DISTANCE);
        });
        if (grabbableEntities.length > 0) {
            if (!this.grabPointIntersectsEntity) {
                // don't do haptic pulse for tablet
                var nonTabletEntities = grabbableEntities.filter(function(entityID) {
                    return entityID != HMD.tabletID && entityID != HMD.homeButtonID;
                });
                if (nonTabletEntities.length > 0) {
                    Controller.triggerHapticPulse(1, 20, this.hand);
                }
                this.grabPointIntersectsEntity = true;
                this.grabPointSphereOn();
            }
        } else {
            this.grabPointIntersectsEntity = false;
            this.grabPointSphereOff();
        }

        this.processStylus(worldHandPosition);
    };

   this.handleStylusOnHomeButton = function(rayPickInfo) {
        if (rayPickInfo.overlayID) {
            var homeButton = rayPickInfo.overlayID;
            var hmdHomeButton = HMD.homeButtonID;
            if (homeButton === hmdHomeButton) {
                if (this.homeButtonTouched === false) {
                    this.homeButtonTouched = true;
                    Controller.triggerHapticPulse(HAPTIC_STYLUS_STRENGTH, HAPTIC_STYLUS_DURATION, this.hand);
                    Messages.sendLocalMessage("home", homeButton);
                }
            } else {
                this.homeButtonTouched = false;
            }
        } else {
            this.homeButtonTouched = false;
        }
    };

    this.handleLaserOnHomeButton = function(rayPickInfo) {
        if (rayPickInfo.overlayID && this.triggerSmoothedGrab()) {
            var homeButton = rayPickInfo.overlayID;
            var hmdHomeButton = HMD.homeButtonID;
            if (homeButton === hmdHomeButton) {
                if (this.homeButtonTouched === false) {
                    this.homeButtonTouched = true;
                    Controller.triggerHapticPulse(HAPTIC_LASER_UI_STRENGTH, HAPTIC_LASER_UI_DURATION, this.hand);
                    Messages.sendLocalMessage("home", homeButton);
                }
            } else {
                this.homeButtonTouched = false;
            }
        } else {
            this.homeButtonTouched = false;
        }
    };

    this.clearEquipHaptics = function() {
        this.prevPotentialEquipHotspot = null;
    };

    this.updateEquipHaptics = function(potentialEquipHotspot, currentLocation) {
        if (potentialEquipHotspot && !this.prevPotentialEquipHotspot ||
            !potentialEquipHotspot && this.prevPotentialEquipHotspot) {
            Controller.triggerHapticPulse(HAPTIC_TEXTURE_STRENGTH, HAPTIC_TEXTURE_DURATION, this.hand);
            this.lastHapticPulseLocation = currentLocation;
        } else if (potentialEquipHotspot &&
                   Vec3.distance(this.lastHapticPulseLocation, currentLocation) > HAPTIC_TEXTURE_DISTANCE) {
            Controller.triggerHapticPulse(HAPTIC_TEXTURE_STRENGTH, HAPTIC_TEXTURE_DURATION, this.hand);
            this.lastHapticPulseLocation = currentLocation;
        }
        this.prevPotentialEquipHotspot = potentialEquipHotspot;
    };

    // Performs ray pick test from the hand controller into the world
    // @param {number} which hand to use, RIGHT_HAND or LEFT_HAND
    // @returns {object} returns object with two keys entityID and distance
    //
    this.calcRayPickInfo = function(hand) {
        var controllerLocation = getControllerWorldLocation(this.handToController(), true);
        var worldHandPosition = controllerLocation.position;
        var worldHandRotation = controllerLocation.orientation;

        var pickRay = {
            origin: PICK_WITH_HAND_RAY ? worldHandPosition : Camera.position,
            direction: PICK_WITH_HAND_RAY ? Quat.getUp(worldHandRotation) : Vec3.mix(Quat.getUp(worldHandRotation),
                Quat.getFront(Camera.orientation),
                HAND_HEAD_MIX_RATIO),
            length: PICK_MAX_DISTANCE
        };

        var result = {
            entityID: null,
            overlayID: null,
            searchRay: pickRay,
            distance: PICK_MAX_DISTANCE
        };

        var now = Date.now();
        if (now - this.lastPickTime < MSECS_PER_SEC / PICKS_PER_SECOND_PER_HAND) {
            return result;
        }
        this.lastPickTime = now;

        var intersection;
        if (USE_BLACKLIST === true && blacklist.length !== 0) {
            intersection = findRayIntersection(pickRay, true, [], blacklist, true);
        } else {
            intersection = findRayIntersection(pickRay, true, [], [], true);
        }

        if (intersection.intersects) {
            return {
                entityID: intersection.entityID,
                overlayID: intersection.overlayID,
                searchRay: pickRay,
                distance: Vec3.distance(pickRay.origin, intersection.intersection),
                intersection: intersection.intersection,
                normal: intersection.surfaceNormal,
                properties: intersection.properties
            };
        } else {
            return result;
        }
    };

    this.entityWantsTrigger = function(entityID) {
        var grabbableProps = entityPropertiesCache.getGrabbableProps(entityID);
        return grabbableProps && grabbableProps.wantsTrigger;
    };

    // returns a list of all equip-hotspots assosiated with this entity.
    // @param {UUID} entityID
    // @returns {Object[]} array of objects with the following fields.
    //      * key {string} a string that can be used to uniquely identify this hotspot
    //      * entityID {UUID}
    //      * localPosition {Vec3} position of the hotspot in object space.
    //      * worldPosition {vec3} position of the hotspot in world space.
    //      * radius {number} radius of equip hotspot
    //      * joints {Object} keys are joint names values are arrays of two elements:
    //        offset position {Vec3} and offset rotation {Quat}, both are in the coordinate system of the joint.
    //      * modelURL {string} url for model to use instead of default sphere.
    //      * modelScale {Vec3} scale factor for model
    this.collectEquipHotspots = function(entityID) {
        var result = [];
        var props = entityPropertiesCache.getProps(entityID);
        var entityXform = new Xform(props.rotation, props.position);
        var equipHotspotsProps = entityPropertiesCache.getEquipHotspotsProps(entityID);
        if (equipHotspotsProps && equipHotspotsProps.length > 0) {
            var i, length = equipHotspotsProps.length;
            for (i = 0; i < length; i++) {
                var hotspot = equipHotspotsProps[i];
                if (hotspot.position && hotspot.radius && hotspot.joints) {
                    result.push({
                        key: entityID.toString() + i.toString(),
                        entityID: entityID,
                        localPosition: hotspot.position,
                        worldPosition: entityXform.xformPoint(hotspot.position),
                        radius: hotspot.radius,
                        joints: hotspot.joints,
                        modelURL: hotspot.modelURL,
                        modelScale: hotspot.modelScale
                    });
                }
            }
        } else {
            var wearableProps = entityPropertiesCache.getWearableProps(entityID);
            if (wearableProps && wearableProps.joints) {
                result.push({
                    key: entityID.toString() + "0",
                    entityID: entityID,
                    localPosition: {
                        x: 0,
                        y: 0,
                        z: 0
                    },
                    worldPosition: entityXform.pos,
                    radius: EQUIP_RADIUS,
                    joints: wearableProps.joints,
                    modelURL: null,
                    modelScale: null
                });
            }
        }
        return result;
    };

    this.hotspotIsEquippable = function(hotspot) {
        var props = entityPropertiesCache.getProps(hotspot.entityID);
        var debug = (WANT_DEBUG_SEARCH_NAME && props.name === WANT_DEBUG_SEARCH_NAME);

        var okToEquipFromOtherHand = ((this.getOtherHandController().state == STATE_NEAR_GRABBING ||
                                       this.getOtherHandController().state == STATE_DISTANCE_HOLDING) &&
                                      this.getOtherHandController().grabbedEntity == hotspot.entityID);
        var hasParent = true;
        if (props.parentID === NULL_UUID) {
            hasParent = false;
        }
        if ((hasParent || entityHasActions(hotspot.entityID)) && !okToEquipFromOtherHand) {
            if (debug) {
                print("equip is skipping '" + props.name + "': grabbed by someone else");
            }
            return false;
        }

        return true;
    };

    this.entityIsGrabbable = function(entityID) {
        var grabbableProps = entityPropertiesCache.getGrabbableProps(entityID);
        var props = entityPropertiesCache.getProps(entityID);
        if (!props) {
            return false;
        }
        var debug = (WANT_DEBUG_SEARCH_NAME && props.name === WANT_DEBUG_SEARCH_NAME);
        var grabbable = propsArePhysical(props);
        if (grabbableProps.hasOwnProperty("grabbable")) {
            grabbable = grabbableProps.grabbable;
        }

        if (!grabbable && !grabbableProps.wantsTrigger) {
            if (debug) {
                print("grab is skipping '" + props.name + "': not grabbable.");
            }
            return false;
        }
        if (FORBIDDEN_GRAB_TYPES.indexOf(props.type) >= 0) {
            if (debug) {
                print("grab is skipping '" + props.name + "': forbidden entity type.");
            }
            return false;
        }
        if (props.locked && !grabbableProps.wantsTrigger) {
            if (debug) {
                print("grab is skipping '" + props.name + "': locked and not triggerable.");
            }
            return false;
        }
        if (FORBIDDEN_GRAB_NAMES.indexOf(props.name) >= 0) {
            if (debug) {
                print("grab is skipping '" + props.name + "': forbidden name.");
            }
            return false;
        }

        return true;
    };

    this.entityIsDistanceGrabbable = function(entityID, handPosition) {
        if (!this.entityIsGrabbable(entityID)) {
            return false;
        }

        var props = entityPropertiesCache.getProps(entityID);
        var distance = Vec3.distance(props.position, handPosition);
        var debug = (WANT_DEBUG_SEARCH_NAME && props.name === WANT_DEBUG_SEARCH_NAME);

        // we can't distance-grab non-physical
        var isPhysical = propsArePhysical(props);
        if (!isPhysical) {
            if (debug) {
                print("distance grab is skipping '" + props.name + "': not physical");
            }
            return false;
        }

        if (distance > PICK_MAX_DISTANCE) {
            // too far away, don't grab
            if (debug) {
                print("distance grab is skipping '" + props.name + "': too far away.");
            }
            return false;
        }

        if (entityIsGrabbedByOther(entityID)) {
            // don't distance grab something that is already grabbed.
            if (debug) {
                print("distance grab is skipping '" + props.name + "': already grabbed by another.");
            }
            return false;
        }

        return true;
    };

    this.entityIsNearGrabbable = function(entityID, handPosition, maxDistance) {

        if (!this.entityIsGrabbable(entityID)) {
            return false;
        }

        var props = entityPropertiesCache.getProps(entityID);
        var distance = Vec3.distance(props.position, handPosition);
        var debug = (WANT_DEBUG_SEARCH_NAME && props.name === WANT_DEBUG_SEARCH_NAME);

        if (distance > maxDistance) {
            // too far away, don't grab
            if (debug) {
                print(" grab is skipping '" + props.name + "': too far away.");
            }
            return false;
        }

        return true;
    };

    this.chooseNearEquipHotspots = function(candidateEntities, distance) {
        var equippableHotspots = flatten(candidateEntities.map(function(entityID) {
            return _this.collectEquipHotspots(entityID);
        })).filter(function(hotspot) {
            return (_this.hotspotIsEquippable(hotspot) &&
                    Vec3.distance(hotspot.worldPosition, getControllerWorldLocation(_this.handToController(), true).position) <
                    hotspot.radius + distance);
        });
        return equippableHotspots;
    };

    this.chooseBestEquipHotspot = function(candidateEntities) {
        var DISTANCE = 0;
        var equippableHotspots = this.chooseNearEquipHotspots(candidateEntities, DISTANCE);
        var _this = this;
        if (equippableHotspots.length > 0) {
            // sort by distance
            equippableHotspots.sort(function(a, b) {
                var handControllerLocation = getControllerWorldLocation(_this.handToController(), true);
                var aDistance = Vec3.distance(a.worldPosition, handControllerLocation.position);
                var bDistance = Vec3.distance(b.worldPosition, handControllerLocation.position);
                return aDistance - bDistance;
            });
            return equippableHotspots[0];
        } else {
            return null;
        }
    };

    this.searchEnter = function() {
        mostRecentSearchingHand = this.hand;
        var rayPickInfo = this.calcRayPickInfo(this.hand);
        if (rayPickInfo.entityID || rayPickInfo.overlayID) {
            this.intersectionDistance = rayPickInfo.distance;
            this.searchSphereDistance = this.intersectionDistance;
        }
    };

    this.search = function(deltaTime, timestamp) {
        var _this = this;
        var name;
        var FAR_SEARCH_DELAY = 0;  //  msecs before search beam appears

        var farSearching =  this.triggerSmoothedSqueezed() && (Date.now() - this.searchStartTime > FAR_SEARCH_DELAY);

        this.grabbedThingID = null;
        this.grabbedOverlay = null;
        this.isInitialGrab = false;
        this.preparingHoldRelease = false;

        this.checkForUnexpectedChildren();

        if ((this.triggerSmoothedReleased() && this.secondaryReleased())) {
            this.grabbedThingID = null;
            this.setState(STATE_OFF, "trigger released");
            return;
        }

        var controllerLocation = getControllerWorldLocation(this.handToController(), true);
        var handPosition = controllerLocation.position;

        var rayPickInfo = this.calcRayPickInfo(this.hand);

        if (rayPickInfo.entityID) {
            entityPropertiesCache.addEntity(rayPickInfo.entityID);
        }

        var candidateHotSpotEntities = Entities.findEntities(handPosition, MAX_EQUIP_HOTSPOT_RADIUS);
        entityPropertiesCache.addEntities(candidateHotSpotEntities);

        var potentialEquipHotspot = this.chooseBestEquipHotspot(candidateHotSpotEntities);
        if (potentialEquipHotspot) {
            if ((this.triggerSmoothedGrab() || this.secondarySqueezed()) && holdEnabled) {
                this.grabbedHotspot = potentialEquipHotspot;
                this.grabbedThingID = potentialEquipHotspot.entityID;
                this.grabbedIsOverlay = false;
                this.setState(STATE_HOLD, "equipping '" + entityPropertiesCache.getProps(this.grabbedThingID).name + "'");

                return;
            }
        }

        var candidateEntities = Entities.findEntities(handPosition, NEAR_GRAB_RADIUS);
        var grabbableEntities = candidateEntities.filter(function(entity) {
            return _this.entityIsNearGrabbable(entity, handPosition, NEAR_GRAB_MAX_DISTANCE);
        });

        var candidateOverlays = Overlays.findOverlays(handPosition, NEAR_GRAB_RADIUS);
        var grabbableOverlays = candidateOverlays.filter(function(overlayID) {
            return Overlays.getProperty(overlayID, "grabbable");
        });

        if (rayPickInfo.entityID) {
            this.intersectionDistance = rayPickInfo.distance;
            if (this.entityIsGrabbable(rayPickInfo.entityID) && rayPickInfo.distance < NEAR_GRAB_PICK_RADIUS) {
                grabbableEntities.push(rayPickInfo.entityID);
            }
        } else if (rayPickInfo.overlayID) {
            this.intersectionDistance = rayPickInfo.distance;
        } else {
            this.intersectionDistance = 0;
        }

        if (grabbableOverlays.length > 0) {
            grabbableOverlays.sort(function(a, b) {
                var aPosition = Overlays.getProperty(a, "position");
                var aDistance = Vec3.distance(aPosition, handPosition);
                var bPosition = Overlays.getProperty(a, "position");
                var bDistance = Vec3.distance(bPosition, handPosition);
                return aDistance - bDistance;
            });
            this.grabbedThingID = grabbableOverlays[0];
            this.grabbedIsOverlay = true;
            if ((this.triggerSmoothedGrab() || this.secondarySqueezed()) && nearGrabEnabled) {
                this.setState(STATE_NEAR_GRABBING, "near grab overlay '" +
                              Overlays.getProperty(this.grabbedThingID, "name") + "'");
                return;
            }
        }

        var entity;
        if (grabbableEntities.length > 0) {
            // sort by distance
            grabbableEntities.sort(function(a, b) {
                var aDistance = Vec3.distance(entityPropertiesCache.getProps(a).position, handPosition);
                var bDistance = Vec3.distance(entityPropertiesCache.getProps(b).position, handPosition);
                return aDistance - bDistance;
            });
            entity = grabbableEntities[0];
<<<<<<< HEAD
            if (!isInEditMode() || entity == HMD.tabletID) {
                name = entityPropertiesCache.getProps(entity).name;
                this.grabbedEntity = entity;
                if (this.entityWantsTrigger(entity)) {
                    if (this.triggerSmoothedGrab()) {
                        this.setState(STATE_NEAR_TRIGGER, "near trigger '" + name + "'");
                        return;
                    } else {
                        // potentialNearTriggerEntity = entity;
                    }
=======
            name = entityPropertiesCache.getProps(entity).name;
            this.grabbedThingID = entity;
            this.grabbedIsOverlay = false;
            if (this.entityWantsTrigger(entity)) {
                if (this.triggerSmoothedGrab()) {
                    this.setState(STATE_NEAR_TRIGGER, "near trigger '" + name + "'");
                    return;
                } else {
                    // potentialNearTriggerEntity = entity;
                }
            } else {
                //  If near something grabbable, grab it!
                if ((this.triggerSmoothedGrab() || this.secondarySqueezed()) && nearGrabEnabled) {
                    this.setState(STATE_NEAR_GRABBING, "near grab entity '" + name + "'");
                    return;
>>>>>>> 0a2a1b16
                } else {
                    //  If near something grabbable, grab it!
                    if ((this.triggerSmoothedGrab() || this.secondarySqueezed()) && nearGrabEnabled) {
                        this.setState(STATE_NEAR_GRABBING, "near grab '" + name + "'");
                        return;
                    } else {
                        // potentialNearGrabEntity = entity;
                    }
                }
            }
        }

        if (rayPickInfo.distance >= WEB_STYLUS_LENGTH / 2.0 + WEB_TOUCH_Y_OFFSET) {
            this.handleLaserOnHomeButton(rayPickInfo);
            if (this.handleLaserOnWebEntity(rayPickInfo)) {
                return;
            }
            if (this.handleLaserOnWebOverlay(rayPickInfo)) {
                return;
            }
        }

        if (isInEditMode()) {
            this.searchIndicatorOn(rayPickInfo.searchRay);
            if (this.triggerSmoothedGrab()) {
                if (!this.editTriggered && rayPickInfo.entityID) {
                    Messages.sendLocalMessage("entityToolUpdates", JSON.stringify({
                        method: "selectEntity",
                        entityID: rayPickInfo.entityID
                    }));
                }
                this.editTriggered = true;
            }
            Reticle.setVisible(false);
            return;
        }

        if (rayPickInfo.entityID) {
            entity = rayPickInfo.entityID;
            name = entityPropertiesCache.getProps(entity).name;
            if (this.entityWantsTrigger(entity)) {
                if (this.triggerSmoothedGrab()) {
                    this.grabbedThingID = entity;
                    this.grabbedIsOverlay = false;
                    this.setState(STATE_FAR_TRIGGER, "far trigger '" + name + "'");
                    return;
                } else {
                    // potentialFarTriggerEntity = entity;
                }
            } else if (this.entityIsDistanceGrabbable(rayPickInfo.entityID, handPosition)) {
                if (this.triggerSmoothedGrab() && !isEditing() && farGrabEnabled && farSearching) {
                    this.grabbedThingID = entity;
                    this.grabbedIsOverlay = false;
                    this.grabbedDistance = rayPickInfo.distance;
                    this.setState(STATE_DISTANCE_HOLDING, "distance hold '" + name + "'");
                    return;
                } else {
                    // potentialFarGrabEntity = entity;
                }
            }
        }

        this.updateEquipHaptics(potentialEquipHotspot, handPosition);

        var nearEquipHotspots = this.chooseNearEquipHotspots(candidateEntities, EQUIP_HOTSPOT_RENDER_RADIUS);
        equipHotspotBuddy.updateHotspots(nearEquipHotspots, timestamp);
        if (potentialEquipHotspot) {
            equipHotspotBuddy.highlightHotspot(potentialEquipHotspot);
        }

        if (farGrabEnabled && farSearching) {
            this.searchIndicatorOn(rayPickInfo.searchRay);
        }
        Reticle.setVisible(false);
    };

    this.isTablet = function (entityID) {
        if (entityID === HMD.tabletID) {
            return true;
        }
        return false;
    };

    this.handleStylusOnWebEntity = function (rayPickInfo) {
        var pointerEvent;

        if (rayPickInfo.entityID && Entities.wantsHandControllerPointerEvents(rayPickInfo.entityID)) {
            var entity = rayPickInfo.entityID;
            var name = entityPropertiesCache.getProps(entity).name;

            if (Entities.keyboardFocusEntity != entity) {
                Overlays.keyboardFocusOverlay = 0;
                Entities.keyboardFocusEntity = entity;

                pointerEvent = {
                    type: "Move",
                    id: this.hand + 1, // 0 is reserved for hardware mouse
                    pos2D: projectOntoEntityXYPlane(entity, rayPickInfo.intersection),
                    pos3D: rayPickInfo.intersection,
                     normal: rayPickInfo.normal,
                    direction: rayPickInfo.searchRay.direction,
                    button: "None"
                };

                this.hoverEntity = entity;
                Entities.sendHoverEnterEntity(entity, pointerEvent);
            }

            // send mouse events for button highlights and tooltips.
            if (this.hand == mostRecentSearchingHand ||
                (this.hand !== mostRecentSearchingHand &&
                 this.getOtherHandController().state !== STATE_SEARCHING &&
                 this.getOtherHandController().state !== STATE_ENTITY_STYLUS_TOUCHING &&
                 this.getOtherHandController().state !== STATE_ENTITY_LASER_TOUCHING &&
                 this.getOtherHandController().state !== STATE_OVERLAY_STYLUS_TOUCHING &&
                 this.getOtherHandController().state !== STATE_OVERLAY_LASER_TOUCHING)) {

                // most recently searching hand has priority over other hand, for the purposes of button highlighting.
                pointerEvent = {
                    type: "Move",
                    id: this.hand + 1, // 0 is reserved for hardware mouse
                    pos2D: projectOntoEntityXYPlane(entity, rayPickInfo.intersection),
                    pos3D: rayPickInfo.intersection,
                    normal: rayPickInfo.normal,
                    direction: rayPickInfo.searchRay.direction,
                    button: "None"
                };

                Entities.sendMouseMoveOnEntity(entity, pointerEvent);
                Entities.sendHoverOverEntity(entity, pointerEvent);
            }

            this.grabbedThingID = entity;
            this.grabbedIsOverlay = false;
            this.setState(STATE_ENTITY_STYLUS_TOUCHING, "begin touching entity '" + name + "'");
            return true;

        } else if (this.hoverEntity) {
            pointerEvent = {
                type: "Move",
                id: this.hand + 1
            };
            Entities.sendHoverLeaveEntity(this.hoverEntity, pointerEvent);
            this.hoverEntity = null;
        }

        return false;
    };

    this.handleStylusOnWebOverlay = function (rayPickInfo) {
        var pointerEvent;
        if (rayPickInfo.overlayID) {
            var overlay = rayPickInfo.overlayID;
            if (Overlays.keyboardFocusOverlay != overlay) {
                Entities.keyboardFocusEntity = null;
                Overlays.keyboardFocusOverlay = overlay;

                pointerEvent = {
                    type: "Move",
                    id: HARDWARE_MOUSE_ID,
                    pos2D: projectOntoOverlayXYPlane(overlay, rayPickInfo.intersection),
                    pos3D: rayPickInfo.intersection,
                    normal: rayPickInfo.normal,
                    direction: rayPickInfo.searchRay.direction,
                    button: "None"
                };

                this.hoverOverlay = overlay;
                Overlays.sendHoverEnterOverlay(overlay, pointerEvent);
            }

            // Send mouse events for button highlights and tooltips.
            if (this.hand == mostRecentSearchingHand ||
                (this.hand !== mostRecentSearchingHand &&
                 this.getOtherHandController().state !== STATE_SEARCHING &&
                 this.getOtherHandController().state !== STATE_ENTITY_STYLUS_TOUCHING &&
                 this.getOtherHandController().state !== STATE_ENTITY_LASER_TOUCHING &&
                 this.getOtherHandController().state !== STATE_OVERLAY_STYLUS_TOUCHING &&
                 this.getOtherHandController().state !== STATE_OVERLAY_LASER_TOUCHING)) {

                // most recently searching hand has priority over other hand, for the purposes of button highlighting.
                pointerEvent = {
                    type: "Move",
                    id: HARDWARE_MOUSE_ID,
                    pos2D: projectOntoOverlayXYPlane(overlay, rayPickInfo.intersection),
                    pos3D: rayPickInfo.intersection,
                    normal: rayPickInfo.normal,
                    direction: rayPickInfo.searchRay.direction,
                    button: "None"
                };

                Overlays.sendMouseMoveOnOverlay(overlay, pointerEvent);
                Overlays.sendHoverOverOverlay(overlay, pointerEvent);
            }

            this.grabbedOverlay = overlay;
            this.setState(STATE_OVERLAY_STYLUS_TOUCHING, "begin touching overlay '" + overlay + "'");
            return true;

        } else if (this.hoverOverlay) {
            pointerEvent = {
                type: "Move",
                id: HARDWARE_MOUSE_ID
            };
            Overlays.sendHoverLeaveOverlay(this.hoverOverlay, pointerEvent);
            this.hoverOverlay = null;
        }

        return false;
    };

    this.handleLaserOnWebEntity = function(rayPickInfo) {
        var pointerEvent;
        if (rayPickInfo.entityID && Entities.wantsHandControllerPointerEvents(rayPickInfo.entityID)) {
            var entity = rayPickInfo.entityID;
            var props = entityPropertiesCache.getProps(entity);
            var name = props.name;

            if (Entities.keyboardFocusEntity != entity) {
                Overlays.keyboardFocusOverlay = 0;
                Entities.keyboardFocusEntity = entity;

                pointerEvent = {
                    type: "Move",
                    id: this.hand + 1, // 0 is reserved for hardware mouse
                    pos2D: projectOntoEntityXYPlane(entity, rayPickInfo.intersection),
                    pos3D: rayPickInfo.intersection,
                    normal: rayPickInfo.normal,
                    direction: rayPickInfo.searchRay.direction,
                    button: "None"
                };

                this.hoverEntity = entity;
                Entities.sendHoverEnterEntity(entity, pointerEvent);
            }

            // send mouse events for button highlights and tooltips.
            if (this.hand == mostRecentSearchingHand ||
                (this.hand !== mostRecentSearchingHand &&
                 this.getOtherHandController().state !== STATE_SEARCHING &&
                 this.getOtherHandController().state !== STATE_ENTITY_STYLUS_TOUCHING &&
                 this.getOtherHandController().state !== STATE_ENTITY_LASER_TOUCHING &&
                 this.getOtherHandController().state !== STATE_OVERLAY_STYLUS_TOUCHING &&
                 this.getOtherHandController().state !== STATE_OVERLAY_LASER_TOUCHING)) {

                // most recently searching hand has priority over other hand, for the purposes of button highlighting.
                pointerEvent = {
                    type: "Move",
                    id: this.hand + 1, // 0 is reserved for hardware mouse
                    pos2D: projectOntoEntityXYPlane(entity, rayPickInfo.intersection),
                    pos3D: rayPickInfo.intersection,
                    normal: rayPickInfo.normal,
                    direction: rayPickInfo.searchRay.direction,
                    button: "None"
                };

                Entities.sendMouseMoveOnEntity(entity, pointerEvent);
                Entities.sendHoverOverEntity(entity, pointerEvent);
            }

            if (this.triggerSmoothedGrab() && (!isEditing() || this.isTablet(entity))) {
                this.grabbedThingID = entity;
                this.grabbedIsOverlay = false;
                this.setState(STATE_ENTITY_LASER_TOUCHING, "begin touching entity '" + name + "'");
                return true;
            }
        } else if (this.hoverEntity) {
            pointerEvent = {
                type: "Move",
                id: this.hand + 1
            };
            Entities.sendHoverLeaveEntity(this.hoverEntity, pointerEvent);
            this.hoverEntity = null;
        }

        return false;
    };

    this.handleLaserOnWebOverlay = function(rayPickInfo) {
        var pointerEvent;
        var overlay;

        if (rayPickInfo.overlayID) {
            overlay = rayPickInfo.overlayID;

            if (Overlays.keyboardFocusOverlay != overlay) {
                Entities.keyboardFocusEntity = null;
                Overlays.keyboardFocusOverlay = overlay;

                pointerEvent = {
                    type: "Move",
                    id: HARDWARE_MOUSE_ID,
                    pos2D: projectOntoOverlayXYPlane(overlay, rayPickInfo.intersection),
                    pos3D: rayPickInfo.intersection,
                    normal: rayPickInfo.normal,
                    direction: rayPickInfo.searchRay.direction,
                    button: "None"
                };

                this.hoverOverlay = overlay;
                Overlays.sendHoverEnterOverlay(overlay, pointerEvent);
            }

            // Send mouse events for button highlights and tooltips.
            if (this.hand == mostRecentSearchingHand ||
                (this.hand !== mostRecentSearchingHand &&
                 this.getOtherHandController().state !== STATE_SEARCHING &&
                 this.getOtherHandController().state !== STATE_ENTITY_STYLUS_TOUCHING &&
                 this.getOtherHandController().state !== STATE_ENTITY_LASER_TOUCHING &&
                 this.getOtherHandController().state !== STATE_OVERLAY_STYLUS_TOUCHING &&
                 this.getOtherHandController().state !== STATE_OVERLAY_LASER_TOUCHING)) {

                // most recently searching hand has priority over other hand, for the purposes of button highlighting.
                pointerEvent = {
                    type: "Move",
                    id: HARDWARE_MOUSE_ID,
                    pos2D: projectOntoOverlayXYPlane(overlay, rayPickInfo.intersection),
                    pos3D: rayPickInfo.intersection,
                    normal: rayPickInfo.normal,
                    direction: rayPickInfo.searchRay.direction,
                    button: "None"
                };

                Overlays.sendMouseMoveOnOverlay(overlay, pointerEvent);
                Overlays.sendHoverOverOverlay(overlay, pointerEvent);
            }

            if (this.triggerSmoothedGrab()) {
                this.grabbedOverlay = overlay;
                this.setState(STATE_OVERLAY_LASER_TOUCHING, "begin touching overlay '" + overlay + "'");
                return true;
            }

        } else if (this.hoverOverlay) {
            pointerEvent = {
                type: "Move",
                id: HARDWARE_MOUSE_ID
            };
            Overlays.sendHoverLeaveOverlay(this.hoverOverlay, pointerEvent);
            this.hoverOverlay = null;
        }

        return false;
    };

    this.distanceGrabTimescale = function(mass, distance) {
        var timeScale = DISTANCE_HOLDING_ACTION_TIMEFRAME * mass /
            DISTANCE_HOLDING_UNITY_MASS * distance /
            DISTANCE_HOLDING_UNITY_DISTANCE;
        if (timeScale < DISTANCE_HOLDING_ACTION_TIMEFRAME) {
            timeScale = DISTANCE_HOLDING_ACTION_TIMEFRAME;
        }
        return timeScale;
    };

    this.getMass = function(dimensions, density) {
        return (dimensions.x * dimensions.y * dimensions.z) * density;
    };

    this.distanceHoldingEnter = function() {
        this.clearEquipHaptics();
        this.grabPointSphereOff();

        this.shouldScale = false;

        var controllerLocation = getControllerWorldLocation(this.handToController(), true);
        var worldControllerPosition = controllerLocation.position;
        var worldControllerRotation = controllerLocation.orientation;

        // transform the position into room space
        var worldToSensorMat = Mat4.inverse(MyAvatar.getSensorToWorldMatrix());
        var roomControllerPosition = Mat4.transformPoint(worldToSensorMat, worldControllerPosition);

        var grabbedProperties = Entities.getEntityProperties(this.grabbedThingID, GRABBABLE_PROPERTIES);
        var now = Date.now();

        // add the action and initialize some variables
        this.currentObjectPosition = grabbedProperties.position;
        this.currentObjectRotation = grabbedProperties.rotation;
        this.currentObjectTime = now;
        this.currentCameraOrientation = Camera.orientation;

        this.grabRadius = this.grabbedDistance;
        this.grabRadialVelocity = 0.0;

        // offset between controller vector at the grab radius and the entity position
        var targetPosition = Vec3.multiply(this.grabRadius, Quat.getUp(worldControllerRotation));
        targetPosition = Vec3.sum(targetPosition, worldControllerPosition);
        this.offsetPosition = Vec3.subtract(this.currentObjectPosition, targetPosition);

        // compute a constant based on the initial conditions which we use below to exaggerate hand motion
        // onto the held object
        this.radiusScalar = Math.log(this.grabRadius + 1.0);
        if (this.radiusScalar < 1.0) {
            this.radiusScalar = 1.0;
        }

        // compute the mass for the purpose of energy and how quickly to move object
        this.mass = this.getMass(grabbedProperties.dimensions, grabbedProperties.density);
        var distanceToObject = Vec3.length(Vec3.subtract(MyAvatar.position, grabbedProperties.position));
        var timeScale = this.distanceGrabTimescale(this.mass, distanceToObject);

        this.actionID = NULL_UUID;
        this.actionID = Entities.addAction("spring", this.grabbedThingID, {
            targetPosition: this.currentObjectPosition,
            linearTimeScale: timeScale,
            targetRotation: this.currentObjectRotation,
            angularTimeScale: timeScale,
            tag: getTag(),
            ttl: ACTION_TTL
        });
        if (this.actionID === NULL_UUID) {
            this.actionID = null;
        }
        this.actionTimeout = now + (ACTION_TTL * MSECS_PER_SEC);

        if (this.actionID !== null) {
            this.callEntityMethodOnGrabbed("startDistanceGrab");
        }

        Controller.triggerHapticPulse(HAPTIC_PULSE_STRENGTH, HAPTIC_PULSE_DURATION, this.hand);
        this.turnOffVisualizations();
        this.previousRoomControllerPosition = roomControllerPosition;
    };

    this.ensureDynamic = function() {
        // if we distance hold something and keep it very still before releasing it, it ends up
        // non-dynamic in bullet.  If it's too still, give it a little bounce so it will fall.
        var props = Entities.getEntityProperties(this.grabbedThingID, ["velocity", "dynamic", "parentID"]);
        if (props.dynamic && props.parentID == NULL_UUID) {
            var velocity = props.velocity;
            if (Vec3.length(velocity) < 0.05) { // see EntityMotionState.cpp DYNAMIC_LINEAR_VELOCITY_THRESHOLD
                velocity = { x: 0.0, y: 0.2, z:0.0 };
                Entities.editEntity(this.grabbedThingID, { velocity: velocity });
            }
        }
    };

    this.distanceHolding = function(deltaTime, timestamp) {

        if (!this.triggerClicked) {
            this.callEntityMethodOnGrabbed("releaseGrab");
            this.ensureDynamic();
            this.setState(STATE_OFF, "trigger released");
            return;
        }

        var controllerLocation = getControllerWorldLocation(this.handToController(), true);
        var worldControllerPosition = controllerLocation.position;
        var worldControllerRotation = controllerLocation.orientation;

        // also transform the position into room space
        var worldToSensorMat = Mat4.inverse(MyAvatar.getSensorToWorldMatrix());
        var roomControllerPosition = Mat4.transformPoint(worldToSensorMat, worldControllerPosition);

        var grabbedProperties = Entities.getEntityProperties(this.grabbedThingID, GRABBABLE_PROPERTIES);

        var now = Date.now();
        var deltaObjectTime = (now - this.currentObjectTime) / MSECS_PER_SEC; // convert to seconds
        this.currentObjectTime = now;

        // the action was set up when this.distanceHolding was called.  update the targets.
        var radius = Vec3.distance(this.currentObjectPosition, worldControllerPosition) *
            this.radiusScalar * DISTANCE_HOLDING_RADIUS_FACTOR;
        if (radius < 1.0) {
            radius = 1.0;
        }

        var roomHandDelta = Vec3.subtract(roomControllerPosition, this.previousRoomControllerPosition);
        var worldHandDelta = Mat4.transformVector(MyAvatar.getSensorToWorldMatrix(), roomHandDelta);
        var handMoved = Vec3.multiply(worldHandDelta, radius);
        this.currentObjectPosition = Vec3.sum(this.currentObjectPosition, handMoved);

        this.callEntityMethodOnGrabbed("continueDistantGrab");

        var defaultMoveWithHeadData = {
            disableMoveWithHead: false
        };

        //  Update radialVelocity
        var lastVelocity = Vec3.multiply(worldHandDelta, 1.0 / deltaObjectTime);
        var delta = Vec3.normalize(Vec3.subtract(grabbedProperties.position, worldControllerPosition));
        var newRadialVelocity = Vec3.dot(lastVelocity, delta);

        var VELOCITY_AVERAGING_TIME = 0.016;
        var blendFactor = deltaObjectTime / VELOCITY_AVERAGING_TIME;
        if (blendFactor < 0.0) {
            blendFactor = 0.0;
        } else if (blendFactor > 1.0) {
            blendFactor = 1.0;
        }
        this.grabRadialVelocity = blendFactor * newRadialVelocity + (1.0 - blendFactor) * this.grabRadialVelocity;

        var RADIAL_GRAB_AMPLIFIER = 10.0;
        if (Math.abs(this.grabRadialVelocity) > 0.0) {
            this.grabRadius = this.grabRadius + (this.grabRadialVelocity * deltaObjectTime *
                                                 this.grabRadius * RADIAL_GRAB_AMPLIFIER);
        }

        // don't let grabRadius go all the way to zero, because it can't come back from that
        var MINIMUM_GRAB_RADIUS = 0.1;
        if (this.grabRadius < MINIMUM_GRAB_RADIUS) {
            this.grabRadius = MINIMUM_GRAB_RADIUS;
        }

        var newTargetPosition = Vec3.multiply(this.grabRadius, Quat.getUp(worldControllerRotation));
        newTargetPosition = Vec3.sum(newTargetPosition, worldControllerPosition);
        newTargetPosition = Vec3.sum(newTargetPosition, this.offsetPosition);

        var objectToAvatar = Vec3.subtract(this.currentObjectPosition, MyAvatar.position);
        var handControllerData = getEntityCustomData('handControllerKey', this.grabbedThingID, defaultMoveWithHeadData);
        if (handControllerData.disableMoveWithHead !== true) {
            // mix in head motion
            if (MOVE_WITH_HEAD) {
                var objDistance = Vec3.length(objectToAvatar);
                var before = Vec3.multiplyQbyV(this.currentCameraOrientation, {
                    x: 0.0,
                    y: 0.0,
                    z: objDistance
                });
                var after = Vec3.multiplyQbyV(Camera.orientation, {
                    x: 0.0,
                    y: 0.0,
                    z: objDistance
                });
                var change = Vec3.multiply(Vec3.subtract(before, after), HAND_HEAD_MIX_RATIO);
                this.currentCameraOrientation = Camera.orientation;
                this.currentObjectPosition = Vec3.sum(this.currentObjectPosition, change);
            }
        }

        this.maybeScale(grabbedProperties);
        // visualizations

        var rayPickInfo = this.calcRayPickInfo(this.hand);

        this.overlayLineOn(rayPickInfo.searchRay.origin, Vec3.subtract(grabbedProperties.position, this.offsetPosition), COLORS_GRAB_DISTANCE_HOLD);

        var distanceToObject = Vec3.length(Vec3.subtract(MyAvatar.position, this.currentObjectPosition));
        var success = Entities.updateAction(this.grabbedThingID, this.actionID, {
            targetPosition: newTargetPosition,
            linearTimeScale: this.distanceGrabTimescale(this.mass, distanceToObject),
            targetRotation: this.currentObjectRotation,
            angularTimeScale: this.distanceGrabTimescale(this.mass, distanceToObject),
            ttl: ACTION_TTL
        });
        if (success) {
            this.actionTimeout = now + (ACTION_TTL * MSECS_PER_SEC);
        } else {
            print("continueDistanceHolding -- updateAction failed");
        }

        this.previousRoomControllerPosition = roomControllerPosition;
    };

    this.setupHoldAction = function() {
        this.actionID = Entities.addAction("hold", this.grabbedThingID, {
            hand: this.hand === RIGHT_HAND ? "right" : "left",
            timeScale: NEAR_GRABBING_ACTION_TIMEFRAME,
            relativePosition: this.offsetPosition,
            relativeRotation: this.offsetRotation,
            ttl: ACTION_TTL,
            kinematic: NEAR_GRABBING_KINEMATIC,
            kinematicSetVelocity: true,
            ignoreIK: this.ignoreIK
        });
        if (this.actionID === NULL_UUID) {
            this.actionID = null;
            return false;
        }
        var now = Date.now();
        this.actionTimeout = now + (ACTION_TTL * MSECS_PER_SEC);
        return true;
    };

    this.projectVectorAlongAxis = function(position, axisStart, axisEnd) {
        var aPrime = Vec3.subtract(position, axisStart);
        var bPrime = Vec3.subtract(axisEnd, axisStart);
        var bPrimeMagnitude = Vec3.length(bPrime);
        var dotProduct = Vec3.dot(aPrime, bPrime);
        var scalar = dotProduct / bPrimeMagnitude;
        if (scalar < 0) {
            scalar = 0;
        }
        if (scalar > 1) {
            scalar = 1;
        }
        var projection = Vec3.sum(axisStart, Vec3.multiply(scalar, Vec3.normalize(bPrime)));
        return projection;
    };

    this.dropGestureReset = function() {
        this.prevHandIsUpsideDown = false;
    };

    this.dropGestureProcess = function(deltaTime) {
        var worldHandRotation = getControllerWorldLocation(this.handToController(), true).orientation;
        var localHandUpAxis = this.hand === RIGHT_HAND ? {
            x: 1,
            y: 0,
            z: 0
        } : {
            x: -1,
            y: 0,
            z: 0
        };
        var worldHandUpAxis = Vec3.multiplyQbyV(worldHandRotation, localHandUpAxis);
        var DOWN = {
            x: 0,
            y: -1,
            z: 0
        };

        var DROP_ANGLE = Math.PI / 3;
        var HYSTERESIS_FACTOR = 1.1;
        var ROTATION_ENTER_THRESHOLD = Math.cos(DROP_ANGLE);
        var ROTATION_EXIT_THRESHOLD = Math.cos(DROP_ANGLE * HYSTERESIS_FACTOR);
        var rotationThreshold = this.prevHandIsUpsideDown ? ROTATION_EXIT_THRESHOLD : ROTATION_ENTER_THRESHOLD;

        var handIsUpsideDown = false;
        if (Vec3.dot(worldHandUpAxis, DOWN) > rotationThreshold) {
            handIsUpsideDown = true;
        }

        if (handIsUpsideDown != this.prevHandIsUpsideDown) {
            this.prevHandIsUpsideDown = handIsUpsideDown;
            Controller.triggerHapticPulse(HAPTIC_DEQUIP_STRENGTH, HAPTIC_DEQUIP_DURATION, this.hand);
        }

        return handIsUpsideDown;
    };

    this.nearGrabbingEnter = function() {
        this.grabPointSphereOff();
        this.lineOff();
        this.overlayLineOff();
        this.searchSphereOff();

        this.dropGestureReset();
        this.clearEquipHaptics();

        this.shouldScale = false;

        Controller.triggerHapticPulse(HAPTIC_PULSE_STRENGTH, HAPTIC_PULSE_DURATION, this.hand);

        if (this.entityActivated) {
            var saveGrabbedID = this.grabbedThingID;
            this.release();
            this.grabbedThingID = saveGrabbedID;
        }

        var grabbedProperties;
        if (this.grabbedIsOverlay) {
            grabbedProperties = {
                position: Overlays.getProperty(this.grabbedThingID, "position"),
                rotation: Overlays.getProperty(this.grabbedThingID, "rotation"),
                parentID: Overlays.getProperty(this.grabbedThingID, "parentID"),
                parentJointIndex: Overlays.getProperty(this.grabbedThingID, "parentJointIndex"),
                dynamic: false,
                shapeType: "none"
            };
            this.ignoreIK = true;
        } else {
            grabbedProperties = Entities.getEntityProperties(this.grabbedThingID, GRABBABLE_PROPERTIES);
            if (FORCE_IGNORE_IK) {
                this.ignoreIK = true;
            } else {
                var grabbableData = getEntityCustomData(GRABBABLE_DATA_KEY, this.grabbedThingID, DEFAULT_GRABBABLE_DATA);
                this.ignoreIK = (grabbableData.ignoreIK !== undefined) ? grabbableData.ignoreIK : true;
            }
        }

        var handRotation;
        var handPosition;
        if (this.ignoreIK) {
            var controllerLocation = getControllerWorldLocation(this.handToController(), false);
            handRotation = controllerLocation.orientation;
            handPosition = controllerLocation.position;
        } else {
            handRotation = this.getHandRotation();
            handPosition = this.getHandPosition();
        }

        var hasPresetPosition = false;
        if (this.state == STATE_HOLD && this.grabbedHotspot) {
            // if an object is "equipped" and has a predefined offset, use it.
            var offsets = USE_ATTACH_POINT_SETTINGS && getAttachPointForHotspotFromSettings(this.grabbedHotspot, this.hand);
            if (offsets) {
                this.offsetPosition = offsets[0];
                this.offsetRotation = offsets[1];
                hasPresetPosition = true;
            } else {
                var handJointName = this.hand === RIGHT_HAND ? "RightHand" : "LeftHand";
                if (this.grabbedHotspot.joints[handJointName]) {
                    this.offsetPosition = this.grabbedHotspot.joints[handJointName][0];
                    this.offsetRotation = this.grabbedHotspot.joints[handJointName][1];
                    hasPresetPosition = true;
                }
            }
        } else {
            var objectRotation = grabbedProperties.rotation;
            this.offsetRotation = Quat.multiply(Quat.inverse(handRotation), objectRotation);

            var currentObjectPosition = grabbedProperties.position;
            var offset = Vec3.subtract(currentObjectPosition, handPosition);
            this.offsetPosition = Vec3.multiplyQbyV(Quat.inverse(Quat.multiply(handRotation, this.offsetRotation)), offset);
        }

        var isPhysical = propsArePhysical(grabbedProperties) ||
            (!this.grabbedIsOverlay && entityHasActions(this.grabbedThingID));
        if (isPhysical && this.state == STATE_NEAR_GRABBING && grabbedProperties.parentID === NULL_UUID) {
            // grab entity via action
            if (!this.setupHoldAction()) {
                return;
            }
            Messages.sendMessage('Hifi-Object-Manipulation', JSON.stringify({
                action: 'grab',
                grabbedEntity: this.grabbedThingID,
                joint: this.hand === RIGHT_HAND ? "RightHand" : "LeftHand"
            }));
        } else {
            // grab entity via parenting
            this.actionID = null;
            var handJointIndex;
            if (this.ignoreIK) {
                handJointIndex = MyAvatar.getJointIndex(this.hand === RIGHT_HAND ?
                                                        "_CONTROLLER_RIGHTHAND" :
                                                        "_CONTROLLER_LEFTHAND");
            } else {
                handJointIndex = MyAvatar.getJointIndex(this.hand === RIGHT_HAND ? "RightHand" : "LeftHand");
            }

            var reparentProps = {
                parentID: AVATAR_SELF_ID,
                parentJointIndex: handJointIndex,
                velocity: {x: 0, y: 0, z: 0},
                angularVelocity: {x: 0, y: 0, z: 0}
            };
            if (hasPresetPosition) {
                reparentProps.localPosition = this.offsetPosition;
                reparentProps.localRotation = this.offsetRotation;
            }

            if (this.grabbedIsOverlay) {
                Overlays.editOverlay(this.grabbedThingID, reparentProps);
            } else {
                Entities.editEntity(this.grabbedThingID, reparentProps);
            }

            if (this.thisHandIsParent(grabbedProperties)) {
                // this should never happen, but if it does, don't set previous parent to be this hand.
                // this.previousParentID[this.grabbedThingID] = NULL;
                // this.previousParentJointIndex[this.grabbedThingID] = -1;
            } else {
                this.previousParentID[this.grabbedThingID] = grabbedProperties.parentID;
                this.previousParentJointIndex[this.grabbedThingID] = grabbedProperties.parentJointIndex;
            }

            Messages.sendMessage('Hifi-Object-Manipulation', JSON.stringify({
                action: 'equip',
                grabbedEntity: this.grabbedThingID,
                joint: this.hand === RIGHT_HAND ? "RightHand" : "LeftHand"
            }));
        }

        if (!this.grabbedIsOverlay) {
            Entities.editEntity(this.grabbedThingID, {
                velocity: { x: 0, y: 0, z: 0 },
                angularVelocity: { x: 0, y: 0, z: 0 },
                // dynamic: false
            });
        }

        if (this.state == STATE_NEAR_GRABBING) {
            this.callEntityMethodOnGrabbed("startNearGrab");
        } else { // this.state == STATE_HOLD
            this.callEntityMethodOnGrabbed("startEquip");
        }

        this.currentHandControllerTipPosition =
            (this.hand === RIGHT_HAND) ? MyAvatar.rightHandTipPosition : MyAvatar.leftHandTipPosition;
        this.currentObjectTime = Date.now();

        this.currentObjectPosition = grabbedProperties.position;
        this.currentObjectRotation = grabbedProperties.rotation;
        this.currentVelocity = ZERO_VEC;
        this.currentAngularVelocity = ZERO_VEC;

        this.prevDropDetected = false;
    };

    this.nearGrabbing = function(deltaTime, timestamp) {
        this.grabPointSphereOff();

        if (this.state == STATE_NEAR_GRABBING && (!this.triggerClicked && this.secondaryReleased())) {
            this.callEntityMethodOnGrabbed("releaseGrab");
            this.setState(STATE_OFF, "trigger released");
            return;
        }

        if (this.state == STATE_HOLD) {

            if (this.secondarySqueezed()) {
                // this.secondaryReleased() will always be true when not depressed
                // so we cannot simply rely on that for release - ensure that the
                // trigger was first "prepared" by being pushed in before the release
                this.preparingHoldRelease = true;
            }

            if (this.preparingHoldRelease && this.secondaryReleased()) {
                // we have an equipped object and the secondary trigger was released
                // short-circuit the other checks and release it
                this.preparingHoldRelease = false;
                this.callEntityMethodOnGrabbed("releaseEquip");
                this.setState(STATE_OFF, "equipping ended via secondary press");
                return;
            }

            var dropDetected = this.dropGestureProcess(deltaTime);

            if (this.triggerSmoothedReleased()) {
                this.waitForTriggerRelease = false;
            }

            if (dropDetected && this.prevDropDetected != dropDetected) {
                this.waitForTriggerRelease = true;
            }

            // highlight the grabbed hotspot when the dropGesture is detected.
            if (dropDetected) {
                entityPropertiesCache.addEntity(this.grabbedHotspot.entityID);
                equipHotspotBuddy.updateHotspot(this.grabbedHotspot, timestamp);
                equipHotspotBuddy.highlightHotspot(this.grabbedHotspot);
            }

            if (dropDetected && !this.waitForTriggerRelease && this.triggerSmoothedGrab()) {
                // store the offset attach points into preferences.
                if (USE_ATTACH_POINT_SETTINGS && this.grabbedHotspot && this.grabbedThingID) {
                    var prefprops = Entities.getEntityProperties(this.grabbedThingID, ["localPosition", "localRotation"]);
                    if (prefprops && prefprops.localPosition && prefprops.localRotation) {
                        storeAttachPointForHotspotInSettings(this.grabbedHotspot, this.hand,
                                                             prefprops.localPosition, prefprops.localRotation);
                    }
                }

                var grabbedEntity = this.grabbedThingID;
                this.release();
                this.grabbedThingID = grabbedEntity;
                this.setState(STATE_NEAR_GRABBING, "drop gesture detected");
                return;
            }
            this.prevDropDetected = dropDetected;
        }

        var props;
        if (this.grabbedIsOverlay) {
            props = {
                localPosition: Overlays.getProperty(this.grabbedThingID, "localPosition"),
                parentID: Overlays.getProperty(this.grabbedThingID, "parentID"),
                parentJointIndex: Overlays.getProperty(this.grabbedThingID, "parentJointIndex"),
                position: Overlays.getProperty(this.grabbedThingID, "position"),
                rotation: Overlays.getProperty(this.grabbedThingID, "rotation"),
                dimensions: Overlays.getProperty(this.grabbedThingID, "dimensions"),
                registrationPoint: { x: 0.5, y: 0.5, z: 0.5 }
            };
        } else {
            props = Entities.getEntityProperties(this.grabbedThingID, ["localPosition", "parentID", "parentJointIndex",
                                                                      "position", "rotation", "dimensions",
                                                                      "registrationPoint"]);
        }
        if (!props.position) {
            // server may have reset, taking our equipped entity with it.  move back to "off" state
            this.callEntityMethodOnGrabbed("releaseGrab");
            this.setState(STATE_OFF, "entity has no position property");
            return;
        }

        if (this.state == STATE_NEAR_GRABBING && this.actionID === null && !this.thisHandIsParent(props)) {
            // someone took it from us or otherwise edited the parentID.  end the grab.  We don't do this
            // for equipped things so that they can be adjusted while equipped.
            this.callEntityMethodOnGrabbed("releaseGrab");
            this.grabbedThingID = null;
            this.setState(STATE_OFF, "someone took it");
            return;
        }

        var now = Date.now();
        if (this.state == STATE_HOLD && now - this.lastUnequipCheckTime > MSECS_PER_SEC * CHECK_TOO_FAR_UNEQUIP_TIME) {
            this.lastUnequipCheckTime = now;

            if (props.parentID == AVATAR_SELF_ID) {
                var handPosition;
                if (this.ignoreIK) {
                    handPosition = getControllerWorldLocation(this.handToController(), false).position;
                } else {
                    handPosition = this.getHandPosition();
                }

                var TEAR_AWAY_DISTANCE = 0.1;
                var dist = distanceBetweenPointAndEntityBoundingBox(handPosition, props);
                if (dist > TEAR_AWAY_DISTANCE) {
                    this.autoUnequipCounter += deltaTime;
                } else {
                    this.autoUnequipCounter = 0;
                }

                if (this.autoUnequipCounter > 0.25) {
                        // for whatever reason, the held/equipped entity has been pulled away.  ungrab or unequip.
                    print("handControllerGrab -- autoreleasing held or equipped item because it is far from hand." +
                        props.parentID + ", dist = " + dist);

                    if (this.state == STATE_NEAR_GRABBING) {
                        this.callEntityMethodOnGrabbed("releaseGrab");
                    } else { // this.state == STATE_HOLD
                        this.callEntityMethodOnGrabbed("releaseEquip");
                    }
                    this.setState(STATE_OFF, "held object too far away");
                    return;
                }
            }
        }

        // Keep track of the fingertip velocity to impart when we release the object.
        // Note that the idea of using a constant 'tip' velocity regardless of the
        // object's actual held offset is an idea intended to make it easier to throw things:
        // Because we might catch something or transfer it between hands without a good idea
        // of it's actual offset, let's try imparting a velocity which is at a fixed radius
        // from the palm.

        var handControllerPosition = (this.hand === RIGHT_HAND) ? MyAvatar.rightHandPosition : MyAvatar.leftHandPosition;

        var deltaObjectTime = (now - this.currentObjectTime) / MSECS_PER_SEC; // convert to seconds

        if (deltaObjectTime > 0.0) {
            var worldDeltaPosition = Vec3.subtract(props.position, this.currentObjectPosition);

            var previousEulers = Quat.safeEulerAngles(this.currentObjectRotation);
            var newEulers = Quat.safeEulerAngles(props.rotation);
            var worldDeltaRotation = Vec3.subtract(newEulers, previousEulers);

            this.currentVelocity = Vec3.multiply(worldDeltaPosition, 1.0 / deltaObjectTime);
            this.currentAngularVelocity = Vec3.multiply(worldDeltaRotation, Math.PI / (deltaObjectTime * 180.0));

            this.currentObjectPosition = props.position;
            this.currentObjectRotation = props.rotation;
        }

        this.currentHandControllerTipPosition = handControllerPosition;
        this.currentObjectTime = now;

        if (this.state === STATE_HOLD) {
            this.callEntityMethodOnGrabbed("continueEquip");
        }
        if (this.state == STATE_NEAR_GRABBING) {
            this.callEntityMethodOnGrabbed("continueNearGrab");
        }

        if (this.state == STATE_NEAR_GRABBING) {
            this.maybeScale(props);
        }

        if (this.actionID && this.actionTimeout - now < ACTION_TTL_REFRESH * MSECS_PER_SEC) {
            // if less than a 5 seconds left, refresh the actions ttl
            var success = Entities.updateAction(this.grabbedThingID, this.actionID, {
                hand: this.hand === RIGHT_HAND ? "right" : "left",
                timeScale: NEAR_GRABBING_ACTION_TIMEFRAME,
                relativePosition: this.offsetPosition,
                relativeRotation: this.offsetRotation,
                ttl: ACTION_TTL,
                kinematic: NEAR_GRABBING_KINEMATIC,
                kinematicSetVelocity: true,
                ignoreIK: this.ignoreIK
            });
            if (success) {
                this.actionTimeout = now + (ACTION_TTL * MSECS_PER_SEC);
            } else {
                print("continueNearGrabbing -- updateAction failed");
                Entities.deleteAction(this.grabbedThingID, this.actionID);
                this.setupHoldAction();
            }
        }
    };

    this.maybeScale = function(props) {
        if (!objectScalingEnabled || this.isTablet(this.grabbedThingID) || this.grabbedIsOverlay) {
            return;
        }

        if (!this.shouldScale) {
            //  If both secondary triggers squeezed, and the non-holding hand is empty, start scaling
            if (this.secondarySqueezed() &&
                this.getOtherHandController().secondarySqueezed() &&
                this.getOtherHandController().state === STATE_OFF) {
                this.scalingStartDistance = Vec3.length(Vec3.subtract(this.getHandPosition(),
                                                                      this.getOtherHandController().getHandPosition()));
                this.scalingStartDimensions = props.dimensions;
                this.shouldScale = true;
            }
        } else if (!this.secondarySqueezed() || !this.getOtherHandController().secondarySqueezed()) {
            this.shouldScale = false;
        }
        if (this.shouldScale) {
            var scalingCurrentDistance = Vec3.length(Vec3.subtract(this.getHandPosition(),
                                                                   this.getOtherHandController().getHandPosition()));
            var currentRescale = scalingCurrentDistance / this.scalingStartDistance;
            var newDimensions = Vec3.multiply(currentRescale, this.scalingStartDimensions);
            Entities.editEntity(this.grabbedThingID, { dimensions: newDimensions });
        }
    };

    this.maybeScaleMyAvatar = function() {
        if (!myAvatarScalingEnabled || this.shouldScale || this.hand === LEFT_HAND) {
            //  If scaling disabled, or if we are currently scaling an entity, don't scale avatar
            //  and only rescale avatar for one hand (so we're not doing it twice)
            return;
        }

        // Only scale avatar if both triggers and grips are squeezed
        var tryingToScale = this.secondarySqueezed() && this.getOtherHandController().secondarySqueezed() &&
                            this.triggerSmoothedSqueezed() && this.getOtherHandController().triggerSmoothedSqueezed();


        if (!this.isScalingAvatar) {
            //  If both secondary triggers squeezed, start scaling
            if (tryingToScale) {
                this.scalingStartDistance = Vec3.length(Vec3.subtract(this.getHandPosition(),
                                                                      this.getOtherHandController().getHandPosition()));
                this.scalingStartAvatarScale = MyAvatar.scale;
                this.isScalingAvatar = true;
            }
        } else if (!tryingToScale) {
            this.isScalingAvatar = false;
        }
        if (this.isScalingAvatar) {
            var scalingCurrentDistance = Vec3.length(Vec3.subtract(this.getHandPosition(),
                                                                   this.getOtherHandController().getHandPosition()));
            var newAvatarScale = (scalingCurrentDistance / this.scalingStartDistance) * this.scalingStartAvatarScale;
            MyAvatar.scale = newAvatarScale;
        }
    };

    this.nearTriggerEnter = function() {
        this.clearEquipHaptics();
        this.grabPointSphereOff();
        Controller.triggerShortHapticPulse(1.0, this.hand);
        this.callEntityMethodOnGrabbed("startNearTrigger");
    };

    this.farTriggerEnter = function() {
        this.clearEquipHaptics();
        this.grabPointSphereOff();
        this.callEntityMethodOnGrabbed("startFarTrigger");
    };

    this.nearTrigger = function(deltaTime, timestamp) {
        if (this.triggerSmoothedReleased()) {
            this.callEntityMethodOnGrabbed("stopNearTrigger");
            this.grabbedThingID = null;
            this.setState(STATE_OFF, "trigger released");
            return;
        }
        this.callEntityMethodOnGrabbed("continueNearTrigger");
    };

    this.farTrigger = function(deltaTime, timestamp) {
        if (this.triggerSmoothedReleased()) {
            this.callEntityMethodOnGrabbed("stopFarTrigger");
            this.grabbedThingID = null;
            this.setState(STATE_OFF, "trigger released");
            return;
        }

        var pickRay = {
            origin: getControllerWorldLocation(this.handToController(), false).position,
            direction: Quat.getUp(getControllerWorldLocation(this.handToController(), false).orientation)
        };

        var now = Date.now();
        if (now - this.lastPickTime > MSECS_PER_SEC / PICKS_PER_SECOND_PER_HAND) {
            var intersection = findRayIntersection(pickRay, true, [], [], true);
            if (intersection.accurate || intersection.overlayID) {
                this.lastPickTime = now;
                if (intersection.entityID != this.grabbedThingID) {
                    this.callEntityMethodOnGrabbed("stopFarTrigger");
                    this.grabbedThingID = null;
                    this.setState(STATE_OFF, "laser moved off of entity");
                    return;
                }
                if (intersection.intersects) {
                    this.intersectionDistance = Vec3.distance(pickRay.origin, intersection.intersection);
                }
                if (farGrabEnabled) {
                    this.searchIndicatorOn(pickRay);
                }
            }
        }

        this.callEntityMethodOnGrabbed("continueFarTrigger");
    };

    this.offEnter = function() {
        this.release();
    };

    this.entityTouchingEnter = function() {
        // test for intersection between controller laser and web entity plane.
        var intersectInfo = handLaserIntersectEntity(this.grabbedThingID,
                                                     getControllerWorldLocation(this.handToController(), true));
        if (intersectInfo) {
            var pointerEvent = {
                type: "Press",
                id: this.hand + 1, // 0 is reserved for hardware mouse
                pos2D: projectOntoEntityXYPlane(this.grabbedThingID, intersectInfo.point),
                pos3D: intersectInfo.point,
                normal: intersectInfo.normal,
                direction: intersectInfo.searchRay.direction,
                button: "Primary",
                isPrimaryHeld: true
            };

            Entities.sendMousePressOnEntity(this.grabbedThingID, pointerEvent);
            Entities.sendClickDownOnEntity(this.grabbedThingID, pointerEvent);

            this.touchingEnterTimer = 0;
            this.touchingEnterPointerEvent = pointerEvent;
            this.touchingEnterPointerEvent.button = "None";
            this.deadspotExpired = false;

            var LASER_PRESS_TO_MOVE_DEADSPOT_ANGLE = 0.026; // radians ~ 1.2 degrees
            var STYLUS_PRESS_TO_MOVE_DEADSPOT_ANGLE = 0.314; // radians ~ 18 degrees
            var theta = this.state === STATE_ENTITY_STYLUS_TOUCHING ? STYLUS_PRESS_TO_MOVE_DEADSPOT_ANGLE : LASER_PRESS_TO_MOVE_DEADSPOT_ANGLE;
            this.deadspotRadius = Math.tan(theta) * intersectInfo.distance;  // dead spot radius in meters
        }

        if (this.state == STATE_ENTITY_STYLUS_TOUCHING) {
            Controller.triggerHapticPulse(HAPTIC_STYLUS_STRENGTH, HAPTIC_STYLUS_DURATION, this.hand);
        } else if (this.state == STATE_ENTITY_LASER_TOUCHING) {
            Controller.triggerHapticPulse(HAPTIC_LASER_UI_STRENGTH, HAPTIC_LASER_UI_DURATION, this.hand);
        }
    };

    this.entityTouchingExit = function() {
        // test for intersection between controller laser and web entity plane.
        var intersectInfo = handLaserIntersectEntity(this.grabbedThingID,
                                                     getControllerWorldLocation(this.handToController(), true));
        if (intersectInfo) {
            var pointerEvent;
            if (this.deadspotExpired) {
                pointerEvent = {
                    type: "Release",
                    id: this.hand + 1, // 0 is reserved for hardware mouse
                    pos2D: projectOntoEntityXYPlane(this.grabbedThingID, intersectInfo.point),
                    pos3D: intersectInfo.point,
                    normal: intersectInfo.normal,
                    direction: intersectInfo.searchRay.direction,
                    button: "Primary"
                };
            } else {
                pointerEvent = this.touchingEnterPointerEvent;
                pointerEvent.type = "Release";
                pointerEvent.button = "Primary";
                pointerEvent.isPrimaryHeld = false;
            }

            Entities.sendMouseReleaseOnEntity(this.grabbedThingID, pointerEvent);
            Entities.sendClickReleaseOnEntity(this.grabbedThingID, pointerEvent);
            Entities.sendHoverLeaveEntity(this.grabbedThingID, pointerEvent);
        }
        this.grabbedThingID = null;
        this.grabbedOverlay = null;
    };

    this.entityTouching = function(dt) {

        this.touchingEnterTimer += dt;

        entityPropertiesCache.addEntity(this.grabbedThingID);

        if (this.state == STATE_ENTITY_LASER_TOUCHING && !this.triggerSmoothedGrab()) {
            this.setState(STATE_OFF, "released trigger");
            return;
        }

        // test for intersection between controller laser and web entity plane.
        var intersectInfo = handLaserIntersectEntity(this.grabbedThingID,
                                                     getControllerWorldLocation(this.handToController(), true));
        if (intersectInfo) {

            if (this.state == STATE_ENTITY_STYLUS_TOUCHING &&
                intersectInfo.distance > WEB_STYLUS_LENGTH / 2.0 + WEB_TOUCH_Y_OFFSET) {
                this.setState(STATE_OFF, "pulled away from web entity");
                return;
            }

            if (Entities.keyboardFocusEntity != this.grabbedThingID) {
                Overlays.keyboardFocusOverlay = 0;
                Entities.keyboardFocusEntity = this.grabbedThingID;
            }

            var pointerEvent = {
                type: "Move",
                id: this.hand + 1, // 0 is reserved for hardware mouse
                pos2D: projectOntoEntityXYPlane(this.grabbedThingID, intersectInfo.point),
                pos3D: intersectInfo.point,
                normal: intersectInfo.normal,
                direction: intersectInfo.searchRay.direction,
                button: "NoButtons",
                isPrimaryHeld: true
            };

            var POINTER_PRESS_TO_MOVE_DELAY = 0.25; // seconds
            if (this.deadspotExpired || this.touchingEnterTimer > POINTER_PRESS_TO_MOVE_DELAY ||
                Vec3.distance(intersectInfo.point, this.touchingEnterPointerEvent.pos3D) > this.deadspotRadius) {
                Entities.sendMouseMoveOnEntity(this.grabbedThingID, pointerEvent);
                Entities.sendHoldingClickOnEntity(this.grabbedThingID, pointerEvent);
                this.deadspotExpired = true;
            }

            this.intersectionDistance = intersectInfo.distance;
            if (this.state == STATE_ENTITY_LASER_TOUCHING) {
                this.searchIndicatorOn(intersectInfo.searchRay);
            }
            Reticle.setVisible(false);
        } else {
            this.grabbedThingID = null;
            this.setState(STATE_OFF, "grabbed entity was destroyed");
            return;
        }
    };

    this.overlayTouchingEnter = function () {
        // Test for intersection between controller laser and Web overlay plane.
        var intersectInfo =
            handLaserIntersectOverlay(this.grabbedOverlay, getControllerWorldLocation(this.handToController(), true));
        if (intersectInfo) {
            var pointerEvent = {
                type: "Press",
                id: HARDWARE_MOUSE_ID,
                pos2D: projectOntoOverlayXYPlane(this.grabbedOverlay, intersectInfo.point),
                pos3D: intersectInfo.point,
                normal: intersectInfo.normal,
                direction: intersectInfo.searchRay.direction,
                button: "Primary",
                isPrimaryHeld: true
            };

            Overlays.sendMousePressOnOverlay(this.grabbedOverlay, pointerEvent);

            this.touchingEnterTimer = 0;
            this.touchingEnterPointerEvent = pointerEvent;
            this.touchingEnterPointerEvent.button = "None";
            this.deadspotExpired = false;

            var LASER_PRESS_TO_MOVE_DEADSPOT_ANGLE = 0.026; // radians ~ 1.2 degrees
            var STYLUS_PRESS_TO_MOVE_DEADSPOT_ANGLE = 0.314; // radians ~ 18 degrees
            var theta = this.state === STATE_OVERLAY_STYLUS_TOUCHING ? STYLUS_PRESS_TO_MOVE_DEADSPOT_ANGLE : LASER_PRESS_TO_MOVE_DEADSPOT_ANGLE;
            this.deadspotRadius = Math.tan(theta) * intersectInfo.distance;  // dead spot radius in meters
        }

        if (this.state == STATE_OVERLAY_STYLUS_TOUCHING) {
            Controller.triggerHapticPulse(HAPTIC_STYLUS_STRENGTH, HAPTIC_STYLUS_DURATION, this.hand);
        } else if (this.state == STATE_OVERLAY_LASER_TOUCHING) {
            Controller.triggerHapticPulse(HAPTIC_LASER_UI_STRENGTH, HAPTIC_LASER_UI_DURATION, this.hand);
        }
    };

    this.overlayTouchingExit = function () {
        // Test for intersection between controller laser and Web overlay plane.
        var intersectInfo =
            handLaserIntersectOverlay(this.grabbedOverlay, getControllerWorldLocation(this.handToController(), true));
        if (intersectInfo) {
            var pointerEvent;

            var pos2D;
            var pos3D;
            if (this.tabletStabbed) {
                // Some people like to jam the stylus a long ways into the tablet when clicking on a button.
                // They almost always move out of the deadzone when they do this.  We detect if the stylus
                // has gone far through the tablet and suppress any further faux mouse events until the
                // stylus is withdrawn.  Once it has withdrawn, we do a release click wherever the stylus was
                // when it was pushed into the tablet.
                this.tabletStabbed = false;
                pos2D = this.tabletStabbedPos2D;
                pos3D = this.tabletStabbedPos3D;
            } else {
                pos2D = projectOntoOverlayXYPlane(this.grabbedOverlay, intersectInfo.point);
                pos3D = intersectInfo.point;
            }

            if (this.deadspotExpired) {
                pointerEvent = {
                    type: "Release",
                    id: HARDWARE_MOUSE_ID,
                    pos2D: pos2D,
                    pos3D: pos3D,
                    normal: intersectInfo.normal,
                    direction: intersectInfo.searchRay.direction,
                    button: "Primary"
                };
            } else {
                pointerEvent = this.touchingEnterPointerEvent;
                pointerEvent.type = "Release";
                pointerEvent.button = "Primary";
                pointerEvent.isPrimaryHeld = false;
            }

            Overlays.sendMouseReleaseOnOverlay(this.grabbedOverlay, pointerEvent);
            Overlays.sendHoverLeaveOverlay(this.grabbedOverlay, pointerEvent);
        }
        this.grabbedThingID = null;
        this.grabbedOverlay = null;
    };

    this.overlayTouching = function (dt) {
        this.touchingEnterTimer += dt;

        if (this.state == STATE_OVERLAY_STYLUS_TOUCHING && this.triggerSmoothedSqueezed()) {
            return;
        }

        if (this.state == STATE_OVERLAY_LASER_TOUCHING && !this.triggerSmoothedGrab()) {
            this.setState(STATE_OFF, "released trigger");
            return;
        }

        // Test for intersection between controller laser and Web overlay plane.
        var intersectInfo =
            handLaserIntersectOverlay(this.grabbedOverlay, getControllerWorldLocation(this.handToController(), true));
        if (intersectInfo) {

            if (this.state == STATE_OVERLAY_STYLUS_TOUCHING &&
                intersectInfo.distance > WEB_STYLUS_LENGTH / 2.0 + WEB_TOUCH_Y_OFFSET + WEB_TOUCH_Y_TOUCH_DEADZONE_SIZE) {
                this.grabbedThingID = null;
                this.setState(STATE_OFF, "pulled away from overlay");
                return;
            }

            var pos2D = projectOntoOverlayXYPlane(this.grabbedOverlay, intersectInfo.point);
            var pos3D = intersectInfo.point;

            if (this.state == STATE_OVERLAY_STYLUS_TOUCHING &&
                !this.tabletStabbed &&
                intersectInfo.distance < WEB_STYLUS_LENGTH / 2.0 + WEB_TOUCH_TOO_CLOSE) {
                // they've stabbed the tablet, don't send events until they pull back
                this.tabletStabbed = true;
                this.tabletStabbedPos2D = pos2D;
                this.tabletStabbedPos3D = pos3D;
                return;
            }

            if (this.tabletStabbed) {
                var origin = {x: this.tabletStabbedPos2D.x, y: this.tabletStabbedPos2D.y, z: 0};
                var point = {x: pos2D.x, y: pos2D.y, z: 0};
                var offset = Vec3.distance(origin, point);
                var radius = 0.05;
                if (offset < radius) {
                    return;
                }
            }

            if (Overlays.keyboardFocusOverlay != this.grabbedOverlay) {
                Entities.keyboardFocusEntity = null;
                Overlays.keyboardFocusOverlay = this.grabbedOverlay;
            }

            var pointerEvent = {
                type: "Move",
                id: HARDWARE_MOUSE_ID,
                pos2D: pos2D,
                pos3D: pos3D,
                normal: intersectInfo.normal,
                direction: intersectInfo.searchRay.direction,
                button: "NoButtons",
                isPrimaryHeld: true
            };

            var POINTER_PRESS_TO_MOVE_DELAY = 0.25; // seconds
            if (this.deadspotExpired || this.touchingEnterTimer > POINTER_PRESS_TO_MOVE_DELAY ||
                Vec3.distance(intersectInfo.point, this.touchingEnterPointerEvent.pos3D) > this.deadspotRadius) {
                Overlays.sendMouseMoveOnOverlay(this.grabbedOverlay, pointerEvent);
                this.deadspotExpired = true;
            }

            this.intersectionDistance = intersectInfo.distance;
            if (this.state == STATE_OVERLAY_LASER_TOUCHING) {
                this.searchIndicatorOn(intersectInfo.searchRay);
            }
            Reticle.setVisible(false);
        } else {
            this.grabbedThingID = null;
            this.setState(STATE_OFF, "grabbed overlay was destroyed");
            return;
        }
    };

    this.release = function() {
        this.turnOffVisualizations();

        if (this.grabbedThingID !== null) {
            if (this.state === STATE_HOLD) {
                this.callEntityMethodOnGrabbed("releaseEquip");
            }

            // Make a small release haptic pulse if we really were holding something
            Controller.triggerHapticPulse(HAPTIC_PULSE_STRENGTH, HAPTIC_PULSE_DURATION, this.hand);
            if (this.actionID !== null) {
                Entities.deleteAction(this.grabbedThingID, this.actionID);
            } else {
                // no action, so it's a parenting grab
                if (this.previousParentID[this.grabbedThingID] === NULL_UUID) {
                    if (this.grabbedIsOverlay) {
                        Overlays.editOverlay(this.grabbedThingID, {
                            parentID: NULL_UUID,
                            parentJointIndex: -1
                        });
                    } else {
                        Entities.editEntity(this.grabbedThingID, {
                            parentID: this.previousParentID[this.grabbedThingID],
                            parentJointIndex: this.previousParentJointIndex[this.grabbedThingID]
                        });
                        this.ensureDynamic();
                    }
                } else {
                    if (this.grabbedIsOverlay) {
                        Overlays.editOverlay(this.grabbedThingID, {
                            parentID: this.previousParentID[this.grabbedThingID],
                            parentJointIndex: this.previousParentJointIndex[this.grabbedThingID],
                        });
                    } else {
                        // we're putting this back as a child of some other parent, so zero its velocity
                        Entities.editEntity(this.grabbedThingID, {
                            parentID: this.previousParentID[this.grabbedThingID],
                            parentJointIndex: this.previousParentJointIndex[this.grabbedThingID],
                            velocity: {x: 0, y: 0, z: 0},
                            angularVelocity: {x: 0, y: 0, z: 0}
                        });
                    }
                }
            }

            Messages.sendMessage('Hifi-Object-Manipulation', JSON.stringify({
                action: 'release',
                grabbedEntity: this.grabbedThingID,
                joint: this.hand === RIGHT_HAND ? "RightHand" : "LeftHand"
            }));
        }

        this.actionID = null;
        this.grabbedThingID = null;
        this.grabbedOverlay = null;
        this.grabbedHotspot = null;

        if (this.triggerSmoothedGrab() || this.secondarySqueezed()) {
            this.waitForTriggerRelease = true;
        }
    };

    this.cleanup = function() {
        this.release();
        this.grabPointSphereOff();
    };

    this.thisHandIsParent = function(props) {
        if (props.parentID !== MyAvatar.sessionUUID && props.parentID !== AVATAR_SELF_ID) {
            return false;
        }

        var handJointIndex = MyAvatar.getJointIndex(this.hand === RIGHT_HAND ? "RightHand" : "LeftHand");
        if (props.parentJointIndex == handJointIndex) {
            return true;
        }

        var controllerJointIndex = MyAvatar.getJointIndex(this.hand === RIGHT_HAND ?
                                                          "_CONTROLLER_RIGHTHAND" :
                                                          "_CONTROLLER_LEFTHAND");
        if (props.parentJointIndex == controllerJointIndex) {
            return true;
        }

        var controllerCRJointIndex = MyAvatar.getJointIndex(this.hand === RIGHT_HAND ?
                                                            "_CAMERA_RELATIVE_CONTROLLER_RIGHTHAND" :
                                                            "_CAMERA_RELATIVE_CONTROLLER_LEFTHAND");
        if (props.parentJointIndex == controllerCRJointIndex) {
            return true;
        }

        return false;
    };

    this.checkForUnexpectedChildren = function() {
        var _this = this;
        // sometimes things can get parented to a hand and this script is unaware.  Search for such entities and
        // unhook them.

        // find children of avatar's hand joint
        var handJointIndex = MyAvatar.getJointIndex(this.hand === RIGHT_HAND ? "RightHand" : "LeftHand");
        var children = Entities.getChildrenIDsOfJoint(MyAvatar.sessionUUID, handJointIndex);
        children = children.concat(Entities.getChildrenIDsOfJoint(AVATAR_SELF_ID, handJointIndex));

        // find children of faux controller joint
        var controllerJointIndex = MyAvatar.getJointIndex(this.hand === RIGHT_HAND ?
                                                          "_CONTROLLER_RIGHTHAND" :
                                                          "_CONTROLLER_LEFTHAND");
        children = children.concat(Entities.getChildrenIDsOfJoint(MyAvatar.sessionUUID, controllerJointIndex));
        children = children.concat(Entities.getChildrenIDsOfJoint(AVATAR_SELF_ID, controllerJointIndex));

        // find children of faux camera-relative controller joint
        var controllerCRJointIndex = MyAvatar.getJointIndex(this.hand === RIGHT_HAND ?
                                                            "_CAMERA_RELATIVE_CONTROLLER_RIGHTHAND" :
                                                            "_CAMERA_RELATIVE_CONTROLLER_LEFTHAND");
        children = children.concat(Entities.getChildrenIDsOfJoint(MyAvatar.sessionUUID, controllerCRJointIndex));
        children = children.concat(Entities.getChildrenIDsOfJoint(AVATAR_SELF_ID, controllerCRJointIndex));

        children.forEach(function(childID) {
            if (childID !== _this.stylus) {
                // we appear to be holding something and this script isn't in a state that would be holding something.
                // unhook it.  if we previously took note of this entity's parent, put it back where it was.  This
                // works around some problems that happen when more than one hand or avatar is passing something around.
                print("disconnecting stray child of hand: (" + _this.hand + ") " + childID);
                if (_this.previousParentID[childID]) {
                    var previousParentID = _this.previousParentID[childID];
                    var previousParentJointIndex = _this.previousParentJointIndex[childID];

                    // The main flaw with keeping track of previous parantage in individual scripts is:
                    // (1) A grabs something (2) B takes it from A (3) A takes it from B (4) A releases it
                    // now A and B will take turns passing it back to the other.  Detect this and stop the loop here...
                    var UNHOOK_LOOP_DETECT_MS = 200;
                    var now = Date.now();
                    if (_this.previouslyUnhooked[childID]) {
                        if (now - _this.previouslyUnhooked[childID] < UNHOOK_LOOP_DETECT_MS) {
                            previousParentID = NULL_UUID;
                            previousParentJointIndex = -1;
                        }
                    }
                    _this.previouslyUnhooked[childID] = now;

                    Entities.editEntity(childID, { parentID: previousParentID, parentJointIndex: previousParentJointIndex });
                } else {
                    Entities.editEntity(childID, { parentID: NULL_UUID });
                }
            }
        });
    };

    this.getOtherHandController = function() {
        return (this.hand === RIGHT_HAND) ? leftController : rightController;
    };
}

var rightController = new MyController(RIGHT_HAND);
var leftController = new MyController(LEFT_HAND);

var MAPPING_NAME = "com.highfidelity.handControllerGrab";

var mapping = Controller.newMapping(MAPPING_NAME);
mapping.from([Controller.Standard.RT]).peek().to(rightController.triggerPress);
mapping.from([Controller.Standard.RTClick]).peek().to(rightController.triggerClick);

mapping.from([Controller.Standard.LT]).peek().to(leftController.triggerPress);
mapping.from([Controller.Standard.LTClick]).peek().to(leftController.triggerClick);

mapping.from([Controller.Standard.RB]).peek().to(rightController.secondaryPress);
mapping.from([Controller.Standard.LB]).peek().to(leftController.secondaryPress);
mapping.from([Controller.Standard.LeftGrip]).peek().to(leftController.secondaryPress);
mapping.from([Controller.Standard.RightGrip]).peek().to(rightController.secondaryPress);

mapping.from([Controller.Standard.LeftPrimaryThumb]).peek().to(leftController.thumbPress);
mapping.from([Controller.Standard.RightPrimaryThumb]).peek().to(rightController.thumbPress);

Controller.enableMapping(MAPPING_NAME);

function handleMenuEvent(menuItem) {
    if (menuItem === "Show Grab Sphere") {
        SHOW_GRAB_POINT_SPHERE = Menu.isOptionChecked("Show Grab Sphere");
    }
}

Menu.addMenuItem({ menuName: "Developer", menuItemName: "Show Grab Sphere", isCheckable: true, isChecked: false });
Menu.menuItemEvent.connect(handleMenuEvent);

// the section below allows the grab script to listen for messages
// that disable either one or both hands.  useful for two handed items
var handToDisable = 'none';

function update(deltaTime) {
    var timestamp = Date.now();

    if (handToDisable !== LEFT_HAND && handToDisable !== 'both') {
        leftController.update(deltaTime, timestamp);
    } else {
        leftController.release();
    }
    if (handToDisable !== RIGHT_HAND && handToDisable !== 'both') {
        rightController.update(deltaTime, timestamp);
    } else {
        rightController.release();
    }
    equipHotspotBuddy.update(deltaTime, timestamp);
    entityPropertiesCache.update();
}

Messages.subscribe('Hifi-Grab-Disable');
Messages.subscribe('Hifi-Hand-Disabler');
Messages.subscribe('Hifi-Hand-Grab');
Messages.subscribe('Hifi-Hand-RayPick-Blacklist');
Messages.subscribe('Hifi-Object-Manipulation');

var handleHandMessages = function(channel, message, sender) {
    var data;
    if (sender === MyAvatar.sessionUUID) {
        if (channel === 'Hifi-Hand-Disabler') {
            if (message === 'left') {
                handToDisable = LEFT_HAND;
                leftController.turnOffVisualizations();
            }
            if (message === 'right') {
                handToDisable = RIGHT_HAND;
                rightController.turnOffVisualizations();
            }
            if (message === 'both' || message === 'none') {
                if (message === 'both') {
                    rightController.turnOffVisualizations();
                    leftController.turnOffVisualizations();

                }
                handToDisable = message;
            }
        } else if (channel === 'Hifi-Grab-Disable') {
            data = JSON.parse(message);
            if (data.holdEnabled !== undefined) {
                print("holdEnabled: ", data.holdEnabled);
                holdEnabled = data.holdEnabled;
            }
            if (data.nearGrabEnabled !== undefined) {
                print("nearGrabEnabled: ", data.nearGrabEnabled);
                nearGrabEnabled = data.nearGrabEnabled;
            }
            if (data.farGrabEnabled !== undefined) {
                print("farGrabEnabled: ", data.farGrabEnabled);
                farGrabEnabled = data.farGrabEnabled;
            }
            if (data.myAvatarScalingEnabled !== undefined) {
                print("myAvatarScalingEnabled: ", data.myAvatarScalingEnabled);
                myAvatarScalingEnabled = data.myAvatarScalingEnabled;
            }
            if (data.objectScalingEnabled !== undefined) {
                print("objectScalingEnabled: ", data.objectScalingEnabled);
                objectScalingEnabled = data.objectScalingEnabled;
            }
        } else if (channel === 'Hifi-Hand-Grab') {
            try {
                data = JSON.parse(message);
                var selectedController = (data.hand === 'left') ? leftController : rightController;
                var hotspotIndex = data.hotspotIndex !== undefined ? parseInt(data.hotspotIndex) : 0;
                selectedController.release();
                var wearableEntity = data.entityID;
                entityPropertiesCache.addEntity(wearableEntity);
                selectedController.grabbedEntity = wearableEntity;
                var hotspots = selectedController.collectEquipHotspots(selectedController.grabbedEntity);
                if (hotspots.length > 0) {
                    if (hotspotIndex >= hotspots.length) {
                        hotspotIndex = 0;
                    }
                    selectedController.grabbedHotspot = hotspots[hotspotIndex];
                }
                selectedController.setState(STATE_HOLD, "Hifi-Hand-Grab msg received");
                selectedController.nearGrabbingEnter();

            } catch (e) {
                print("WARNING: handControllerGrab.js -- error parsing Hifi-Hand-Grab message: " + message);
            }

        } else if (channel === 'Hifi-Hand-RayPick-Blacklist') {
            try {
                data = JSON.parse(message);
                var action = data.action;
                var id = data.id;
                var index = blacklist.indexOf(id);

                if (action === 'add' && index === -1) {
                    blacklist.push(id);
                }
                if (action === 'remove') {
                    if (index > -1) {
                        blacklist.splice(index, 1);
                    }
                }

            } catch (e) {
                print("WARNING: handControllerGrab.js -- error parsing Hifi-Hand-RayPick-Blacklist message: " + message);
            }
        }
    }
};

Messages.messageReceived.connect(handleHandMessages);

var TARGET_UPDATE_HZ = 60; // 50hz good enough, but we're using update
var BASIC_TIMER_INTERVAL_MS = 1000 / TARGET_UPDATE_HZ;
var lastInterval = Date.now();

var intervalCount = 0;
var totalDelta = 0;
var totalVariance = 0;
var highVarianceCount = 0;
var veryhighVarianceCount = 0;
var updateTotalWork = 0;

var UPDATE_PERFORMANCE_DEBUGGING = false;

function updateWrapper(){

    intervalCount++;
    var thisInterval = Date.now();
    var deltaTimeMsec = thisInterval - lastInterval;
    var deltaTime = deltaTimeMsec / 1000;
    lastInterval = thisInterval;

    totalDelta += deltaTimeMsec;

    var variance = Math.abs(deltaTimeMsec - BASIC_TIMER_INTERVAL_MS);
    totalVariance += variance;

    if (variance > 1) {
        highVarianceCount++;
    }

    if (variance > 5) {
        veryhighVarianceCount++;
    }

    // will call update for both hands
    var preWork = Date.now();
    update(deltaTime);
    var postWork = Date.now();
    var workDelta = postWork - preWork;
    updateTotalWork += workDelta;

    if (intervalCount == 100) {

        if (UPDATE_PERFORMANCE_DEBUGGING) {
            print("handControllerGrab.js -- For " + intervalCount + " samples average= " +
                  totalDelta/intervalCount + " ms" +
                  " average variance:" + totalVariance/intervalCount + " ms" +
                  " high variance count:" + highVarianceCount + " [ " + (highVarianceCount/intervalCount) * 100 + "% ] " +
                  " VERY high variance count:" + veryhighVarianceCount +
                  " [ " + (veryhighVarianceCount/intervalCount) * 100 + "% ] " +
                  " average work:" + updateTotalWork/intervalCount + " ms");
        }

        intervalCount = 0;
        totalDelta = 0;
        totalVariance = 0;
        highVarianceCount = 0;
        veryhighVarianceCount = 0;
        updateTotalWork = 0;
    }

}

Script.update.connect(updateWrapper);
function cleanup() {
    Menu.removeMenuItem("Developer", "Show Grab Sphere");
    Script.update.disconnect(updateWrapper);
    rightController.cleanup();
    leftController.cleanup();
    Controller.disableMapping(MAPPING_NAME);
    Reticle.setVisible(true);
}

Script.scriptEnding.connect(cleanup);

}()); // END LOCAL_SCOPE<|MERGE_RESOLUTION|>--- conflicted
+++ resolved
@@ -13,13 +13,8 @@
 //  See the accompanying file LICENSE or http://www.apache.org/licenses/LICENSE-2.0.html
 
 /* global getEntityCustomData, flatten, Xform, Script, Quat, Vec3, MyAvatar, Entities, Overlays, Settings,
-<<<<<<< HEAD
-   Reticle, Controller, Camera, Messages, Mat4, getControllerWorldLocation, getGrabPointSphereOffset,
+    Reticle, Controller, Camera, Messages, Mat4, getControllerWorldLocation, getGrabPointSphereOffset,
    setGrabCommunications, Menu, HMD, isInEditMode */
-=======
-   Reticle, Controller, Camera, Messages, Mat4, getControllerWorldLocation, getGrabPointSphereOffset, setGrabCommunications,
-   Menu, HMD, isInEditMode */
->>>>>>> 0a2a1b16
 /* eslint indent: ["error", 4, { "outerIIFEBody": 0 }] */
 
 (function() { // BEGIN LOCAL_SCOPE
@@ -868,17 +863,11 @@
     };
 
     this.setState = function(newState, reason) {
-<<<<<<< HEAD
         if ((isInEditMode() && this.grabbedEntity !== HMD.tabletID) &&
             (newState !== STATE_OFF &&
              newState !== STATE_SEARCHING &&
              newState !== STATE_OVERLAY_STYLUS_TOUCHING &&
              newState !== STATE_OVERLAY_LASER_TOUCHING)) {
-=======
-        if ((isInEditMode() && this.grabbedThingID !== HMD.tabletID) && (newState !== STATE_OFF &&
-                               newState !== STATE_SEARCHING &&
-                               newState !== STATE_OVERLAY_STYLUS_TOUCHING)) {
->>>>>>> 0a2a1b16
             return;
         }
         setGrabCommunications((newState === STATE_DISTANCE_HOLDING) || (newState === STATE_NEAR_GRABBING));
@@ -1699,41 +1688,20 @@
                 return aDistance - bDistance;
             });
             entity = grabbableEntities[0];
-<<<<<<< HEAD
-            if (!isInEditMode() || entity == HMD.tabletID) {
+            if (!isInEditMode() || entity == HMD.tabletID) { // tablet is grabbable, even when editing
                 name = entityPropertiesCache.getProps(entity).name;
-                this.grabbedEntity = entity;
+                this.grabbedThingID = entity;
+                this.grabbedIsOverlay = false;
                 if (this.entityWantsTrigger(entity)) {
                     if (this.triggerSmoothedGrab()) {
                         this.setState(STATE_NEAR_TRIGGER, "near trigger '" + name + "'");
                         return;
-                    } else {
-                        // potentialNearTriggerEntity = entity;
                     }
-=======
-            name = entityPropertiesCache.getProps(entity).name;
-            this.grabbedThingID = entity;
-            this.grabbedIsOverlay = false;
-            if (this.entityWantsTrigger(entity)) {
-                if (this.triggerSmoothedGrab()) {
-                    this.setState(STATE_NEAR_TRIGGER, "near trigger '" + name + "'");
-                    return;
-                } else {
-                    // potentialNearTriggerEntity = entity;
-                }
-            } else {
-                //  If near something grabbable, grab it!
-                if ((this.triggerSmoothedGrab() || this.secondarySqueezed()) && nearGrabEnabled) {
-                    this.setState(STATE_NEAR_GRABBING, "near grab entity '" + name + "'");
-                    return;
->>>>>>> 0a2a1b16
                 } else {
                     //  If near something grabbable, grab it!
                     if ((this.triggerSmoothedGrab() || this.secondarySqueezed()) && nearGrabEnabled) {
-                        this.setState(STATE_NEAR_GRABBING, "near grab '" + name + "'");
+                        this.setState(STATE_NEAR_GRABBING, "near grab entity '" + name + "'");
                         return;
-                    } else {
-                        // potentialNearGrabEntity = entity;
                     }
                 }
             }
