--- conflicted
+++ resolved
@@ -1803,11 +1803,7 @@
 
         if (isInEditMode() && !isInVREditMode() && !this.isNearStylusTarget && HMD.isHandControllerAvailable()) {
             // Always showing lasers while in edit mode and hands/stylus is not active.
-<<<<<<< HEAD
             // But don't show lasers while in VR edit mode.
-=======
-
->>>>>>> 044b8fc1
             var rayPickInfo = this.calcRayPickInfo(this.hand);
             if (rayPickInfo.isValid) {
                 this.intersectionDistance = (rayPickInfo.entityID || rayPickInfo.overlayID) ? rayPickInfo.distance : 0;
