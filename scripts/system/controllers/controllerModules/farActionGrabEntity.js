"use strict";

//  farActionGrabEntity.js
//
//  Distributed under the Apache License, Version 2.0.
//  See the accompanying file LICENSE or http://www.apache.org/licenses/LICENSE-2.0.html

/* jslint bitwise: true */

/* global Script, Controller, LaserPointers, RayPick, RIGHT_HAND, LEFT_HAND, Mat4, MyAvatar, Vec3, Camera, Quat,
   getGrabPointSphereOffset, getEnabledModuleByName, makeRunningValues, Entities,
   enableDispatcherModule, disableDispatcherModule, entityIsDistanceGrabbable, entityIsGrabbable,
   makeDispatcherModuleParameters, MSECS_PER_SEC, HAPTIC_PULSE_STRENGTH, HAPTIC_PULSE_DURATION,
   PICK_MAX_DISTANCE, COLORS_GRAB_SEARCHING_HALF_SQUEEZE, COLORS_GRAB_SEARCHING_FULL_SQUEEZE, COLORS_GRAB_DISTANCE_HOLD,
   DEFAULT_SEARCH_SPHERE_DISTANCE, TRIGGER_OFF_VALUE, TRIGGER_ON_VALUE, ZERO_VEC, ensureDynamic,
<<<<<<< HEAD
   getControllerWorldLocation, projectOntoEntityXYPlane, ContextOverlay, HMD, Reticle, Overlays, isPointingAtUI
   Picks, makeLaserLockInfo
=======
   getControllerWorldLocation, projectOntoEntityXYPlane, ContextOverlay, HMD, Reticle, Overlays, isPointingAtUI, Xform, getEntityParents

>>>>>>> 60db24f2
*/

Script.include("/~/system/libraries/controllerDispatcherUtils.js");
Script.include("/~/system/libraries/controllers.js");
Script.include("/~/system/libraries/Xform.js");

(function() {
    var GRABBABLE_PROPERTIES = [
        "position",
        "registrationPoint",
        "rotation",
        "gravity",
        "collidesWith",
        "dynamic",
        "collisionless",
        "locked",
        "name",
        "shapeType",
        "parentID",
        "parentJointIndex",
        "density",
        "dimensions",
        "userData"
    ];

    var MARGIN = 25;

    function TargetObject(entityID, entityProps) {
        this.entityID = entityID;
        this.entityProps = entityProps;
        this.targetEntityID = null;
        this.targetEntityProps = null;
        this.previousCollisionStatus = null;
        this.madeDynamic = null;

        this.makeDynamic = function() {
            if (this.targetEntityID) {
                var newProps = {
                    dynamic: true,
                    collisionless: true
                };
                this.previousCollisionStatus = this.targetEntityProps.collisionless;
                Entities.editEntity(this.targetEntityID, newProps);
                this.madeDynamic = true;
            }
        };

        this.restoreTargetEntityOriginalProps = function() {
            if (this.madeDynamic) {
                var props = {};
                props.dynamic = false;
                props.collisionless = this.previousCollisionStatus;
                var zeroVector = {x: 0, y: 0, z:0};
                props.localVelocity = zeroVector;
                props.localRotation = zeroVector;
                Entities.editEntity(this.targetEntityID, props);
            }
        };

        this.getTargetEntity = function() {
            var parentPropsLength = this.parentProps.length;
            if (parentPropsLength !== 0) {
                var targetEntity = {
                    id: this.parentProps[parentPropsLength - 1].id,
                    props: this.parentProps[parentPropsLength - 1]};
                this.targetEntityID = targetEntity.id;
                this.targetEntityProps = targetEntity.props;
                return targetEntity;
            }
            this.targetEntityID = this.entityID;
            this.targetEntityProps = this.entityProps;
            return {
                id: this.entityID,
                props: this.entityProps};
        };
    }

    function FarActionGrabEntity(hand) {
        this.hand = hand;
        this.grabbedThingID = null;
        this.targetObject = null;
        this.actionID = null; // action this script created...
        this.entityToLockOnto = null;
        this.entityWithContextOverlay = false;
        this.contextOverlayTimer = false;
        this.previousCollisionStatus = false;
        this.locked = false;
        this.reticleMinX = MARGIN;
        this.reticleMaxX;
        this.reticleMinY = MARGIN;
        this.reticleMaxY;

        var ACTION_TTL = 15; // seconds

        var DISTANCE_HOLDING_RADIUS_FACTOR = 3.5; // multiplied by distance between hand and object
        var DISTANCE_HOLDING_ACTION_TIMEFRAME = 0.1; // how quickly objects move to their new position
        var DISTANCE_HOLDING_UNITY_MASS = 1200; //  The mass at which the distance holding action timeframe is unmodified
        var DISTANCE_HOLDING_UNITY_DISTANCE = 6; //  The distance at which the distance holding action timeframe is unmodified

        this.parameters = makeDispatcherModuleParameters(
            550,
            this.hand === RIGHT_HAND ? ["rightHand"] : ["leftHand"],
            [],
<<<<<<< HEAD
            100,
            this.hand);
=======
            100);

        this.updateLaserPointer = function(controllerData) {
            var mode = "hold";
            if (!this.distanceHolding && !this.distanceRotating) {
                if (controllerData.triggerClicks[this.hand]) {
                    mode = "full";
                } else {
                    mode = "half";
                }
            }

            var laserPointerID = PICK_WITH_HAND_RAY ? this.laserPointer : this.headLaserPointer;
            if (mode === "full") {
                this.contextOverlayTimer = false;
                this.destroyContextOverlay();
            }

            LaserPointers.enableLaserPointer(laserPointerID);
            LaserPointers.setRenderState(laserPointerID, mode);
            if (this.distanceHolding || this.distanceRotating) {
                if (!this.locked) {
                    // calculate offset
                    var targetProps = Entities.getEntityProperties(this.targetObject.entityID, [
                        "position",
                        "rotation"
                    ]);
                    var zeroVector = { x: 0, y: 0, z:0, w: 0 };
                    var intersection = controllerData.rayPicks[this.hand].intersection;
                    var intersectionMat = new Xform(zeroVector, intersection);
                    var modelMat = new Xform(targetProps.rotation, targetProps.position);
                    var modelMatInv = modelMat.inv();
                    var xformMat = Xform.mul(modelMatInv, intersectionMat);
                    var offsetMat = Mat4.createFromRotAndTrans(xformMat.rot, xformMat.pos);
                    LaserPointers.setLockEndUUID(laserPointerID, this.targetObject.entityID, this.grabbedIsOverlay, offsetMat);
                    this.locked = true;
                }
            } else {
                LaserPointers.setLockEndUUID(laserPointerID, null, false);
                this.locked = false;
            }
        };

        this.laserPointerOff = function() {
            LaserPointers.disableLaserPointer(this.laserPointer);
            LaserPointers.disableLaserPointer(this.headLaserPointer);
        };
>>>>>>> 60db24f2


        this.handToController = function() {
            return (this.hand === RIGHT_HAND) ? Controller.Standard.RightHand : Controller.Standard.LeftHand;
        };

        this.distanceGrabTimescale = function(mass, distance) {
            var timeScale = DISTANCE_HOLDING_ACTION_TIMEFRAME * mass /
                DISTANCE_HOLDING_UNITY_MASS * distance /
                DISTANCE_HOLDING_UNITY_DISTANCE;
            if (timeScale < DISTANCE_HOLDING_ACTION_TIMEFRAME) {
                timeScale = DISTANCE_HOLDING_ACTION_TIMEFRAME;
            }
            return timeScale;
        };

        this.getMass = function(dimensions, density) {
            return (dimensions.x * dimensions.y * dimensions.z) * density;
        };

        this.startFarGrabAction = function (controllerData, grabbedProperties) {
            var controllerLocation = controllerData.controllerLocations[this.hand];
            var worldControllerPosition = controllerLocation.position;
            var worldControllerRotation = controllerLocation.orientation;

            // transform the position into room space
            var worldToSensorMat = Mat4.inverse(MyAvatar.getSensorToWorldMatrix());
            var roomControllerPosition = Mat4.transformPoint(worldToSensorMat, worldControllerPosition);

            var now = Date.now();

            // add the action and initialize some variables
            this.currentObjectPosition = grabbedProperties.position;
            this.currentObjectRotation = grabbedProperties.rotation;
            this.currentObjectTime = now;
            this.currentCameraOrientation = Camera.orientation;

            this.grabRadius = this.grabbedDistance;
            this.grabRadialVelocity = 0.0;

            // offset between controller vector at the grab radius and the entity position
            var targetPosition = Vec3.multiply(this.grabRadius, Quat.getUp(worldControllerRotation));
            targetPosition = Vec3.sum(targetPosition, worldControllerPosition);
            this.offsetPosition = Vec3.subtract(this.currentObjectPosition, targetPosition);

            // compute a constant based on the initial conditions which we use below to exaggerate hand motion
            // onto the held object
            this.radiusScalar = Math.log(this.grabRadius + 1.0);
            if (this.radiusScalar < 1.0) {
                this.radiusScalar = 1.0;
            }

            // compute the mass for the purpose of energy and how quickly to move object
            this.mass = this.getMass(grabbedProperties.dimensions, grabbedProperties.density);
            var distanceToObject = Vec3.length(Vec3.subtract(MyAvatar.position, grabbedProperties.position));
            var timeScale = this.distanceGrabTimescale(this.mass, distanceToObject);
            this.linearTimeScale = timeScale;
            this.actionID = Entities.addAction("far-grab", this.grabbedThingID, {
                targetPosition: this.currentObjectPosition,
                linearTimeScale: timeScale,
                targetRotation: this.currentObjectRotation,
                angularTimeScale: timeScale,
                tag: "far-grab-" + MyAvatar.sessionUUID,
                ttl: ACTION_TTL
            });
            if (this.actionID === Uuid.NULL) {
                this.actionID = null;
            }

            if (this.actionID !== null) {
                var args = [this.hand === RIGHT_HAND ? "right" : "left", MyAvatar.sessionUUID];
                Entities.callEntityMethod(this.grabbedThingID, "startDistanceGrab", args);
            }

            Controller.triggerHapticPulse(HAPTIC_PULSE_STRENGTH, HAPTIC_PULSE_DURATION, this.hand);
            this.previousRoomControllerPosition = roomControllerPosition;
        };

        this.continueDistanceHolding = function(controllerData) {
            var controllerLocation = controllerData.controllerLocations[this.hand];
            var worldControllerPosition = controllerLocation.position;
            var worldControllerRotation = controllerLocation.orientation;

            // also transform the position into room space
            var worldToSensorMat = Mat4.inverse(MyAvatar.getSensorToWorldMatrix());
            var roomControllerPosition = Mat4.transformPoint(worldToSensorMat, worldControllerPosition);

            var grabbedProperties = Entities.getEntityProperties(this.grabbedThingID, ["position"]);
            var now = Date.now();
            var deltaObjectTime = (now - this.currentObjectTime) / MSECS_PER_SEC; // convert to seconds
            this.currentObjectTime = now;

            // the action was set up when this.distanceHolding was called.  update the targets.
            var radius = Vec3.distance(this.currentObjectPosition, worldControllerPosition) *
                this.radiusScalar * DISTANCE_HOLDING_RADIUS_FACTOR;
            if (radius < 1.0) {
                radius = 1.0;
            }

            var roomHandDelta = Vec3.subtract(roomControllerPosition, this.previousRoomControllerPosition);
            var worldHandDelta = Mat4.transformVector(MyAvatar.getSensorToWorldMatrix(), roomHandDelta);
            var handMoved = Vec3.multiply(worldHandDelta, radius);
            this.currentObjectPosition = Vec3.sum(this.currentObjectPosition, handMoved);

            var args = [this.hand === RIGHT_HAND ? "right" : "left", MyAvatar.sessionUUID];
            Entities.callEntityMethod(this.grabbedThingID, "continueDistanceGrab", args);

            //  Update radialVelocity
            var lastVelocity = Vec3.multiply(worldHandDelta, 1.0 / deltaObjectTime);
            var delta = Vec3.normalize(Vec3.subtract(grabbedProperties.position, worldControllerPosition));
            var newRadialVelocity = Vec3.dot(lastVelocity, delta);

            var VELOCITY_AVERAGING_TIME = 0.016;
            var blendFactor = deltaObjectTime / VELOCITY_AVERAGING_TIME;
            if (blendFactor < 0.0) {
                blendFactor = 0.0;
            } else if (blendFactor > 1.0) {
                blendFactor = 1.0;
            }
            this.grabRadialVelocity = blendFactor * newRadialVelocity + (1.0 - blendFactor) * this.grabRadialVelocity;

            var RADIAL_GRAB_AMPLIFIER = 10.0;
            if (Math.abs(this.grabRadialVelocity) > 0.0) {
                this.grabRadius = this.grabRadius + (this.grabRadialVelocity * deltaObjectTime *
                                                     this.grabRadius * RADIAL_GRAB_AMPLIFIER);
            }

            // don't let grabRadius go all the way to zero, because it can't come back from that
            var MINIMUM_GRAB_RADIUS = 0.1;
            if (this.grabRadius < MINIMUM_GRAB_RADIUS) {
                this.grabRadius = MINIMUM_GRAB_RADIUS;
            }
            var newTargetPosition = Vec3.multiply(this.grabRadius, Quat.getUp(worldControllerRotation));
            newTargetPosition = Vec3.sum(newTargetPosition, worldControllerPosition);
            newTargetPosition = Vec3.sum(newTargetPosition, this.offsetPosition);

            // XXX
            // this.maybeScale(grabbedProperties);

            var distanceToObject = Vec3.length(Vec3.subtract(MyAvatar.position, this.currentObjectPosition));

            this.linearTimeScale = (this.linearTimeScale / 2);
            if (this.linearTimeScale <= DISTANCE_HOLDING_ACTION_TIMEFRAME) {
                this.linearTimeScale = DISTANCE_HOLDING_ACTION_TIMEFRAME;
            }
            var success = Entities.updateAction(this.grabbedThingID, this.actionID, {
                targetPosition: newTargetPosition,
                linearTimeScale: this.linearTimeScale,
                targetRotation: this.currentObjectRotation,
                angularTimeScale: this.distanceGrabTimescale(this.mass, distanceToObject),
                ttl: ACTION_TTL
            });
            if (!success) {
                print("continueDistanceHolding -- updateAction failed: " + this.actionID);
                this.actionID = null;
            }

            this.previousRoomControllerPosition = roomControllerPosition;
        };

        this.endNearGrabAction = function () {
            ensureDynamic(this.grabbedThingID);
            this.distanceHolding = false;
            this.distanceRotating = false;
            Entities.deleteAction(this.grabbedThingID, this.actionID);

            var args = [this.hand === RIGHT_HAND ? "right" : "left", MyAvatar.sessionUUID];
            Entities.callEntityMethod(this.grabbedThingID, "releaseGrab", args);
            if (this.targetObject) {
                this.targetObject.restoreTargetEntityOriginalProps();
            }
            this.actionID = null;
            this.grabbedThingID = null;
            this.targetObject = null;
        };

        this.updateRecommendedArea = function() {
            var dims = Controller.getViewportDimensions();
            this.reticleMaxX = dims.x - MARGIN;
            this.reticleMaxY = dims.y - MARGIN;
        };

        this.calculateNewReticlePosition = function(intersection) {
            this.updateRecommendedArea();
            var point2d = HMD.overlayFromWorldPoint(intersection);
            point2d.x = Math.max(this.reticleMinX, Math.min(point2d.x, this.reticleMaxX));
            point2d.y = Math.max(this.reticleMinY, Math.min(point2d.y, this.reticleMaxY));
            return point2d;
        };

        this.notPointingAtEntity = function(controllerData) {
            var intersection = controllerData.rayPicks[this.hand];
            var entityProperty = Entities.getEntityProperties(intersection.objectID);
            var entityType = entityProperty.type;
            var hudRayPick = controllerData.hudRayPicks[this.hand];
            var point2d = this.calculateNewReticlePosition(hudRayPick.intersection);
            if ((intersection.type === Picks.INTERSECTED_ENTITY && entityType === "Web") ||
                intersection.type === Picks.INTERSECTED_OVERLAY || Window.isPointOnDesktopWindow(point2d)) {
                return true;
            }
            return false;
        };

        this.distanceRotate = function(otherFarGrabModule) {
            this.distanceRotating = true;
            this.distanceHolding = false;

            var worldControllerRotation = getControllerWorldLocation(this.handToController(), true).orientation;
            var controllerRotationDelta =
                Quat.multiply(worldControllerRotation, Quat.inverse(this.previousWorldControllerRotation));
            // Rotate entity by twice the delta rotation.
            controllerRotationDelta = Quat.multiply(controllerRotationDelta, controllerRotationDelta);

            // Perform the rotation in the translation controller's action update.
            otherFarGrabModule.currentObjectRotation = Quat.multiply(controllerRotationDelta,
                otherFarGrabModule.currentObjectRotation);

            this.previousWorldControllerRotation = worldControllerRotation;
        };

        this.prepareDistanceRotatingData = function(controllerData) {
            var intersection = controllerData.rayPicks[this.hand];

            var controllerLocation = getControllerWorldLocation(this.handToController(), true);
            var worldControllerPosition = controllerLocation.position;
            var worldControllerRotation = controllerLocation.orientation;

            var grabbedProperties = Entities.getEntityProperties(intersection.objectID, GRABBABLE_PROPERTIES);
            this.currentObjectPosition = grabbedProperties.position;
            this.grabRadius = intersection.distance;

            // Offset between controller vector at the grab radius and the entity position.
            var targetPosition = Vec3.multiply(this.grabRadius, Quat.getUp(worldControllerRotation));
            targetPosition = Vec3.sum(targetPosition, worldControllerPosition);
            this.offsetPosition = Vec3.subtract(this.currentObjectPosition, targetPosition);

            // Initial controller rotation.
            this.previousWorldControllerRotation = worldControllerRotation;
        };

        this.destroyContextOverlay = function(controllerData) {
            if (this.entityWithContextOverlay) {
                ContextOverlay.destroyContextOverlay(this.entityWithContextOverlay);
                this.entityWithContextOverlay = false;
            }
        };

        this.isReady = function (controllerData) {
            if (this.notPointingAtEntity(controllerData)) {
                return makeRunningValues(false, [], []);
            }

            this.distanceHolding = false;
            this.distanceRotating = false;

            if (controllerData.triggerValues[this.hand] > TRIGGER_ON_VALUE) {
                this.prepareDistanceRotatingData(controllerData);
                return makeRunningValues(true, [], []);
            } else {
                this.destroyContextOverlay();
                return makeRunningValues(false, [], []);
            }
        };

        this.run = function (controllerData) {
            if (controllerData.triggerValues[this.hand] < TRIGGER_OFF_VALUE ||
                this.notPointingAtEntity(controllerData)) {
                this.endNearGrabAction();
                return makeRunningValues(false, [], []);
            }
            this.intersectionDistance = controllerData.rayPicks[this.hand].distance;

            var otherModuleName =this.hand === RIGHT_HAND ? "LeftFarActionGrabEntity" : "RightFarActionGrabEntity";
            var otherFarGrabModule = getEnabledModuleByName(otherModuleName);

            // gather up the readiness of the near-grab modules
            var nearGrabNames = [
                this.hand === RIGHT_HAND ? "RightScaleAvatar" : "LeftScaleAvatar",
                this.hand === RIGHT_HAND ? "RightFarTriggerEntity" : "LeftFarTriggerEntity",
                this.hand === RIGHT_HAND ? "RightNearActionGrabEntity" : "LeftNearActionGrabEntity",
                this.hand === RIGHT_HAND ? "RightNearParentingGrabEntity" : "LeftNearParentingGrabEntity",
                this.hand === RIGHT_HAND ? "RightNearParentingGrabOverlay" : "LeftNearParentingGrabOverlay"
            ];

            var nearGrabReadiness = [];
            for (var i = 0; i < nearGrabNames.length; i++) {
                var nearGrabModule = getEnabledModuleByName(nearGrabNames[i]);
                var ready = nearGrabModule ? nearGrabModule.isReady(controllerData) : makeRunningValues(false, [], []);
                nearGrabReadiness.push(ready);
            }

            if (this.actionID) {
                // if we are doing a distance grab and the object gets close enough to the controller,
                // stop the far-grab so the near-grab or equip can take over.
                for (var k = 0; k < nearGrabReadiness.length; k++) {
                    if (nearGrabReadiness[k].active && nearGrabReadiness[k].targets[0] === this.grabbedThingID) {
                        this.endNearGrabAction();
                        return makeRunningValues(false, [], []);
                    }
                }

                this.continueDistanceHolding(controllerData);
            } else {
                // if we are doing a distance search and this controller moves into a position
                // where it could near-grab something, stop searching.
                for (var j = 0; j < nearGrabReadiness.length; j++) {
                    if (nearGrabReadiness[j].active) {
                        this.endNearGrabAction();
                        return makeRunningValues(false, [], []);
                    }
                }

                var rayPickInfo = controllerData.rayPicks[this.hand];
                if (rayPickInfo.type === Picks.INTERSECTED_ENTITY) {
                    if (controllerData.triggerClicks[this.hand]) {
                        var entityID = rayPickInfo.objectID;
                        var targetProps = Entities.getEntityProperties(entityID, [
                            "dynamic", "shapeType", "position",
                            "rotation", "dimensions", "density",
                            "userData", "locked", "type"
                        ]);

                        this.targetObject = new TargetObject(entityID, targetProps);
                        this.targetObject.parentProps = getEntityParents(targetProps);
                        if (entityID !== this.entityWithContextOverlay) {
                            this.destroyContextOverlay();
                        }
                        var targetEntity = this.targetObject.getTargetEntity();
                        entityID = targetEntity.id;
                        targetProps = targetEntity.props;

                        if (entityIsGrabbable(targetProps)) {
                            if (!entityIsDistanceGrabbable(targetProps)) {
                                this.targetObject.makeDynamic();
                            }

                            if (!this.distanceRotating) {
                                this.grabbedThingID = entityID;
                                this.grabbedDistance = rayPickInfo.distance;
                            }

                            if (otherFarGrabModule.grabbedThingID === this.grabbedThingID && otherFarGrabModule.distanceHolding) {
                                this.prepareDistanceRotatingData(controllerData);
                                this.distanceRotate(otherFarGrabModule);
                            } else {
                                this.distanceHolding = true;
                                this.distanceRotating = false;
                                this.startFarGrabAction(controllerData, targetProps);
                            }
                        }
                    } else if (!this.entityWithContextOverlay && !this.contextOverlayTimer) {
                        var _this = this;
                        _this.contextOverlayTimer = Script.setTimeout(function () {
                            if (!_this.entityWithContextOverlay && _this.contextOverlayTimer) {
                                var props = Entities.getEntityProperties(rayPickInfo.objectID);
                                var pointerEvent = {
                                    type: "Move",
                                    id: this.hand + 1, // 0 is reserved for hardware mouse
                                    pos2D: projectOntoEntityXYPlane(rayPickInfo.objectID, rayPickInfo.intersection, props),
                                    pos3D: rayPickInfo.intersection,
                                    normal: rayPickInfo.surfaceNormal,
                                    direction: Vec3.subtract(ZERO_VEC, rayPickInfo.surfaceNormal),
                                    button: "Secondary"
                                };
                                if (ContextOverlay.createOrDestroyContextOverlay(rayPickInfo.objectID, pointerEvent)) {
                                    _this.entityWithContextOverlay = rayPickInfo.objectID;
                                }
                            }
                            _this.contextOverlayTimer = false;
                        }, 500);
                    }
                } else if (this.distanceRotating) {
                    this.distanceRotate(otherFarGrabModule);
                }
            }
            return this.exitIfDisabled();
        };

        this.exitIfDisabled = function() {
            var moduleName = this.hand === RIGHT_HAND ? "RightDisableModules" : "LeftDisableModules";
            var disableModule = getEnabledModuleByName(moduleName);
            if (disableModule) {
                if (disableModule.disableModules) {
                    this.endNearGrabAction();
                    return makeRunningValues(false, [], []);
                }
            }
            var grabbedThing = (this.distanceHolding || this.distanceRotating) ? this.grabbedThingID : null;
            var grabbedIsOverlay = (this.distanceHolding || this.distanceRotating) ? this.grabbedIsOverlay : false;
            var laserLockInfo = makeLaserLockInfo(grabbedThing, grabbedIsOverlay, this.hand);
            return makeRunningValues(true, [], [], laserLockInfo);
        };

        this.cleanup = function () {
        };
    }

    var leftFarActionGrabEntity = new FarActionGrabEntity(LEFT_HAND);
    var rightFarActionGrabEntity = new FarActionGrabEntity(RIGHT_HAND);

    enableDispatcherModule("LeftFarActionGrabEntity", leftFarActionGrabEntity);
    enableDispatcherModule("RightFarActionGrabEntity", rightFarActionGrabEntity);

    function cleanup() {
        leftFarActionGrabEntity.cleanup();
        rightFarActionGrabEntity.cleanup();
        disableDispatcherModule("LeftFarActionGrabEntity");
        disableDispatcherModule("RightFarActionGrabEntity");
    }
    Script.scriptEnding.connect(cleanup);
}());<|MERGE_RESOLUTION|>--- conflicted
+++ resolved
@@ -13,13 +13,8 @@
    makeDispatcherModuleParameters, MSECS_PER_SEC, HAPTIC_PULSE_STRENGTH, HAPTIC_PULSE_DURATION,
    PICK_MAX_DISTANCE, COLORS_GRAB_SEARCHING_HALF_SQUEEZE, COLORS_GRAB_SEARCHING_FULL_SQUEEZE, COLORS_GRAB_DISTANCE_HOLD,
    DEFAULT_SEARCH_SPHERE_DISTANCE, TRIGGER_OFF_VALUE, TRIGGER_ON_VALUE, ZERO_VEC, ensureDynamic,
-<<<<<<< HEAD
    getControllerWorldLocation, projectOntoEntityXYPlane, ContextOverlay, HMD, Reticle, Overlays, isPointingAtUI
    Picks, makeLaserLockInfo
-=======
-   getControllerWorldLocation, projectOntoEntityXYPlane, ContextOverlay, HMD, Reticle, Overlays, isPointingAtUI, Xform, getEntityParents
-
->>>>>>> 60db24f2
 */
 
 Script.include("/~/system/libraries/controllerDispatcherUtils.js");
@@ -123,58 +118,8 @@
             550,
             this.hand === RIGHT_HAND ? ["rightHand"] : ["leftHand"],
             [],
-<<<<<<< HEAD
             100,
             this.hand);
-=======
-            100);
-
-        this.updateLaserPointer = function(controllerData) {
-            var mode = "hold";
-            if (!this.distanceHolding && !this.distanceRotating) {
-                if (controllerData.triggerClicks[this.hand]) {
-                    mode = "full";
-                } else {
-                    mode = "half";
-                }
-            }
-
-            var laserPointerID = PICK_WITH_HAND_RAY ? this.laserPointer : this.headLaserPointer;
-            if (mode === "full") {
-                this.contextOverlayTimer = false;
-                this.destroyContextOverlay();
-            }
-
-            LaserPointers.enableLaserPointer(laserPointerID);
-            LaserPointers.setRenderState(laserPointerID, mode);
-            if (this.distanceHolding || this.distanceRotating) {
-                if (!this.locked) {
-                    // calculate offset
-                    var targetProps = Entities.getEntityProperties(this.targetObject.entityID, [
-                        "position",
-                        "rotation"
-                    ]);
-                    var zeroVector = { x: 0, y: 0, z:0, w: 0 };
-                    var intersection = controllerData.rayPicks[this.hand].intersection;
-                    var intersectionMat = new Xform(zeroVector, intersection);
-                    var modelMat = new Xform(targetProps.rotation, targetProps.position);
-                    var modelMatInv = modelMat.inv();
-                    var xformMat = Xform.mul(modelMatInv, intersectionMat);
-                    var offsetMat = Mat4.createFromRotAndTrans(xformMat.rot, xformMat.pos);
-                    LaserPointers.setLockEndUUID(laserPointerID, this.targetObject.entityID, this.grabbedIsOverlay, offsetMat);
-                    this.locked = true;
-                }
-            } else {
-                LaserPointers.setLockEndUUID(laserPointerID, null, false);
-                this.locked = false;
-            }
-        };
-
-        this.laserPointerOff = function() {
-            LaserPointers.disableLaserPointer(this.laserPointer);
-            LaserPointers.disableLaserPointer(this.headLaserPointer);
-        };
->>>>>>> 60db24f2
 
 
         this.handToController = function() {
