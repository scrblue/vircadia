//  entityProperties.js
//
//  Created by Ryan Huffman on 13 Nov 2014
//  Copyright 2014 High Fidelity, Inc.
//
//  Distributed under the Apache License, Version 2.0.
//  See the accompanying file LICENSE or http://www.apache.org/licenses/LICENSE-2.0.html

/* global alert, augmentSpinButtons, clearTimeout, console, document, Element, EventBridge, 
    HifiEntityUI, JSONEditor, openEventBridge, setUpKeyboardControl, setTimeout, window, _ $ */

var PI = 3.14159265358979;
var DEGREES_TO_RADIANS = PI / 180.0;
var RADIANS_TO_DEGREES = 180.0 / PI;
var ICON_FOR_TYPE = {
    Box: "V",
    Sphere: "n",
    Shape: "n",
    ParticleEffect: "&#xe004;",
    Model: "&#xe008;",
    Web: "q",
    Image: "&#xe02a;",
    Text: "l",
    Light: "p",
    Zone: "o",
    PolyVox: "&#xe005;",
    Multiple: "&#xe000;",
    PolyLine: "&#xe01b;"
};

var EDITOR_TIMEOUT_DURATION = 1500;
var KEY_P = 80; // Key code for letter p used for Parenting hotkey.
var colorPickers = [];
var lastEntityID = null;

function debugPrint(message) {
    EventBridge.emitWebEvent(
        JSON.stringify({
            type: "print",
            message: message
        })
    );
}

function enableChildren(el, selector) {
    var elSelectors = el.querySelectorAll(selector);
    for (var selectorIndex = 0; selectorIndex < elSelectors.length; ++selectorIndex) {
        elSelectors[selectorIndex].removeAttribute('disabled');
    }
}

function disableChildren(el, selector) {
    var elSelectors = el.querySelectorAll(selector);
    for (var selectorIndex = 0; selectorIndex < elSelectors.length; ++selectorIndex) {
        elSelectors[selectorIndex].setAttribute('disabled', 'disabled');
    }
}

function enableProperties() {
    enableChildren(document.getElementById("properties-list"), "input, textarea, checkbox, .dropdown dl, .color-picker");
    enableChildren(document, ".colpick");
    var elLocked = document.getElementById("property-locked");

    if (elLocked.checked === false) {
        removeStaticUserData();
    }
}


function disableProperties() {
    disableChildren(document.getElementById("properties-list"), "input, textarea, checkbox, .dropdown dl, .color-picker");
    disableChildren(document, ".colpick");
    for (var i = 0; i < colorPickers.length; i++) {
        colorPickers[i].colpickHide();
    }
    var elLocked = document.getElementById("property-locked");

    if ($('#userdata-editor').css('display') === "block" && elLocked.checked === true) {
        showStaticUserData();
    }

}

function showElements(els, show) {
    for (var i = 0; i < els.length; i++) {
        els[i].style.display = (show) ? 'table' : 'none';

    }
}

function updateProperty(propertyName, propertyValue) {
    var properties = {};
    properties[propertyName] = propertyValue;
    updateProperties(properties);
}

function updateProperties(properties) {
    EventBridge.emitWebEvent(JSON.stringify({
        id: lastEntityID,
        type: "update",
        properties: properties
    }));
}

function createEmitCheckedPropertyUpdateFunction(propertyName) {
    return function() {
        updateProperty(propertyName, this.checked);
    };
}

function createEmitGroupCheckedPropertyUpdateFunction(group, propertyName) {
    return function() {
        var properties = {};
        properties[group] = {};
        properties[group][propertyName] = this.checked;
        updateProperties(properties);
    };
}

function createEmitNumberPropertyUpdateFunction(propertyName, decimals) {
    decimals = ((decimals === undefined) ? 4 : decimals);
    return function() {
        var value = parseFloat(this.value).toFixed(decimals);
        updateProperty(propertyName, value);
    };
}

function createEmitGroupNumberPropertyUpdateFunction(group, propertyName) {
    return function() {
        var properties = {};
        properties[group] = {};
        properties[group][propertyName] = this.value;
        updateProperties(properties);
    };
}

function createImageURLUpdateFunction(propertyName) {
    return function () {
        var newTextures = JSON.stringify({ "tex.picture": this.value });
        updateProperty(propertyName, newTextures);
    };
}

function createEmitTextPropertyUpdateFunction(propertyName) {
    return function() {
        updateProperty(propertyName, this.value);
    };
}

function createZoneComponentModeChangedFunction(zoneComponent, zoneComponentModeInherit,
    zoneComponentModeDisabled, zoneComponentModeEnabled) {

    return function() {
        var zoneComponentMode;

        if (zoneComponentModeInherit.checked) {
            zoneComponentMode = 'inherit';
        } else if (zoneComponentModeDisabled.checked) {
            zoneComponentMode = 'disabled';
        } else if (zoneComponentModeEnabled.checked) {
            zoneComponentMode = 'enabled';
        }

        updateProperty(zoneComponent, zoneComponentMode);
    };
}

function createEmitGroupTextPropertyUpdateFunction(group, propertyName) {
    return function() {
        var properties = {};
        properties[group] = {};
        properties[group][propertyName] = this.value;
        updateProperties(properties);
    };
}

function createEmitVec3PropertyUpdateFunction(property, elX, elY, elZ) {
    return function() {
        var properties = {};
        properties[property] = {
            x: elX.value,
            y: elY.value,
            z: elZ.value
        };
        updateProperties(properties);
    };
}

function createEmitGroupVec3PropertyUpdateFunction(group, property, elX, elY, elZ) {
    return function() {
        var properties = {};
        properties[group] = {};
        properties[group][property] = {
            x: elX.value,
            y: elY.value,
            z: elZ ? elZ.value : 0
        };
        updateProperties(properties);
    };
}

function createEmitVec3PropertyUpdateFunctionWithMultiplier(property, elX, elY, elZ, multiplier) {
    return function() {
        var properties = {};
        properties[property] = {
            x: elX.value * multiplier,
            y: elY.value * multiplier,
            z: elZ.value * multiplier
        };
        updateProperties(properties);
    };
}

function createEmitColorPropertyUpdateFunction(property, elRed, elGreen, elBlue) {
    return function() {
        emitColorPropertyUpdate(property, elRed.value, elGreen.value, elBlue.value);
    };
}

function emitColorPropertyUpdate(property, red, green, blue, group) {
    var properties = {};
    if (group) {
        properties[group] = {};
        properties[group][property] = {
            red: red,
            green: green,
            blue: blue
        };
    } else {
        properties[property] = {
            red: red,
            green: green,
            blue: blue
        };
    }
    updateProperties(properties);
}


function createEmitGroupColorPropertyUpdateFunction(group, property, elRed, elGreen, elBlue) {
    return function() {
        var properties = {};
        properties[group] = {};
        properties[group][property] = {
            red: elRed.value,
            green: elGreen.value,
            blue: elBlue.value
        };
        updateProperties(properties);
    };
}

function updateCheckedSubProperty(propertyName, propertyValue, subPropertyElement, subPropertyString) {
    if (subPropertyElement.checked) {
        if (propertyValue.indexOf(subPropertyString)) {
            propertyValue += subPropertyString + ',';
        }
    } else {
        // We've unchecked, so remove
        propertyValue = propertyValue.replace(subPropertyString + ",", "");
    }
    updateProperty(propertyName, propertyValue);
}

function setUserDataFromEditor(noUpdate) {
    var json = null;
    try {
        json = editor.get();
    } catch (e) {
        alert('Invalid JSON code - look for red X in your code ', +e);
    }
    if (json === null) {
        return;
    } else {
        var text = editor.getText();
        if (noUpdate === true) {
            EventBridge.emitWebEvent(
                JSON.stringify({
                    id: lastEntityID,
                    type: "saveUserData",
                    properties: {
                        userData: text
                    }
                })
            );
            return;
        } else {
            updateProperty('userData', text);
        }
    }
}

function multiDataUpdater(groupName, updateKeyPair, userDataElement, defaults) {
    var properties = {};
    var parsedData = {};
    try {
        if ($('#userdata-editor').css('height') !== "0px") {
            // if there is an expanded, we want to use its json.
            parsedData = getEditorJSON();
        } else {
            parsedData = JSON.parse(userDataElement.value);
        }
    } catch (e) {
        // TODO: Should an alert go here?
    }

    if (!(groupName in parsedData)) {
        parsedData[groupName] = {};
    }
    var keys = Object.keys(updateKeyPair);
    keys.forEach(function (key) {
        delete parsedData[groupName][key];
        if (updateKeyPair[key] !== null && updateKeyPair[key] !== "null") {
            if (updateKeyPair[key] instanceof Element) {
                if (updateKeyPair[key].type === "checkbox") {
                    if (updateKeyPair[key].checked !== defaults[key]) {
                        parsedData[groupName][key] = updateKeyPair[key].checked;
                    }
                } else {
                    var val = isNaN(updateKeyPair[key].value) ? updateKeyPair[key].value : parseInt(updateKeyPair[key].value);
                    if (val !== defaults[key]) {
                        parsedData[groupName][key] = val;
                    }
                }
            } else {
                parsedData[groupName][key] = updateKeyPair[key];
            }
        }
    });
    if (Object.keys(parsedData[groupName]).length === 0) {
        delete parsedData[groupName];
    }
    if (Object.keys(parsedData).length > 0) {
        properties.userData = JSON.stringify(parsedData);
    } else {
        properties.userData = '';
    }

    userDataElement.value = properties.userData;

    updateProperties(properties);
}
function userDataChanger(groupName, keyName, values, userDataElement, defaultValue) {
    var val = {}, def = {};
    val[keyName] = values;
    def[keyName] = defaultValue;
    multiDataUpdater(groupName, val, userDataElement, def);
}

function setTextareaScrolling(element) {
    var isScrolling = element.scrollHeight > element.offsetHeight;
    element.setAttribute("scrolling", isScrolling ? "true" : "false");
}


var editor = null;
var editorTimeout = null;
var lastJSONString = null;

function createJSONEditor() {
    var container = document.getElementById("userdata-editor");
    var options = {
        search: false,
        mode: 'tree',
        modes: ['code', 'tree'],
        name: 'userData',
        onModeChange: function() {
            $('.jsoneditor-poweredBy').remove();
        },
        onError: function(e) {
            alert('JSON editor:' + e);
        },
        onChange: function() {
            var currentJSONString = editor.getText();

            if (currentJSONString === '{"":""}') {
                return;
            }
            $('#userdata-save').attr('disabled', false);


        }
    };
    editor = new JSONEditor(container, options);
}

function hideNewJSONEditorButton() {
    $('#userdata-new-editor').hide();

}

function hideClearUserDataButton() {
    $('#userdata-clear').hide();
}

function showSaveUserDataButton() {
    $('#userdata-save').show();
}

function hideSaveUserDataButton() {
    $('#userdata-save').hide();

}

function showNewJSONEditorButton() {
    $('#userdata-new-editor').show();

}

function showClearUserDataButton() {
    $('#userdata-clear').show();

}

function showUserDataTextArea() {
    $('#property-user-data').show();
}

function hideUserDataTextArea() {
    $('#property-user-data').hide();
}

function showStaticUserData() {
    if (editor !== null) {
        $('#static-userdata').show();
        $('#static-userdata').css('height', $('#userdata-editor').height());
        $('#static-userdata').text(editor.getText());
    }
}

function removeStaticUserData() {
    $('#static-userdata').hide();
}

function setEditorJSON(json) {
    editor.set(json);
    if (editor.hasOwnProperty('expandAll')) {
        editor.expandAll();
    }

}

function getEditorJSON() {
    return editor.get();
}

function deleteJSONEditor() {
    if (editor !== null) {
        editor.destroy();
        editor = null;
    }
}

var savedJSONTimer = null;

function saveJSONUserData(noUpdate) {
    setUserDataFromEditor(noUpdate);
    $('#userdata-saved').show();
    $('#userdata-save').attr('disabled', true);
    if (savedJSONTimer !== null) {
        clearTimeout(savedJSONTimer);
    }
    savedJSONTimer = setTimeout(function() {
        $('#userdata-saved').hide();

    }, EDITOR_TIMEOUT_DURATION);
}

function bindAllNonJSONEditorElements() {
    var inputs = $('input');
    var i;
    for (i = 0; i < inputs.length; i++) {
        var input = inputs[i];
        var field = $(input);
        // TODO FIXME: (JSHint) Functions declared within loops referencing 
        //             an outer scoped variable may lead to confusing semantics.
        field.on('focus', function(e) {
            if (e.target.id === "userdata-new-editor" || e.target.id === "userdata-clear") {
                return;
            } else {
                if ($('#userdata-editor').css('height') !== "0px") {
                    saveJSONUserData(true);

                }
            }
        });
    }
}

function unbindAllInputs() {
    var inputs = $('input');
    var i;
    for (i = 0; i < inputs.length; i++) {
        var input = inputs[i];
        var field = $(input);
        field.unbind();
    }
}

function clearSelection() {
    if (document.selection && document.selection.empty) {
        document.selection.empty();
    } else if (window.getSelection) {
        var sel = window.getSelection();
        sel.removeAllRanges();
    }
}

function loaded() {
    openEventBridge(function() {

        var elPropertiesList = document.getElementById("properties-list");
        var elID = document.getElementById("property-id");
        var elType = document.getElementById("property-type");
        var elTypeIcon = document.getElementById("type-icon");
        var elName = document.getElementById("property-name");
        var elLocked = document.getElementById("property-locked");
        var elVisible = document.getElementById("property-visible");
        var elPositionX = document.getElementById("property-pos-x");
        var elPositionY = document.getElementById("property-pos-y");
        var elPositionZ = document.getElementById("property-pos-z");
        var elMoveSelectionToGrid = document.getElementById("move-selection-to-grid");
        var elMoveAllToGrid = document.getElementById("move-all-to-grid");

        var elDimensionsX = document.getElementById("property-dim-x");
        var elDimensionsY = document.getElementById("property-dim-y");
        var elDimensionsZ = document.getElementById("property-dim-z");
        var elResetToNaturalDimensions = document.getElementById("reset-to-natural-dimensions");
        var elRescaleDimensionsPct = document.getElementById("dimension-rescale-pct");
        var elRescaleDimensionsButton = document.getElementById("dimension-rescale-button");

        var elParentID = document.getElementById("property-parent-id");
        var elParentJointIndex = document.getElementById("property-parent-joint-index");

        var elRegistrationX = document.getElementById("property-reg-x");
        var elRegistrationY = document.getElementById("property-reg-y");
        var elRegistrationZ = document.getElementById("property-reg-z");

        var elRotationX = document.getElementById("property-rot-x");
        var elRotationY = document.getElementById("property-rot-y");
        var elRotationZ = document.getElementById("property-rot-z");

        var elLinearVelocityX = document.getElementById("property-lvel-x");
        var elLinearVelocityY = document.getElementById("property-lvel-y");
        var elLinearVelocityZ = document.getElementById("property-lvel-z");
        var elLinearDamping = document.getElementById("property-ldamping");

        var elAngularVelocityX = document.getElementById("property-avel-x");
        var elAngularVelocityY = document.getElementById("property-avel-y");
        var elAngularVelocityZ = document.getElementById("property-avel-z");
        var elAngularDamping = document.getElementById("property-adamping");

        var elRestitution = document.getElementById("property-restitution");
        var elFriction = document.getElementById("property-friction");

        var elGravityX = document.getElementById("property-grav-x");
        var elGravityY = document.getElementById("property-grav-y");
        var elGravityZ = document.getElementById("property-grav-z");

        var elAccelerationX = document.getElementById("property-lacc-x");
        var elAccelerationY = document.getElementById("property-lacc-y");
        var elAccelerationZ = document.getElementById("property-lacc-z");

        var elDensity = document.getElementById("property-density");
        var elCollisionless = document.getElementById("property-collisionless");
        var elDynamic = document.getElementById("property-dynamic");
        var elCollideStatic = document.getElementById("property-collide-static");
        var elCollideDynamic = document.getElementById("property-collide-dynamic");
        var elCollideKinematic = document.getElementById("property-collide-kinematic");
        var elCollideMyAvatar = document.getElementById("property-collide-myAvatar");
        var elCollideOtherAvatar = document.getElementById("property-collide-otherAvatar");
        var elCollisionSoundURL = document.getElementById("property-collision-sound-url");

        var elGrabbable = document.getElementById("property-grabbable");

        var elCloneable = document.getElementById("property-cloneable");
        var elCloneableDynamic = document.getElementById("property-cloneable-dynamic");
        var elCloneableAvatarEntity = document.getElementById("property-cloneable-avatarEntity");
        var elCloneableGroup = document.getElementById("group-cloneable-group");
        var elCloneableLifetime = document.getElementById("property-cloneable-lifetime");
        var elCloneableLimit = document.getElementById("property-cloneable-limit");

        var elWantsTrigger = document.getElementById("property-wants-trigger");
        var elIgnoreIK = document.getElementById("property-ignore-ik");

        var elLifetime = document.getElementById("property-lifetime");
        var elScriptURL = document.getElementById("property-script-url");
        var elScriptTimestamp = document.getElementById("property-script-timestamp");
        var elReloadScriptsButton = document.getElementById("reload-script-button");
        var elServerScripts = document.getElementById("property-server-scripts");
        var elReloadServerScriptsButton = document.getElementById("reload-server-scripts-button");
        var elServerScriptStatus = document.getElementById("server-script-status");
        var elServerScriptError = document.getElementById("server-script-error");
        var elUserData = document.getElementById("property-user-data");
        var elClearUserData = document.getElementById("userdata-clear");
        var elSaveUserData = document.getElementById("userdata-save");
        var elNewJSONEditor = document.getElementById('userdata-new-editor');
        var elColorControlVariant2 = document.getElementById("property-color-control2");
        var elColorRed = document.getElementById("property-color-red");
        var elColorGreen = document.getElementById("property-color-green");
        var elColorBlue = document.getElementById("property-color-blue");

        var elShape = document.getElementById("property-shape");

        var elCanCastShadow = document.getElementById("property-can-cast-shadow");

        var elLightSpotLight = document.getElementById("property-light-spot-light");
        var elLightColor = document.getElementById("property-light-color");
        var elLightColorRed = document.getElementById("property-light-color-red");
        var elLightColorGreen = document.getElementById("property-light-color-green");
        var elLightColorBlue = document.getElementById("property-light-color-blue");

        var elLightIntensity = document.getElementById("property-light-intensity");
        var elLightFalloffRadius = document.getElementById("property-light-falloff-radius");
        var elLightExponent = document.getElementById("property-light-exponent");
        var elLightCutoff = document.getElementById("property-light-cutoff");

        var elModelURL = document.getElementById("property-model-url");
        var elShapeType = document.getElementById("property-shape-type");
        var elCompoundShapeURL = document.getElementById("property-compound-shape-url");
        var elModelAnimationURL = document.getElementById("property-model-animation-url");
        var elModelAnimationPlaying = document.getElementById("property-model-animation-playing");
        var elModelAnimationFPS = document.getElementById("property-model-animation-fps");
        var elModelAnimationFrame = document.getElementById("property-model-animation-frame");
        var elModelAnimationFirstFrame = document.getElementById("property-model-animation-first-frame");
        var elModelAnimationLastFrame = document.getElementById("property-model-animation-last-frame");
        var elModelAnimationLoop = document.getElementById("property-model-animation-loop");
        var elModelAnimationHold = document.getElementById("property-model-animation-hold");
        var elModelAnimationAllowTranslation = document.getElementById("property-model-animation-allow-translation");
        var elModelTextures = document.getElementById("property-model-textures");
        var elModelOriginalTextures = document.getElementById("property-model-original-textures");

        var elImageURL = document.getElementById("property-image-url");

        var elWebSourceURL = document.getElementById("property-web-source-url");
        var elWebDPI = document.getElementById("property-web-dpi");

        var elDescription = document.getElementById("property-description");

        var elHyperlinkHref = document.getElementById("property-hyperlink-href");

        var elTextText = document.getElementById("property-text-text");
        var elTextLineHeight = document.getElementById("property-text-line-height");
        var elTextTextColor = document.getElementById("property-text-text-color");
        var elTextFaceCamera = document.getElementById("property-text-face-camera");
        var elTextTextColorRed = document.getElementById("property-text-text-color-red");
        var elTextTextColorGreen = document.getElementById("property-text-text-color-green");
        var elTextTextColorBlue = document.getElementById("property-text-text-color-blue");
        var elTextBackgroundColorRed = document.getElementById("property-text-background-color-red");
        var elTextBackgroundColorGreen = document.getElementById("property-text-background-color-green");
        var elTextBackgroundColorBlue = document.getElementById("property-text-background-color-blue");

        // Key light
        var elZoneKeyLightModeInherit = document.getElementById("property-zone-key-light-mode-inherit");
        var elZoneKeyLightModeDisabled = document.getElementById("property-zone-key-light-mode-disabled");
        var elZoneKeyLightModeEnabled = document.getElementById("property-zone-key-light-mode-enabled");

        var elZoneKeyLightColor = document.getElementById("property-zone-key-light-color");
        var elZoneKeyLightColorRed = document.getElementById("property-zone-key-light-color-red");
        var elZoneKeyLightColorGreen = document.getElementById("property-zone-key-light-color-green");
        var elZoneKeyLightColorBlue = document.getElementById("property-zone-key-light-color-blue");
        var elZoneKeyLightIntensity = document.getElementById("property-zone-key-intensity");
        var elZoneKeyLightDirectionX = document.getElementById("property-zone-key-light-direction-x");
        var elZoneKeyLightDirectionY = document.getElementById("property-zone-key-light-direction-y");

        var elZoneKeyLightCastShadows = document.getElementById("property-zone-key-light-cast-shadows");

        // Skybox
        var elZoneSkyboxModeInherit = document.getElementById("property-zone-skybox-mode-inherit");
        var elZoneSkyboxModeDisabled = document.getElementById("property-zone-skybox-mode-disabled");
        var elZoneSkyboxModeEnabled = document.getElementById("property-zone-skybox-mode-enabled");

        // Ambient light
        var elCopySkyboxURLToAmbientURL = document.getElementById("copy-skybox-url-to-ambient-url");

        var elZoneAmbientLightModeInherit = document.getElementById("property-zone-ambient-light-mode-inherit");
        var elZoneAmbientLightModeDisabled = document.getElementById("property-zone-ambient-light-mode-disabled");
        var elZoneAmbientLightModeEnabled = document.getElementById("property-zone-ambient-light-mode-enabled");

        var elZoneAmbientLightIntensity = document.getElementById("property-zone-key-ambient-intensity");
        var elZoneAmbientLightURL = document.getElementById("property-zone-key-ambient-url");

        // Haze
        var elZoneHazeModeInherit = document.getElementById("property-zone-haze-mode-inherit");
        var elZoneHazeModeDisabled = document.getElementById("property-zone-haze-mode-disabled");
        var elZoneHazeModeEnabled = document.getElementById("property-zone-haze-mode-enabled");
        
        var elZoneHazeRange = document.getElementById("property-zone-haze-range");
        var elZoneHazeColor = document.getElementById("property-zone-haze-color");
        var elZoneHazeColorRed = document.getElementById("property-zone-haze-color-red");
        var elZoneHazeColorGreen = document.getElementById("property-zone-haze-color-green");
        var elZoneHazeColorBlue = document.getElementById("property-zone-haze-color-blue");
        var elZoneHazeGlareColor = document.getElementById("property-zone-haze-glare-color");
        var elZoneHazeGlareColorRed = document.getElementById("property-zone-haze-glare-color-red");
        var elZoneHazeGlareColorGreen = document.getElementById("property-zone-haze-glare-color-green");
        var elZoneHazeGlareColorBlue = document.getElementById("property-zone-haze-glare-color-blue");
        var elZoneHazeEnableGlare = document.getElementById("property-zone-haze-enable-light-blend");
        var elZonehazeGlareAngle = document.getElementById("property-zone-haze-blend-angle");
        
        var elZoneHazeAltitudeEffect = document.getElementById("property-zone-haze-altitude-effect");
        var elZoneHazeBaseRef = document.getElementById("property-zone-haze-base");
        var elZoneHazeCeiling = document.getElementById("property-zone-haze-ceiling");

        var elZoneHazeBackgroundBlend = document.getElementById("property-zone-haze-background-blend");

        var elZoneSkyboxColor = document.getElementById("property-zone-skybox-color");
        var elZoneSkyboxColorRed = document.getElementById("property-zone-skybox-color-red");
        var elZoneSkyboxColorGreen = document.getElementById("property-zone-skybox-color-green");
        var elZoneSkyboxColorBlue = document.getElementById("property-zone-skybox-color-blue");
        var elZoneSkyboxURL = document.getElementById("property-zone-skybox-url");

        var elZoneFlyingAllowed = document.getElementById("property-zone-flying-allowed");
        var elZoneGhostingAllowed = document.getElementById("property-zone-ghosting-allowed");
        var elZoneFilterURL = document.getElementById("property-zone-filter-url");

        var elVoxelVolumeSizeX = document.getElementById("property-voxel-volume-size-x");
        var elVoxelVolumeSizeY = document.getElementById("property-voxel-volume-size-y");
        var elVoxelVolumeSizeZ = document.getElementById("property-voxel-volume-size-z");
        var elVoxelSurfaceStyle = document.getElementById("property-voxel-surface-style");
        var elXTextureURL = document.getElementById("property-x-texture-url");
        var elYTextureURL = document.getElementById("property-y-texture-url");
        var elZTextureURL = document.getElementById("property-z-texture-url");

        if (window.EventBridge !== undefined) {
            var properties;
            EventBridge.scriptEventReceived.connect(function(data) {
                data = JSON.parse(data);
                if (data.type === "server_script_status") {
                    elServerScriptError.value = data.errorInfo;
                    // If we just set elServerScriptError's diplay to block or none, we still end up with
                    // it's parent contributing 21px bottom padding even when elServerScriptError is display:none.
                    // So set it's parent to block or none
                    elServerScriptError.parentElement.style.display = data.errorInfo ? "block" : "none";
                    if (data.statusRetrieved === false) {
                        elServerScriptStatus.innerText = "Failed to retrieve status";
                    } else if (data.isRunning) {
                        var ENTITY_SCRIPT_STATUS = {
                            pending: "Pending",
                            loading: "Loading",
                            error_loading_script: "Error loading script", // eslint-disable-line camelcase
                            error_running_script: "Error running script", // eslint-disable-line camelcase
                            running: "Running",
                            unloaded: "Unloaded"
                        };
                        elServerScriptStatus.innerText = ENTITY_SCRIPT_STATUS[data.status] || data.status;
                    } else {
                        elServerScriptStatus.innerText = "Not running";
                    }
                } else if (data.type === "update") {

                    if (!data.selections || data.selections.length === 0) {
                        if (editor !== null && lastEntityID !== null) {
                            saveJSONUserData(true);
                            deleteJSONEditor();
                        }
                        elTypeIcon.style.display = "none";
                        elType.innerHTML = "<i>No selection</i>";
                        elID.value = "";
                        elPropertiesList.className = '';
                        disableProperties();
                    } else if (data.selections && data.selections.length > 1) {
                        deleteJSONEditor();
                        var selections = data.selections;

                        var ids = [];
                        var types = {};
                        var numTypes = 0;

                        for (var i = 0; i < selections.length; i++) {
                            ids.push(selections[i].id);
                            var currentSelectedType = selections[i].properties.type;
                            if (types[currentSelectedType] === undefined) {
                                types[currentSelectedType] = 0;
                                numTypes += 1;
                            }
                            types[currentSelectedType]++;
                        }

                        var type = "Multiple";
                        if (numTypes === 1) {
                            type = selections[0].properties.type;
                        }

                        elType.innerHTML = type + " (" + data.selections.length + ")";
                        elTypeIcon.innerHTML = ICON_FOR_TYPE[type];
                        elTypeIcon.style.display = "inline-block";
                        elPropertiesList.className = '';

                        elID.value = "";

                        disableProperties();
                    } else {

                        properties = data.selections[0].properties;
                        if (lastEntityID !== '"' + properties.id + '"' && lastEntityID !== null && editor !== null) {
                            saveJSONUserData(true);
                        }
                        // the event bridge and json parsing handle our avatar id string differently.

                        lastEntityID = '"' + properties.id + '"';
                        elID.value = properties.id;

                        // HTML workaround since image is not yet a separate entity type
                        var IMAGE_MODEL_NAME = 'default-image-model.fbx';
<<<<<<< HEAD
////                        var urlParts = properties.modelURL.split('/')
////                        var propsFilename = urlParts[urlParts.length - 1];
////                        if (properties.type === "Model" && propsFilename === IMAGE_MODEL_NAME) {
////                            properties.type = "Image";
////                        }
=======
                        if (properties.type === "Model") {
                            var urlParts = properties.modelURL.split('/');
                            var propsFilename = urlParts[urlParts.length - 1];

                            if (propsFilename === IMAGE_MODEL_NAME) {
                                properties.type = "Image";
                            }
                        }
>>>>>>> 3c620282

                        // Create class name for css ruleset filtering
                        elPropertiesList.className = properties.type + 'Menu';

                        elType.innerHTML = properties.type;
                        elTypeIcon.innerHTML = ICON_FOR_TYPE[properties.type];
                        elTypeIcon.style.display = "inline-block";

                        elLocked.checked = properties.locked;

                        elName.value = properties.name;

                        elVisible.checked = properties.visible;

                        elPositionX.value = properties.position.x.toFixed(4);
                        elPositionY.value = properties.position.y.toFixed(4);
                        elPositionZ.value = properties.position.z.toFixed(4);

                        elDimensionsX.value = properties.dimensions.x.toFixed(4);
                        elDimensionsY.value = properties.dimensions.y.toFixed(4);
                        elDimensionsZ.value = properties.dimensions.z.toFixed(4);

                        elParentID.value = properties.parentID;
                        elParentJointIndex.value = properties.parentJointIndex;

                        elRegistrationX.value = properties.registrationPoint.x.toFixed(4);
                        elRegistrationY.value = properties.registrationPoint.y.toFixed(4);
                        elRegistrationZ.value = properties.registrationPoint.z.toFixed(4);

                        elRotationX.value = properties.rotation.x.toFixed(4);
                        elRotationY.value = properties.rotation.y.toFixed(4);
                        elRotationZ.value = properties.rotation.z.toFixed(4);

                        elLinearVelocityX.value = properties.velocity.x.toFixed(4);
                        elLinearVelocityY.value = properties.velocity.y.toFixed(4);
                        elLinearVelocityZ.value = properties.velocity.z.toFixed(4);
                        elLinearDamping.value = properties.damping.toFixed(2);

                        elAngularVelocityX.value = (properties.angularVelocity.x * RADIANS_TO_DEGREES).toFixed(4);
                        elAngularVelocityY.value = (properties.angularVelocity.y * RADIANS_TO_DEGREES).toFixed(4);
                        elAngularVelocityZ.value = (properties.angularVelocity.z * RADIANS_TO_DEGREES).toFixed(4);
                        elAngularDamping.value = properties.angularDamping.toFixed(4);

                        elRestitution.value = properties.restitution.toFixed(4);
                        elFriction.value = properties.friction.toFixed(4);

                        elGravityX.value = properties.gravity.x.toFixed(4);
                        elGravityY.value = properties.gravity.y.toFixed(4);
                        elGravityZ.value = properties.gravity.z.toFixed(4);

                        elAccelerationX.value = properties.acceleration.x.toFixed(4);
                        elAccelerationY.value = properties.acceleration.y.toFixed(4);
                        elAccelerationZ.value = properties.acceleration.z.toFixed(4);

                        elDensity.value = properties.density.toFixed(4);
                        elCollisionless.checked = properties.collisionless;
                        elDynamic.checked = properties.dynamic;

                        elCollideStatic.checked = properties.collidesWith.indexOf("static") > -1;
                        elCollideKinematic.checked = properties.collidesWith.indexOf("kinematic") > -1;
                        elCollideDynamic.checked = properties.collidesWith.indexOf("dynamic") > -1;
                        elCollideMyAvatar.checked = properties.collidesWith.indexOf("myAvatar") > -1;
                        elCollideOtherAvatar.checked = properties.collidesWith.indexOf("otherAvatar") > -1;

                        elGrabbable.checked = properties.dynamic;

                        elWantsTrigger.checked = false;
                        elIgnoreIK.checked = true;

                        elCloneable.checked = false;
                        elCloneableDynamic.checked = false;
                        elCloneableGroup.style.display = elCloneable.checked ? "block": "none";
                        elCloneableLimit.value = 0;
                        elCloneableLifetime.value = 300;

                        var grabbablesSet = false;
                        var parsedUserData = {};
                        try {
                            parsedUserData = JSON.parse(properties.userData);

                            if ("grabbableKey" in parsedUserData) {
                                grabbablesSet = true;
                                var grabbableData = parsedUserData.grabbableKey;
                                if ("grabbable" in grabbableData) {
                                    elGrabbable.checked = grabbableData.grabbable;
                                } else {
                                    elGrabbable.checked = true;
                                }
                                if ("wantsTrigger" in grabbableData) {
                                    elWantsTrigger.checked = grabbableData.wantsTrigger;
                                } else {
                                    elWantsTrigger.checked = false;
                                }
                                if ("ignoreIK" in grabbableData) {
                                    elIgnoreIK.checked = grabbableData.ignoreIK;
                                } else {
                                    elIgnoreIK.checked = true;
                                }
                                if ("cloneable" in grabbableData) {
                                    elCloneable.checked = grabbableData.cloneable;
                                    elCloneableGroup.style.display = elCloneable.checked ? "block" : "none";
                                    elCloneableDynamic.checked =
                                        grabbableData.cloneDynamic ? grabbableData.cloneDynamic : properties.dynamic;
                                    if (elCloneable.checked) {
                                        if ("cloneLifetime" in grabbableData) {
                                            elCloneableLifetime.value =
                                                grabbableData.cloneLifetime ? grabbableData.cloneLifetime : 300;
                                        }
                                        if ("cloneLimit" in grabbableData) {
                                            elCloneableLimit.value = grabbableData.cloneLimit ? grabbableData.cloneLimit : 0;
                                        }
                                        if ("cloneAvatarEntity" in grabbableData) {
                                            elCloneableAvatarEntity.checked =
                                                grabbableData.cloneAvatarEntity ? grabbableData.cloneAvatarEntity : false;
                                        }
                                    }
                                } else {
                                    elCloneable.checked = false;
                                }
                            }
                        } catch (e) {
                            // TODO:  What should go here?
                        }
                        if (!grabbablesSet) {
                            elGrabbable.checked = true;
                            elWantsTrigger.checked = false;
                            elIgnoreIK.checked = true;
                            elCloneable.checked = false;
                        }

                        elCollisionSoundURL.value = properties.collisionSoundURL;
                        elLifetime.value = properties.lifetime;
                        elScriptURL.value = properties.script;
                        elScriptTimestamp.value = properties.scriptTimestamp;
                        elServerScripts.value = properties.serverScripts;

                        var json = null;
                        try {
                            json = JSON.parse(properties.userData);
                        } catch (e) {
                            // normal text
                            deleteJSONEditor();
                            elUserData.value = properties.userData;
                            showUserDataTextArea();
                            showNewJSONEditorButton();
                            hideSaveUserDataButton();
                        }
                        if (json !== null) {
                            if (editor === null) {
                                createJSONEditor();
                            }

                            setEditorJSON(json);
                            showSaveUserDataButton();
                            hideUserDataTextArea();
                            hideNewJSONEditorButton();
                        }

                        elHyperlinkHref.value = properties.href;
                        elDescription.value = properties.description;


                        if (properties.type === "Shape" || properties.type === "Box" || properties.type === "Sphere") {
                            elShape.value = properties.shape;
                            setDropdownText(elShape);
                        }

                        if (properties.type === "Shape" || properties.type === "Box" || 
                                properties.type === "Sphere" || properties.type === "ParticleEffect") {
                            elColorRed.value = properties.color.red;
                            elColorGreen.value = properties.color.green;
                            elColorBlue.value = properties.color.blue;
                            elColorControlVariant2.style.backgroundColor = "rgb(" + properties.color.red + "," + 
                                                                     properties.color.green + "," + properties.color.blue + ")";
                        }

                        if (properties.type === "Model" ||
                            properties.type === "Shape" || properties.type === "Box" || properties.type === "Sphere") {

                            elCanCastShadow.checked = properties.canCastShadow;
                        }

                        if (properties.type === "Model") {
                            elModelURL.value = properties.modelURL;
                            elShapeType.value = properties.shapeType;
                            setDropdownText(elShapeType);
                            elCompoundShapeURL.value = properties.compoundShapeURL;
                            elModelAnimationURL.value = properties.animation.url;
                            elModelAnimationPlaying.checked = properties.animation.running;
                            elModelAnimationFPS.value = properties.animation.fps;
                            elModelAnimationFrame.value = properties.animation.currentFrame;
                            elModelAnimationFirstFrame.value = properties.animation.firstFrame;
                            elModelAnimationLastFrame.value = properties.animation.lastFrame;
                            elModelAnimationLoop.checked = properties.animation.loop;
                            elModelAnimationHold.checked = properties.animation.hold;
                            elModelAnimationAllowTranslation.checked = properties.animation.allowTranslation;
                            elModelTextures.value = properties.textures;
                            setTextareaScrolling(elModelTextures);
                            elModelOriginalTextures.value = properties.originalTextures;
                            setTextareaScrolling(elModelOriginalTextures);
                        } else if (properties.type === "Web") {
                            elWebSourceURL.value = properties.sourceUrl;
                            elWebDPI.value = properties.dpi;
                        } else if (properties.type === "Image") {
                            var imageLink = JSON.parse(properties.textures)["tex.picture"];
                            elImageURL.value = imageLink;
                        } else if (properties.type === "Text") {
                            elTextText.value = properties.text;
                            elTextLineHeight.value = properties.lineHeight.toFixed(4);
                            elTextFaceCamera.checked = properties.faceCamera;
                            elTextTextColor.style.backgroundColor = "rgb(" + properties.textColor.red + "," + 
                                                             properties.textColor.green + "," + properties.textColor.blue + ")";
                            elTextTextColorRed.value = properties.textColor.red;
                            elTextTextColorGreen.value = properties.textColor.green;
                            elTextTextColorBlue.value = properties.textColor.blue;
                            elTextBackgroundColorRed.value = properties.backgroundColor.red;
                            elTextBackgroundColorGreen.value = properties.backgroundColor.green;
                            elTextBackgroundColorBlue.value = properties.backgroundColor.blue;
                        } else if (properties.type === "Light") {
                            elLightSpotLight.checked = properties.isSpotlight;

                            elLightColor.style.backgroundColor = "rgb(" + properties.color.red + "," + 
                                                                     properties.color.green + "," + properties.color.blue + ")";
                            elLightColorRed.value = properties.color.red;
                            elLightColorGreen.value = properties.color.green;
                            elLightColorBlue.value = properties.color.blue;

                            elLightIntensity.value = properties.intensity.toFixed(1);
                            elLightFalloffRadius.value = properties.falloffRadius.toFixed(1);
                            elLightExponent.value = properties.exponent.toFixed(2);
                            elLightCutoff.value = properties.cutoff.toFixed(2);
                        } else if (properties.type === "Zone") {
                            // Key light
                            elZoneKeyLightModeInherit.checked = (properties.keyLightMode === 'inherit');
                            elZoneKeyLightModeDisabled.checked = (properties.keyLightMode === 'disabled');
                            elZoneKeyLightModeEnabled.checked = (properties.keyLightMode === 'enabled');

                            elZoneKeyLightColor.style.backgroundColor = "rgb(" + properties.keyLight.color.red + "," + 
                                                   properties.keyLight.color.green + "," + properties.keyLight.color.blue + ")";
                            elZoneKeyLightColorRed.value = properties.keyLight.color.red;
                            elZoneKeyLightColorGreen.value = properties.keyLight.color.green;
                            elZoneKeyLightColorBlue.value = properties.keyLight.color.blue;
                            elZoneKeyLightIntensity.value = properties.keyLight.intensity.toFixed(2);
                            elZoneKeyLightDirectionX.value = properties.keyLight.direction.x.toFixed(2);
                            elZoneKeyLightDirectionY.value = properties.keyLight.direction.y.toFixed(2);

                            elZoneKeyLightCastShadows.checked = properties.keyLight.castShadows;

                            // Skybox
                            elZoneSkyboxModeInherit.checked = (properties.skyboxMode === 'inherit');
                            elZoneSkyboxModeDisabled.checked = (properties.skyboxMode === 'disabled');
                            elZoneSkyboxModeEnabled.checked = (properties.skyboxMode === 'enabled');

                            // Ambient light
                            elZoneAmbientLightModeInherit.checked = (properties.ambientLightMode === 'inherit');
                            elZoneAmbientLightModeDisabled.checked = (properties.ambientLightMode === 'disabled');
                            elZoneAmbientLightModeEnabled.checked = (properties.ambientLightMode === 'enabled');

                            elZoneAmbientLightIntensity.value = properties.ambientLight.ambientIntensity.toFixed(2);
                            elZoneAmbientLightURL.value = properties.ambientLight.ambientURL;

                            // Haze
                            elZoneHazeModeInherit.checked = (properties.hazeMode === 'inherit');
                            elZoneHazeModeDisabled.checked = (properties.hazeMode === 'disabled');
                            elZoneHazeModeEnabled.checked = (properties.hazeMode === 'enabled');

                            elZoneHazeRange.value = properties.haze.hazeRange.toFixed(0);
                            elZoneHazeColor.style.backgroundColor = "rgb(" + 
                                properties.haze.hazeColor.red + "," + 
                                properties.haze.hazeColor.green + "," + 
                                properties.haze.hazeColor.blue + ")";

                            elZoneHazeColorRed.value = properties.haze.hazeColor.red;
                            elZoneHazeColorGreen.value = properties.haze.hazeColor.green;
                            elZoneHazeColorBlue.value = properties.haze.hazeColor.blue;
                            elZoneHazeBackgroundBlend.value = properties.haze.hazeBackgroundBlend.toFixed(2);

                            elZoneHazeGlareColor.style.backgroundColor = "rgb(" + 
                                properties.haze.hazeGlareColor.red + "," + 
                                properties.haze.hazeGlareColor.green + "," + 
                                properties.haze.hazeGlareColor.blue + ")";

                            elZoneHazeGlareColorRed.value = properties.haze.hazeGlareColor.red;
                            elZoneHazeGlareColorGreen.value = properties.haze.hazeGlareColor.green;
                            elZoneHazeGlareColorBlue.value = properties.haze.hazeGlareColor.blue;

                            elZoneHazeEnableGlare.checked = properties.haze.hazeEnableGlare;
                            elZonehazeGlareAngle.value = properties.haze.hazeGlareAngle.toFixed(0);

                            elZoneHazeAltitudeEffect.checked = properties.haze.hazeAltitudeEffect;
                            elZoneHazeBaseRef.value = properties.haze.hazeBaseRef.toFixed(0);
                            elZoneHazeCeiling.value = properties.haze.hazeCeiling.toFixed(0);

                            elZoneHazeBackgroundBlend.value = properties.haze.hazeBackgroundBlend.toFixed(2);
                            elShapeType.value = properties.shapeType;
                            elCompoundShapeURL.value = properties.compoundShapeURL;

                            elZoneSkyboxColor.style.backgroundColor = "rgb(" + properties.skybox.color.red + "," + 
                                                       properties.skybox.color.green + "," + properties.skybox.color.blue + ")";
                            elZoneSkyboxColorRed.value = properties.skybox.color.red;
                            elZoneSkyboxColorGreen.value = properties.skybox.color.green;
                            elZoneSkyboxColorBlue.value = properties.skybox.color.blue;
                            elZoneSkyboxURL.value = properties.skybox.url;

                            elZoneFlyingAllowed.checked = properties.flyingAllowed;
                            elZoneGhostingAllowed.checked = properties.ghostingAllowed;
                            elZoneFilterURL.value = properties.filterURL;

                            // Show/hide sections as required
                            showElements(document.getElementsByClassName('skybox-section'),
                                elZoneSkyboxModeEnabled.checked);

                            showElements(document.getElementsByClassName('keylight-section'),
                                elZoneKeyLightModeEnabled.checked);

                            showElements(document.getElementsByClassName('ambient-section'),
                                elZoneAmbientLightModeEnabled.checked);

                            showElements(document.getElementsByClassName('haze-section'),
                                elZoneHazeModeEnabled.checked);
                        } else if (properties.type === "PolyVox") {
                            elVoxelVolumeSizeX.value = properties.voxelVolumeSize.x.toFixed(2);
                            elVoxelVolumeSizeY.value = properties.voxelVolumeSize.y.toFixed(2);
                            elVoxelVolumeSizeZ.value = properties.voxelVolumeSize.z.toFixed(2);
                            elVoxelSurfaceStyle.value = properties.voxelSurfaceStyle;
                            setDropdownText(elVoxelSurfaceStyle);
                            elXTextureURL.value = properties.xTextureURL;
                            elYTextureURL.value = properties.yTextureURL;
                            elZTextureURL.value = properties.zTextureURL;
                        }

                        // Only these types can cast a shadow
                        if (properties.type === "Model" ||
                            properties.type === "Shape" || properties.type === "Box" || properties.type === "Sphere") {

                            showElements(document.getElementsByClassName('can-cast-shadow-section'), true);
                        } else {
                            showElements(document.getElementsByClassName('can-cast-shadow-section'), false);
                        }

                        if (properties.locked) {
                            disableProperties();
                            elLocked.removeAttribute('disabled');
                        } else {
                            enableProperties();
                            elSaveUserData.disabled = true;
                        }

                        var activeElement = document.activeElement;

                        if (typeof activeElement.select !== "undefined") {
                            activeElement.select();
                        }
                    }
                    clearSelection();
                }
            });
        }

        elLocked.addEventListener('change', createEmitCheckedPropertyUpdateFunction('locked'));
        elName.addEventListener('change', createEmitTextPropertyUpdateFunction('name'));
        elHyperlinkHref.addEventListener('change', createEmitTextPropertyUpdateFunction('href'));
        elDescription.addEventListener('change', createEmitTextPropertyUpdateFunction('description'));
        elVisible.addEventListener('change', createEmitCheckedPropertyUpdateFunction('visible'));

        var positionChangeFunction = createEmitVec3PropertyUpdateFunction(
            'position', elPositionX, elPositionY, elPositionZ);
        elPositionX.addEventListener('change', positionChangeFunction);
        elPositionY.addEventListener('change', positionChangeFunction);
        elPositionZ.addEventListener('change', positionChangeFunction);

        var dimensionsChangeFunction = createEmitVec3PropertyUpdateFunction(
            'dimensions', elDimensionsX, elDimensionsY, elDimensionsZ);
        elDimensionsX.addEventListener('change', dimensionsChangeFunction);
        elDimensionsY.addEventListener('change', dimensionsChangeFunction);
        elDimensionsZ.addEventListener('change', dimensionsChangeFunction);

        elParentID.addEventListener('change', createEmitTextPropertyUpdateFunction('parentID'));
        elParentJointIndex.addEventListener('change', createEmitNumberPropertyUpdateFunction('parentJointIndex', 0));

        var registrationChangeFunction = createEmitVec3PropertyUpdateFunction(
            'registrationPoint', elRegistrationX, elRegistrationY, elRegistrationZ);
        elRegistrationX.addEventListener('change', registrationChangeFunction);
        elRegistrationY.addEventListener('change', registrationChangeFunction);
        elRegistrationZ.addEventListener('change', registrationChangeFunction);

        var rotationChangeFunction = createEmitVec3PropertyUpdateFunction(
            'rotation', elRotationX, elRotationY, elRotationZ);
        elRotationX.addEventListener('change', rotationChangeFunction);
        elRotationY.addEventListener('change', rotationChangeFunction);
        elRotationZ.addEventListener('change', rotationChangeFunction);

        var velocityChangeFunction = createEmitVec3PropertyUpdateFunction(
            'velocity', elLinearVelocityX, elLinearVelocityY, elLinearVelocityZ);
        elLinearVelocityX.addEventListener('change', velocityChangeFunction);
        elLinearVelocityY.addEventListener('change', velocityChangeFunction);
        elLinearVelocityZ.addEventListener('change', velocityChangeFunction);
        elLinearDamping.addEventListener('change', createEmitNumberPropertyUpdateFunction('damping'));

        var angularVelocityChangeFunction = createEmitVec3PropertyUpdateFunctionWithMultiplier(
            'angularVelocity', elAngularVelocityX, elAngularVelocityY, elAngularVelocityZ, DEGREES_TO_RADIANS);
        elAngularVelocityX.addEventListener('change', angularVelocityChangeFunction);
        elAngularVelocityY.addEventListener('change', angularVelocityChangeFunction);
        elAngularVelocityZ.addEventListener('change', angularVelocityChangeFunction);
        elAngularDamping.addEventListener('change', createEmitNumberPropertyUpdateFunction('angularDamping'));

        elRestitution.addEventListener('change', createEmitNumberPropertyUpdateFunction('restitution'));
        elFriction.addEventListener('change', createEmitNumberPropertyUpdateFunction('friction'));

        var gravityChangeFunction = createEmitVec3PropertyUpdateFunction(
            'gravity', elGravityX, elGravityY, elGravityZ);
        elGravityX.addEventListener('change', gravityChangeFunction);
        elGravityY.addEventListener('change', gravityChangeFunction);
        elGravityZ.addEventListener('change', gravityChangeFunction);

        var accelerationChangeFunction = createEmitVec3PropertyUpdateFunction(
            'acceleration', elAccelerationX, elAccelerationY, elAccelerationZ);
        elAccelerationX.addEventListener('change', accelerationChangeFunction);
        elAccelerationY.addEventListener('change', accelerationChangeFunction);
        elAccelerationZ.addEventListener('change', accelerationChangeFunction);

        elDensity.addEventListener('change', createEmitNumberPropertyUpdateFunction('density'));
        elCollisionless.addEventListener('change', createEmitCheckedPropertyUpdateFunction('collisionless'));
        elDynamic.addEventListener('change', createEmitCheckedPropertyUpdateFunction('dynamic'));

        elCollideDynamic.addEventListener('change', function() {
            updateCheckedSubProperty("collidesWith", properties.collidesWith, elCollideDynamic, 'dynamic');
        });

        elCollideKinematic.addEventListener('change', function() {
            updateCheckedSubProperty("collidesWith", properties.collidesWith, elCollideKinematic, 'kinematic');
        });

        elCollideStatic.addEventListener('change', function() {
            updateCheckedSubProperty("collidesWith", properties.collidesWith, elCollideStatic, 'static');
        });
        elCollideMyAvatar.addEventListener('change', function() {
            updateCheckedSubProperty("collidesWith", properties.collidesWith, elCollideMyAvatar, 'myAvatar');
        });
        elCollideOtherAvatar.addEventListener('change', function() {
            updateCheckedSubProperty("collidesWith", properties.collidesWith, elCollideOtherAvatar, 'otherAvatar');
        });

        elGrabbable.addEventListener('change', function() {
            if (elCloneable.checked) {
                elGrabbable.checked = false;
            }
            userDataChanger("grabbableKey", "grabbable", elGrabbable, elUserData, properties.dynamic);
        });
        elCloneableDynamic.addEventListener('change', function(event) {
            userDataChanger("grabbableKey", "cloneDynamic", event.target, elUserData, -1);
        });

        elCloneableAvatarEntity.addEventListener('change', function(event) {
            userDataChanger("grabbableKey", "cloneAvatarEntity", event.target, elUserData, -1);
        });

        elCloneable.addEventListener('change', function (event) {
            var checked = event.target.checked;
            if (checked) {
                multiDataUpdater("grabbableKey", {
                    cloneLifetime: elCloneableLifetime,
                    cloneLimit: elCloneableLimit,
                    cloneDynamic: elCloneableDynamic,
                    cloneAvatarEntity: elCloneableAvatarEntity,
                    cloneable: event.target,
                    grabbable: null
                }, elUserData, {});
                elCloneableGroup.style.display = "block";
                updateProperty('dynamic', false);
            } else {
                multiDataUpdater("grabbableKey", {
                    cloneLifetime: null,
                    cloneLimit: null,
                    cloneDynamic: null,
                    cloneAvatarEntity: null,
                    cloneable: false
                }, elUserData, {});
                elCloneableGroup.style.display = "none";
            }
        });

        var numberListener = function (event) {
            userDataChanger("grabbableKey", 
                event.target.getAttribute("data-user-data-type"), parseInt(event.target.value), elUserData, false);
        };
        elCloneableLifetime.addEventListener('change', numberListener);
        elCloneableLimit.addEventListener('change', numberListener);

        elWantsTrigger.addEventListener('change', function() {
            userDataChanger("grabbableKey", "wantsTrigger", elWantsTrigger, elUserData, false);
        });
        elIgnoreIK.addEventListener('change', function() {
            userDataChanger("grabbableKey", "ignoreIK", elIgnoreIK, elUserData, true);
        });

        elCollisionSoundURL.addEventListener('change', createEmitTextPropertyUpdateFunction('collisionSoundURL'));

        elLifetime.addEventListener('change', createEmitNumberPropertyUpdateFunction('lifetime'));
        elScriptURL.addEventListener('change', createEmitTextPropertyUpdateFunction('script'));
        elScriptTimestamp.addEventListener('change', createEmitNumberPropertyUpdateFunction('scriptTimestamp'));
        elServerScripts.addEventListener('change', createEmitTextPropertyUpdateFunction('serverScripts'));
        elServerScripts.addEventListener('change', function() {
            // invalidate the current status (so that same-same updates can still be observed visually)
            elServerScriptStatus.innerText = '[' + elServerScriptStatus.innerText + ']';
        });

        elClearUserData.addEventListener("click", function() {
            deleteJSONEditor();
            elUserData.value = "";
            showUserDataTextArea();
            showNewJSONEditorButton();
            hideSaveUserDataButton();
            updateProperty('userData', elUserData.value);
        });

        elSaveUserData.addEventListener("click", function() {
            saveJSONUserData(true);
        });

        elUserData.addEventListener('change', createEmitTextPropertyUpdateFunction('userData'));

        elNewJSONEditor.addEventListener('click', function() {
            deleteJSONEditor();
            createJSONEditor();
            var data = {};
            setEditorJSON(data);
            hideUserDataTextArea();
            hideNewJSONEditorButton();
            showSaveUserDataButton();
        });

        var colorChangeFunction = createEmitColorPropertyUpdateFunction(
            'color', elColorRed, elColorGreen, elColorBlue);
        elColorRed.addEventListener('change', colorChangeFunction);
        elColorGreen.addEventListener('change', colorChangeFunction);
        elColorBlue.addEventListener('change', colorChangeFunction);
        colorPickers.push($('#property-color-control2').colpick({
            colorScheme: 'dark',
            layout: 'hex',
            color: '000000',
            submit: false, // We don't want to have a submission button
            onShow: function(colpick) {
                $('#property-color-control2').attr('active', 'true');
            },
            onHide: function(colpick) {
                $('#property-color-control2').attr('active', 'false');
            },
            onChange: function(hsb, hex, rgb, el) {
                $(el).css('background-color', '#' + hex);
                emitColorPropertyUpdate('color', rgb.r, rgb.g, rgb.b);
            }
        }));

        elLightSpotLight.addEventListener('change', createEmitCheckedPropertyUpdateFunction('isSpotlight'));

        var lightColorChangeFunction = createEmitColorPropertyUpdateFunction(
            'color', elLightColorRed, elLightColorGreen, elLightColorBlue);
        elLightColorRed.addEventListener('change', lightColorChangeFunction);
        elLightColorGreen.addEventListener('change', lightColorChangeFunction);
        elLightColorBlue.addEventListener('change', lightColorChangeFunction);
        colorPickers.push($('#property-light-color').colpick({
            colorScheme: 'dark',
            layout: 'hex',
            color: '000000',
            submit: false, // We don't want to have a submission button
            onShow: function(colpick) {
                $('#property-light-color').attr('active', 'true');
            },
            onHide: function(colpick) {
                $('#property-light-color').attr('active', 'false');
            },
            onChange: function(hsb, hex, rgb, el) {
                $(el).css('background-color', '#' + hex);
                emitColorPropertyUpdate('color', rgb.r, rgb.g, rgb.b);
            }
        }));

        elLightIntensity.addEventListener('change', createEmitNumberPropertyUpdateFunction('intensity', 1));
        elLightFalloffRadius.addEventListener('change', createEmitNumberPropertyUpdateFunction('falloffRadius', 1));
        elLightExponent.addEventListener('change', createEmitNumberPropertyUpdateFunction('exponent', 2));
        elLightCutoff.addEventListener('change', createEmitNumberPropertyUpdateFunction('cutoff', 2));

        elShape.addEventListener('change', createEmitTextPropertyUpdateFunction('shape'));

        elCanCastShadow.addEventListener('change', createEmitCheckedPropertyUpdateFunction('canCastShadow'));
 
        elImageURL.addEventListener('change', createImageURLUpdateFunction('textures'));

        elWebSourceURL.addEventListener('change', createEmitTextPropertyUpdateFunction('sourceUrl'));
        elWebDPI.addEventListener('change', createEmitNumberPropertyUpdateFunction('dpi', 0));

        elModelURL.addEventListener('change', createEmitTextPropertyUpdateFunction('modelURL'));
        elShapeType.addEventListener('change', createEmitTextPropertyUpdateFunction('shapeType'));
        elCompoundShapeURL.addEventListener('change', createEmitTextPropertyUpdateFunction('compoundShapeURL'));

        elModelAnimationURL.addEventListener('change', createEmitGroupTextPropertyUpdateFunction('animation', 'url'));
        elModelAnimationPlaying.addEventListener('change',createEmitGroupCheckedPropertyUpdateFunction('animation', 'running'));
        elModelAnimationFPS.addEventListener('change', createEmitGroupNumberPropertyUpdateFunction('animation', 'fps'));
        elModelAnimationFrame.addEventListener('change', 
            createEmitGroupNumberPropertyUpdateFunction('animation', 'currentFrame'));
        elModelAnimationFirstFrame.addEventListener('change', 
            createEmitGroupNumberPropertyUpdateFunction('animation', 'firstFrame'));
        elModelAnimationLastFrame.addEventListener('change', 
            createEmitGroupNumberPropertyUpdateFunction('animation', 'lastFrame'));
        elModelAnimationLoop.addEventListener('change', createEmitGroupCheckedPropertyUpdateFunction('animation', 'loop'));
        elModelAnimationHold.addEventListener('change', createEmitGroupCheckedPropertyUpdateFunction('animation', 'hold'));
        elModelAnimationAllowTranslation.addEventListener('change', 
            createEmitGroupCheckedPropertyUpdateFunction('animation', 'allowTranslation'));

        elModelTextures.addEventListener('change', createEmitTextPropertyUpdateFunction('textures'));

        elTextText.addEventListener('change', createEmitTextPropertyUpdateFunction('text'));
        elTextFaceCamera.addEventListener('change', createEmitCheckedPropertyUpdateFunction('faceCamera'));
        elTextLineHeight.addEventListener('change', createEmitNumberPropertyUpdateFunction('lineHeight'));
        var textTextColorChangeFunction = createEmitColorPropertyUpdateFunction(
            'textColor', elTextTextColorRed, elTextTextColorGreen, elTextTextColorBlue);
        elTextTextColorRed.addEventListener('change', textTextColorChangeFunction);
        elTextTextColorGreen.addEventListener('change', textTextColorChangeFunction);
        elTextTextColorBlue.addEventListener('change', textTextColorChangeFunction);
        colorPickers.push($('#property-text-text-color').colpick({
            colorScheme: 'dark',
            layout: 'hex',
            color: '000000',
            submit: false, // We don't want to have a submission button
            onShow: function(colpick) {
                $('#property-text-text-color').attr('active', 'true');
            },
            onHide: function(colpick) {
                $('#property-text-text-color').attr('active', 'false');
            },
            onChange: function(hsb, hex, rgb, el) {
                $(el).css('background-color', '#' + hex);
                $(el).attr('active', 'false');
                emitColorPropertyUpdate('textColor', rgb.r, rgb.g, rgb.b);
            }
        }));

        var textBackgroundColorChangeFunction = createEmitColorPropertyUpdateFunction(
            'backgroundColor', elTextBackgroundColorRed, elTextBackgroundColorGreen, elTextBackgroundColorBlue);

        elTextBackgroundColorRed.addEventListener('change', textBackgroundColorChangeFunction);
        elTextBackgroundColorGreen.addEventListener('change', textBackgroundColorChangeFunction);
        elTextBackgroundColorBlue.addEventListener('change', textBackgroundColorChangeFunction);
        colorPickers.push($('#property-text-background-color').colpick({
            colorScheme: 'dark',
            layout: 'hex',
            color: '000000',
            submit: false, // We don't want to have a submission button
            onShow: function(colpick) {
                $('#property-text-background-color').attr('active', 'true');
            },
            onHide: function(colpick) {
                $('#property-text-background-color').attr('active', 'false');
            },
            onChange: function(hsb, hex, rgb, el) {
                $(el).css('background-color', '#' + hex);
                emitColorPropertyUpdate('backgroundColor', rgb.r, rgb.g, rgb.b);
            }
        }));

        // Key light
        var keyLightModeChanged = createZoneComponentModeChangedFunction('keyLightMode',
            elZoneKeyLightModeInherit, elZoneKeyLightModeDisabled, elZoneKeyLightModeEnabled);

        elZoneKeyLightModeInherit.addEventListener('change', keyLightModeChanged);
        elZoneKeyLightModeDisabled.addEventListener('change', keyLightModeChanged);
        elZoneKeyLightModeEnabled.addEventListener('change', keyLightModeChanged);

        colorPickers.push($('#property-zone-key-light-color').colpick({
            colorScheme: 'dark',
            layout: 'hex',
            color: '000000',
            submit: false, // We don't want to have a submission button
            onShow: function(colpick) {
                $('#property-zone-key-light-color').attr('active', 'true');
            },
            onHide: function(colpick) {
                $('#property-zone-key-light-color').attr('active', 'false');
            },
            onChange: function(hsb, hex, rgb, el) {
                $(el).css('background-color', '#' + hex);
                emitColorPropertyUpdate('color', rgb.r, rgb.g, rgb.b, 'keyLight');
            }
        }));
        var zoneKeyLightColorChangeFunction = createEmitGroupColorPropertyUpdateFunction('keyLight', 'color', 
            elZoneKeyLightColorRed, elZoneKeyLightColorGreen, elZoneKeyLightColorBlue);

        elZoneKeyLightColorRed.addEventListener('change', zoneKeyLightColorChangeFunction);
        elZoneKeyLightColorGreen.addEventListener('change', zoneKeyLightColorChangeFunction);
        elZoneKeyLightColorBlue.addEventListener('change', zoneKeyLightColorChangeFunction);
        elZoneKeyLightIntensity.addEventListener('change', 
            createEmitGroupNumberPropertyUpdateFunction('keyLight', 'intensity'));

        var zoneKeyLightDirectionChangeFunction = createEmitGroupVec3PropertyUpdateFunction('keyLight', 'direction', 
            elZoneKeyLightDirectionX, elZoneKeyLightDirectionY);

        elZoneKeyLightDirectionX.addEventListener('change', zoneKeyLightDirectionChangeFunction);
        elZoneKeyLightDirectionY.addEventListener('change', zoneKeyLightDirectionChangeFunction);

        elZoneKeyLightCastShadows.addEventListener('change',
            createEmitGroupCheckedPropertyUpdateFunction('keyLight', 'castShadows'));

        // Skybox
        var skyboxModeChanged = createZoneComponentModeChangedFunction('skyboxMode',
            elZoneSkyboxModeInherit, elZoneSkyboxModeDisabled, elZoneSkyboxModeEnabled);

        elZoneSkyboxModeInherit.addEventListener('change', skyboxModeChanged);
        elZoneSkyboxModeDisabled.addEventListener('change', skyboxModeChanged);
        elZoneSkyboxModeEnabled.addEventListener('change', skyboxModeChanged);

        // Ambient light
        elCopySkyboxURLToAmbientURL.addEventListener("click", function () {
            document.getElementById("property-zone-key-ambient-url").value = properties.skybox.url;
            properties.ambientLight.ambientURL = properties.skybox.url;
            updateProperties(properties);
        });

        var ambientLightModeChanged = createZoneComponentModeChangedFunction('ambientLightMode',
            elZoneAmbientLightModeInherit, elZoneAmbientLightModeDisabled, elZoneAmbientLightModeEnabled);

        elZoneAmbientLightModeInherit.addEventListener('change', ambientLightModeChanged);
        elZoneAmbientLightModeDisabled.addEventListener('change', ambientLightModeChanged);
        elZoneAmbientLightModeEnabled.addEventListener('change', ambientLightModeChanged);

        elZoneAmbientLightIntensity.addEventListener('change',
            createEmitGroupNumberPropertyUpdateFunction('ambientLight', 'ambientIntensity'));

        elZoneAmbientLightURL.addEventListener('change',
            createEmitGroupTextPropertyUpdateFunction('ambientLight', 'ambientURL'));

        // Haze
        var hazeModeChanged = createZoneComponentModeChangedFunction('hazeMode',
            elZoneHazeModeInherit, elZoneHazeModeDisabled, elZoneHazeModeEnabled);

        elZoneHazeModeInherit.addEventListener('change', hazeModeChanged);
        elZoneHazeModeDisabled.addEventListener('change', hazeModeChanged);
        elZoneHazeModeEnabled.addEventListener('change', hazeModeChanged);

        elZoneHazeRange.addEventListener('change', createEmitGroupNumberPropertyUpdateFunction('haze', 'hazeRange'));

        colorPickers.push($('#property-zone-haze-color').colpick({
            colorScheme: 'dark',
            layout: 'hex',
            color: '000000',
            submit: false, // We don't want to have a submission button
            onShow: function(colpick) {
                $('#property-zone-haze-color').attr('active', 'true');
            },
            onHide: function(colpick) {
                $('#property-zone-haze-color').attr('active', 'false');
            },
            onChange: function(hsb, hex, rgb, el) {
                $(el).css('background-color', '#' + hex);
                emitColorPropertyUpdate('hazeColor', rgb.r, rgb.g, rgb.b, 'haze');
            }
        }));
        var zoneHazeColorChangeFunction = createEmitGroupColorPropertyUpdateFunction('haze', 'hazeColor', 
            elZoneHazeColorRed, 
            elZoneHazeColorGreen, 
            elZoneHazeColorBlue);

        elZoneHazeColorRed.addEventListener('change', zoneHazeColorChangeFunction);
        elZoneHazeColorGreen.addEventListener('change', zoneHazeColorChangeFunction);
        elZoneHazeColorBlue.addEventListener('change', zoneHazeColorChangeFunction);

        colorPickers.push($('#property-zone-haze-glare-color').colpick({
            colorScheme: 'dark',
            layout: 'hex',
            color: '000000',
            submit: false, // We don't want to have a submission button
            onShow: function(colpick) {
                $('#property-zone-haze-glare-color').attr('active', 'true');
            },
            onHide: function(colpick) {
                $('#property-zone-haze-glare-color').attr('active', 'false');
            },
            onChange: function(hsb, hex, rgb, el) {
                $(el).css('background-color', '#' + hex);
                emitColorPropertyUpdate('hazeGlareColor', rgb.r, rgb.g, rgb.b, 'haze');
            }
        }));
        var zoneHazeGlareColorChangeFunction = createEmitGroupColorPropertyUpdateFunction('haze', 'hazeGlareColor', 
            elZoneHazeGlareColorRed, 
            elZoneHazeGlareColorGreen, 
            elZoneHazeGlareColorBlue);

        elZoneHazeGlareColorRed.addEventListener('change', zoneHazeGlareColorChangeFunction);
        elZoneHazeGlareColorGreen.addEventListener('change', zoneHazeGlareColorChangeFunction);
        elZoneHazeGlareColorBlue.addEventListener('change', zoneHazeGlareColorChangeFunction);

        elZoneHazeEnableGlare.addEventListener('change', 
            createEmitGroupCheckedPropertyUpdateFunction('haze', 'hazeEnableGlare'));
        elZonehazeGlareAngle.addEventListener('change', createEmitGroupNumberPropertyUpdateFunction('haze', 'hazeGlareAngle'));

        elZoneHazeAltitudeEffect.addEventListener('change', 
            createEmitGroupCheckedPropertyUpdateFunction('haze', 'hazeAltitudeEffect'));
        elZoneHazeCeiling.addEventListener('change', createEmitGroupNumberPropertyUpdateFunction('haze', 'hazeCeiling'));
        elZoneHazeBaseRef.addEventListener('change', createEmitGroupNumberPropertyUpdateFunction('haze', 'hazeBaseRef'));

        elZoneHazeBackgroundBlend.addEventListener('change', 
            createEmitGroupNumberPropertyUpdateFunction('haze', 'hazeBackgroundBlend'));

        var zoneSkyboxColorChangeFunction = createEmitGroupColorPropertyUpdateFunction('skybox', 'color',
            elZoneSkyboxColorRed, elZoneSkyboxColorGreen, elZoneSkyboxColorBlue);
        elZoneSkyboxColorRed.addEventListener('change', zoneSkyboxColorChangeFunction);
        elZoneSkyboxColorGreen.addEventListener('change', zoneSkyboxColorChangeFunction);
        elZoneSkyboxColorBlue.addEventListener('change', zoneSkyboxColorChangeFunction);
        colorPickers.push($('#property-zone-skybox-color').colpick({
            colorScheme: 'dark',
            layout: 'hex',
            color: '000000',
            submit: false, // We don't want to have a submission button
            onShow: function(colpick) {
                $('#property-zone-skybox-color').attr('active', 'true');
            },
            onHide: function(colpick) {
                $('#property-zone-skybox-color').attr('active', 'false');
            },
            onChange: function(hsb, hex, rgb, el) {
                $(el).css('background-color', '#' + hex);
                emitColorPropertyUpdate('color', rgb.r, rgb.g, rgb.b, 'skybox');
            }
        }));

        elZoneSkyboxURL.addEventListener('change', createEmitGroupTextPropertyUpdateFunction('skybox', 'url'));

        elZoneFlyingAllowed.addEventListener('change', createEmitCheckedPropertyUpdateFunction('flyingAllowed'));
        elZoneGhostingAllowed.addEventListener('change', createEmitCheckedPropertyUpdateFunction('ghostingAllowed'));
        elZoneFilterURL.addEventListener('change', createEmitTextPropertyUpdateFunction('filterURL'));

        var voxelVolumeSizeChangeFunction = createEmitVec3PropertyUpdateFunction(
            'voxelVolumeSize', elVoxelVolumeSizeX, elVoxelVolumeSizeY, elVoxelVolumeSizeZ);
        elVoxelVolumeSizeX.addEventListener('change', voxelVolumeSizeChangeFunction);
        elVoxelVolumeSizeY.addEventListener('change', voxelVolumeSizeChangeFunction);
        elVoxelVolumeSizeZ.addEventListener('change', voxelVolumeSizeChangeFunction);
        elVoxelSurfaceStyle.addEventListener('change', createEmitTextPropertyUpdateFunction('voxelSurfaceStyle'));
        elXTextureURL.addEventListener('change', createEmitTextPropertyUpdateFunction('xTextureURL'));
        elYTextureURL.addEventListener('change', createEmitTextPropertyUpdateFunction('yTextureURL'));
        elZTextureURL.addEventListener('change', createEmitTextPropertyUpdateFunction('zTextureURL'));

        elMoveSelectionToGrid.addEventListener("click", function() {
            EventBridge.emitWebEvent(JSON.stringify({
                type: "action",
                action: "moveSelectionToGrid"
            }));
        });
        elMoveAllToGrid.addEventListener("click", function() {
            EventBridge.emitWebEvent(JSON.stringify({
                type: "action",
                action: "moveAllToGrid"
            }));
        });
        elResetToNaturalDimensions.addEventListener("click", function() {
            EventBridge.emitWebEvent(JSON.stringify({
                type: "action",
                action: "resetToNaturalDimensions"
            }));
        });
        elRescaleDimensionsButton.addEventListener("click", function() {
            EventBridge.emitWebEvent(JSON.stringify({
                type: "action",
                action: "rescaleDimensions",
                percentage: parseFloat(elRescaleDimensionsPct.value)
            }));
        });
        elReloadScriptsButton.addEventListener("click", function() {
            EventBridge.emitWebEvent(JSON.stringify({
                type: "action",
                action: "reloadClientScripts"
            }));
        });
        elReloadServerScriptsButton.addEventListener("click", function() {
            // invalidate the current status (so that same-same updates can still be observed visually)
            elServerScriptStatus.innerText = '[' + elServerScriptStatus.innerText + ']';
            EventBridge.emitWebEvent(JSON.stringify({
                type: "action",
                action: "reloadServerScripts"
            }));
        });

        document.addEventListener("keydown", function (keyDown) {
            if (keyDown.keyCode === KEY_P && keyDown.ctrlKey) {
                if (keyDown.shiftKey) {
                    EventBridge.emitWebEvent(JSON.stringify({ type: 'unparent' }));
                } else {
                    EventBridge.emitWebEvent(JSON.stringify({ type: 'parent' }));
                }
            }
        });
        window.onblur = function() {
            // Fake a change event
            var ev = document.createEvent("HTMLEvents");
            ev.initEvent("change", true, true);
            document.activeElement.dispatchEvent(ev);
        };

        // For input and textarea elements, select all of the text on focus
        // WebKit-based browsers, such as is used with QWebView, have a quirk
        // where the mouseup event comes after the focus event, causing the
        // text to be deselected immediately after selecting all of the text.
        // To make this work we block the first mouseup event after the elements
        // received focus.  If we block all mouseup events the user will not
        // be able to click within the selected text.
        // We also check to see if the value has changed to make sure we aren't
        // blocking a mouse-up event when clicking on an input spinner.
        var els = document.querySelectorAll("input, textarea");
        for (var i = 0; i < els.length; i++) {
            var clicked = false;
            var originalText;
            // TODO FIXME: (JSHint) Functions declared within loops referencing 
            //             an outer scoped variable may lead to confusing semantics.
            els[i].onfocus = function(e) {
                originalText = this.value;
                this.select();
                clicked = false;
            };
            // TODO FIXME: (JSHint) Functions declared within loops referencing 
            //             an outer scoped variable may lead to confusing semantics.
            els[i].onmouseup = function(e) {
                if (!clicked && originalText === this.value) {
                    e.preventDefault();
                }
                clicked = true;
            };
        }
        bindAllNonJSONEditorElements();
    });

    // Collapsible sections
    var elCollapsible = document.getElementsByClassName("section-header");

    var toggleCollapsedEvent = function(event) {
        var element = event.target.parentNode.parentNode;
        var isCollapsed = element.dataset.collapsed !== "true";
        element.dataset.collapsed = isCollapsed ? "true" : false;
        element.setAttribute("collapsed", isCollapsed ? "true" : "false");
        element.getElementsByClassName(".collapse-icon")[0].textContent = isCollapsed ? "L" : "M";
    };

    for (var collapseIndex = 0, numCollapsibles = elCollapsible.length; collapseIndex < numCollapsibles; ++collapseIndex) {
        var curCollapsibleElement = elCollapsible[collapseIndex];
        curCollapsibleElement.getElementsByTagName('span')[0].addEventListener("click", toggleCollapsedEvent, true);
    }


    // Textarea scrollbars
    var elTextareas = document.getElementsByTagName("TEXTAREA");

    var textareaOnChangeEvent = function(event) {
        setTextareaScrolling(event.target);
    };

    for (var textAreaIndex = 0, numTextAreas = elTextareas.length; textAreaIndex < numTextAreas; ++textAreaIndex) {
        var curTextAreaElement = elTextareas[textAreaIndex];
        setTextareaScrolling(curTextAreaElement);
        curTextAreaElement.addEventListener("input", textareaOnChangeEvent, false);
        curTextAreaElement.addEventListener("change", textareaOnChangeEvent, false);
        /* FIXME: Detect and update textarea scrolling attribute on resize. Unfortunately textarea doesn't have a resize
        event; mouseup is a partial stand-in but doesn't handle resizing if mouse moves outside textarea rectangle. */
        curTextAreaElement.addEventListener("mouseup", textareaOnChangeEvent, false);
    }

    // Dropdowns
    // For each dropdown the following replacement is created in place of the original dropdown...
    // Structure created:
    //  <dl dropped="true/false">
    //      <dt name="?" id="?" value="?"><span>display text</span><span>carat</span></dt>
    //      <dd>
    //          <ul>
    //              <li value="??>display text</li>
    //              <li>...</li>
    //          </ul>
    //      </dd>
    //  </dl>

    function setDropdownText(dropdown) {
        var lis = dropdown.parentNode.getElementsByTagName("li");
        var text = "";
        for (var i = 0; i < lis.length; i++) {
            if (String(lis[i].getAttribute("value")) === String(dropdown.value)) {
                text = lis[i].textContent;
            }
        }
        dropdown.firstChild.textContent = text;
    }

    function toggleDropdown(event) {
        var element = event.target;
        if (element.nodeName !== "DT") {
            element = element.parentNode;
        }
        element = element.parentNode;
        var isDropped = element.getAttribute("dropped");
        element.setAttribute("dropped", isDropped !== "true" ? "true" : "false");
    }

    function setDropdownValue(event) {
        var dt = event.target.parentNode.parentNode.previousSibling;
        dt.value = event.target.getAttribute("value");
        dt.firstChild.textContent = event.target.textContent;

        dt.parentNode.setAttribute("dropped", "false");

        var evt = document.createEvent("HTMLEvents");
        evt.initEvent("change", true, true);
        dt.dispatchEvent(evt);
    }

    var elDropdowns = document.getElementsByTagName("select");
    for (var dropDownIndex = 0; dropDownIndex < elDropdowns.length; ++dropDownIndex) {
        var options = elDropdowns[dropDownIndex].getElementsByTagName("option");
        var selectedOption = 0;
        for (var optionIndex = 0; optionIndex < options.length; ++optionIndex) {
            if (options[optionIndex].getAttribute("selected") === "selected") {
                selectedOption = optionIndex;
                // TODO:  Shouldn't there be a break here?
            }
        }
        var div = elDropdowns[dropDownIndex].parentNode;

        var dl = document.createElement("dl");
        div.appendChild(dl);

        var dt = document.createElement("dt");
        dt.name = elDropdowns[dropDownIndex].name;
        dt.id = elDropdowns[dropDownIndex].id;
        dt.addEventListener("click", toggleDropdown, true);
        dl.appendChild(dt);

        var span = document.createElement("span");
        span.setAttribute("value", options[selectedOption].value);
        span.textContent = options[selectedOption].firstChild.textContent;
        dt.appendChild(span);

        var spanCaratDown = document.createElement("span");
        spanCaratDown.textContent = "5"; // caratDn
        dt.appendChild(spanCaratDown);

        var dd = document.createElement("dd");
        dl.appendChild(dd);

        var ul = document.createElement("ul");
        dd.appendChild(ul);

        for (var listOptionIndex = 0; listOptionIndex < options.length; ++listOptionIndex) {
            var li = document.createElement("li");
            li.setAttribute("value", options[listOptionIndex].value);
            li.textContent = options[listOptionIndex].firstChild.textContent;
            li.addEventListener("click", setDropdownValue);
            ul.appendChild(li);
        }
    }

    elDropdowns = document.getElementsByTagName("select");
    while (elDropdowns.length > 0) {
        var el = elDropdowns[0];
        el.parentNode.removeChild(el);
        elDropdowns = document.getElementsByTagName("select");
    }

    augmentSpinButtons();

    setUpKeyboardControl();

    // Disable right-click context menu which is not visible in the HMD and makes it seem like the app has locked
    document.addEventListener("contextmenu", function(event) {
        event.preventDefault();
    }, false);

    setTimeout(function() {
        EventBridge.emitWebEvent(JSON.stringify({ type: 'propertiesPageReady' }));
    }, 1000);
}<|MERGE_RESOLUTION|>--- conflicted
+++ resolved
@@ -802,13 +802,6 @@
 
                         // HTML workaround since image is not yet a separate entity type
                         var IMAGE_MODEL_NAME = 'default-image-model.fbx';
-<<<<<<< HEAD
-////                        var urlParts = properties.modelURL.split('/')
-////                        var propsFilename = urlParts[urlParts.length - 1];
-////                        if (properties.type === "Model" && propsFilename === IMAGE_MODEL_NAME) {
-////                            properties.type = "Image";
-////                        }
-=======
                         if (properties.type === "Model") {
                             var urlParts = properties.modelURL.split('/');
                             var propsFilename = urlParts[urlParts.length - 1];
@@ -817,7 +810,6 @@
                                 properties.type = "Image";
                             }
                         }
->>>>>>> 3c620282
 
                         // Create class name for css ruleset filtering
                         elPropertiesList.className = properties.type + 'Menu';
