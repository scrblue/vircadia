//  entityProperties.js
//
//  Created by Ryan Huffman on 13 Nov 2014
//  Copyright 2014 High Fidelity, Inc.
//
//  Distributed under the Apache License, Version 2.0.
//  See the accompanying file LICENSE or http://www.apache.org/licenses/LICENSE-2.0.html

var PI = 3.14159265358979;
var DEGREES_TO_RADIANS = PI / 180.0;
var RADIANS_TO_DEGREES = 180.0 / PI;
var ICON_FOR_TYPE = {
    Box: "V",
    Sphere: "n",
    Shape: "n",
    ParticleEffect: "&#xe004;",
    Model: "&#xe008;",
    Web: "q",
    Text: "l",
    Light: "p",
    Zone: "o",
    PolyVox: "&#xe005;",
    Multiple: "&#xe000;",
    PolyLine: "&#xe01b;"
}

var EDITOR_TIMEOUT_DURATION = 1500;
const KEY_P = 80; //Key code for letter p used for Parenting hotkey.
var colorPickers = [];
var lastEntityID = null;

debugPrint = function(message) {
    EventBridge.emitWebEvent(
        JSON.stringify({
            type: "print",
            message: message
        })
    );
};

function enableChildren(el, selector) {
    els = el.querySelectorAll(selector);
    for (var i = 0; i < els.length; i++) {
        els[i].removeAttribute('disabled');
    }
}

function disableChildren(el, selector) {
    els = el.querySelectorAll(selector);
    for (var i = 0; i < els.length; i++) {
        els[i].setAttribute('disabled', 'disabled');
    }
}

function enableProperties() {
    enableChildren(document.getElementById("properties-list"), "input, textarea, checkbox, .dropdown dl, .color-picker");
    enableChildren(document, ".colpick");
    var elLocked = document.getElementById("property-locked");

    if (elLocked.checked === false) {
        removeStaticUserData();
    }
}


function disableProperties() {
    disableChildren(document.getElementById("properties-list"), "input, textarea, checkbox, .dropdown dl, .color-picker");
    disableChildren(document, ".colpick");
    for (var i = 0; i < colorPickers.length; i++) {
        colorPickers[i].colpickHide();
    }
    var elLocked = document.getElementById("property-locked");

    if ($('#userdata-editor').css('display') === "block" && elLocked.checked === true) {
        showStaticUserData();
    }

}

function showElements(els, show) {
    for (var i = 0; i < els.length; i++) {
        els[i].style.display = (show) ? 'table' : 'none';
    }
}

function updateProperty(propertyName, propertyValue) {
    var properties = {};
    properties[propertyName] = propertyValue;
    updateProperties(properties);
}

function updateProperties(properties) {
    EventBridge.emitWebEvent(JSON.stringify({
        id: lastEntityID,
        type: "update",
        properties: properties
    }));
}

function createEmitCheckedPropertyUpdateFunction(propertyName) {
    return function() {
        updateProperty(propertyName, this.checked);
    };
}

function createEmitCheckedToStringPropertyUpdateFunction(checkboxElement, name, propertyName) {
    var newString = "";
    if (checkboxElement.checked) {
        newString += name + "";
    } else {

    }

}

function createEmitGroupCheckedPropertyUpdateFunction(group, propertyName) {
    return function() {
        var properties = {};
        properties[group] = {};
        properties[group][propertyName] = this.checked;
        updateProperties(properties);
    };
}

function createEmitNumberPropertyUpdateFunction(propertyName, decimals) {
    decimals = decimals == undefined ? 4 : decimals;
    return function() {
        var value = parseFloat(this.value).toFixed(decimals);
        updateProperty(propertyName, value);
    };
}

function createEmitGroupNumberPropertyUpdateFunction(group, propertyName) {
    return function() {
        var properties = {};
        properties[group] = {};
        properties[group][propertyName] = this.value;
        updateProperties(properties);
    };
}


function createEmitTextPropertyUpdateFunction(propertyName) {
    return function() {
        updateProperty(propertyName, this.value);
    };
}

<<<<<<< HEAD
function createZoneComponentModeChangedFunction(zoneComponent, zoneComponentModeInherit, zoneComponentModeDisabled, zoneComponentModeEnabled) {
    return function() {
        var zoneComponentMode;

        if (zoneComponentModeInherit.checked) {
            zoneComponentMode = 'inherit';
        } else if (zoneComponentModeDisabled.checked) {
            zoneComponentMode = 'disabled';
        } else if (zoneComponentModeEnabled.checked) {
            zoneComponentMode = 'enabled';
        }

        updateProperty(zoneComponent, zoneComponentMode);
=======
function createHazeModeChangedFunction(zoneHazeModeInherit, zoneHazeModeDisabled, zoneHazeModeEnabled) {
    return function() {
        var hazeMode;

        if (zoneHazeModeInherit.checked) {
            hazeMode = 'inherit';
        } else if (zoneHazeModeDisabled.checked) {
            hazeMode = 'disabled';
        } else if (zoneHazeModeEnabled.checked) {
            hazeMode = 'enabled';
        }

        updateProperty('hazeMode', hazeMode);
>>>>>>> 45ffd3bd
    }
}

function createEmitGroupTextPropertyUpdateFunction(group, propertyName) {
    return function() {
        var properties = {};
        properties[group] = {};
        properties[group][propertyName] = this.value;
        updateProperties(properties);
    };
}

function createEmitVec3PropertyUpdateFunction(property, elX, elY, elZ) {
    return function() {
        var properties = {};
        properties[property] = {
            x: elX.value,
            y: elY.value,
            z: elZ.value,
        };
        updateProperties(properties);
    }
};

function createEmitGroupVec3PropertyUpdateFunction(group, property, elX, elY, elZ) {
    return function() {
        var properties = {};
        properties[group] = {};
        properties[group][property] = {
            x: elX.value,
            y: elY.value,
            z: elZ ? elZ.value : 0,
        };
        updateProperties(properties);
    }
};

function createEmitVec3PropertyUpdateFunctionWithMultiplier(property, elX, elY, elZ, multiplier) {
    return function() {
        var properties = {};
        properties[property] = {
            x: elX.value * multiplier,
            y: elY.value * multiplier,
            z: elZ.value * multiplier,
        };
        updateProperties(properties);
    }
};

function createEmitColorPropertyUpdateFunction(property, elRed, elGreen, elBlue) {
    return function() {
        emitColorPropertyUpdate(property, elRed.value, elGreen.value, elBlue.value);
    }
};

function emitColorPropertyUpdate(property, red, green, blue, group) {
    var properties = {};
    if (group) {
        properties[group] = {};
        properties[group][property] = {
            red: red,
            green: green,
            blue: blue,
        };
    } else {
        properties[property] = {
            red: red,
            green: green,
            blue: blue,
        };
    }
    updateProperties(properties);
};


function createEmitGroupColorPropertyUpdateFunction(group, property, elRed, elGreen, elBlue) {
    return function() {
        var properties = {};
        properties[group] = {};
        properties[group][property] = {
            red: elRed.value,
            green: elGreen.value,
            blue: elBlue.value,
        };
        updateProperties(properties);
    }
};

function updateCheckedSubProperty(propertyName, propertyValue, subPropertyElement, subPropertyString) {
    if (subPropertyElement.checked) {
        if (propertyValue.indexOf(subPropertyString)) {
            propertyValue += subPropertyString + ',';
        }
    } else {
        // We've unchecked, so remove
        propertyValue = propertyValue.replace(subPropertyString + ",", "");
    }
    updateProperty(propertyName, propertyValue);
}

function setUserDataFromEditor(noUpdate) {
    var json = null;
    try {
        json = editor.get();
    } catch (e) {
        alert('Invalid JSON code - look for red X in your code ', +e)
    }
    if (json === null) {
        return;
    } else {
        var text = editor.getText()
        if (noUpdate === true) {
            EventBridge.emitWebEvent(
                JSON.stringify({
                    id: lastEntityID,
                    type: "saveUserData",
                    properties: {
                        userData: text
                    },
                })
            );
            return;
        } else {
            updateProperty('userData', text);
        }
    }
}

function multiDataUpdater(groupName, updateKeyPair, userDataElement, defaults) {
    var properties = {};
    var parsedData = {};
    try {
        if ($('#userdata-editor').css('height') !== "0px") {
            //if there is an expanded, we want to use its json.
            parsedData = getEditorJSON();
        } else {
            parsedData = JSON.parse(userDataElement.value);
        }
    } catch (e) {}

    if (!(groupName in parsedData)) {
        parsedData[groupName] = {}
    }
    var keys = Object.keys(updateKeyPair);
    keys.forEach(function (key) {
        delete parsedData[groupName][key];
        if (updateKeyPair[key] !== null && updateKeyPair[key] !== "null") {
            if (updateKeyPair[key] instanceof Element) {
                if(updateKeyPair[key].type === "checkbox") {
                    if (updateKeyPair[key].checked !== defaults[key]) {
                        parsedData[groupName][key] = updateKeyPair[key].checked;
                    }
                } else {
                    var val = isNaN(updateKeyPair[key].value) ? updateKeyPair[key].value : parseInt(updateKeyPair[key].value);
                    if (val !== defaults[key]) {
                        parsedData[groupName][key] = val;
                    }
                }
            } else {
                parsedData[groupName][key] = updateKeyPair[key];
            }
        }
    });
    if (Object.keys(parsedData[groupName]).length == 0) {
        delete parsedData[groupName];
    }
    if (Object.keys(parsedData).length > 0) {
        properties['userData'] = JSON.stringify(parsedData);
    } else {
        properties['userData'] = '';
    }

    userDataElement.value = properties['userData'];

    updateProperties(properties);
}
function userDataChanger(groupName, keyName, values, userDataElement, defaultValue) {
    var val = {}, def = {};
    val[keyName] = values;
    def[keyName] = defaultValue;
    multiDataUpdater(groupName, val, userDataElement, def);
};

function setTextareaScrolling(element) {
    var isScrolling = element.scrollHeight > element.offsetHeight;
    element.setAttribute("scrolling", isScrolling ? "true" : "false");
};



var editor = null;
var editorTimeout = null;
var lastJSONString = null;

function createJSONEditor() {
    var container = document.getElementById("userdata-editor");
    var options = {
        search: false,
        mode: 'tree',
        modes: ['code', 'tree'],
        name: 'userData',
        onModeChange: function() {
            $('.jsoneditor-poweredBy').remove();
        },
        onError: function(e) {
            alert('JSON editor:' + e)
        },
        onChange: function() {
            var currentJSONString = editor.getText();

            if (currentJSONString === '{"":""}') {
                return;
            }
            $('#userdata-save').attr('disabled', false)


        }
    };
    editor = new JSONEditor(container, options);
};

function hideNewJSONEditorButton() {
    $('#userdata-new-editor').hide();

};

function hideClearUserDataButton() {
    $('#userdata-clear').hide();
};

function showSaveUserDataButton() {
    $('#userdata-save').show();
}

function hideSaveUserDataButton() {
    $('#userdata-save').hide();

}

function showNewJSONEditorButton() {
    $('#userdata-new-editor').show();

};

function showClearUserDataButton() {
    $('#userdata-clear').show();

};

function showUserDataTextArea() {
    $('#property-user-data').show();
};

function hideUserDataTextArea() {
    $('#property-user-data').hide();
};

function showStaticUserData() {
    if (editor !== null) {
        $('#static-userdata').show();
        $('#static-userdata').css('height', $('#userdata-editor').height())
        $('#static-userdata').text(editor.getText());
    }
};

function removeStaticUserData() {
    $('#static-userdata').hide();
};

function setEditorJSON(json) {
    editor.set(json)
    if (editor.hasOwnProperty('expandAll')) {
        editor.expandAll();
    }

};

function getEditorJSON() {
    return editor.get();
};

function deleteJSONEditor() {
    if (editor !== null) {
        editor.destroy();
        editor = null;
    }
};

var savedJSONTimer = null;

function saveJSONUserData(noUpdate) {
    setUserDataFromEditor(noUpdate);
    $('#userdata-saved').show();
    $('#userdata-save').attr('disabled', true)
    if (savedJSONTimer !== null) {
        clearTimeout(savedJSONTimer);
    }
    savedJSONTimer = setTimeout(function() {
        $('#userdata-saved').hide();

    }, 1500)
}

function bindAllNonJSONEditorElements() {
    var inputs = $('input');
    var i;
    for (i = 0; i < inputs.length; i++) {
        var input = inputs[i];
        var field = $(input);
        field.on('focus', function(e) {
            if (e.target.id === "userdata-new-editor" || e.target.id === "userdata-clear") {
                return;
            } else {
                if ($('#userdata-editor').css('height') !== "0px") {
                    saveJSONUserData(true);

                }
            }
        })
    }
}

function unbindAllInputs() {
    var inputs = $('input');
    var i;
    for (i = 0; i < inputs.length; i++) {
        var input = inputs[i];
        var field = $(input);
        field.unbind();
    }
}

function clearSelection() {
	if(document.selection && document.selection.empty) {
		document.selection.empty();
	} else if(window.getSelection) {
		var sel = window.getSelection();
		sel.removeAllRanges();
	}
}

function loaded() {
    openEventBridge(function() {

        var allSections = [];
        var elPropertiesList = document.getElementById("properties-list");
        var elID = document.getElementById("property-id");
        var elType = document.getElementById("property-type");
        var elTypeIcon = document.getElementById("type-icon");
        var elName = document.getElementById("property-name");
        var elLocked = document.getElementById("property-locked");
        var elVisible = document.getElementById("property-visible");
        var elPositionX = document.getElementById("property-pos-x");
        var elPositionY = document.getElementById("property-pos-y");
        var elPositionZ = document.getElementById("property-pos-z");
        var elMoveSelectionToGrid = document.getElementById("move-selection-to-grid");
        var elMoveAllToGrid = document.getElementById("move-all-to-grid");

        var elDimensionsX = document.getElementById("property-dim-x");
        var elDimensionsY = document.getElementById("property-dim-y");
        var elDimensionsZ = document.getElementById("property-dim-z");
        var elResetToNaturalDimensions = document.getElementById("reset-to-natural-dimensions");
        var elRescaleDimensionsPct = document.getElementById("dimension-rescale-pct");
        var elRescaleDimensionsButton = document.getElementById("dimension-rescale-button");

        var elParentID = document.getElementById("property-parent-id");
        var elParentJointIndex = document.getElementById("property-parent-joint-index");

        var elRegistrationX = document.getElementById("property-reg-x");
        var elRegistrationY = document.getElementById("property-reg-y");
        var elRegistrationZ = document.getElementById("property-reg-z");

        var elRotationX = document.getElementById("property-rot-x");
        var elRotationY = document.getElementById("property-rot-y");
        var elRotationZ = document.getElementById("property-rot-z");

        var elLinearVelocityX = document.getElementById("property-lvel-x");
        var elLinearVelocityY = document.getElementById("property-lvel-y");
        var elLinearVelocityZ = document.getElementById("property-lvel-z");
        var elLinearDamping = document.getElementById("property-ldamping");

        var elAngularVelocityX = document.getElementById("property-avel-x");
        var elAngularVelocityY = document.getElementById("property-avel-y");
        var elAngularVelocityZ = document.getElementById("property-avel-z");
        var elAngularDamping = document.getElementById("property-adamping");

        var elRestitution = document.getElementById("property-restitution");
        var elFriction = document.getElementById("property-friction");

        var elGravityX = document.getElementById("property-grav-x");
        var elGravityY = document.getElementById("property-grav-y");
        var elGravityZ = document.getElementById("property-grav-z");

        var elAccelerationX = document.getElementById("property-lacc-x");
        var elAccelerationY = document.getElementById("property-lacc-y");
        var elAccelerationZ = document.getElementById("property-lacc-z");

        var elDensity = document.getElementById("property-density");
        var elCollisionless = document.getElementById("property-collisionless");
        var elDynamic = document.getElementById("property-dynamic");
        var elCollideStatic = document.getElementById("property-collide-static");
        var elCollideDynamic = document.getElementById("property-collide-dynamic");
        var elCollideKinematic = document.getElementById("property-collide-kinematic");
        var elCollideMyAvatar = document.getElementById("property-collide-myAvatar");
        var elCollideOtherAvatar = document.getElementById("property-collide-otherAvatar");
        var elCollisionSoundURL = document.getElementById("property-collision-sound-url");

        var elGrabbable = document.getElementById("property-grabbable");

        var elCloneable = document.getElementById("property-cloneable");
        var elCloneableDynamic = document.getElementById("property-cloneable-dynamic");
        var elCloneableAvatarEntity = document.getElementById("property-cloneable-avatarEntity");
        var elCloneableGroup = document.getElementById("group-cloneable-group");
        var elCloneableLifetime = document.getElementById("property-cloneable-lifetime");
        var elCloneableLimit = document.getElementById("property-cloneable-limit");

        var elWantsTrigger = document.getElementById("property-wants-trigger");
        var elIgnoreIK = document.getElementById("property-ignore-ik");

        var elLifetime = document.getElementById("property-lifetime");
        var elScriptURL = document.getElementById("property-script-url");
        var elScriptTimestamp = document.getElementById("property-script-timestamp");
        var elReloadScriptsButton = document.getElementById("reload-script-button");
        var elServerScripts = document.getElementById("property-server-scripts");
        var elReloadServerScriptsButton = document.getElementById("reload-server-scripts-button");
        var elServerScriptStatus = document.getElementById("server-script-status");
        var elServerScriptError = document.getElementById("server-script-error");
        var elUserData = document.getElementById("property-user-data");
        var elClearUserData = document.getElementById("userdata-clear");
        var elSaveUserData = document.getElementById("userdata-save");
        var elJSONEditor = document.getElementById("userdata-editor");
        var elNewJSONEditor = document.getElementById('userdata-new-editor');
        var elColorSections = document.querySelectorAll(".color-section");
        var elColorControl1 = document.getElementById("property-color-control1");
        var elColorControl2 = document.getElementById("property-color-control2");
        var elColorRed = document.getElementById("property-color-red");
        var elColorGreen = document.getElementById("property-color-green");
        var elColorBlue = document.getElementById("property-color-blue");

        var elShapeSections = document.querySelectorAll(".shape-section");
        allSections.push(elShapeSections);
        var elShape = document.getElementById("property-shape");

        var elLightSections = document.querySelectorAll(".light-section");
        allSections.push(elLightSections);
        var elLightSpotLight = document.getElementById("property-light-spot-light");
        var elLightColor = document.getElementById("property-light-color");
        var elLightColorRed = document.getElementById("property-light-color-red");
        var elLightColorGreen = document.getElementById("property-light-color-green");
        var elLightColorBlue = document.getElementById("property-light-color-blue");

        var elLightIntensity = document.getElementById("property-light-intensity");
        var elLightFalloffRadius = document.getElementById("property-light-falloff-radius");
        var elLightExponent = document.getElementById("property-light-exponent");
        var elLightCutoff = document.getElementById("property-light-cutoff");

        var elModelSections = document.querySelectorAll(".model-section");
        allSections.push(elModelSections);
        var elModelURL = document.getElementById("property-model-url");
        var elShapeType = document.getElementById("property-shape-type");
        var elCompoundShapeURL = document.getElementById("property-compound-shape-url");
        var elModelAnimationURL = document.getElementById("property-model-animation-url");
        var elModelAnimationPlaying = document.getElementById("property-model-animation-playing");
        var elModelAnimationFPS = document.getElementById("property-model-animation-fps");
        var elModelAnimationFrame = document.getElementById("property-model-animation-frame");
        var elModelAnimationFirstFrame = document.getElementById("property-model-animation-first-frame");
        var elModelAnimationLastFrame = document.getElementById("property-model-animation-last-frame");
        var elModelAnimationLoop = document.getElementById("property-model-animation-loop");
        var elModelAnimationHold = document.getElementById("property-model-animation-hold");
        var elModelAnimationAllowTranslation = document.getElementById("property-model-animation-allow-translation");
        var elModelTextures = document.getElementById("property-model-textures");
        var elModelOriginalTextures = document.getElementById("property-model-original-textures");

        var elWebSections = document.querySelectorAll(".web-section");
        allSections.push(elWebSections);
        var elWebSourceURL = document.getElementById("property-web-source-url");
        var elWebDPI = document.getElementById("property-web-dpi");

        var elDescription = document.getElementById("property-description");

        var elHyperlinkHref = document.getElementById("property-hyperlink-href");

        var elHyperlinkSections = document.querySelectorAll(".hyperlink-section");


        var elTextSections = document.querySelectorAll(".text-section");
        allSections.push(elTextSections);
        var elTextText = document.getElementById("property-text-text");
        var elTextLineHeight = document.getElementById("property-text-line-height");
        var elTextTextColor = document.getElementById("property-text-text-color");
        var elTextFaceCamera = document.getElementById("property-text-face-camera");
        var elTextTextColorRed = document.getElementById("property-text-text-color-red");
        var elTextTextColorGreen = document.getElementById("property-text-text-color-green");
        var elTextTextColorBlue = document.getElementById("property-text-text-color-blue");
        var elTextBackgroundColor = document.getElementById("property-text-background-color");
        var elTextBackgroundColorRed = document.getElementById("property-text-background-color-red");
        var elTextBackgroundColorGreen = document.getElementById("property-text-background-color-green");
        var elTextBackgroundColorBlue = document.getElementById("property-text-background-color-blue");

        var elZoneSections = document.querySelectorAll(".zone-section");
        allSections.push(elZoneSections);

        var elZoneKeyLightModeInherit = document.getElementById("property-zone-component-mode-inherit");
        var elZoneKeyLightModeDisabled = document.getElementById("property-zone-component-mode-disabled");
        var elZoneKeyLightModeEnabled = document.getElementById("property-zone-component-mode-enabled");

        var elZoneStageSunModelEnabled = document.getElementById("property-zone-stage-sun-model-enabled");

        var elZoneKeyLightColor = document.getElementById("property-zone-key-light-color");
        var elZoneKeyLightColorRed = document.getElementById("property-zone-key-light-color-red");
        var elZoneKeyLightColorGreen = document.getElementById("property-zone-key-light-color-green");
        var elZoneKeyLightColorBlue = document.getElementById("property-zone-key-light-color-blue");
        var elZoneKeyLightIntensity = document.getElementById("property-zone-key-intensity");
        var elZoneKeyLightAmbientIntensity = document.getElementById("property-zone-key-ambient-intensity");
        var elZoneKeyLightDirectionX = document.getElementById("property-zone-key-light-direction-x");
        var elZoneKeyLightDirectionY = document.getElementById("property-zone-key-light-direction-y");
        var elZoneKeyLightDirectionZ = document.getElementById("property-zone-key-light-direction-z");
        var elZoneKeyLightAmbientURL = document.getElementById("property-zone-key-ambient-url");

        var elZoneHazeModeInherit = document.getElementById("property-zone-haze-mode-inherit");
        var elZoneHazeModeDisabled = document.getElementById("property-zone-haze-mode-disabled");
        var elZoneHazeModeEnabled = document.getElementById("property-zone-haze-mode-enabled");
        
        var elZoneHazeRange = document.getElementById("property-zone-haze-range");
        var elZoneHazeColor = document.getElementById("property-zone-haze-blend-in-color");
        var elZoneHazeColorRed = document.getElementById("property-zone-haze-blend-in-color-red");
        var elZoneHazeColorGreen = document.getElementById("property-zone-haze-blend-in-color-green");
        var elZoneHazeColorBlue = document.getElementById("property-zone-haze-blend-in-color-blue");
        var elZoneHazeGlareColor = document.getElementById("property-zone-haze-blend-out-color");
        var elZoneHazeGlareColorRed = document.getElementById("property-zone-haze-blend-out-color-red");
        var elZoneHazeGlareColorGreen = document.getElementById("property-zone-haze-blend-out-color-green");
        var elZoneHazeGlareColorBlue = document.getElementById("property-zone-haze-blend-out-color-blue");
        var elZoneHazeEnableGlare = document.getElementById("property-zone-haze-enable-light-blend");
        var elZoneHazeLightBlendAngle = document.getElementById("property-zone-haze-blend-angle");
        
        var elZoneHazeAltitudeEffect = document.getElementById("property-zone-haze-altitude-effect");
        var elZoneHazeBaseRef = document.getElementById("property-zone-haze-base");
        var elZoneHazeCeiling = document.getElementById("property-zone-haze-ceiling");

        var elZoneHazeBackgroundBlend = document.getElementById("property-zone-haze-background-blend");
        
        var elZoneHazeAttenuateKeyLight = document.getElementById("property-zone-haze-attenuate-keylight");
        var elZoneHazeKeyLightRange = document.getElementById("property-zone-haze-keylight-range");
        var elZoneHazeKeyLightAltitude = document.getElementById("property-zone-haze-keylight-altitude");
       
        var elZoneStageLatitude = document.getElementById("property-zone-stage-latitude");
        var elZoneStageLongitude = document.getElementById("property-zone-stage-longitude");
        var elZoneStageAltitude = document.getElementById("property-zone-stage-altitude");
        var elZoneStageAutomaticHourDay = document.getElementById("property-zone-stage-automatic-hour-day");
        var elZoneStageDay = document.getElementById("property-zone-stage-day");
        var elZoneStageHour = document.getElementById("property-zone-stage-hour");

        var elZoneBackgroundMode = document.getElementById("property-zone-background-mode");

        var elZoneSkyboxColor = document.getElementById("property-zone-skybox-color");
        var elZoneSkyboxColorRed = document.getElementById("property-zone-skybox-color-red");
        var elZoneSkyboxColorGreen = document.getElementById("property-zone-skybox-color-green");
        var elZoneSkyboxColorBlue = document.getElementById("property-zone-skybox-color-blue");
        var elZoneSkyboxURL = document.getElementById("property-zone-skybox-url");

        var elZoneFlyingAllowed = document.getElementById("property-zone-flying-allowed");
        var elZoneGhostingAllowed = document.getElementById("property-zone-ghosting-allowed");
        var elZoneFilterURL = document.getElementById("property-zone-filter-url");

        var elPolyVoxSections = document.querySelectorAll(".poly-vox-section");
        allSections.push(elPolyVoxSections);
        var elVoxelVolumeSizeX = document.getElementById("property-voxel-volume-size-x");
        var elVoxelVolumeSizeY = document.getElementById("property-voxel-volume-size-y");
        var elVoxelVolumeSizeZ = document.getElementById("property-voxel-volume-size-z");
        var elVoxelSurfaceStyle = document.getElementById("property-voxel-surface-style");
        var elXTextureURL = document.getElementById("property-x-texture-url");
        var elYTextureURL = document.getElementById("property-y-texture-url");
        var elZTextureURL = document.getElementById("property-z-texture-url");

        if (window.EventBridge !== undefined) {
            var properties;
            EventBridge.scriptEventReceived.connect(function(data) {
                data = JSON.parse(data);
                if (data.type == "server_script_status") {
                    elServerScriptError.value = data.errorInfo;
                    // If we just set elServerScriptError's diplay to block or none, we still end up with
                    //it's parent contributing 21px bottom padding even when elServerScriptError is display:none.
                    // So set it's parent to block or none
                    elServerScriptError.parentElement.style.display = data.errorInfo ? "block" : "none";
                    if (data.statusRetrieved === false) {
                        elServerScriptStatus.innerText = "Failed to retrieve status";
                    } else if (data.isRunning) {
                        var ENTITY_SCRIPT_STATUS = {
                            pending: "Pending",
                            loading: "Loading",
                            error_loading_script: "Error loading script",
                            error_running_script: "Error running script",
                            running: "Running",
                            unloaded: "Unloaded",
                        };
                        elServerScriptStatus.innerText = ENTITY_SCRIPT_STATUS[data.status] || data.status;
                    } else {
                        elServerScriptStatus.innerText = "Not running";
                    }
                } else if (data.type == "update") {

                    if (!data.selections || data.selections.length == 0) {
                        if (editor !== null && lastEntityID !== null) {
                            saveJSONUserData(true);
                            deleteJSONEditor();
                        }
                        elTypeIcon.style.display = "none";
                        elType.innerHTML = "<i>No selection</i>";
                        elID.value = "";
                        elPropertiesList.className = '';
                        disableProperties();
                    } else if (data.selections && data.selections.length > 1) {
                        deleteJSONEditor();
                        var selections = data.selections;

                        var ids = [];
                        var types = {};
                        var numTypes = 0;

                        for (var i = 0; i < selections.length; i++) {
                            ids.push(selections[i].id);
                            var type = selections[i].properties.type;
                            if (types[type] === undefined) {
                                types[type] = 0;
                                numTypes += 1;
                            }
                            types[type]++;
                        }

                        var type;
                        if (numTypes === 1) {
                            type = selections[0].properties.type;
                        } else {
                            type = "Multiple";
                        }
                        elType.innerHTML = type + " (" + data.selections.length + ")";
                        elTypeIcon.innerHTML = ICON_FOR_TYPE[type];
                        elTypeIcon.style.display = "inline-block";
                        elPropertiesList.className = '';

                        elID.value = "";

                        disableProperties();
                    } else {

                        properties = data.selections[0].properties;

                        if (lastEntityID !== '"' + properties.id + '"' && lastEntityID !== null && editor !== null) {
                            saveJSONUserData(true);
                        }
                        //the event bridge and json parsing handle our avatar id string differently.

                        lastEntityID = '"' + properties.id + '"';
                        elID.value = properties.id;

                        elPropertiesList.className = properties.type + 'Menu';
                        elType.innerHTML = properties.type;
                        elTypeIcon.innerHTML = ICON_FOR_TYPE[properties.type];
                        elTypeIcon.style.display = "inline-block";

                        elLocked.checked = properties.locked;


                        elName.value = properties.name;

                        elVisible.checked = properties.visible;

                        elPositionX.value = properties.position.x.toFixed(4);
                        elPositionY.value = properties.position.y.toFixed(4);
                        elPositionZ.value = properties.position.z.toFixed(4);

                        elDimensionsX.value = properties.dimensions.x.toFixed(4);
                        elDimensionsY.value = properties.dimensions.y.toFixed(4);
                        elDimensionsZ.value = properties.dimensions.z.toFixed(4);

                        elParentID.value = properties.parentID;
                        elParentJointIndex.value = properties.parentJointIndex;

                        elRegistrationX.value = properties.registrationPoint.x.toFixed(4);
                        elRegistrationY.value = properties.registrationPoint.y.toFixed(4);
                        elRegistrationZ.value = properties.registrationPoint.z.toFixed(4);

                        elRotationX.value = properties.rotation.x.toFixed(4);
                        elRotationY.value = properties.rotation.y.toFixed(4);
                        elRotationZ.value = properties.rotation.z.toFixed(4);

                        elLinearVelocityX.value = properties.velocity.x.toFixed(4);
                        elLinearVelocityY.value = properties.velocity.y.toFixed(4);
                        elLinearVelocityZ.value = properties.velocity.z.toFixed(4);
                        elLinearDamping.value = properties.damping.toFixed(2);

                        elAngularVelocityX.value = (properties.angularVelocity.x * RADIANS_TO_DEGREES).toFixed(4);
                        elAngularVelocityY.value = (properties.angularVelocity.y * RADIANS_TO_DEGREES).toFixed(4);
                        elAngularVelocityZ.value = (properties.angularVelocity.z * RADIANS_TO_DEGREES).toFixed(4);
                        elAngularDamping.value = properties.angularDamping.toFixed(4);

                        elRestitution.value = properties.restitution.toFixed(4);
                        elFriction.value = properties.friction.toFixed(4);

                        elGravityX.value = properties.gravity.x.toFixed(4);
                        elGravityY.value = properties.gravity.y.toFixed(4);
                        elGravityZ.value = properties.gravity.z.toFixed(4);

                        elAccelerationX.value = properties.acceleration.x.toFixed(4);
                        elAccelerationY.value = properties.acceleration.y.toFixed(4);
                        elAccelerationZ.value = properties.acceleration.z.toFixed(4);

                        elDensity.value = properties.density.toFixed(4);
                        elCollisionless.checked = properties.collisionless;
                        elDynamic.checked = properties.dynamic;

                        elCollideStatic.checked = properties.collidesWith.indexOf("static") > -1;
                        elCollideKinematic.checked = properties.collidesWith.indexOf("kinematic") > -1;
                        elCollideDynamic.checked = properties.collidesWith.indexOf("dynamic") > -1;
                        elCollideMyAvatar.checked = properties.collidesWith.indexOf("myAvatar") > -1;
                        elCollideOtherAvatar.checked = properties.collidesWith.indexOf("otherAvatar") > -1;

                        elGrabbable.checked = properties.dynamic;

                        elWantsTrigger.checked = false;
                        elIgnoreIK.checked = true;

                        elCloneable.checked = false;
                        elCloneableDynamic.checked = false;
                        elCloneableGroup.style.display = elCloneable.checked ? "block": "none";
                        elCloneableLimit.value = 0;
                        elCloneableLifetime.value = 300;

                        var grabbablesSet = false;
                        var parsedUserData = {}
                        try {
                            parsedUserData = JSON.parse(properties.userData);

                            if ("grabbableKey" in parsedUserData) {
                                grabbablesSet = true;
                                var grabbableData = parsedUserData["grabbableKey"];
                                if ("grabbable" in grabbableData) {
                                    elGrabbable.checked = grabbableData.grabbable;
                                } else {
                                    elGrabbable.checked = true;
                                }
                                if ("wantsTrigger" in grabbableData) {
                                    elWantsTrigger.checked = grabbableData.wantsTrigger;
                                } else {
                                    elWantsTrigger.checked = false;
                                }
                                if ("ignoreIK" in grabbableData) {
                                    elIgnoreIK.checked = grabbableData.ignoreIK;
                                } else {
                                    elIgnoreIK.checked = true;
                                }
                                if ("cloneable" in grabbableData) {
                                    elCloneable.checked = grabbableData.cloneable;
                                    elCloneableGroup.style.display = elCloneable.checked ? "block": "none";
                                    elCloneableDynamic.checked =
                                        grabbableData.cloneDynamic ? grabbableData.cloneDynamic : properties.dynamic;
                                    if (elCloneable.checked) {
                                      if ("cloneLifetime" in grabbableData) {
                                          elCloneableLifetime.value =
                                              grabbableData.cloneLifetime ? grabbableData.cloneLifetime : 300;
                                      }
                                      if ("cloneLimit" in grabbableData) {
                                          elCloneableLimit.value = grabbableData.cloneLimit ? grabbableData.cloneLimit : 0;
                                      }
                                      if ("cloneAvatarEntity" in grabbableData) {
                                          elCloneableAvatarEntity.checked =
                                              grabbableData.cloneAvatarEntity ? grabbableData.cloneAvatarEntity : false;
                                      }
                                    }
                                } else {
                                    elCloneable.checked = false;
                                }
                            }
                        } catch (e) {
                        }
                        if (!grabbablesSet) {
                            elGrabbable.checked = true;
                            elWantsTrigger.checked = false;
                            elIgnoreIK.checked = true;
                            elCloneable.checked = false;
                        }

                        elCollisionSoundURL.value = properties.collisionSoundURL;
                        elLifetime.value = properties.lifetime;
                        elScriptURL.value = properties.script;
                        elScriptTimestamp.value = properties.scriptTimestamp;
                        elServerScripts.value = properties.serverScripts;

                        var json = null;
                        try {
                            json = JSON.parse(properties.userData);
                        } catch (e) {
                            //normal text
                            deleteJSONEditor();
                            elUserData.value = properties.userData;
                            showUserDataTextArea();
                            showNewJSONEditorButton();
                            hideSaveUserDataButton();
                        }
                        if (json !== null) {
                            if (editor === null) {
                                createJSONEditor();
                            }

                            setEditorJSON(json);
                            showSaveUserDataButton();
                            hideUserDataTextArea();
                            hideNewJSONEditorButton();
                        }

                        elHyperlinkHref.value = properties.href;
                        elDescription.value = properties.description;


                        if (properties.type == "Shape" || properties.type == "Box" || properties.type == "Sphere") {
                            elShape.value = properties.shape;
                            setDropdownText(elShape);
                        }

                        if (properties.type == "Shape" || properties.type == "Box" || properties.type == "Sphere" || properties.type == "ParticleEffect") {
                            elColorRed.value = properties.color.red;
                            elColorGreen.value = properties.color.green;
                            elColorBlue.value = properties.color.blue;
                            elColorControl1.style.backgroundColor = elColorControl2.style.backgroundColor = "rgb(" + properties.color.red + "," + properties.color.green + "," + properties.color.blue + ")";
                        }

                        if (properties.type == "Model") {
                            elModelURL.value = properties.modelURL;
                            elShapeType.value = properties.shapeType;
                            setDropdownText(elShapeType);
                            elCompoundShapeURL.value = properties.compoundShapeURL;
                            elModelAnimationURL.value = properties.animation.url;
                            elModelAnimationPlaying.checked = properties.animation.running;
                            elModelAnimationFPS.value = properties.animation.fps;
                            elModelAnimationFrame.value = properties.animation.currentFrame;
                            elModelAnimationFirstFrame.value = properties.animation.firstFrame;
                            elModelAnimationLastFrame.value = properties.animation.lastFrame;
                            elModelAnimationLoop.checked = properties.animation.loop;
                            elModelAnimationHold.checked = properties.animation.hold;
                            elModelAnimationAllowTranslation.checked = properties.animation.allowTranslation;
                            elModelTextures.value = properties.textures;
                            setTextareaScrolling(elModelTextures);
                            elModelOriginalTextures.value = properties.originalTextures;
                            setTextareaScrolling(elModelOriginalTextures);
                        } else if (properties.type == "Web") {
                            elWebSourceURL.value = properties.sourceUrl;
                            elWebDPI.value = properties.dpi;
                        } else if (properties.type == "Text") {
                            elTextText.value = properties.text;
                            elTextLineHeight.value = properties.lineHeight.toFixed(4);
                            elTextFaceCamera.checked = properties.faceCamera;
                            elTextTextColor.style.backgroundColor = "rgb(" + properties.textColor.red + "," + properties.textColor.green + "," + properties.textColor.blue + ")";
                            elTextTextColorRed.value = properties.textColor.red;
                            elTextTextColorGreen.value = properties.textColor.green;
                            elTextTextColorBlue.value = properties.textColor.blue;
                            elTextBackgroundColorRed.value = properties.backgroundColor.red;
                            elTextBackgroundColorGreen.value = properties.backgroundColor.green;
                            elTextBackgroundColorBlue.value = properties.backgroundColor.blue;
                        } else if (properties.type == "Light") {
                            elLightSpotLight.checked = properties.isSpotlight;

                            elLightColor.style.backgroundColor = "rgb(" + properties.color.red + "," + properties.color.green + "," + properties.color.blue + ")";
                            elLightColorRed.value = properties.color.red;
                            elLightColorGreen.value = properties.color.green;
                            elLightColorBlue.value = properties.color.blue;

                            elLightIntensity.value = properties.intensity.toFixed(1);
                            elLightFalloffRadius.value = properties.falloffRadius.toFixed(1);
                            elLightExponent.value = properties.exponent.toFixed(2);
                            elLightCutoff.value = properties.cutoff.toFixed(2);
                        } else if (properties.type == "Zone") {

                            elZoneKeyLightModeInherit.checked = (properties.keyLightMode == 'inherit');
                            elZoneKeyLightModeDisabled.checked = (properties.keyLightMode == 'disabled');
                            elZoneKeyLightModeEnabled.checked = (properties.keyLightMode == 'enabled');
                            
                            elZoneStageSunModelEnabled.checked = properties.stage.sunModelEnabled;
                            elZoneKeyLightColor.style.backgroundColor = "rgb(" + properties.keyLight.color.red + "," + properties.keyLight.color.green + "," + properties.keyLight.color.blue + ")";
                            elZoneKeyLightColorRed.value = properties.keyLight.color.red;
                            elZoneKeyLightColorGreen.value = properties.keyLight.color.green;
                            elZoneKeyLightColorBlue.value = properties.keyLight.color.blue;
                            elZoneKeyLightIntensity.value = properties.keyLight.intensity.toFixed(2);
                            elZoneKeyLightAmbientIntensity.value = properties.keyLight.ambientIntensity.toFixed(2);
                            elZoneKeyLightDirectionX.value = properties.keyLight.direction.x.toFixed(2);
                            elZoneKeyLightDirectionY.value = properties.keyLight.direction.y.toFixed(2);
                            elZoneKeyLightAmbientURL.value = properties.keyLight.ambientURL;

                            elZoneHazeModeInherit.checked = (properties.hazeMode == 'inherit');
                            elZoneHazeModeDisabled.checked = (properties.hazeMode == 'disabled');
                            elZoneHazeModeEnabled.checked = (properties.hazeMode == 'enabled');

                            elZoneHazeRange.value = properties.haze.hazeRange.toFixed(0);
                            elZoneHazeColor.style.backgroundColor = "rgb(" + 
                                properties.haze.hazeColor.red + "," + 
                                properties.haze.hazeColor.green + "," + 
                                properties.haze.hazeColor.blue + ")";

                            elZoneHazeColorRed.value = properties.haze.hazeColor.red;
                            elZoneHazeColorGreen.value = properties.haze.hazeColor.green;
                            elZoneHazeColorBlue.value = properties.haze.hazeColor.blue;
                            elZoneHazeBackgroundBlend.value = properties.haze.hazeBackgroundBlend.toFixed(2);

                            elZoneHazeGlareColor.style.backgroundColor = "rgb(" + 
                                properties.haze.hazeGlareColor.red + "," + 
                                properties.haze.hazeGlareColor.green + "," + 
                                properties.haze.hazeGlareColor.blue + ")";

                            elZoneHazeGlareColorRed.value = properties.haze.hazeGlareColor.red;
                            elZoneHazeGlareColorGreen.value = properties.haze.hazeGlareColor.green;
                            elZoneHazeGlareColorBlue.value = properties.haze.hazeGlareColor.blue;

                            elZoneHazeEnableGlare.checked = properties.haze.hazeEnableGlare;
                            elZoneHazeLightBlendAngle.value = properties.haze.hazeLightBlendAngle.toFixed(0);

                            elZoneHazeAltitudeEffect.checked = properties.haze.hazeAltitudeEffect;
                            elZoneHazeBaseRef.value = properties.haze.hazeBaseRef.toFixed(0);
                            elZoneHazeCeiling.value = properties.haze.hazeCeiling.toFixed(0);

                            elZoneHazeBackgroundBlend.value = properties.haze.hazeBackgroundBlend.toFixed(2);

                            elZoneHazeAttenuateKeyLight.checked = properties.haze.hazeAttenuateKeyLight;
                            elZoneHazeKeyLightRange.value = properties.haze.hazeKeyLightRange.toFixed(0);
                            elZoneHazeKeyLightAltitude.value = properties.haze.hazeKeyLightAltitude.toFixed(0);

                            elZoneStageLatitude.value = properties.stage.latitude.toFixed(2);
                            elZoneStageLongitude.value = properties.stage.longitude.toFixed(2);
                            elZoneStageAltitude.value = properties.stage.altitude.toFixed(2);
                            elZoneStageAutomaticHourDay.checked = properties.stage.automaticHourDay;
                            elZoneStageDay.value = properties.stage.day;
                            elZoneStageHour.value = properties.stage.hour;
                            elShapeType.value = properties.shapeType;
                            elCompoundShapeURL.value = properties.compoundShapeURL;

                            elZoneBackgroundMode.value = properties.backgroundMode;
                            setDropdownText(elZoneBackgroundMode);

                            elZoneSkyboxColor.style.backgroundColor = "rgb(" + properties.skybox.color.red + "," + properties.skybox.color.green + "," + properties.skybox.color.blue + ")";
                            elZoneSkyboxColorRed.value = properties.skybox.color.red;
                            elZoneSkyboxColorGreen.value = properties.skybox.color.green;
                            elZoneSkyboxColorBlue.value = properties.skybox.color.blue;
                            elZoneSkyboxURL.value = properties.skybox.url;

                            elZoneFlyingAllowed.checked = properties.flyingAllowed;
                            elZoneGhostingAllowed.checked = properties.ghostingAllowed;
                            elZoneFilterURL.value = properties.filterURL;

                            showElements(document.getElementsByClassName('skybox-section'), elZoneBackgroundMode.value == 'skybox');
                        } else if (properties.type == "PolyVox") {
                            elVoxelVolumeSizeX.value = properties.voxelVolumeSize.x.toFixed(2);
                            elVoxelVolumeSizeY.value = properties.voxelVolumeSize.y.toFixed(2);
                            elVoxelVolumeSizeZ.value = properties.voxelVolumeSize.z.toFixed(2);
                            elVoxelSurfaceStyle.value = properties.voxelSurfaceStyle;
                            setDropdownText(elVoxelSurfaceStyle);
                            elXTextureURL.value = properties.xTextureURL;
                            elYTextureURL.value = properties.yTextureURL;
                            elZTextureURL.value = properties.zTextureURL;
                        }

                        if (properties.locked) {
                            disableProperties();
                            elLocked.removeAttribute('disabled');
                        } else {
                            enableProperties();
                            elSaveUserData.disabled = true;
                        }

                        var activeElement = document.activeElement;

                        if (typeof activeElement.select !== "undefined") {
                            activeElement.select();
                        }
                    }
					clearSelection();
                }
            });
        }

        elLocked.addEventListener('change', createEmitCheckedPropertyUpdateFunction('locked'));
        elName.addEventListener('change', createEmitTextPropertyUpdateFunction('name'));
        elHyperlinkHref.addEventListener('change', createEmitTextPropertyUpdateFunction('href'));
        elDescription.addEventListener('change', createEmitTextPropertyUpdateFunction('description'));
        elVisible.addEventListener('change', createEmitCheckedPropertyUpdateFunction('visible'));

        var positionChangeFunction = createEmitVec3PropertyUpdateFunction(
            'position', elPositionX, elPositionY, elPositionZ);
        elPositionX.addEventListener('change', positionChangeFunction);
        elPositionY.addEventListener('change', positionChangeFunction);
        elPositionZ.addEventListener('change', positionChangeFunction);

        var dimensionsChangeFunction = createEmitVec3PropertyUpdateFunction(
            'dimensions', elDimensionsX, elDimensionsY, elDimensionsZ);
        elDimensionsX.addEventListener('change', dimensionsChangeFunction);
        elDimensionsY.addEventListener('change', dimensionsChangeFunction);
        elDimensionsZ.addEventListener('change', dimensionsChangeFunction);

        elParentID.addEventListener('change', createEmitTextPropertyUpdateFunction('parentID'));
        elParentJointIndex.addEventListener('change', createEmitNumberPropertyUpdateFunction('parentJointIndex', 0));

        var registrationChangeFunction = createEmitVec3PropertyUpdateFunction(
            'registrationPoint', elRegistrationX, elRegistrationY, elRegistrationZ);
        elRegistrationX.addEventListener('change', registrationChangeFunction);
        elRegistrationY.addEventListener('change', registrationChangeFunction);
        elRegistrationZ.addEventListener('change', registrationChangeFunction);

        var rotationChangeFunction = createEmitVec3PropertyUpdateFunction(
            'rotation', elRotationX, elRotationY, elRotationZ);
        elRotationX.addEventListener('change', rotationChangeFunction);
        elRotationY.addEventListener('change', rotationChangeFunction);
        elRotationZ.addEventListener('change', rotationChangeFunction);

        var velocityChangeFunction = createEmitVec3PropertyUpdateFunction(
            'velocity', elLinearVelocityX, elLinearVelocityY, elLinearVelocityZ);
        elLinearVelocityX.addEventListener('change', velocityChangeFunction);
        elLinearVelocityY.addEventListener('change', velocityChangeFunction);
        elLinearVelocityZ.addEventListener('change', velocityChangeFunction);
        elLinearDamping.addEventListener('change', createEmitNumberPropertyUpdateFunction('damping'));

        var angularVelocityChangeFunction = createEmitVec3PropertyUpdateFunctionWithMultiplier(
            'angularVelocity', elAngularVelocityX, elAngularVelocityY, elAngularVelocityZ, DEGREES_TO_RADIANS);
        elAngularVelocityX.addEventListener('change', angularVelocityChangeFunction);
        elAngularVelocityY.addEventListener('change', angularVelocityChangeFunction);
        elAngularVelocityZ.addEventListener('change', angularVelocityChangeFunction);
        elAngularDamping.addEventListener('change', createEmitNumberPropertyUpdateFunction('angularDamping'));

        elRestitution.addEventListener('change', createEmitNumberPropertyUpdateFunction('restitution'));
        elFriction.addEventListener('change', createEmitNumberPropertyUpdateFunction('friction'));

        var gravityChangeFunction = createEmitVec3PropertyUpdateFunction(
            'gravity', elGravityX, elGravityY, elGravityZ);
        elGravityX.addEventListener('change', gravityChangeFunction);
        elGravityY.addEventListener('change', gravityChangeFunction);
        elGravityZ.addEventListener('change', gravityChangeFunction);

        var accelerationChangeFunction = createEmitVec3PropertyUpdateFunction(
            'acceleration', elAccelerationX, elAccelerationY, elAccelerationZ);
        elAccelerationX.addEventListener('change', accelerationChangeFunction);
        elAccelerationY.addEventListener('change', accelerationChangeFunction);
        elAccelerationZ.addEventListener('change', accelerationChangeFunction);

        elDensity.addEventListener('change', createEmitNumberPropertyUpdateFunction('density'));
        elCollisionless.addEventListener('change', createEmitCheckedPropertyUpdateFunction('collisionless'));
        elDynamic.addEventListener('change', createEmitCheckedPropertyUpdateFunction('dynamic'));

        elCollideDynamic.addEventListener('change', function() {
            updateCheckedSubProperty("collidesWith", properties.collidesWith, elCollideDynamic, 'dynamic');
        });

        elCollideKinematic.addEventListener('change', function() {
            updateCheckedSubProperty("collidesWith", properties.collidesWith, elCollideKinematic, 'kinematic');
        });

        elCollideStatic.addEventListener('change', function() {
            updateCheckedSubProperty("collidesWith", properties.collidesWith, elCollideStatic, 'static');
        });
        elCollideMyAvatar.addEventListener('change', function() {
            updateCheckedSubProperty("collidesWith", properties.collidesWith, elCollideMyAvatar, 'myAvatar');
        });
        elCollideOtherAvatar.addEventListener('change', function() {
            updateCheckedSubProperty("collidesWith", properties.collidesWith, elCollideOtherAvatar, 'otherAvatar');
        });

        elGrabbable.addEventListener('change', function() {
            if (elCloneable.checked) {
                elGrabbable.checked = false;
            }
            userDataChanger("grabbableKey", "grabbable", elGrabbable, elUserData, properties.dynamic);
        });
        elCloneableDynamic.addEventListener('change', function(event) {
            userDataChanger("grabbableKey", "cloneDynamic", event.target, elUserData, -1);
        });

        elCloneableAvatarEntity.addEventListener('change', function(event) {
            userDataChanger("grabbableKey", "cloneAvatarEntity", event.target, elUserData, -1);
        });

        elCloneable.addEventListener('change', function (event) {
            var checked = event.target.checked;
            if (checked) {
                multiDataUpdater("grabbableKey", {
                        cloneLifetime: elCloneableLifetime,
                        cloneLimit: elCloneableLimit,
                        cloneDynamic: elCloneableDynamic,
                        cloneAvatarEntity: elCloneableAvatarEntity,
                        cloneable: event.target,
                        grabbable: null
                    }, elUserData, {});
                elCloneableGroup.style.display = "block";
                updateProperty('dynamic', false);
            } else {
                multiDataUpdater("grabbableKey", {
                        cloneLifetime: null,
                        cloneLimit: null,
                        cloneDynamic: null,
                        cloneAvatarEntity: null,
                        cloneable: false
                    }, elUserData, {});
                elCloneableGroup.style.display = "none";
            }
        });

        var numberListener = function (event) {
            userDataChanger("grabbableKey", event.target.getAttribute("data-user-data-type"), parseInt(event.target.value), elUserData, false);
        };
        elCloneableLifetime.addEventListener('change', numberListener);
        elCloneableLimit.addEventListener('change', numberListener);

        elWantsTrigger.addEventListener('change', function() {
            userDataChanger("grabbableKey", "wantsTrigger", elWantsTrigger, elUserData, false);
        });
        elIgnoreIK.addEventListener('change', function() {
            userDataChanger("grabbableKey", "ignoreIK", elIgnoreIK, elUserData, true);
        });

        elCollisionSoundURL.addEventListener('change', createEmitTextPropertyUpdateFunction('collisionSoundURL'));

        elLifetime.addEventListener('change', createEmitNumberPropertyUpdateFunction('lifetime'));
        elScriptURL.addEventListener('change', createEmitTextPropertyUpdateFunction('script'));
        elScriptTimestamp.addEventListener('change', createEmitNumberPropertyUpdateFunction('scriptTimestamp'));
        elServerScripts.addEventListener('change', createEmitTextPropertyUpdateFunction('serverScripts'));
        elServerScripts.addEventListener('change', function() {
            // invalidate the current status (so that same-same updates can still be observed visually)
            elServerScriptStatus.innerText = '[' + elServerScriptStatus.innerText + ']';
        });

        elClearUserData.addEventListener("click", function() {
            deleteJSONEditor();
            elUserData.value = "";
            showUserDataTextArea();
            showNewJSONEditorButton();
            hideSaveUserDataButton();
            updateProperty('userData', elUserData.value)
        });

        elSaveUserData.addEventListener("click", function() {
            saveJSONUserData(true);
        });

        elUserData.addEventListener('change', createEmitTextPropertyUpdateFunction('userData'));

        elNewJSONEditor.addEventListener('click', function() {
            deleteJSONEditor();
            createJSONEditor();
            var data = {};
            setEditorJSON(data);
            hideUserDataTextArea();
            hideNewJSONEditorButton();
            showSaveUserDataButton();
        });

        var colorChangeFunction = createEmitColorPropertyUpdateFunction(
            'color', elColorRed, elColorGreen, elColorBlue);
        elColorRed.addEventListener('change', colorChangeFunction);
        elColorGreen.addEventListener('change', colorChangeFunction);
        elColorBlue.addEventListener('change', colorChangeFunction);
        colorPickers.push($('#property-color-control1').colpick({
            colorScheme: 'dark',
            layout: 'hex',
            color: '000000',
            onShow: function(colpick) {
                $('#property-color-control1').attr('active', 'true');
            },
            onHide: function(colpick) {
                $('#property-color-control1').attr('active', 'false');
            },
            onSubmit: function(hsb, hex, rgb, el) {
                $(el).css('background-color', '#' + hex);
                $(el).colpickHide();
                emitColorPropertyUpdate('color', rgb.r, rgb.g, rgb.b);
                // Keep the companion control in sync
                elColorControl2.style.backgroundColor = "rgb(" + rgb.r + "," + rgb.g + "," + rgb.b + ")";
            }
        }));
        colorPickers.push($('#property-color-control2').colpick({
            colorScheme: 'dark',
            layout: 'hex',
            color: '000000',
            onShow: function(colpick) {
                $('#property-color-control2').attr('active', 'true');
            },
            onHide: function(colpick) {
                $('#property-color-control2').attr('active', 'false');
            },
            onSubmit: function(hsb, hex, rgb, el) {
                $(el).css('background-color', '#' + hex);
                $(el).colpickHide();
                emitColorPropertyUpdate('color', rgb.r, rgb.g, rgb.b);
                // Keep the companion control in sync
                elColorControl1.style.backgroundColor = "rgb(" + rgb.r + "," + rgb.g + "," + rgb.b + ")";

            }
        }));

        elLightSpotLight.addEventListener('change', createEmitCheckedPropertyUpdateFunction('isSpotlight'));

        var lightColorChangeFunction = createEmitColorPropertyUpdateFunction(
            'color', elLightColorRed, elLightColorGreen, elLightColorBlue);
        elLightColorRed.addEventListener('change', lightColorChangeFunction);
        elLightColorGreen.addEventListener('change', lightColorChangeFunction);
        elLightColorBlue.addEventListener('change', lightColorChangeFunction);
        colorPickers.push($('#property-light-color').colpick({
            colorScheme: 'dark',
            layout: 'hex',
            color: '000000',
            onShow: function(colpick) {
                $('#property-light-color').attr('active', 'true');
            },
            onHide: function(colpick) {
                $('#property-light-color').attr('active', 'false');
            },
            onSubmit: function(hsb, hex, rgb, el) {
                $(el).css('background-color', '#' + hex);
                $(el).colpickHide();
                emitColorPropertyUpdate('color', rgb.r, rgb.g, rgb.b);
            }
        }));

        elLightIntensity.addEventListener('change', createEmitNumberPropertyUpdateFunction('intensity', 1));
        elLightFalloffRadius.addEventListener('change', createEmitNumberPropertyUpdateFunction('falloffRadius', 1));
        elLightExponent.addEventListener('change', createEmitNumberPropertyUpdateFunction('exponent', 2));
        elLightCutoff.addEventListener('change', createEmitNumberPropertyUpdateFunction('cutoff', 2));

        elShape.addEventListener('change', createEmitTextPropertyUpdateFunction('shape'));

        elWebSourceURL.addEventListener('change', createEmitTextPropertyUpdateFunction('sourceUrl'));
        elWebDPI.addEventListener('change', createEmitNumberPropertyUpdateFunction('dpi'));

        elModelURL.addEventListener('change', createEmitTextPropertyUpdateFunction('modelURL'));
        elShapeType.addEventListener('change', createEmitTextPropertyUpdateFunction('shapeType'));
        elCompoundShapeURL.addEventListener('change', createEmitTextPropertyUpdateFunction('compoundShapeURL'));

        elModelAnimationURL.addEventListener('change', createEmitGroupTextPropertyUpdateFunction('animation', 'url'));
        elModelAnimationPlaying.addEventListener('change', createEmitGroupCheckedPropertyUpdateFunction('animation', 'running'));
        elModelAnimationFPS.addEventListener('change', createEmitGroupNumberPropertyUpdateFunction('animation', 'fps'));
        elModelAnimationFrame.addEventListener('change', createEmitGroupNumberPropertyUpdateFunction('animation', 'currentFrame'));
        elModelAnimationFirstFrame.addEventListener('change', createEmitGroupNumberPropertyUpdateFunction('animation', 'firstFrame'));
        elModelAnimationLastFrame.addEventListener('change', createEmitGroupNumberPropertyUpdateFunction('animation', 'lastFrame'));
        elModelAnimationLoop.addEventListener('change', createEmitGroupCheckedPropertyUpdateFunction('animation', 'loop'));
        elModelAnimationHold.addEventListener('change', createEmitGroupCheckedPropertyUpdateFunction('animation', 'hold'));
        elModelAnimationAllowTranslation.addEventListener('change', createEmitGroupCheckedPropertyUpdateFunction('animation', 'allowTranslation'));

        elModelTextures.addEventListener('change', createEmitTextPropertyUpdateFunction('textures'));

        elTextText.addEventListener('change', createEmitTextPropertyUpdateFunction('text'));
        elTextFaceCamera.addEventListener('change', createEmitCheckedPropertyUpdateFunction('faceCamera'));
        elTextLineHeight.addEventListener('change', createEmitNumberPropertyUpdateFunction('lineHeight'));
        var textTextColorChangeFunction = createEmitColorPropertyUpdateFunction(
            'textColor', elTextTextColorRed, elTextTextColorGreen, elTextTextColorBlue);
        elTextTextColorRed.addEventListener('change', textTextColorChangeFunction);
        elTextTextColorGreen.addEventListener('change', textTextColorChangeFunction);
        elTextTextColorBlue.addEventListener('change', textTextColorChangeFunction);
        colorPickers.push($('#property-text-text-color').colpick({
            colorScheme: 'dark',
            layout: 'hex',
            color: '000000',
            onShow: function(colpick) {
                $('#property-text-text-color').attr('active', 'true');
            },
            onHide: function(colpick) {
                $('#property-text-text-color').attr('active', 'false');
            },
            onSubmit: function(hsb, hex, rgb, el) {
                $(el).css('background-color', '#' + hex);
                $(el).colpickHide();
                $(el).attr('active', 'false');
                emitColorPropertyUpdate('textColor', rgb.r, rgb.g, rgb.b);
            }
        }));

        var textBackgroundColorChangeFunction = createEmitColorPropertyUpdateFunction(
            'backgroundColor', elTextBackgroundColorRed, elTextBackgroundColorGreen, elTextBackgroundColorBlue);
        elTextBackgroundColorRed.addEventListener('change', textBackgroundColorChangeFunction);
        elTextBackgroundColorGreen.addEventListener('change', textBackgroundColorChangeFunction);
        elTextBackgroundColorBlue.addEventListener('change', textBackgroundColorChangeFunction);
        colorPickers.push($('#property-text-background-color').colpick({
            colorScheme: 'dark',
            layout: 'hex',
            color: '000000',
            onShow: function(colpick) {
                $('#property-text-background-color').attr('active', 'true');
            },
            onHide: function(colpick) {
                $('#property-text-background-color').attr('active', 'false');
            },
            onSubmit: function(hsb, hex, rgb, el) {
                $(el).css('background-color', '#' + hex);
                $(el).colpickHide();
                emitColorPropertyUpdate('backgroundColor', rgb.r, rgb.g, rgb.b);
            }
        }));

        var keyLightModeChanged = createZoneComponentModeChangedFunction('keyLightMode', elZoneKeyLightModeInherit, elZoneKeyLightModeDisabled, elZoneKeyLightModeEnabled)
        elZoneKeyLightModeInherit.addEventListener('change', keyLightModeChanged);
        elZoneKeyLightModeDisabled.addEventListener('change', keyLightModeChanged);
        elZoneKeyLightModeEnabled.addEventListener('change', keyLightModeChanged);

        elZoneStageSunModelEnabled.addEventListener('change', createEmitGroupCheckedPropertyUpdateFunction('stage', 'sunModelEnabled'));
        colorPickers.push($('#property-zone-key-light-color').colpick({
            colorScheme: 'dark',
            layout: 'hex',
            color: '000000',
            onShow: function(colpick) {
                $('#property-zone-key-light-color').attr('active', 'true');
            },
            onHide: function(colpick) {
                $('#property-zone-key-light-color').attr('active', 'false');
            },
            onSubmit: function(hsb, hex, rgb, el) {
                $(el).css('background-color', '#' + hex);
                $(el).colpickHide();
                emitColorPropertyUpdate('color', rgb.r, rgb.g, rgb.b, 'keyLight');
            }
        }));
        var zoneKeyLightColorChangeFunction = createEmitGroupColorPropertyUpdateFunction('keyLight', 'color', elZoneKeyLightColorRed, elZoneKeyLightColorGreen, elZoneKeyLightColorBlue);
        elZoneKeyLightColorRed.addEventListener('change', zoneKeyLightColorChangeFunction);
        elZoneKeyLightColorGreen.addEventListener('change', zoneKeyLightColorChangeFunction);
        elZoneKeyLightColorBlue.addEventListener('change', zoneKeyLightColorChangeFunction);
        elZoneKeyLightIntensity.addEventListener('change', createEmitGroupNumberPropertyUpdateFunction('keyLight', 'intensity'));
        elZoneKeyLightAmbientIntensity.addEventListener('change', createEmitGroupNumberPropertyUpdateFunction('keyLight', 'ambientIntensity'));
        elZoneKeyLightAmbientURL.addEventListener('change', createEmitGroupTextPropertyUpdateFunction('keyLight', 'ambientURL'));
        var zoneKeyLightDirectionChangeFunction = createEmitGroupVec3PropertyUpdateFunction('keyLight', 'direction', elZoneKeyLightDirectionX, elZoneKeyLightDirectionY);
        elZoneKeyLightDirectionX.addEventListener('change', zoneKeyLightDirectionChangeFunction);
        elZoneKeyLightDirectionY.addEventListener('change', zoneKeyLightDirectionChangeFunction);

        var hazeModeChanged = createHazeModeChangedFunction(elZoneHazeModeInherit, elZoneHazeModeDisabled, elZoneHazeModeEnabled)
        elZoneHazeModeInherit.addEventListener('change', hazeModeChanged);
        elZoneHazeModeDisabled.addEventListener('change', hazeModeChanged);
        elZoneHazeModeEnabled.addEventListener('change', hazeModeChanged);

        elZoneHazeRange.addEventListener('change', createEmitGroupNumberPropertyUpdateFunction('haze', 'hazeRange'));

        colorPickers.push($('#property-zone-haze-blend-in-color').colpick({
            colorScheme: 'dark',
            layout: 'hex',
            color: '000000',
            onShow: function(colpick) {
                $('#property-zone-haze-blend-in-color').attr('active', 'true');
            },
            onHide: function(colpick) {
                $('#property-zone-haze-blend-in-color').attr('active', 'false');
            },
            onSubmit: function(hsb, hex, rgb, el) {
                $(el).css('background-color', '#' + hex);
                $(el).colpickHide();
                emitColorPropertyUpdate('hazeColor', rgb.r, rgb.g, rgb.b, 'haze');
            }
        }));
        var zoneHazeColorChangeFunction = createEmitGroupColorPropertyUpdateFunction('haze', 'hazeColor', 
            elZoneHazeColorRed, 
            elZoneHazeColorGreen, 
            elZoneHazeColorBlue);

        elZoneHazeColorRed.addEventListener('change', zoneHazeColorChangeFunction);
        elZoneHazeColorGreen.addEventListener('change', zoneHazeColorChangeFunction);
        elZoneHazeColorBlue.addEventListener('change', zoneHazeColorChangeFunction);

        colorPickers.push($('#property-zone-haze-blend-out-color').colpick({
            colorScheme: 'dark',
            layout: 'hex',
            color: '000000',
            onShow: function(colpick) {
                $('#property-zone-haze-blend-out-color').attr('active', 'true');
            },
            onHide: function(colpick) {
                $('#property-zone-haze-blend-out-color').attr('active', 'false');
            },
            onSubmit: function(hsb, hex, rgb, el) {
                $(el).css('background-color', '#' + hex);
                $(el).colpickHide();
                emitColorPropertyUpdate('hazeGlareColor', rgb.r, rgb.g, rgb.b, 'haze');
            }
        }));
        var zoneHazeGlareColorChangeFunction = createEmitGroupColorPropertyUpdateFunction('haze', 'hazeGlareColor', 
            elZoneHazeGlareColorRed, 
            elZoneHazeGlareColorGreen, 
            elZoneHazeGlareColorBlue);

        elZoneHazeGlareColorRed.addEventListener('change', zoneHazeGlareColorChangeFunction);
        elZoneHazeGlareColorGreen.addEventListener('change', zoneHazeGlareColorChangeFunction);
        elZoneHazeGlareColorBlue.addEventListener('change', zoneHazeGlareColorChangeFunction);

        elZoneHazeEnableGlare.addEventListener('change', createEmitGroupCheckedPropertyUpdateFunction('haze', 'hazeEnableGlare'));
        elZoneHazeLightBlendAngle.addEventListener('change', createEmitGroupNumberPropertyUpdateFunction('haze', 'hazeLightBlendAngle'));

        elZoneHazeAltitudeEffect.addEventListener('change', createEmitGroupCheckedPropertyUpdateFunction('haze', 'hazeAltitudeEffect'));
        elZoneHazeCeiling.addEventListener('change', createEmitGroupNumberPropertyUpdateFunction('haze', 'hazeCeiling'));
        elZoneHazeBaseRef.addEventListener('change', createEmitGroupNumberPropertyUpdateFunction('haze', 'hazeBaseRef'));

        elZoneHazeBackgroundBlend.addEventListener('change', createEmitGroupNumberPropertyUpdateFunction('haze', 'hazeBackgroundBlend'));

        elZoneHazeAttenuateKeyLight.addEventListener('change', createEmitGroupCheckedPropertyUpdateFunction('haze', 'hazeAttenuateKeyLight'));
        elZoneHazeKeyLightRange.addEventListener('change', createEmitGroupNumberPropertyUpdateFunction('haze', 'hazeKeyLightRange'));
        elZoneHazeKeyLightAltitude.addEventListener('change', createEmitGroupNumberPropertyUpdateFunction('haze', 'hazeKeyLightAltitude'));

        elZoneStageLatitude.addEventListener('change', createEmitGroupNumberPropertyUpdateFunction('stage', 'latitude'));
        elZoneStageLongitude.addEventListener('change', createEmitGroupNumberPropertyUpdateFunction('stage', 'longitude'));
        elZoneStageAltitude.addEventListener('change', createEmitGroupNumberPropertyUpdateFunction('stage', 'altitude'));
        elZoneStageAutomaticHourDay.addEventListener('change', createEmitGroupCheckedPropertyUpdateFunction('stage', 'automaticHourDay'));
        elZoneStageDay.addEventListener('change', createEmitGroupNumberPropertyUpdateFunction('stage', 'day'));
        elZoneStageHour.addEventListener('change', createEmitGroupNumberPropertyUpdateFunction('stage', 'hour'));

        elZoneBackgroundMode.addEventListener('change', createEmitTextPropertyUpdateFunction('backgroundMode'));

        var zoneSkyboxColorChangeFunction = createEmitGroupColorPropertyUpdateFunction('skybox', 'color',
            elZoneSkyboxColorRed, elZoneSkyboxColorGreen, elZoneSkyboxColorBlue);
        elZoneSkyboxColorRed.addEventListener('change', zoneSkyboxColorChangeFunction);
        elZoneSkyboxColorGreen.addEventListener('change', zoneSkyboxColorChangeFunction);
        elZoneSkyboxColorBlue.addEventListener('change', zoneSkyboxColorChangeFunction);
        colorPickers.push($('#property-zone-skybox-color').colpick({
            colorScheme: 'dark',
            layout: 'hex',
            color: '000000',
            onShow: function(colpick) {
                $('#property-zone-skybox-color').attr('active', 'true');
            },
            onHide: function(colpick) {
                $('#property-zone-skybox-color').attr('active', 'false');
            },
            onSubmit: function(hsb, hex, rgb, el) {
                $(el).css('background-color', '#' + hex);
                $(el).colpickHide();
                emitColorPropertyUpdate('color', rgb.r, rgb.g, rgb.b, 'skybox');
            }
        }));

        elZoneSkyboxURL.addEventListener('change', createEmitGroupTextPropertyUpdateFunction('skybox', 'url'));

        elZoneFlyingAllowed.addEventListener('change', createEmitCheckedPropertyUpdateFunction('flyingAllowed'));
        elZoneGhostingAllowed.addEventListener('change', createEmitCheckedPropertyUpdateFunction('ghostingAllowed'));
        elZoneFilterURL.addEventListener('change', createEmitTextPropertyUpdateFunction('filterURL'));

        var voxelVolumeSizeChangeFunction = createEmitVec3PropertyUpdateFunction(
            'voxelVolumeSize', elVoxelVolumeSizeX, elVoxelVolumeSizeY, elVoxelVolumeSizeZ);
        elVoxelVolumeSizeX.addEventListener('change', voxelVolumeSizeChangeFunction);
        elVoxelVolumeSizeY.addEventListener('change', voxelVolumeSizeChangeFunction);
        elVoxelVolumeSizeZ.addEventListener('change', voxelVolumeSizeChangeFunction);
        elVoxelSurfaceStyle.addEventListener('change', createEmitTextPropertyUpdateFunction('voxelSurfaceStyle'));
        elXTextureURL.addEventListener('change', createEmitTextPropertyUpdateFunction('xTextureURL'));
        elYTextureURL.addEventListener('change', createEmitTextPropertyUpdateFunction('yTextureURL'));
        elZTextureURL.addEventListener('change', createEmitTextPropertyUpdateFunction('zTextureURL'));

        elMoveSelectionToGrid.addEventListener("click", function() {
            EventBridge.emitWebEvent(JSON.stringify({
                type: "action",
                action: "moveSelectionToGrid",
            }));
        });
        elMoveAllToGrid.addEventListener("click", function() {
            EventBridge.emitWebEvent(JSON.stringify({
                type: "action",
                action: "moveAllToGrid",
            }));
        });
        elResetToNaturalDimensions.addEventListener("click", function() {
            EventBridge.emitWebEvent(JSON.stringify({
                type: "action",
                action: "resetToNaturalDimensions",
            }));
        });
        elRescaleDimensionsButton.addEventListener("click", function() {
            EventBridge.emitWebEvent(JSON.stringify({
                type: "action",
                action: "rescaleDimensions",
                percentage: parseFloat(elRescaleDimensionsPct.value),
            }));
        });
        elReloadScriptsButton.addEventListener("click", function() {
            EventBridge.emitWebEvent(JSON.stringify({
                type: "action",
                action: "reloadClientScripts"
            }));
        });
        elReloadServerScriptsButton.addEventListener("click", function() {
            // invalidate the current status (so that same-same updates can still be observed visually)
            elServerScriptStatus.innerText = '[' + elServerScriptStatus.innerText + ']';
            EventBridge.emitWebEvent(JSON.stringify({
                type: "action",
                action: "reloadServerScripts"
            }));
        });

        document.addEventListener("keydown", function (keyDown) {
          if (keyDown.keyCode === KEY_P && keyDown.ctrlKey) {
              if (keyDown.shiftKey) {
                  EventBridge.emitWebEvent(JSON.stringify({ type: 'unparent' }));
              } else {
                  EventBridge.emitWebEvent(JSON.stringify({ type: 'parent' }));
              }
          }
        });
        window.onblur = function() {
            // Fake a change event
            var ev = document.createEvent("HTMLEvents");
            ev.initEvent("change", true, true);
            document.activeElement.dispatchEvent(ev);
        }

        // For input and textarea elements, select all of the text on focus
        // WebKit-based browsers, such as is used with QWebView, have a quirk
        // where the mouseup event comes after the focus event, causing the
        // text to be deselected immediately after selecting all of the text.
        // To make this work we block the first mouseup event after the elements
        // received focus.  If we block all mouseup events the user will not
        // be able to click within the selected text.
        // We also check to see if the value has changed to make sure we aren't
        // blocking a mouse-up event when clicking on an input spinner.
        var els = document.querySelectorAll("input, textarea");
        for (var i = 0; i < els.length; i++) {
            var clicked = false;
            var originalText;
            els[i].onfocus = function(e) {
                originalText = this.value;
                this.select();
                clicked = false;
            };
            els[i].onmouseup = function(e) {
                if (!clicked && originalText == this.value) {
                    e.preventDefault();
                }
                clicked = true;
            };
        }
        bindAllNonJSONEditorElements();
    });

    // Collapsible sections
    var elCollapsible = document.getElementsByClassName("section-header");

    var toggleCollapsedEvent = function(event) {
        var element = event.target.parentNode.parentNode;
        var isCollapsed = element.dataset.collapsed !== "true";
        element.dataset.collapsed = isCollapsed ? "true" : false
        element.setAttribute("collapsed", isCollapsed ? "true" : "false");
        element.getElementsByTagName("span")[0].textContent = isCollapsed ? "L" : "M";
    };

    for (var i = 0, length = elCollapsible.length; i < length; i++) {
        var element = elCollapsible[i];
        element.addEventListener("click", toggleCollapsedEvent, true);
    };


    // Textarea scrollbars
    var elTextareas = document.getElementsByTagName("TEXTAREA");

    var textareaOnChangeEvent = function(event) {
        setTextareaScrolling(event.target);
    }

    for (var i = 0, length = elTextareas.length; i < length; i++) {
        var element = elTextareas[i];
        setTextareaScrolling(element);
        element.addEventListener("input", textareaOnChangeEvent, false);
        element.addEventListener("change", textareaOnChangeEvent, false);
        /* FIXME: Detect and update textarea scrolling attribute on resize. Unfortunately textarea doesn't have a resize
        event; mouseup is a partial stand-in but doesn't handle resizing if mouse moves outside textarea rectangle. */
        element.addEventListener("mouseup", textareaOnChangeEvent, false);
    };

    // Dropdowns
    // For each dropdown the following replacement is created in place of the oriringal dropdown...
    // Structure created:
    //  <dl dropped="true/false">
    //      <dt name="?" id="?" value="?"><span>display text</span><span>carat</span></dt>
    //      <dd>
    //          <ul>
    //              <li value="??>display text</li>
    //              <li>...</li>
    //          </ul>
    //      </dd>
    //  </dl>

    function setDropdownText(dropdown) {
        var lis = dropdown.parentNode.getElementsByTagName("li");
        var text = "";
        for (var i = 0; i < lis.length; i++) {
            if (String(lis[i].getAttribute("value")) === String(dropdown.value)) {
                text = lis[i].textContent;
            }
        }
        dropdown.firstChild.textContent = text;
    }

    function toggleDropdown(event) {
        var element = event.target;
        if (element.nodeName !== "DT") {
            element = element.parentNode;
        }
        element = element.parentNode;
        var isDropped = element.getAttribute("dropped");
        element.setAttribute("dropped", isDropped !== "true" ? "true" : "false");
    }

    function setDropdownValue(event) {
        var dt = event.target.parentNode.parentNode.previousSibling;
        dt.value = event.target.getAttribute("value");
        dt.firstChild.textContent = event.target.textContent;

        dt.parentNode.setAttribute("dropped", "false");

        var evt = document.createEvent("HTMLEvents");
        evt.initEvent("change", true, true);
        dt.dispatchEvent(evt);
    }

    var elDropdowns = document.getElementsByTagName("select");
    for (var i = 0; i < elDropdowns.length; i++) {
        var options = elDropdowns[i].getElementsByTagName("option");
        var selectedOption = 0;
        for (var j = 0; j < options.length; j++) {
            if (options[j].getAttribute("selected") === "selected") {
                selectedOption = j;
            }
        }
        var div = elDropdowns[i].parentNode;

        var dl = document.createElement("dl");
        div.appendChild(dl);

        var dt = document.createElement("dt");
        dt.name = elDropdowns[i].name;
        dt.id = elDropdowns[i].id;
        dt.addEventListener("click", toggleDropdown, true);
        dl.appendChild(dt);

        var span = document.createElement("span");
        span.setAttribute("value", options[selectedOption].value);
        span.textContent = options[selectedOption].firstChild.textContent;
        dt.appendChild(span);

        var span = document.createElement("span");
        span.textContent = "5"; // caratDn
        dt.appendChild(span);

        var dd = document.createElement("dd");
        dl.appendChild(dd);

        var ul = document.createElement("ul");
        dd.appendChild(ul);

        for (var j = 0; j < options.length; j++) {
            var li = document.createElement("li");
            li.setAttribute("value", options[j].value);
            li.textContent = options[j].firstChild.textContent;
            li.addEventListener("click", setDropdownValue);
            ul.appendChild(li);
        }
    }

    elDropdowns = document.getElementsByTagName("select");
    while (elDropdowns.length > 0) {
        var el = elDropdowns[0];
        el.parentNode.removeChild(el);
        elDropdowns = document.getElementsByTagName("select");
    }

    augmentSpinButtons();

    setUpKeyboardControl();

    // Disable right-click context menu which is not visible in the HMD and makes it seem like the app has locked
    document.addEventListener("contextmenu", function(event) {
        event.preventDefault();
    }, false);

    setTimeout(function() {
        EventBridge.emitWebEvent(JSON.stringify({ type: 'propertiesPageReady' }));
    }, 1000);
}<|MERGE_RESOLUTION|>--- conflicted
+++ resolved
@@ -146,7 +146,6 @@
     };
 }
 
-<<<<<<< HEAD
 function createZoneComponentModeChangedFunction(zoneComponent, zoneComponentModeInherit, zoneComponentModeDisabled, zoneComponentModeEnabled) {
     return function() {
         var zoneComponentMode;
@@ -160,21 +159,6 @@
         }
 
         updateProperty(zoneComponent, zoneComponentMode);
-=======
-function createHazeModeChangedFunction(zoneHazeModeInherit, zoneHazeModeDisabled, zoneHazeModeEnabled) {
-    return function() {
-        var hazeMode;
-
-        if (zoneHazeModeInherit.checked) {
-            hazeMode = 'inherit';
-        } else if (zoneHazeModeDisabled.checked) {
-            hazeMode = 'disabled';
-        } else if (zoneHazeModeEnabled.checked) {
-            hazeMode = 'enabled';
-        }
-
-        updateProperty('hazeMode', hazeMode);
->>>>>>> 45ffd3bd
     }
 }
 
