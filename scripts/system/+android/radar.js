--- conflicted
+++ resolved
@@ -346,15 +346,9 @@
     }
 
     Camera.position = { 
-<<<<<<< HEAD
-        x: Camera.position.x, 
-        y:radarHeight, 
-        z:Camera.position.z 
-=======
         x : Camera.position.x, 
         y : radarHeight, 
         z : Camera.position.z 
->>>>>>> 4f7ce734
     };
 
     if (!draggingCamera) {
@@ -366,11 +360,7 @@
 }
 
 function isInsideSquare(coords0, coords1, halfside) {
-<<<<<<< HEAD
-    return coords0 != undefined && coords1!= undefined &&
-=======
     return coords0 != undefined && coords1 != undefined &&
->>>>>>> 4f7ce734
             Math.abs(coords0.x - coords1.x) <= halfside
             && Math.abs(coords0.y - coords1.y) <= halfside;
 }
@@ -382,11 +372,7 @@
     // drag management
     var pickRay = Camera.computePickRay(event.x, event.y);
     var dragAt = Vec3.sum(pickRay.origin, Vec3.multiply(pickRay.direction,
-<<<<<<< HEAD
-            radarHeight-MyAvatar.position.y));
-=======
             radarHeight - MyAvatar.position.y));
->>>>>>> 4f7ce734
 
     if (lastDragAt === undefined || lastDragAt === null) {
         lastDragAt = dragAt;
@@ -1096,34 +1082,12 @@
     }
 }
 
-<<<<<<< HEAD
-/*******************************************************************************
- * Entities (to remark) cache structure for showing entities markers
- ******************************************************************************/
-
-=======
->>>>>>> 4f7ce734
 var ICON_ENTITY_DEFAULT_DIMENSIONS = {
     x : 0.10,
     y : 0.00001,
     z : 0.10
 };
 
-<<<<<<< HEAD
-var entityIconModelDimensionsVal = {
-    x : 0,
-    y : 0.00001,
-    z : 0
-};
-function teleportIconModelDimensions(y) {
-    // given the current height, give a size
-    // TODO: receive entity.position.y and substract to radarHeight
-    var xz = -0.002831 * (radarHeight - y) + 0.1;
-    entityIconModelDimensionsVal.x = xz;
-    entityIconModelDimensionsVal.z = xz;
-    // reuse object
-    return entityIconModelDimensionsVal;
-=======
 
 function teleportIconModelDimensions(y) {
     var teleportModelDimensions = ICON_ENTITY_DEFAULT_DIMENSIONS;
@@ -1132,7 +1096,6 @@
     teleportModelDimensions.z = xz;
     // reuse object
     return teleportModelDimensions;
->>>>>>> 4f7ce734
 }
 
 /*******************************************************************************
