"use strict";
//
// radar.js
// scripts/system/+android/
//
// Created by Cristian Duarte & Gabriel Calero on 31 Jan 2018
// Copyright 2018 High Fidelity, Inc.
//
// Distributed under the Apache License, Version 2.0.
// See the accompanying file LICENSE or
// http://www.apache.org/licenses/LICENSE-2.0.html
//

var radarModeInterface = {};

var logEnabled = false;
function printd(str) {
    if (logEnabled) {
        print("[radar.js] " + str);
    }
}

var radar = false;
var RADAR_HEIGHT_INIT_DELTA = 10;
var radarHeight = MyAvatar.position.y + RADAR_HEIGHT_INIT_DELTA; // camera position (absolute y)
var tablet;

var RADAR_CAMERA_OFFSET = -1; // 1 meter below the avatar
var ABOVE_GROUND_DROP = 2;
var MOVE_BY = 1;

// Swipe/Drag vars
var PINCH_INCREMENT_FIRST = 0.4; // 0.1 meters zoom in - out
var PINCH_INCREMENT = 0.4; // 0.1 meters zoom in - out
var RADAR_HEIGHT_MAX_PLUS_AVATAR = 80;
var RADAR_HEIGHT_MIN_PLUS_AVATAR = 2;
var RADAR_CAMERA_DISTANCE_TO_ICONS = 1.5; // Icons are near the camera to prevent the LOD manager dismissing them
var RADAR_ICONS_APPARENT_DISTANCE_TO_AVATAR_BASE = 1; // How much above the avatar base should the icon appear
var AVATAR_DISPLAY_NAME_HEIGHT = 106;
var AVATAR_DISPLAY_NAME_CHAR_WIDTH = 48;
var AVATAR_DISPLAY_NAME_FONT_SIZE = 50;
var lastDragAt;
var lastDeltaDrag;

var uniqueColor;

function moveTo(position) {
    if (radar) {
        MyAvatar.goToLocation(position, false);
        Camera.position = {
            x : position.x,
            y : radarHeight,
            z : position.z
        };
    }
}

function keyPressEvent(event) {
    if (radar) {
        switch (event.text) {
        case "UP":
            moveTo(Vec3.sum(MyAvatar.position, {
                x : 0.0,
                y : 0,
                z : -1 * MOVE_BY
            }));
            break;
        case "DOWN":
            moveTo(Vec3.sum(MyAvatar.position, {
                x : 0,
                y : 0,
                z : MOVE_BY
            }));
            break;
        case "LEFT":
            moveTo(Vec3.sum(MyAvatar.position, {
                x : -1 * MOVE_BY,
                y : 0,
                z : 0
            }));
            break;
        case "RIGHT":
            moveTo(Vec3.sum(MyAvatar.position, {
                x : MOVE_BY,
                y : 0,
                z : 0
            }));
            break;
        }
    }
}

<<<<<<< HEAD
function actionOnObjectFromEvent(event) {
    var rayIntersection = findRayIntersection(Camera.computePickRay(event.x,
            event.y));
    if (rayIntersection && rayIntersection.intersects
            && rayIntersection.overlayID) {
        printd("found overlayID touched " + rayIntersection.overlayID);
        if (entitiesByOverlayID[rayIntersection.overlayID]) {
            var entity = Entities.getEntityProperties(
                    entitiesByOverlayID[rayIntersection.overlayID],
                    [ "sourceUrl" ]);
            Window.openUrl(entity.sourceUrl);
            return true;
        }
    }
    if (rayIntersection && rayIntersection.intersects
            && rayIntersection.entityID && rayIntersection.properties) {
        printd("found " + rayIntersection.entityID + " of type "
                + rayIntersection.properties.type);
        if (rayIntersection.properties.type == "Web") {
            printd("found web element to "
                    + rayIntersection.properties.sourceUrl);
            Window.openUrl(rayIntersection.properties.sourceUrl);
            return true;
        }
    }
    return false;
}

function mousePress(event) {
    mousePressOrTouchEnd(event);
}

function mousePressOrTouchEnd(event) {
    if (radar) {
        if (actionOnObjectFromEvent(event)) {
            return;
        }
    }
}

=======
>>>>>>> aca261af
function toggleRadarMode() {
    if (radar) {
        endRadar();
    } else {
        startRadar();
    }
}

function fakeDoubleTap(event) {
    // CLD - temporarily disable toggling mode through double tap
    // * As we have a new UI for toggling between modes, it may be discarded
    // completely in the future.
    // toggleRadarMode();
    teleporter.dragTeleportUpdate(event);
    teleporter.dragTeleportRelease(event);
}

var DOUBLE_TAP_TIME = 300;
var fakeDoubleTapStart = Date.now();
var touchEndCount = 0;

/*
 * Counts touchEnds and if there were 2 in the DOUBLE_TAP_TIME lapse, it
 * triggers a fakeDoubleTap and returns true. Otherwise, returns false (no
 * double tap yet)
 */
function analyzeDoubleTap(event) {
    var fakeDoubleTapEnd = Date.now();
    var elapsed = fakeDoubleTapEnd - fakeDoubleTapStart;
    if (elapsed > DOUBLE_TAP_TIME) {
        touchEndCount = 0;
    }

    // if this is our first "up" then record time so we can
    // later determine if second "up" is a double tap
    if (touchEndCount == 0) {
        fakeDoubleTapStart = Date.now();
    }
    touchEndCount++;

    if (touchEndCount >= 2) {
        var fakeDoubleTapEnd = Date.now();
        var elapsed = fakeDoubleTapEnd - fakeDoubleTapStart;
        printd("-- fakeDoubleTapEnd:" + fakeDoubleTapEnd + "-- elapsed:"
                + elapsed)
        if (elapsed <= DOUBLE_TAP_TIME) {
            touchEndCount = 0;
            fakeDoubleTap(event);
            return true; // don't do the normal touch end processing
        }

        touchEndCount = 0;
    }
    return false;
}

function touchEnd(event) {
    printd("touchEnd received " + JSON.stringify(event));
    // Clean up touch variables
    lastDragAt = null;
    lastDeltaDrag = null;
    touchStartingCoordinates = null; // maybe in special cases it should be
                                        // setup later?
    startedDraggingCamera = false;
    prevTouchPinchRadius = null;
    draggingCamera = false;

    if (movingCamera) {
        // if camera was indeed moving, we should not further process, it was
        // just dragging
        movingCamera = false;
        dragModeFunc = null;
        return;
    }

    // teleport release analysis
    if (teleporter && teleporter.dragTeleportUpdate == dragModeFunc) {
        teleporter.dragTeleportRelease(event);
        dragModeFunc = null;
        return;
    }
    dragModeFunc = null;

    // if pinching or moving is still detected, cancel
    if (event.isPinching) {
        printd("touchEnd fail because isPinching");
        return;
    }
    if (event.isPinchOpening) {
        printd("touchEnd fail because isPinchingOpening");
        return;
    }
    if (event.isMoved) {
        printd("touchEnd fail because isMoved");
        return;
    }

    if (analyzeDoubleTap(event))
        return; // double tap detected, finish

}

/**
 * Polyfill for sign(x)
 */
if (!Math.sign) {
    Math.sign = function(x) {
        // If x is NaN, the result is NaN.
        // If x is -0, the result is -0.
        // If x is +0, the result is +0.
        // If x is negative and not -0, the result is -1.
        // If x is positive and not +0, the result is +1.
        x = +x; // convert to a number
        if (x === 0 || isNaN(x)) {
            return Number(x);
        }
        return x > 0 ? 1 : -1;
    };
}

/*******************************************************************************
 * Line and Plane intersection methods
 ******************************************************************************/

/**
 * findLinePlaneIntersection Given points p {x: y: z:} and q that define a line,
 * and the plane of formula ax+by+cz+d = 0, returns the intersection point or
 * null if none.
 */
function findLinePlaneIntersection(p, q, a, b, c, d) {
    return findLinePlaneIntersectionCoords(p.x, p.y, p.z, q.x, q.y, q.z, a, b,
            c, d);
}

/**
 * findLineToHeightIntersection Given points p {x: y: z:} and q that define a
 * line, and a planeY value that defines a plane paralel to 'the floor' xz
 * plane, returns the intersection to that plane or null if none.
 */
function findLineToHeightIntersection(p, q, planeY) {
    return findLinePlaneIntersection(p, q, 0, 1, 0, -planeY);
}

/**
 * findLinePlaneIntersectionCoords (to avoid requiring unnecessary
 * instantiation) Given points p with px py pz and q that define a line, and the
 * plane of formula ax+by+cz+d = 0, returns the intersection point or null if
 * none.
 */
function findLinePlaneIntersectionCoords(px, py, pz, qx, qy, qz, a, b, c, d) {
    var tDenom = a * (qx - px) + b * (qy - py) + c * (qz - pz);
    if (tDenom == 0)
        return null;

    var t = -(a * px + b * py + c * pz + d) / tDenom;

    return {
        x : (px + t * (qx - px)),
        y : (py + t * (qy - py)),
        z : (pz + t * (qz - pz))
    };
}

/**
 * findLineToHeightIntersection Given points p with px py pz and q that define a
 * line, and a planeY value that defines a plane paralel to 'the floor' xz
 * plane, returns the intersection to that plane or null if none.
 */
function findLineToHeightIntersectionCoords(px, py, pz, qx, qy, qz, planeY) {
    return findLinePlaneIntersectionCoords(px, py, pz, qx, qy, qz, 0, 1, 0,
            -planeY);
}

function findRayIntersection(pickRay) {
    // Check 3D overlays and entities. Argument is an object with origin and
    // direction.
    var result = Overlays.findRayIntersection(pickRay);
    if (!result.intersects) {
        result = Entities.findRayIntersection(pickRay, true);
    }
    return result;
}

/**
 * Given a 2d point (x,y) this function returns the intersection (x, y, z) of
 * the computedPickRay for that point with the plane y = py
 */
function computePointAtPlaneY(x, y, py) {
    var ray = Camera.computePickRay(x, y);
    var p1 = ray.origin;
    var p2 = Vec3.sum(p1, Vec3.multiply(ray.direction, 1));
    return findLineToHeightIntersectionCoords(p1.x, p1.y, p1.z, p2.x, p2.y,
            p2.z, py);
}

/*******************************************************************************
 * 
 ******************************************************************************/

var touchStartingCoordinates = null;

var KEEP_PRESSED_FOR_TELEPORT_MODE_TIME = 750;
var touchBeginTime;

function touchBegin(event) {
    var coords = {
        x : event.x,
        y : event.y
    };
    touchStartingCoordinates = coords;
    touchBeginTime = Date.now();
}

var startedDraggingCamera = false; // first time
var draggingCamera = false; // is trying
var movingCamera = false; // definitive

var MIN_DRAG_DISTANCE_TO_CONSIDER = 100; // distance by axis, not real
                                            // distance

var prevTouchPinchRadius = null;

function pinchUpdate(event) {
    if (!event.isMoved)
        return;
    if (event.radius <= 0)
        return;

    // pinch management
    var avatarY = MyAvatar.position.y;
    var pinchIncrement;
    if (!!prevTouchPinchRadius) {
        // no prev value
        pinchIncrement = PINCH_INCREMENT
                * Math.abs(event.radius - prevTouchPinchRadius) * 0.1;
    } else {
        pinchIncrement = PINCH_INCREMENT_FIRST;
    }

    if (event.isPinching) {
        if (radarHeight + pinchIncrement > RADAR_HEIGHT_MAX_PLUS_AVATAR
                + avatarY) {
            radarHeight = RADAR_HEIGHT_MAX_PLUS_AVATAR + avatarY;
        } else {
            radarHeight += pinchIncrement;
        }
    } else if (event.isPinchOpening) {
        if (radarHeight - pinchIncrement < RADAR_HEIGHT_MIN_PLUS_AVATAR
                + avatarY) {
            radarHeight = RADAR_HEIGHT_MIN_PLUS_AVATAR + avatarY;
        } else {
            radarHeight -= pinchIncrement;
        }
    }

    Camera.position = { 
        x : Camera.position.x, 
        y : radarHeight, 
        z : Camera.position.z 
    };

    if (!draggingCamera) {
        startedDraggingCamera = true;
        draggingCamera = true;
    }

    prevTouchPinchRadius = event.radius;
}

function isInsideSquare(coords0, coords1, halfside) {
    return coords0 != undefined && coords1 != undefined &&
            Math.abs(coords0.x - coords1.x) <= halfside
            && Math.abs(coords0.y - coords1.y) <= halfside;
}

function dragScrollUpdate(event) {
    if (!event.isMoved)
        return;

    // drag management
    var pickRay = Camera.computePickRay(event.x, event.y);
    var dragAt = Vec3.sum(pickRay.origin, Vec3.multiply(pickRay.direction,
            radarHeight - MyAvatar.position.y));

    if (lastDragAt === undefined || lastDragAt === null) {
        lastDragAt = dragAt;
        return;
    }

    var deltaDrag = {
        x : (lastDragAt.x - dragAt.x),
        y : 0,
        z : (lastDragAt.z - dragAt.z)
    };

    lastDragAt = dragAt;
    if (lastDeltaDrag === undefined || lastDeltaDrag === null) {
        lastDeltaDrag = deltaDrag;
        return;
    }

    if (!draggingCamera) {
        startedDraggingCamera = true;
        draggingCamera = true;
    } else {
        if (!movingCamera) {
            if (!isInsideSquare(touchStartingCoordinates, event,
                    MIN_DRAG_DISTANCE_TO_CONSIDER)) {
                movingCamera = true;
            }
        }

        if (movingCamera) {
            if (Math.sign(deltaDrag.x) == Math.sign(lastDeltaDrag.x)
                    && Math.sign(deltaDrag.z) == Math.sign(lastDeltaDrag.z)) {
                // Process movement if direction of the movement is the same
                // than the previous frame
                // process delta
                var moveCameraTo = Vec3.sum(Camera.position, deltaDrag);
                // move camera
                Camera.position = moveCameraTo;
            } else {
                // Do not move camera if it's changing direction in this case,
                // wait until the next direction confirmation..
            }
            lastDeltaDrag = deltaDrag; // save last
        }
    }
}

/*******************************************************************************
 * Teleport feature
 ******************************************************************************/

function Teleporter() {

    var SURFACE_DETECTION_FOR_TELEPORT = true; // true if uses teleport.js
                                                // similar logic to detect
                                                // surfaces. false if uses plain
                                                // teleport to avatar same
                                                // height.

    var TELEPORT_TARGET_MODEL_URL = Script
            .resolvePath("../assets/models/teleport-destination.fbx");
    var TELEPORT_TOO_CLOSE_MODEL_URL = Script
            .resolvePath("../assets/models/teleport-cancel.fbx");

    var TELEPORT_MODEL_DEFAULT_DIMENSIONS = {
        x : 0.10,
        y : 0.00001,
        z : 0.10
    };

    var teleportOverlay = Overlays.addOverlay("model", {
        url : TELEPORT_TARGET_MODEL_URL,
        dimensions : TELEPORT_MODEL_DEFAULT_DIMENSIONS,
        orientation : Quat.fromPitchYawRollDegrees(0, 180, 0),
        visible : false
    });

    var teleportCancelOverlay = Overlays.addOverlay("model", {
        url : TELEPORT_TOO_CLOSE_MODEL_URL,
        dimensions : TELEPORT_MODEL_DEFAULT_DIMENSIONS,
        orientation : Quat.fromPitchYawRollDegrees(0, 180, 0),
        visible : false
    });

    var TELEPORT_COLOR = {
        red : 0,
        green : 255,
        blue : 255
    };
    var TELEPORT_CANCEL_COLOR = {
        red : 255,
        green : 255,
        blue : 0
    };

    var teleportLine = Overlays.addOverlay("line3d", {
        start : {
            x : 0,
            y : 0,
            z : 0
        },
        end : {
            x : 0,
            y : 0,
            z : 0
        },
        color : TELEPORT_COLOR,
        alpha : 1,
        lineWidth : 2,
        dashed : false,
        visible : false
    });

    // code from teleport.js
    var TELEPORT_TARGET = {
        NONE : 'none', // Not currently targetting anything
        INVISIBLE : 'invisible', // The current target is an invvsible
                                    // surface
        INVALID : 'invalid', // The current target is invalid (wall, ceiling,
                                // etc.)
        SURFACE : 'surface', // The current target is a valid surface
        SEAT : 'seat', // The current target is a seat
    }

    var TELEPORT_CANCEL_RANGE = 1;
    var teleportTargetType = TELEPORT_TARGET.NONE;

    function parseJSON(json) {
        try {
            return JSON.parse(json);
        } catch (e) {
            return undefined;
        }
    }

    /*
     * Enhanced with intersection with terrain instead of using current avatar y
     * position if SURFACE_DETECTION_FOR_TELEPORT is true
     */
    function computeDestination(touchEventPos, avatarPosition, cameraPosition,
            radarH) {
        if (SURFACE_DETECTION_FOR_TELEPORT) {
            var pickRay = Camera.computePickRay(touchEventPos.x,
                    touchEventPos.y);
            printd("newTeleportDetect - pickRay " + JSON.stringify(pickRay));
            var destination = Entities.findRayIntersection(pickRay, true, [],
                    [], false, true);
            printd("newTeleportDetect - destination "
                    + JSON.stringify(destination));
            return destination;
        } else {
            var pickRay = Camera.computePickRay(touchEventPos.x,
                    touchEventPos.y);
            var pointingAt = Vec3.sum(pickRay.origin, Vec3.multiply(
                    pickRay.direction, radarH));
            var destination = {
                x : pointingAt.x,
                y : avatarPosition.y,
                z : pointingAt.z
            };
            return destination;
        }
    }

    function renderTeleportOverlays(destination) {
        var overlayPosition = findLineToHeightIntersection(destination,
                Camera.position, Camera.position.y
                        - RADAR_CAMERA_DISTANCE_TO_ICONS);
        printd("[newTeleport] TELEPORT ! render overlay at "
                + JSON.stringify(overlayPosition));

        // CLD note Oct 11, 2017
        // Version of teleport.js 3c109f294f88ba7573bd1221f907f2605893c509
        // doesn't allow invisible surfaces, let's allow it for now
        if (teleportTargetType == TELEPORT_TARGET.SURFACE
                || teleportTargetType == TELEPORT_TARGET.INVISIBLE) {
            Overlays.editOverlay(teleportOverlay, {
                visible : true,
                position : overlayPosition
            });
            Overlays.editOverlay(teleportCancelOverlay, {
                visible : false
            });
            Overlays.editOverlay(teleportLine, {
                start : MyAvatar.position,
                end : destination,
                color : TELEPORT_COLOR,
                visible : true
            });
        } else if (teleportTargetType == TELEPORT_TARGET.INVALID) {
            Overlays.editOverlay(teleportOverlay, {
                visible : false
            });
            Overlays.editOverlay(teleportCancelOverlay, {
                visible : true,
                position : overlayPosition
            });
            Overlays.editOverlay(teleportLine, {
                start : MyAvatar.position,
                end : destination,
                color : TELEPORT_CANCEL_COLOR,
                visible : true
            });
        } else { // TELEPORT_TARGET:NONE?
            Overlays.editOverlay(teleportOverlay, {
                visible : false
            });
            Overlays.editOverlay(teleportCancelOverlay, {
                visible : false
            });
            Overlays.editOverlay(teleportLine, {
                visible : false
            });
        }
    }

    var BORDER_DISTANCE_PX = 100;
    var border_top = 0;
    var border_left = 0;
    var border_right = Window.innerWidth;
    var border_bottom = Window.innerHeight;

    function moveOnBorders(event) {
        var xDelta = 0;
        var zDelta = 0;

        if (event.y <= border_top + BORDER_DISTANCE_PX) {
            zDelta = -0.1;
        } else if (event.y >= border_bottom - BORDER_DISTANCE_PX) {
            zDelta = 0.1;
        }
        if (event.x <= border_left + BORDER_DISTANCE_PX) {
            xDelta = -0.1;
        } else if (event.x >= border_right - BORDER_DISTANCE_PX) {
            xDelta = 0.1;
        }
        if (xDelta == 0 && zDelta == 0) {
            draggingCamera = false;
            return;
        }


        Camera.position = Vec3.sum(Camera.position, {
            x : xDelta,
            y : 0,
            z : zDelta
        });
        draggingCamera = true;
    }

    // When determininig whether you can teleport to a location, the normal of
    // the
    // point that is being intersected with is looked at. If this normal is more
    // than MAX_ANGLE_FROM_UP_TO_TELEPORT degrees from <0, 1, 0> (straight up),
    // then
    // you can't teleport there.
    const MAX_ANGLE_FROM_UP_TO_TELEPORT = 70;
    function getTeleportTargetType(intersection) {
        if (SURFACE_DETECTION_FOR_TELEPORT) {
            if (!intersection.intersects) {
                return TELEPORT_TARGET.NONE;
            }
            var props = Entities.getEntityProperties(intersection.entityID, [
                    'userData', 'visible' ]);
            var data = parseJSON(props.userData);
            if (data !== undefined && data.seat !== undefined) {
                return TELEPORT_TARGET.SEAT;
            }

            if (!props.visible) {
                return TELEPORT_TARGET.INVISIBLE;
            }

            var surfaceNormal = intersection.surfaceNormal;
            var adj = Math.sqrt(surfaceNormal.x * surfaceNormal.x
                    + surfaceNormal.z * surfaceNormal.z);
            var angleUp = Math.atan2(surfaceNormal.y, adj) * (180 / Math.PI);

            if (angleUp < (90 - MAX_ANGLE_FROM_UP_TO_TELEPORT)
                    || angleUp > (90 + MAX_ANGLE_FROM_UP_TO_TELEPORT)
                    || Vec3.distance(MyAvatar.position,
                            intersection.intersection) <= TELEPORT_CANCEL_RANGE) {
                return TELEPORT_TARGET.INVALID;
            } else {
                return TELEPORT_TARGET.SURFACE;
            }
        } else {
            var destination = intersection;
            if (Vec3.distance(MyAvatar.position, destination) <= TELEPORT_CANCEL_RANGE) {
                return TELEPORT_TARGET.INVALID;
            } else {
                return TELEPORT_TARGET.SURFACE;
            }
        }
    }
    ;

    function moveToFromEvent(event) {
        var destination = computeDestination(event, MyAvatar.position,
                Camera.position, radarHeight);
        moveTo(SURFACE_DETECTION_FOR_TELEPORT ? Vec3.sum(
                destination.intersection, {
                    y : 1
                }) : destination);
        return true;
    }

    return {
        dragTeleportBegin : function(event) {
            printd("[newTeleport] TELEPORT began");
            var overlayDimensions = teleportIconModelDimensions(MyAvatar.position.y);
            // var destination = computeDestination(event, MyAvatar.position,
            // Camera.position, radarHeight);
            // Dimension teleport and cancel overlays (not show them yet)
            Overlays.editOverlay(teleportOverlay, {
                dimensions : overlayDimensions
            });
            Overlays.editOverlay(teleportCancelOverlay, {
                dimensions : overlayDimensions
            });
            // Position line
            Overlays.editOverlay(teleportLine, {
                visible : true,
                start : 0,
                end : 0
            });
        },

        dragTeleportUpdate : function(event) {
            // if in border, move camera
            moveOnBorders(event);

            var destination = computeDestination(event, MyAvatar.position,
                    Camera.position, radarHeight);

            teleportTargetType = getTeleportTargetType(destination);
            renderTeleportOverlays(SURFACE_DETECTION_FOR_TELEPORT ? destination.intersection
                    : destination);
        },

        dragTeleportRelease : function(event) {
            printd("[newTeleport] TELEPORT released at "
                    + JSON.stringify(event));
            // CLD note Oct 11, 2017
            // Version of teleport.js 3c109f294f88ba7573bd1221f907f2605893c509
            // doesn't allow invisible surfaces, let's allow it for now
            if (teleportTargetType == TELEPORT_TARGET.SURFACE
                    || teleportTargetType == TELEPORT_TARGET.INVISIBLE) {
                moveToFromEvent(event);
            }
            teleportTargetType = TELEPORT_TARGET.NONE;

            Overlays.editOverlay(teleportOverlay, {
                visible : false
            });
            Overlays.editOverlay(teleportLine, {
                visible : false
            });
            Overlays.editOverlay(teleportCancelOverlay, {
                visible : false
            });
        }
    };

}

var teleporter = Teleporter();

/*******************************************************************************
 * 
 ******************************************************************************/

var dragModeFunc = null; // by default is nothing

function oneFingerTouchUpdate(event) {
    if (dragModeFunc) {
        dragModeFunc(event);
    } else {
        if (!isInsideSquare(touchStartingCoordinates, event,
                MIN_DRAG_DISTANCE_TO_CONSIDER)) {
            dragModeFunc = dragScrollUpdate;
            dragModeFunc(event);
        } else {
            var now = Date.now(); // check time
            if (now - touchBeginTime >= KEEP_PRESSED_FOR_TELEPORT_MODE_TIME) {
                teleporter.dragTeleportBegin(event);
                dragModeFunc = teleporter.dragTeleportUpdate;
                dragModeFunc(event);
            } else {
                // not defined yet, let's wait for time or movement to happen
            }
        }
    }
}

function touchUpdate(event) {
    if (event.isPinching || event.isPinchOpening) {
        pinchUpdate(event);
    } else {
        oneFingerTouchUpdate(event);
    }
}

/*******************************************************************************
 * Avatar cache structure for showing avatars markers
 ******************************************************************************/

// by QUuid
var avatarsData = {};
var avatarsIcons = []; // a parallel list of icons (overlays) to easily run
                        // through
var avatarsNames = []; // a parallel list of names (overlays) to easily run
                        // through

function getAvatarIconForUser(uid) {
    var color = uniqueColor.getColor(uid);
    if (color.charAt(0) == '#') {
        color = color.substring(1, color.length);
    }
    // FIXME: this is a temporary solution until we can use circle3d with
    // lineWidth
    return Script.resolvePath("assets/images/circle-" + color + ".svg");
}

var avatarIconDimensionsVal = {
    x : 0,
    y : 0,
    z : 0.00001
};
function avatarIconPlaneDimensions() {
    // given the current height, give a size
    var xy = -0.003531 * (radarHeight - MyAvatar.position.y) + 0.1;
    avatarIconDimensionsVal.x = Math.abs(xy);
    avatarIconDimensionsVal.y = Math.abs(xy);
    // reuse object
    return avatarIconDimensionsVal;
}

function currentOverlayIconForAvatar(QUuid) {
    if (avatarsData[QUuid] != undefined) {
        return avatarsData[QUuid].icon;
    } else {
        return null;
    }
}

function currentOverlayNameForAvatar(QUuid) {
    if (avatarsData[QUuid] != undefined) {
        return avatarsData[QUuid].name;
    } else {
        return null;
    }
}

function saveAvatarData(QUuid) {
    if (QUuid == null)
        return;
    var avat = AvatarList.getAvatar(QUuid);
    printd("avatar added save avatar " + QUuid);

    if (!avat)
        return;

    if (avatarsData[QUuid] != undefined) {
        avatarsData[QUuid].position = avat.position;
    } else {
        var avatarIcon = Overlays.addOverlay("circle3d", {
            color: uniqueColor.convertHexToRGB(uniqueColor.getColor(QUuid)),
            dimensions: ICON_ENTITY_DEFAULT_DIMENSIONS,
            rotation: Quat.fromPitchYawRollDegrees(90, 0, 0),
            innerRadius: 1.8,
            outerRadius: 2,
            isSolid: true,
            visible: false
        });

        var needRefresh = !avat || !avat.displayName;
        var displayName = avat && avat.displayName ? avat.displayName
                : "Unknown";
        var textWidth = displayName.length * AVATAR_DISPLAY_NAME_CHAR_WIDTH;
        var avatarName = Overlays.addOverlay("text", {
            width: textWidth,
            height: AVATAR_DISPLAY_NAME_HEIGHT,
            color: { red: 255, green: 255, blue: 255},
            backgroundAlpha: 0.0,
            textRaiseColor: { red: 0, green: 0, blue: 0},
            font: {size: AVATAR_DISPLAY_NAME_FONT_SIZE, bold: true},
            visible: false,
            text: displayName,
            textAlignCenter: true
        });
        avatarsIcons.push(avatarIcon);
        avatarsNames.push(avatarName);
        avatarsData[QUuid] = {
            position : avat.position,
            icon : avatarIcon,
            name : avatarName,
            textWidth : textWidth,
            needRefresh : needRefresh
        };
    }
}

function removeAvatarData(QUuid) {
    if (QUuid == null)
        return;

    var itsOverlay = currentOverlayIconForAvatar(QUuid);
    if (itsOverlay != null) {
        Overlays.deleteOverlay(itsOverlay);
    }
    var itsNameOverlay = currentOverlayNameForAvatar(QUuid);
    if (itsNameOverlay != null) {
        Overlays.deleteOverlay(itsNameOverlay);
    }

    var idx = avatarsIcons.indexOf(itsOverlay);
    avatarsIcons.splice(idx, 1);
    idx = avatarsNames.indexOf(itsNameOverlay);
    avatarsNames.splice(idx, 1);

    delete avatarsData[QUuid];
}

function saveAllOthersAvatarsData() {
    var avatarIds = AvatarList.getAvatarIdentifiers();
    var len = avatarIds.length;
    for (var i = 0; i < len; i++) {
        if (avatarIds[i]) {
            saveAvatarData(avatarIds[i]);
        }
    }
}

function avatarAdded(QUuid) {
    printd("avatar added " + QUuid);// + " at " +
                                    // JSON.stringify(AvatarList.getAvatar(QUuid).position));
    saveAvatarData(QUuid);
}

function avatarRemoved(QUuid) {
    printd("avatar removed " + QUuid);
    removeAvatarData(QUuid);
}

/*******************************************************************************
 * Avatar Icon/Markers rendering
 ******************************************************************************/
var myAvatarIcon;
var myAvatarName;
function distanceForCameraHeight(h) {
    if (h < 30) return 1;
    if (h < 40) return 2;
    if (h < 50) return 2.5;
    return 5;
}
function renderMyAvatarIcon() {
    var commonY = Camera.position.y - distanceForCameraHeight(Camera.position.y);
    var iconPos = findLineToHeightIntersectionCoords(   MyAvatar.position.x,
                                                        MyAvatar.position.y + RADAR_ICONS_APPARENT_DISTANCE_TO_AVATAR_BASE,
                                                        MyAvatar.position.z,
                                                        Camera.position.x, Camera.position.y, Camera.position.z,
                                                        commonY);
    if (!iconPos) { printd("avatarmy icon pos null"); return;}
    var iconDimensions = avatarIconPlaneDimensions();

    var avatarPos = MyAvatar.position;
    var cameraPos = Camera.position;
    var borderPoints = [
            computePointAtPlaneY(0, 0, commonY),
            computePointAtPlaneY(Window.innerWidth, Window.innerHeight, commonY) ];

    var p1 = findLineToHeightIntersectionCoords(avatarPos.x, avatarPos.y,
            avatarPos.z, cameraPos.x, cameraPos.y, cameraPos.z, commonY);
    var x = (p1.x - borderPoints[0].x) * (Window.innerWidth)
            / (borderPoints[1].x - borderPoints[0].x);
    var y = (p1.z - borderPoints[0].z) * (Window.innerHeight)
            / (borderPoints[1].z - borderPoints[0].z);

    if (!myAvatarIcon && MyAvatar.SELF_ID) {
       myAvatarIcon =  Overlays.addOverlay("circle3d", {
            color: uniqueColor.convertHexToRGB(uniqueColor.getColor(MyAvatar.SELF_ID)),
            dimensions: ICON_ENTITY_DEFAULT_DIMENSIONS,
            rotation: Quat.fromPitchYawRollDegrees(90, 0, 0),
            innerRadius: 1.8,
            outerRadius: 2,
            isSolid: true,
            visible: false
        });
    }

    if (!myAvatarName) {
        myAvatarName = Overlays.addOverlay("text", {
                        width: 100,
                        height: AVATAR_DISPLAY_NAME_HEIGHT,
                        textAlignCenter: true,
                        color: { red: 255, green: 255, blue: 255},
                        backgroundAlpha: 0.0,
                        font: {size: AVATAR_DISPLAY_NAME_FONT_SIZE, bold: true},
                        textRaiseColor: { red: 0, green: 0, blue: 0},
                        visible: false,
                        text: "Me"
                       });
    }

    if (myAvatarIcon) {
        Overlays.editOverlay(myAvatarIcon, {
            visible : true,
            dimensions : iconDimensions,
            position : iconPos
        });

    }
    var textSize = (14 + (iconDimensions.y - 0.03) * 15 / 0.06);

    Overlays.editOverlay(myAvatarName, {
        visible : true,
        x : x - 18 + (iconDimensions.y - 0.03) * 2 / 0.06,
        y : y + iconDimensions.y * 550,
        font : {
            size : textSize,
            bold : true
        },
    });

}

function hideAllAvatarIcons() {
    var len = avatarsIcons.length;
    for (var i = 0; i < len; i++) {
        Overlays.editOverlay(avatarsIcons[i], {
            visible : false
        });
    }
    len = avatarsNames.length;
    for (var j = 0; j < len; j++) {
        Overlays.editOverlay(avatarsNames[j], {
            visible : false
        });
    }
    if (myAvatarIcon) {
        Overlays.editOverlay(myAvatarIcon, {
            visible : false
        });
    }
    Overlays.editOverlay(myAvatarName, {
        visible : false
    })
}

function renderAllOthersAvatarIcons() {
    var avatarPos;
    var iconDimensions = avatarIconPlaneDimensions();
    var commonY = Camera.position.y - distanceForCameraHeight(Camera.position.y);
    var borderPoints = [
            computePointAtPlaneY(0, 0, commonY),
            computePointAtPlaneY(Window.innerWidth, Window.innerHeight, commonY) ];

    for ( var QUuid in avatarsData) {
        if (avatarsData.hasOwnProperty(QUuid)) {
            if (AvatarList.getAvatar(QUuid) != null) {
                avatarPos = AvatarList.getAvatar(QUuid).position;

                var cameraPos = Camera.position;
                var p1 = findLineToHeightIntersectionCoords(avatarPos.x, avatarPos.y, avatarPos.z, 
                                                    cameraPos.x, cameraPos.y, cameraPos.z,
                                                    commonY);

                var x = (p1.x - borderPoints[0].x) * (Window.innerWidth) / (borderPoints[1].x - borderPoints[0].x);
                var y = (p1.z - borderPoints[0].z) * (Window.innerHeight) / (borderPoints[1].z - borderPoints[0].z);

                if (avatarsData[QUuid].icon != undefined) {
                    var iconPos = findLineToHeightIntersectionCoords(   avatarPos.x, avatarPos.y + RADAR_ICONS_APPARENT_DISTANCE_TO_AVATAR_BASE, avatarPos.z,
                                                                        Camera.position.x, Camera.position.y, Camera.position.z,
                                                                        commonY);
                    if (!iconPos) { print ("avatar icon pos bad for " + QUuid); continue; }
                    if (avatarsData[QUuid].needRefresh) {
                        var avat = AvatarList.getAvatar(QUuid);
                        if (avat && avat.displayName) {
                            Overlays.editOverlay(avatarsData[QUuid].name, {
                                width : avat.displayName.length
                                        * AVATAR_DISPLAY_NAME_CHAR_WIDTH,
                                text : avat.displayName,
                                textAlignCenter : true
                            });
                            avatarsData[QUuid].needRefresh = false;
                        }
                    }
                    var textSize = (14 + (iconDimensions.y - 0.03) * 15 / 0.06);
                    Overlays.editOverlay(avatarsData[QUuid].icon, {
                        visible : true,
                        dimensions : iconDimensions,
                        position : iconPos
                    });
                    Overlays.editOverlay(avatarsData[QUuid].name, {
                        visible : true,
                        x : x - avatarsData[QUuid].textWidth * 0.5,
                        y : y + iconDimensions.y * 550,
                        font : {
                            size : textSize,
                            bold : true
                        }
                    });
                }
            }
        }
    }
}

var ICON_ENTITY_DEFAULT_DIMENSIONS = {
    x : 0.10,
    y : 0.00001,
    z : 0.10
};


function teleportIconModelDimensions(y) {
    var teleportModelDimensions = ICON_ENTITY_DEFAULT_DIMENSIONS;
    var xz = -0.002831 * (radarHeight - y) + 0.1;
    teleportModelDimensions.x = xz;
    teleportModelDimensions.z = xz;
    // reuse object
    return teleportModelDimensions;
}

/*******************************************************************************
 * 
 ******************************************************************************/

function startRadar() {
    printd("avatar added my avatar is  " + MyAvatar.sessionUUID);
    saveAllOthersAvatarsData();
    Camera.mode = "independent";

    initCameraOverMyAvatar();

    Camera.orientation = Quat.fromPitchYawRollDegrees(-90, 0, 0);
    radar = true;

    Controller.setVPadEnabled(false); // this was done before in CompositeExtra in the DisplayPlugin (Checking for camera not independent, not radar mode)

    connectRadarModeEvents();
}

function endRadar() {
    printd("-- endRadar");
    Camera.mode = "first person";
    radar = false;

    Controller.setVPadEnabled(true);

    disconnectRadarModeEvents();
    hideAllAvatarIcons();
}

function onRadarModeClicked() {
    startRadar();
}

function onMyViewModeClicked() {
    endRadar();
}

radarModeInterface.startRadarMode = function() {
    startRadar();
};

radarModeInterface.endRadarMode = function() {
    endRadar();
};

radarModeInterface.init = function() {
    init();
}

radarModeInterface.setUniqueColor = function(c) {
    uniqueColor = c;
};

module.exports = radarModeInterface;

function updateRadar() {
    // Update avatar icons
    if (startedDraggingCamera) {
        hideAllAvatarIcons();
        startedDraggingCamera = false;
    } else if (!draggingCamera) {
        renderMyAvatarIcon();
        renderAllOthersAvatarIcons();
    }
}

function valueIfDefined(value) {
    return value !== undefined ? value : "";
}

function connectRadarModeEvents() {
    Script.update.connect(updateRadar); // 60Hz loop
    Controller.keyPressEvent.connect(keyPressEvent);
    Controller.touchUpdateEvent.connect(touchUpdate);
    Window.domainChanged.connect(domainChanged);
    MyAvatar.positionGoneTo.connect(positionGoneTo);
}

function initCameraOverMyAvatar() {
   radarHeight = MyAvatar.position.y + RADAR_HEIGHT_INIT_DELTA;
   Camera.position = {
        x : MyAvatar.position.x,
        y : radarHeight,
        z : MyAvatar.position.z
    };
}

function domainChanged() {
    initCameraOverMyAvatar();
}

function positionGoneTo() {
    Camera.position = {
            x : MyAvatar.position.x,
            y : radarHeight,
            z : MyAvatar.position.z
        };
}

function disconnectRadarModeEvents() {
    Script.update.disconnect(updateRadar);
    Controller.keyPressEvent.disconnect(keyPressEvent);
    Controller.touchUpdateEvent.disconnect(touchUpdate);
    MyAvatar.positionGoneTo.disconnect(positionGoneTo);
    Window.domainChanged.disconnect(domainChanged);
}

function init() {
    tablet = Tablet.getTablet("com.highfidelity.interface.tablet.system");

    Controller.touchBeginEvent.connect(touchBegin);
    Controller.touchEndEvent.connect(touchEnd);

    AvatarList.avatarAddedEvent.connect(avatarAdded);
    AvatarList.avatarRemovedEvent.connect(avatarRemoved);
}<|MERGE_RESOLUTION|>--- conflicted
+++ resolved
@@ -90,49 +90,6 @@
     }
 }
 
-<<<<<<< HEAD
-function actionOnObjectFromEvent(event) {
-    var rayIntersection = findRayIntersection(Camera.computePickRay(event.x,
-            event.y));
-    if (rayIntersection && rayIntersection.intersects
-            && rayIntersection.overlayID) {
-        printd("found overlayID touched " + rayIntersection.overlayID);
-        if (entitiesByOverlayID[rayIntersection.overlayID]) {
-            var entity = Entities.getEntityProperties(
-                    entitiesByOverlayID[rayIntersection.overlayID],
-                    [ "sourceUrl" ]);
-            Window.openUrl(entity.sourceUrl);
-            return true;
-        }
-    }
-    if (rayIntersection && rayIntersection.intersects
-            && rayIntersection.entityID && rayIntersection.properties) {
-        printd("found " + rayIntersection.entityID + " of type "
-                + rayIntersection.properties.type);
-        if (rayIntersection.properties.type == "Web") {
-            printd("found web element to "
-                    + rayIntersection.properties.sourceUrl);
-            Window.openUrl(rayIntersection.properties.sourceUrl);
-            return true;
-        }
-    }
-    return false;
-}
-
-function mousePress(event) {
-    mousePressOrTouchEnd(event);
-}
-
-function mousePressOrTouchEnd(event) {
-    if (radar) {
-        if (actionOnObjectFromEvent(event)) {
-            return;
-        }
-    }
-}
-
-=======
->>>>>>> aca261af
 function toggleRadarMode() {
     if (radar) {
         endRadar();
