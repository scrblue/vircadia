"use strict";

//  controllerDispatcherUtils.js
//
//  Distributed under the Apache License, Version 2.0.
//  See the accompanying file LICENSE or http://www.apache.org/licenses/LICENSE-2.0.html


/* global module, Camera, HMD, MyAvatar, controllerDispatcherPlugins:true, Quat, Vec3, Overlays, Xform,
   MSECS_PER_SEC:true , LEFT_HAND:true, RIGHT_HAND:true, NULL_UUID:true, AVATAR_SELF_ID:true, FORBIDDEN_GRAB_TYPES:true,
   HAPTIC_PULSE_STRENGTH:true, HAPTIC_PULSE_DURATION:true, ZERO_VEC:true, ONE_VEC:true,
   DEFAULT_REGISTRATION_POINT:true, INCHES_TO_METERS:true,
   TRIGGER_OFF_VALUE:true,
   TRIGGER_ON_VALUE:true,
   PICK_MAX_DISTANCE:true,
   DEFAULT_SEARCH_SPHERE_DISTANCE:true,
   NEAR_GRAB_PICK_RADIUS:true,
   COLORS_GRAB_SEARCHING_HALF_SQUEEZE:true,
   COLORS_GRAB_SEARCHING_FULL_SQUEEZE:true,
   COLORS_GRAB_DISTANCE_HOLD:true,
   NEAR_GRAB_RADIUS:true,
   DISPATCHER_PROPERTIES:true,
   HAPTIC_PULSE_STRENGTH:true,
   HAPTIC_PULSE_DURATION:true,
   Entities,
   makeDispatcherModuleParameters:true,
   makeRunningValues:true,
   enableDispatcherModule:true,
   disableDispatcherModule:true,
   getEnabledModuleByName:true,
   getGrabbableData:true,
   entityIsGrabbable:true,
   entityIsDistanceGrabbable:true,
   getControllerJointIndex:true,
   propsArePhysical:true,
   controllerDispatcherPluginsNeedSort:true,
   projectOntoXYPlane:true,
   projectOntoEntityXYPlane:true,
   projectOntoOverlayXYPlane:true,
   entityHasActions:true,
   ensureDynamic:true,
   findGroupParent:true,
   BUMPER_ON_VALUE:true,
   findHandChildEntities:true,
   TEAR_AWAY_DISTANCE:true,
   TEAR_AWAY_COUNT:true,
   TEAR_AWAY_CHECK_TIME:true,
   distanceBetweenPointAndEntityBoundingBox:true
*/

MSECS_PER_SEC = 1000.0;
INCHES_TO_METERS = 1.0 / 39.3701;

HAPTIC_PULSE_STRENGTH = 1.0;
HAPTIC_PULSE_DURATION = 13.0;

ZERO_VEC = { x: 0, y: 0, z: 0 };
ONE_VEC = { x: 1, y: 1, z: 1 };

LEFT_HAND = 0;
RIGHT_HAND = 1;

NULL_UUID = "{00000000-0000-0000-0000-000000000000}";
AVATAR_SELF_ID = "{00000000-0000-0000-0000-000000000001}";

FORBIDDEN_GRAB_TYPES = ["Unknown", "Light", "PolyLine", "Zone"];

HAPTIC_PULSE_STRENGTH = 1.0;
HAPTIC_PULSE_DURATION = 13.0;

DEFAULT_REGISTRATION_POINT = { x: 0.5, y: 0.5, z: 0.5 };

TRIGGER_OFF_VALUE = 0.1;
TRIGGER_ON_VALUE = TRIGGER_OFF_VALUE + 0.05; // Squeezed just enough to activate search or near grab
BUMPER_ON_VALUE = 0.5;

PICK_MAX_DISTANCE = 500; // max length of pick-ray
DEFAULT_SEARCH_SPHERE_DISTANCE = 1000; // how far from camera to search intersection?
NEAR_GRAB_PICK_RADIUS = 0.25; // radius used for search ray vs object for near grabbing.

COLORS_GRAB_SEARCHING_HALF_SQUEEZE = { red: 10, green: 10, blue: 255 };
COLORS_GRAB_SEARCHING_FULL_SQUEEZE = { red: 250, green: 10, blue: 10 };
COLORS_GRAB_DISTANCE_HOLD = { red: 238, green: 75, blue: 214 };

NEAR_GRAB_RADIUS = 1.0;

TEAR_AWAY_DISTANCE = 0.1; // ungrab an entity if its bounding-box moves this far from the hand
TEAR_AWAY_COUNT = 2; // multiply by TEAR_AWAY_CHECK_TIME to know how long the item must be away
TEAR_AWAY_CHECK_TIME = 0.15; // seconds, duration between checks

DISPATCHER_PROPERTIES = [
    "position",
    "registrationPoint",
    "rotation",
    "gravity",
    "collidesWith",
    "dynamic",
    "collisionless",
    "locked",
    "name",
    "shapeType",
    "parentID",
    "parentJointIndex",
    "density",
    "dimensions",
    "userData"
];

// priority -- a lower priority means the module will be asked sooner than one with a higher priority in a given update step
// activitySlots -- indicates which "slots" must not yet be in use for this module to start
// requiredDataForReady -- which "situation" parts this module looks at to decide if it will start
// sleepMSBetweenRuns -- how long to wait between calls to this module's "run" method
makeDispatcherModuleParameters = function (priority, activitySlots, requiredDataForReady, sleepMSBetweenRuns) {
    return {
        priority: priority,
        activitySlots: activitySlots,
        requiredDataForReady: requiredDataForReady,
        sleepMSBetweenRuns: sleepMSBetweenRuns
    };
};

makeRunningValues = function (active, targets, requiredDataForRun) {
    return {
        active: active,
        targets: targets,
        requiredDataForRun: requiredDataForRun
    };
};

enableDispatcherModule = function (moduleName, module, priority) {
    if (!controllerDispatcherPlugins) {
        controllerDispatcherPlugins = {};
    }
    controllerDispatcherPlugins[moduleName] = module;
    controllerDispatcherPluginsNeedSort = true;
};

disableDispatcherModule = function (moduleName) {
    delete controllerDispatcherPlugins[moduleName];
    controllerDispatcherPluginsNeedSort = true;
};

getEnabledModuleByName = function (moduleName) {
    if (controllerDispatcherPlugins.hasOwnProperty(moduleName)) {
        return controllerDispatcherPlugins[moduleName];
    }
    return null;
};

getGrabbableData = function (props) {
    // look in userData for a "grabbable" key, return the value or some defaults
    var grabbableData = {};
    var userDataParsed = null;
    try {
        if (!props.userDataParsed) {
            props.userDataParsed = JSON.parse(props.userData);
        }
        userDataParsed = props.userDataParsed;
    } catch (err) {
        userDataParsed = {};
    }
    if (userDataParsed.grabbableKey) {
        grabbableData = userDataParsed.grabbableKey;
    }
    if (!grabbableData.hasOwnProperty("grabbable")) {
        grabbableData.grabbable = true;
    }
    if (!grabbableData.hasOwnProperty("ignoreIK")) {
        grabbableData.ignoreIK = true;
    }
    if (!grabbableData.hasOwnProperty("kinematic")) {
        grabbableData.kinematic = true;
    }
    if (!grabbableData.hasOwnProperty("wantsTrigger")) {
        grabbableData.wantsTrigger = false;
    }
    if (!grabbableData.hasOwnProperty("triggerable")) {
        grabbableData.triggerable = false;
    }

    return grabbableData;
};

entityIsGrabbable = function (props) {
    var grabbable = getGrabbableData(props).grabbable;
    if (!grabbable ||
        props.locked ||
        FORBIDDEN_GRAB_TYPES.indexOf(props.type) >= 0) {
        return false;
    }
    return true;
};

entityIsDistanceGrabbable = function(props) {
    if (!entityIsGrabbable(props)) {
        return false;
    }

    // we can't distance-grab non-physical
    var isPhysical = propsArePhysical(props);
    if (!isPhysical) {
        return false;
    }

    return true;
};


getControllerJointIndex = function (hand) {
    if (HMD.isHandControllerAvailable()) {
        var controllerJointIndex = -1;
        if (Camera.mode === "first person") {
            controllerJointIndex = MyAvatar.getJointIndex(hand === RIGHT_HAND ?
                "_CONTROLLER_RIGHTHAND" :
                "_CONTROLLER_LEFTHAND");
        } else if (Camera.mode === "third person") {
            controllerJointIndex = MyAvatar.getJointIndex(hand === RIGHT_HAND ?
                "_CAMERA_RELATIVE_CONTROLLER_RIGHTHAND" :
                "_CAMERA_RELATIVE_CONTROLLER_LEFTHAND");
        }

        return controllerJointIndex;
    }

    return MyAvatar.getJointIndex("Head");
};

propsArePhysical = function (props) {
    if (!props.dynamic) {
        return false;
    }
    var isPhysical = (props.shapeType && props.shapeType !== 'none');
    return isPhysical;
};

projectOntoXYPlane = function (worldPos, position, rotation, dimensions, registrationPoint) {
    var invRot = Quat.inverse(rotation);
    var localPos = Vec3.multiplyQbyV(invRot, Vec3.subtract(worldPos, position));
    var invDimensions = {
        x: 1 / dimensions.x,
        y: 1 / dimensions.y,
        z: 1 / dimensions.z
    };

    var normalizedPos = Vec3.sum(Vec3.multiplyVbyV(localPos, invDimensions), registrationPoint);
    return {
        x: normalizedPos.x * dimensions.x,
        y: (1 - normalizedPos.y) * dimensions.y // flip y-axis
    };
};

projectOntoEntityXYPlane = function (entityID, worldPos, props) {
    return projectOntoXYPlane(worldPos, props.position, props.rotation, props.dimensions, props.registrationPoint);
};

projectOntoOverlayXYPlane = function projectOntoOverlayXYPlane(overlayID, worldPos) {
    var position = Overlays.getProperty(overlayID, "position");
    var rotation = Overlays.getProperty(overlayID, "rotation");
    var dimensions;

    var dpi = Overlays.getProperty(overlayID, "dpi");
    if (dpi) {
        // Calculate physical dimensions for web3d overlay from resolution and dpi; "dimensions" property is used as a scale.
        var resolution = Overlays.getProperty(overlayID, "resolution");
        resolution.z = 1; // Circumvent divide-by-zero.
        var scale = Overlays.getProperty(overlayID, "dimensions");
        scale.z = 0.01; // overlay dimensions are 2D, not 3D.
        dimensions = Vec3.multiplyVbyV(Vec3.multiply(resolution, INCHES_TO_METERS / dpi), scale);
    } else {
        dimensions = Overlays.getProperty(overlayID, "dimensions");
        if (dimensions.z) {
            dimensions.z = 0.01; // overlay dimensions are 2D, not 3D.
        }
    }

    return projectOntoXYPlane(worldPos, position, rotation, dimensions, DEFAULT_REGISTRATION_POINT);
};

entityHasActions = function (entityID) {
    return Entities.getActionIDs(entityID).length > 0;
};

ensureDynamic = function (entityID) {
    // if we distance hold something and keep it very still before releasing it, it ends up
    // non-dynamic in bullet.  If it's too still, give it a little bounce so it will fall.
    var props = Entities.getEntityProperties(entityID, ["velocity", "dynamic", "parentID"]);
    if (props.dynamic && props.parentID === NULL_UUID) {
        var velocity = props.velocity;
        if (Vec3.length(velocity) < 0.05) { // see EntityMotionState.cpp DYNAMIC_LINEAR_VELOCITY_THRESHOLD
            velocity = { x: 0.0, y: 0.2, z: 0.0 };
            Entities.editEntity(entityID, { velocity: velocity });
        }
    }
};

findGroupParent = function (controllerData, targetProps) {
    while (targetProps.parentID && targetProps.parentID !== NULL_UUID && targetProps.parentID !== AVATAR_SELF_ID) {
        // XXX use controllerData.nearbyEntityPropertiesByID ?
        var parentProps = Entities.getEntityProperties(targetProps.parentID, DISPATCHER_PROPERTIES);
        if (!parentProps) {
            break;
        }
        parentProps.id = targetProps.parentID;
        targetProps = parentProps;
        controllerData.nearbyEntityPropertiesByID[targetProps.id] = targetProps;
    }

    return targetProps;
};


findHandChildEntities = function(hand) {
    // find children of avatar's hand joint
    var handJointIndex = MyAvatar.getJointIndex(hand === RIGHT_HAND ? "RightHand" : "LeftHand");
    var children = Entities.getChildrenIDsOfJoint(MyAvatar.sessionUUID, handJointIndex);
    children = children.concat(Entities.getChildrenIDsOfJoint(AVATAR_SELF_ID, handJointIndex));

    // find children of faux controller joint
    var controllerJointIndex = getControllerJointIndex(hand);
    children = children.concat(Entities.getChildrenIDsOfJoint(MyAvatar.sessionUUID, controllerJointIndex));
    children = children.concat(Entities.getChildrenIDsOfJoint(AVATAR_SELF_ID, controllerJointIndex));

    // find children of faux camera-relative controller joint
    var controllerCRJointIndex = MyAvatar.getJointIndex(hand === RIGHT_HAND ?
                                                        "_CAMERA_RELATIVE_CONTROLLER_RIGHTHAND" :
                                                        "_CAMERA_RELATIVE_CONTROLLER_LEFTHAND");
    children = children.concat(Entities.getChildrenIDsOfJoint(MyAvatar.sessionUUID, controllerCRJointIndex));
    children = children.concat(Entities.getChildrenIDsOfJoint(AVATAR_SELF_ID, controllerCRJointIndex));

    return children.filter(function (childID) {
        var childType = Entities.getNestableType(childID);
        return childType == "entity";
    });
};

distanceBetweenPointAndEntityBoundingBox = function(point, entityProps) {
    var entityXform = new Xform(entityProps.rotation, entityProps.position);
    var localPoint = entityXform.inv().xformPoint(point);
    var minOffset = Vec3.multiplyVbyV(entityProps.registrationPoint, entityProps.dimensions);
    var maxOffset = Vec3.multiplyVbyV(Vec3.subtract(ONE_VEC, entityProps.registrationPoint), entityProps.dimensions);
    var localMin = Vec3.subtract(entityXform.trans, minOffset);
    var localMax = Vec3.sum(entityXform.trans, maxOffset);

    var v = {x: localPoint.x, y: localPoint.y, z: localPoint.z};
    v.x = Math.max(v.x, localMin.x);
    v.x = Math.min(v.x, localMax.x);
    v.y = Math.max(v.y, localMin.y);
    v.y = Math.min(v.y, localMax.y);
    v.z = Math.max(v.z, localMin.z);
    v.z = Math.min(v.z, localMax.z);

    return Vec3.distance(v, localPoint);
};

if (typeof module !== 'undefined') {
    module.exports = {
        makeDispatcherModuleParameters: makeDispatcherModuleParameters,
        enableDispatcherModule: enableDispatcherModule,
        disableDispatcherModule: disableDispatcherModule,
        makeRunningValues: makeRunningValues,
        LEFT_HAND: LEFT_HAND,
        RIGHT_HAND: RIGHT_HAND,
        BUMPER_ON_VALUE: BUMPER_ON_VALUE,
<<<<<<< HEAD
        TEAR_AWAY_DISTANCE: TEAR_AWAY_DISTANCE,
=======
        propsArePhysical: propsArePhysical,
        entityIsGrabbable: entityIsGrabbable,
        NEAR_GRAB_RADIUS: NEAR_GRAB_RADIUS,
>>>>>>> 030da7d8
        projectOntoOverlayXYPlane: projectOntoOverlayXYPlane,
        projectOntoEntityXYPlane: projectOntoEntityXYPlane

    };
}<|MERGE_RESOLUTION|>--- conflicted
+++ resolved
@@ -361,13 +361,10 @@
         LEFT_HAND: LEFT_HAND,
         RIGHT_HAND: RIGHT_HAND,
         BUMPER_ON_VALUE: BUMPER_ON_VALUE,
-<<<<<<< HEAD
         TEAR_AWAY_DISTANCE: TEAR_AWAY_DISTANCE,
-=======
         propsArePhysical: propsArePhysical,
         entityIsGrabbable: entityIsGrabbable,
         NEAR_GRAB_RADIUS: NEAR_GRAB_RADIUS,
->>>>>>> 030da7d8
         projectOntoOverlayXYPlane: projectOntoOverlayXYPlane,
         projectOntoEntityXYPlane: projectOntoEntityXYPlane
 
