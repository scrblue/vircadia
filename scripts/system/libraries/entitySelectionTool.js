--- conflicted
+++ resolved
@@ -2186,11 +2186,6 @@
                 offset = Vec3.multiply(-1, offset);
                 offset = Vec3.multiplyQbyV(props.rotation, offset);
                 var boxPosition = Vec3.sum(props.position, offset);
-<<<<<<< HEAD
-
-                Overlays.editOverlay(selectionBoxes[i], {
-                    position: boxPosition,
-=======
 
                 var color = {red: 255, green: 128, blue: 0};
                 if (i >= selectionManager.selections.length - 1) color = {red: 255, green: 255, blue: 64};
@@ -2198,7 +2193,6 @@
                 Overlays.editOverlay(selectionBoxes[i], {
                     position: boxPosition,
                     color: color,
->>>>>>> f055711c
                     rotation: props.rotation,
                     dimensions: props.dimensions,
                     visible: true,
@@ -3898,10 +3892,6 @@
 
         result = Overlays.findRayIntersection(pickRay);
         if (result.intersects) {
-<<<<<<< HEAD
-            
-=======
->>>>>>> f055711c
             if (wantDebug) {
                 print("something intersects... ");
                 print("   result.overlayID:" + result.overlayID + "[" + overlayNames[result.overlayID] + "]");
