--- conflicted
+++ resolved
@@ -51,17 +51,12 @@
     var DPI = dpi || DEFAULT_DPI;
     var SENSOR_TO_ROOM_MATRIX = -2;
 
-<<<<<<< HEAD
-    var tabletProperties = {
-        name: "WebTablet Tablet",
-=======
     var spawnInfo = calcSpawnInfo();
     var tabletEntityPosition = spawnInfo.position;
     var tabletEntityRotation = spawnInfo.rotation;
 
-    this.tabletEntityID = Entities.addEntity({
-        name: "tablet",
->>>>>>> 61c60fca
+    var tabletProperties = {
+        name: "WebTablet Tablet",
         type: "Model",
         modelURL: TABLET_URL,
         userData: JSON.stringify({
@@ -69,8 +64,7 @@
         }),
         dimensions: {x: WIDTH, y: HEIGHT, z: DEPTH},
         parentID: MyAvatar.sessionUUID,
-<<<<<<< HEAD
-        parentJointIndex: -2
+        parentJointIndex: SENSOR_TO_ROOM_MATRIX
     }
 
     if (location) {
@@ -84,33 +78,25 @@
 
     this.tabletEntityID = Entities.addEntity(tabletProperties, clientOnly);
 
-    var WEB_ENTITY_REDUCTION_FACTOR = {x: 0.78, y: 0.85};
     var WEB_ENTITY_Z_OFFSET = -0.01;
-    var HOME_BUTTON_Y_OFFSET = -0.32;
-
-    this.createWebEntity = function(url) {
-        if (_this.webEntityID) {
-            Entities.deleteEntity(_this.webEntityID);
-        }
-        _this.webEntityID = Entities.addEntity({
-            name: "WebTablet Web",
-            type: "Web",
-            sourceUrl: url,
-            dimensions: {x: WIDTH * WEB_ENTITY_REDUCTION_FACTOR.x,
-                         y: HEIGHT * WEB_ENTITY_REDUCTION_FACTOR.y,
-                         z: 0.1},
-            localPosition: { x: 0, y: 0, z: WEB_ENTITY_Z_OFFSET },
-            localRotation: Quat.angleAxis(180, Y_AXIS),
-            shapeType: "box",
-            dpi: DPI,
-            parentID: _this.tabletEntityID,
-            parentJointIndex: -1
-        }, clientOnly);
+    if (this.webOverlayID) {
+        Overlays.deleteOverlay(this.webOverlayID);
     }
 
-    this.createWebEntity(url);
+    this.webOverlayID = Overlays.addOverlay("web3d", {
+        name: "WebTablet Web",
+        url: url,
+        localPosition: { x: 0, y: 0, z: WEB_ENTITY_Z_OFFSET },
+        localRotation: Quat.angleAxis(180, Y_AXIS),
+        resolution: { x: 480, y: 640 },
+        dpi: DPI,
+        color: { red: 255, green: 255, blue: 255 },
+        alpha: 1.0,
+        parentID: this.tabletEntityID,
+        parentJointIndex: -1
+    });
 
-
+    var HOME_BUTTON_Y_OFFSET = -0.32;
     this.homeButtonEntity = Entities.addEntity({
         name: "homeButton",
         type: "Sphere",
@@ -133,27 +119,6 @@
             }
         }
     }
-=======
-        parentJointIndex: SENSOR_TO_ROOM_MATRIX
-    }, clientOnly);
-
-    var WEB_OVERLAY_Z_OFFSET = -0.01;
-
-    var webOverlayRotation = Quat.multiply(spawnInfo.rotation, Quat.angleAxis(180, Y_AXIS));
-    var webOverlayPosition = Vec3.sum(spawnInfo.position, Vec3.multiply(WEB_OVERLAY_Z_OFFSET, Quat.getFront(webOverlayRotation)));
-
-    this.webOverlayID = Overlays.addOverlay("web3d", {
-        url: url,
-        position: webOverlayPosition,
-        rotation: webOverlayRotation,
-        resolution: { x: 480, y: 640 },
-        dpi: DPI,
-        color: { red: 255, green: 255, blue: 255 },
-        alpha: 1.0,
-        parentID: this.tabletEntityID,
-        parentJointIndex: -1
-    });
->>>>>>> 61c60fca
 
     this.state = "idle";
 
@@ -189,8 +154,6 @@
     return JSON.stringify({ webOverlayID: this.webOverlayID, tabletEntityID: this.tabletEntityID });
 };
 
-<<<<<<< HEAD
-
 WebTablet.prototype.register = function() {
     Messages.subscribe("home");
     Messages.messageReceived.connect(this.receive);
@@ -201,8 +164,6 @@
     Messages.messageReceived.disconnect(this.receive);
 }
 
-=======
->>>>>>> 61c60fca
 WebTablet.unpickle = function (string) {
     if (!string) {
         return;
