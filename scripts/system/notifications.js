"use strict";

//
//  notifications.js
//  Version 0.801
//  Created by Adrian
//
//  Adrian McCarlie 8-10-14
//  This script demonstrates on-screen overlay type notifications.
//  Copyright 2014 High Fidelity, Inc.
//
//
//  Distributed under the Apache License, Version 2.0.
//  See the accompanying file LICENSE or http://www.apache.org/licenses/LICENSE-2.0.html

//  This script generates notifications created via a number of ways, such as:
//  keystroke:
//
//  CTRL/s for snapshot.

//  System generated notifications:
//  Connection refused.
//
//  To add a new System notification type:
//
//  1. Set the Event Connector at the bottom of the script.
//  example:
//  AudioDevice.muteToggled.connect(onMuteStateChanged);
//
//  2. Create a new function to produce a text string, do not include new line returns.
//  example:
//  function onMuteStateChanged() {
//     var muteState,
//         muteString;
//
//     muteState = AudioDevice.getMuted() ? "muted" : "unmuted";
//     muteString = "Microphone is now " + muteState;
//     createNotification(muteString, NotificationType.MUTE_TOGGLE);
//  }
//
//  This new function must call wordWrap(text) if the length of message is longer than 42 chars or unknown.
//  wordWrap() will format the text to fit the notifications overlay and return it
//  after that we will send it to createNotification(text).
//  If the message is 42 chars or less you should bypass wordWrap() and call createNotification() directly.

//  To add a keypress driven notification:
//
//  1. Add a key to the keyPressEvent(key).
//  2. Declare a text string.
//  3. Call createNotifications(text, NotificationType) parsing the text.
//  example:
//  if (key.text === "o") {
//      if (ctrlIsPressed === true) {
//          noteString = "Open script";
//          createNotification(noteString, NotificationType.OPEN_SCRIPT);
//      }
//  }

/* global Script, Controller, Overlays, SoundArray, Quat, Vec3, MyAvatar, Menu, HMD, AudioDevice, LODManager, Settings, Camera */

(function() { // BEGIN LOCAL_SCOPE

Script.include("./libraries/soundArray.js");

var width = 340.0; //width of notification overlay
var windowDimensions = Controller.getViewportDimensions(); // get the size of the interface window
var overlayLocationX = (windowDimensions.x - (width + 20.0)); // positions window 20px from the right of the interface window
var buttonLocationX = overlayLocationX + (width - 28.0);
var locationY = 20.0; // position down from top of interface window
var topMargin = 13.0;
var leftMargin = 10.0;
var textColor =  { red: 228, green: 228, blue: 228}; // text color
var backColor =  { red: 2, green: 2, blue: 2}; // background color was 38,38,38
var backgroundAlpha = 0;
var fontSize = 12.0;
var PERSIST_TIME_2D = 10.0;  // Time in seconds before notification fades
var PERSIST_TIME_3D = 15.0;
var persistTime = PERSIST_TIME_2D;
var frame = 0;
var ourWidth = Window.innerWidth;
var ourHeight = Window.innerHeight;
var ctrlIsPressed = false;
var ready = true;
var MENU_NAME = 'Tools > Notifications';
var PLAY_NOTIFICATION_SOUNDS_MENU_ITEM = "Play Notification Sounds";
var NOTIFICATION_MENU_ITEM_POST = " Notifications";
var PLAY_NOTIFICATION_SOUNDS_SETTING = "play_notification_sounds";
var PLAY_NOTIFICATION_SOUNDS_TYPE_SETTING_PRE = "play_notification_sounds_type_";
var lodTextID = false;

var NotificationType = {
    UNKNOWN: 0,
    SNAPSHOT: 1,
    LOD_WARNING: 2,
    CONNECTION_REFUSED: 3,
    EDIT_ERROR: 4,
<<<<<<< HEAD
    CONNECTION: 5,
=======
    TABLET: 5,
>>>>>>> 8dcbf33e
    properties: [
        { text: "Snapshot" },
        { text: "Level of Detail" },
        { text: "Connection Refused" },
        { text: "Edit error" },
<<<<<<< HEAD
        { text: "Connection" }
=======
        { text: "Tablet" }
>>>>>>> 8dcbf33e
    ],
    getTypeFromMenuItem: function(menuItemName) {
        if (menuItemName.substr(menuItemName.length - NOTIFICATION_MENU_ITEM_POST.length) !== NOTIFICATION_MENU_ITEM_POST) {
            return NotificationType.UNKNOWN;
        }
        var preMenuItemName = menuItemName.substr(0, menuItemName.length - NOTIFICATION_MENU_ITEM_POST.length);
        for (var type in this.properties) {
            if (this.properties[type].text === preMenuItemName) {
                return parseInt(type) + 1;
            }
        }
        return NotificationType.UNKNOWN;
    },
    getMenuString: function(type) {
        return this.properties[type - 1].text + NOTIFICATION_MENU_ITEM_POST;
    }
};

var randomSounds = new SoundArray({ localOnly: true }, true);
var numberOfSounds = 2;
for (var i = 1; i <= numberOfSounds; i++) {
    randomSounds.addSound(Script.resolvePath("assets/sounds/notification-general"+ i + ".raw"));
}

var notifications = [];
var buttons = [];
var times = [];
var heights = [];
var myAlpha = [];
var arrays = [];
var isOnHMD = false,
    NOTIFICATIONS_3D_DIRECTION = 0.0,  // Degrees from avatar orientation.
    NOTIFICATIONS_3D_DISTANCE = 0.6,  // Horizontal distance from avatar position.
    NOTIFICATIONS_3D_ELEVATION = -0.8,  // Height of top middle of top notification relative to avatar eyes.
    NOTIFICATIONS_3D_YAW = 0.0,  // Degrees relative to notifications direction.
    NOTIFICATIONS_3D_PITCH = -60.0,  // Degrees from vertical.
    NOTIFICATION_3D_SCALE = 0.002,  // Multiplier that converts 2D overlay dimensions to 3D overlay dimensions.
    NOTIFICATION_3D_BUTTON_WIDTH = 40 * NOTIFICATION_3D_SCALE,  // Need a little more room for button in 3D.
    overlay3DDetails = [];

//  push data from above to the 2 dimensional array
function createArrays(notice, button, createTime, height, myAlpha) {
    arrays.push([notice, button, createTime, height, myAlpha]);
}

//  This handles the final dismissal of a notification after fading
function dismiss(firstNoteOut, firstButOut, firstOut) {
    if (firstNoteOut == lodTextID) {
        lodTextID = false;
    }

    Overlays.deleteOverlay(firstNoteOut);
    Overlays.deleteOverlay(firstButOut);
    notifications.splice(firstOut, 1);
    buttons.splice(firstOut, 1);
    times.splice(firstOut, 1);
    heights.splice(firstOut, 1);
    myAlpha.splice(firstOut, 1);
    overlay3DDetails.splice(firstOut, 1);
}

function fadeIn(noticeIn, buttonIn) {
    var q = 0,
        qFade,
        pauseTimer = null;

    pauseTimer = Script.setInterval(function () {
        q += 1;
        qFade = q / 10.0;
        Overlays.editOverlay(noticeIn, { alpha: qFade });
        Overlays.editOverlay(buttonIn, { alpha: qFade });
        if (q >= 9.0) {
            Script.clearInterval(pauseTimer);
        }
    }, 10);
}

//  this fades the notification ready for dismissal, and removes it from the arrays
function fadeOut(noticeOut, buttonOut, arraysOut) {
    var r = 9.0,
        rFade,
        pauseTimer = null;

    pauseTimer = Script.setInterval(function () {
        r -= 1;
        rFade = r / 10.0;
        Overlays.editOverlay(noticeOut, { alpha: rFade });
        Overlays.editOverlay(buttonOut, { alpha: rFade });
        if (r < 0) {
            dismiss(noticeOut, buttonOut, arraysOut);
            arrays.splice(arraysOut, 1);
            ready = true;
            Script.clearInterval(pauseTimer);
        }
    }, 20);
}

function calculate3DOverlayPositions(noticeWidth, noticeHeight, y) {
    // Calculates overlay positions and orientations in avatar coordinates.
    var noticeY,
        originOffset,
        notificationOrientation,
        notificationPosition,
        buttonPosition;

    // Notification plane positions
    noticeY = -y * NOTIFICATION_3D_SCALE - noticeHeight / 2;
    notificationPosition = { x: 0, y: noticeY, z: 0 };
    buttonPosition = { x: (noticeWidth - NOTIFICATION_3D_BUTTON_WIDTH) / 2, y: noticeY, z: 0.001 };

    // Rotate plane
    notificationOrientation = Quat.fromPitchYawRollDegrees(NOTIFICATIONS_3D_PITCH,
        NOTIFICATIONS_3D_DIRECTION + NOTIFICATIONS_3D_YAW, 0);
    notificationPosition = Vec3.multiplyQbyV(notificationOrientation, notificationPosition);
    buttonPosition = Vec3.multiplyQbyV(notificationOrientation, buttonPosition);

    // Translate plane
    originOffset = Vec3.multiplyQbyV(Quat.fromPitchYawRollDegrees(0, NOTIFICATIONS_3D_DIRECTION, 0),
        { x: 0, y: 0, z: -NOTIFICATIONS_3D_DISTANCE });
    originOffset.y += NOTIFICATIONS_3D_ELEVATION;
    notificationPosition = Vec3.sum(originOffset, notificationPosition);
    buttonPosition = Vec3.sum(originOffset, buttonPosition);

    return {
        notificationOrientation: notificationOrientation,
        notificationPosition: notificationPosition,
        buttonPosition: buttonPosition
    };
}

//  Pushes data to each array and sets up data for 2nd dimension array
//  to handle auxiliary data not carried by the overlay class
//  specifically notification "heights", "times" of creation, and .
function notify(notice, button, height, imageProperties, image) {
    var notificationText,
        noticeWidth,
        noticeHeight,
        positions,
        last;

    if (isOnHMD) {
        // Calculate 3D values from 2D overlay properties.

        noticeWidth = notice.width * NOTIFICATION_3D_SCALE + NOTIFICATION_3D_BUTTON_WIDTH;
        noticeHeight = notice.height * NOTIFICATION_3D_SCALE;

        notice.size = { x: noticeWidth, y: noticeHeight };

        positions = calculate3DOverlayPositions(noticeWidth, noticeHeight, notice.y);

        notice.parentID = MyAvatar.sessionUUID;
        notice.parentJointIndex = -2;

        if (!image) {
            notice.topMargin = 0.75 * notice.topMargin * NOTIFICATION_3D_SCALE;
            notice.leftMargin = 2 * notice.leftMargin * NOTIFICATION_3D_SCALE;
            notice.bottomMargin = 0;
            notice.rightMargin = 0;
            notice.lineHeight = 10.0 * (fontSize / 12.0) * NOTIFICATION_3D_SCALE;
            notice.isFacingAvatar = false;

            notificationText = Overlays.addOverlay("text3d", notice);
            notifications.push(notificationText);
        } else {
            notifications.push(Overlays.addOverlay("image3d", notice));
        }

        button.url = button.imageURL;
        button.scale = button.width * NOTIFICATION_3D_SCALE;
        button.isFacingAvatar = false;
        button.parentID = MyAvatar.sessionUUID;
        button.parentJointIndex = -2;

        buttons.push((Overlays.addOverlay("image3d", button)));
        overlay3DDetails.push({
            notificationOrientation: positions.notificationOrientation,
            notificationPosition: positions.notificationPosition,
            buttonPosition: positions.buttonPosition,
            width: noticeWidth,
            height: noticeHeight
        });


        var defaultEyePosition,
            avatarOrientation,
            notificationPosition,
            notificationOrientation,
            buttonPosition;

        if (isOnHMD && notifications.length > 0) {
            // Update 3D overlays to maintain positions relative to avatar
            defaultEyePosition = MyAvatar.getDefaultEyePosition();
            avatarOrientation = MyAvatar.orientation;

            for (i = 0; i < notifications.length; i += 1) {
                notificationPosition = Vec3.sum(defaultEyePosition,
                                                Vec3.multiplyQbyV(avatarOrientation,
                                                                  overlay3DDetails[i].notificationPosition));
                notificationOrientation = Quat.multiply(avatarOrientation,
                                                        overlay3DDetails[i].notificationOrientation);
                buttonPosition = Vec3.sum(defaultEyePosition,
                                          Vec3.multiplyQbyV(avatarOrientation,
                                                            overlay3DDetails[i].buttonPosition));
                Overlays.editOverlay(notifications[i], { position: notificationPosition,
                                                         rotation: notificationOrientation });
                Overlays.editOverlay(buttons[i], { position: buttonPosition, rotation: notificationOrientation });
            }
        }

    } else {
        if (!image) {
            notificationText = Overlays.addOverlay("text", notice);
            notifications.push((notificationText));
        } else {
            notifications.push(Overlays.addOverlay("image", notice));
        }
        buttons.push(Overlays.addOverlay("image", button));
    }

    height = height + 1.0;
    heights.push(height);
    times.push(new Date().getTime() / 1000);
    last = notifications.length - 1;
    myAlpha.push(notifications[last].alpha);
    createArrays(notifications[last], buttons[last], times[last], heights[last], myAlpha[last]);
    fadeIn(notifications[last], buttons[last]);

    if (imageProperties && !image) {
        var imageHeight = notice.width / imageProperties.aspectRatio;
        notice = {
            x: notice.x,
            y: notice.y + height,
            width: notice.width,
            height: imageHeight,
            subImage: { x: 0, y: 0 },
            color: { red: 255, green: 255, blue: 255},
            visible: true,
            imageURL: imageProperties.path,
            alpha: backgroundAlpha
        };
        notify(notice, button, imageHeight, imageProperties, true);
    }

    return notificationText;
}

var CLOSE_NOTIFICATION_ICON = Script.resolvePath("assets/images/close-small-light.svg");

//  This function creates and sizes the overlays
function createNotification(text, notificationType, imageProperties) {
    var count = (text.match(/\n/g) || []).length,
        breakPoint = 43.0, // length when new line is added
        extraLine = 0,
        breaks = 0,
        height = 40.0,
        stack = 0,
        level,
        noticeProperties,
        bLevel,
        buttonProperties,
        i;

    if (text.length >= breakPoint) {
        breaks = count;
    }
    extraLine = breaks * 16.0;
    for (i = 0; i < heights.length; i += 1) {
        stack = stack + heights[i];
    }

    level = (stack + 20.0);
    height = height + extraLine;

    noticeProperties = {
        x: overlayLocationX,
        y: level,
        width: width,
        height: height,
        color: textColor,
        backgroundColor: backColor,
        alpha: backgroundAlpha,
        topMargin: topMargin,
        leftMargin: leftMargin,
        font: {size: fontSize},
        text: text
    };

    bLevel = level + 12.0;
    buttonProperties = {
        x: buttonLocationX,
        y: bLevel,
        width: 10.0,
        height: 10.0,
        subImage: { x: 0, y: 0, width: 10, height: 10 },
        imageURL: CLOSE_NOTIFICATION_ICON,
        color: { red: 255, green: 255, blue: 255},
        visible: true,
        alpha: backgroundAlpha
    };

    if (Menu.isOptionChecked(PLAY_NOTIFICATION_SOUNDS_MENU_ITEM) &&
        Menu.isOptionChecked(NotificationType.getMenuString(notificationType))) {
        randomSounds.playRandom();
    }

    return notify(noticeProperties, buttonProperties, height, imageProperties);
}

function deleteNotification(index) {
    var notificationTextID = notifications[index];
    if (notificationTextID == lodTextID) {
        lodTextID = false;
    }
    Overlays.deleteOverlay(notificationTextID);
    Overlays.deleteOverlay(buttons[index]);
    notifications.splice(index, 1);
    buttons.splice(index, 1);
    times.splice(index, 1);
    heights.splice(index, 1);
    myAlpha.splice(index, 1);
    overlay3DDetails.splice(index, 1);
    arrays.splice(index, 1);
}

//  wraps whole word to newline
function stringDivider(str, slotWidth, spaceReplacer) {
    var left, right;

    if (str.length > slotWidth && slotWidth > 0) {
        left = str.substring(0, slotWidth);
        right = str.substring(slotWidth);
        return left + spaceReplacer + stringDivider(right, slotWidth, spaceReplacer);
    }
    return str;
}

//  formats string to add newline every 43 chars
function wordWrap(str) {
    return stringDivider(str, 43.0, "\n");
}

function update() {
    var nextOverlay,
        noticeOut,
        buttonOut,
        arraysOut,
        positions,
        i,
        j,
        k;

    if (isOnHMD !== HMD.active) {
        while (arrays.length > 0) {
            deleteNotification(0);
        }
        isOnHMD = !isOnHMD;
        persistTime = isOnHMD ? PERSIST_TIME_3D : PERSIST_TIME_2D;
        return;
    }

    frame += 1;
    if ((frame % 60.0) === 0) { // only update once a second
        locationY = 20.0;
        for (i = 0; i < arrays.length; i += 1) { //repositions overlays as others fade
            nextOverlay = Overlays.getOverlayAtPoint({ x: overlayLocationX, y: locationY });
            Overlays.editOverlay(notifications[i], { x: overlayLocationX, y: locationY });
            Overlays.editOverlay(buttons[i], { x: buttonLocationX, y: locationY + 12.0 });
            if (isOnHMD) {
                positions = calculate3DOverlayPositions(overlay3DDetails[i].width,
                                                        overlay3DDetails[i].height, locationY);
                overlay3DDetails[i].notificationOrientation = positions.notificationOrientation;
                overlay3DDetails[i].notificationPosition = positions.notificationPosition;
                overlay3DDetails[i].buttonPosition = positions.buttonPosition;
            }
            locationY = locationY + arrays[i][3];
        }
    }

    //  This checks the age of the notification and prepares to fade it after 9.0 seconds (var persistTime - 1)
    for (i = 0; i < arrays.length; i += 1) {
        if (ready) {
            j = arrays[i][2];
            k = j + persistTime;
            if (k < (new Date().getTime() / 1000)) {
                ready = false;
                noticeOut = arrays[i][0];
                buttonOut = arrays[i][1];
                arraysOut = i;
                fadeOut(noticeOut, buttonOut, arraysOut);
            }
        }
    }
}

var STARTUP_TIMEOUT = 500,  // ms
    startingUp = true,
    startupTimer = null;

function finishStartup() {
    startingUp = false;
    Script.clearTimeout(startupTimer);
}

function isStartingUp() {
    // Is starting up until get no checks that it is starting up for STARTUP_TIMEOUT
    if (startingUp) {
        if (startupTimer) {
            Script.clearTimeout(startupTimer);
        }
        startupTimer = Script.setTimeout(finishStartup, STARTUP_TIMEOUT);
    }
    return startingUp;
}

function onDomainConnectionRefused(reason) {
    createNotification("Connection refused: " + reason, NotificationType.CONNECTION_REFUSED);
}

function onEditError(msg) {
    createNotification(wordWrap(msg), NotificationType.EDIT_ERROR);
}

function onNotify(msg) {
    createNotification(wordWrap(msg), NotificationType.UNKNOWN); // Needs a generic notification system for user feedback, thus using this
}

function onSnapshotTaken(pathStillSnapshot, pathAnimatedSnapshot, notify) {
    if (notify) {
        var imageProperties = {
            path: "file:///" + pathStillSnapshot,
            aspectRatio: Window.innerWidth / Window.innerHeight
        };
        createNotification(wordWrap("Snapshot saved to " + pathStillSnapshot), NotificationType.SNAPSHOT, imageProperties);
    }
}

function tabletNotification() {
    createNotification("Tablet needs your attention", NotificationType.TABLET);
}

function processingGif() {
    createNotification("Processing GIF snapshot...", NotificationType.SNAPSHOT);
}

function connectionAdded(connectionName) {
    createNotification(wordWrap("Successfully connected to " + connectionName), NotificationType.CONNECTION);
}

function connectionError(error) {
    createNotification(wordWrap("Error trying to make connection: " + error), NotificationType.CONNECTION);
}

//  handles mouse clicks on buttons
function mousePressEvent(event) {
    var pickRay,
        clickedOverlay,
        i;

    if (isOnHMD) {
        pickRay = Camera.computePickRay(event.x, event.y);
        clickedOverlay = Overlays.findRayIntersection(pickRay).overlayID;
    } else {
        clickedOverlay = Overlays.getOverlayAtPoint({ x: event.x, y: event.y });
    }

    for (i = 0; i < buttons.length; i += 1) {
        if (clickedOverlay === buttons[i]) {
            deleteNotification(i);
        }
    }
}

//  Control key remains active only while key is held down
function keyReleaseEvent(key) {
    if (key.key === 16777249) {
        ctrlIsPressed = false;
    }
}

//  Triggers notification on specific key driven events
function keyPressEvent(key) {
    if (key.key === 16777249) {
        ctrlIsPressed = true;
    }
}

function setup() {
    Menu.addMenu(MENU_NAME);
    var checked = Settings.getValue(PLAY_NOTIFICATION_SOUNDS_SETTING);
    checked = checked === '' ? true : checked;
    Menu.addMenuItem({
        menuName: MENU_NAME,
        menuItemName: PLAY_NOTIFICATION_SOUNDS_MENU_ITEM,
        isCheckable: true,
        isChecked: Settings.getValue(PLAY_NOTIFICATION_SOUNDS_SETTING)
    });
    Menu.addSeparator(MENU_NAME, "Play sounds for:");
    for (var type in NotificationType.properties) {
        checked = Settings.getValue(PLAY_NOTIFICATION_SOUNDS_TYPE_SETTING_PRE + (parseInt(type) + 1));
        checked = checked === '' ? true : checked;
        Menu.addMenuItem({
            menuName: MENU_NAME,
            menuItemName: NotificationType.properties[type].text + NOTIFICATION_MENU_ITEM_POST,
            isCheckable: true,
            isChecked: checked
        });
    }
}

//  When our script shuts down, we should clean up all of our overlays
function scriptEnding() {
    for (var i = 0; i < notifications.length; i++) {
        Overlays.deleteOverlay(notifications[i]);
        Overlays.deleteOverlay(buttons[i]);
    }
    Menu.removeMenu(MENU_NAME);
}

function menuItemEvent(menuItem) {
    if (menuItem === PLAY_NOTIFICATION_SOUNDS_MENU_ITEM) {
        Settings.setValue(PLAY_NOTIFICATION_SOUNDS_SETTING, Menu.isOptionChecked(PLAY_NOTIFICATION_SOUNDS_MENU_ITEM));
        return;
    }
    var notificationType = NotificationType.getTypeFromMenuItem(menuItem);
    if (notificationType !== notificationType.UNKNOWN) {
        Settings.setValue(PLAY_NOTIFICATION_SOUNDS_TYPE_SETTING_PRE + notificationType, Menu.isOptionChecked(menuItem));
    }
}

LODManager.LODDecreased.connect(function() {
    var warningText = "\n" +
        "Due to the complexity of the content, the \n" +
        "level of detail has been decreased. " +
        "You can now see: \n" +
        LODManager.getLODFeedbackText();

    if (lodTextID === false) {
        lodTextID = createNotification(warningText, NotificationType.LOD_WARNING);
    } else {
        Overlays.editOverlay(lodTextID, { text: warningText });
    }
});

Controller.keyPressEvent.connect(keyPressEvent);
Controller.mousePressEvent.connect(mousePressEvent);
Controller.keyReleaseEvent.connect(keyReleaseEvent);
Script.update.connect(update);
Script.scriptEnding.connect(scriptEnding);
Menu.menuItemEvent.connect(menuItemEvent);
Window.domainConnectionRefused.connect(onDomainConnectionRefused);
Window.snapshotTaken.connect(onSnapshotTaken);
Window.processingGif.connect(processingGif);
Window.connectionAdded.connect(connectionAdded);
Window.connectionError.connect(connectionError);
Window.notifyEditError = onEditError;
Window.notify = onNotify;
Tablet.tabletNotification.connect(tabletNotification);
setup();

}()); // END LOCAL_SCOPE<|MERGE_RESOLUTION|>--- conflicted
+++ resolved
@@ -94,21 +94,15 @@
     LOD_WARNING: 2,
     CONNECTION_REFUSED: 3,
     EDIT_ERROR: 4,
-<<<<<<< HEAD
-    CONNECTION: 5,
-=======
     TABLET: 5,
->>>>>>> 8dcbf33e
+    CONNECTION: 6,
     properties: [
         { text: "Snapshot" },
         { text: "Level of Detail" },
         { text: "Connection Refused" },
         { text: "Edit error" },
-<<<<<<< HEAD
+        { text: "Tablet" },
         { text: "Connection" }
-=======
-        { text: "Tablet" }
->>>>>>> 8dcbf33e
     ],
     getTypeFromMenuItem: function(menuItemName) {
         if (menuItemName.substr(menuItemName.length - NOTIFICATION_MENU_ITEM_POST.length) !== NOTIFICATION_MENU_ITEM_POST) {
