//
//  particleExplorer.js
//
//  Created by James B. Pollack @imgntn on 9/26/2015
//  Copyright 2015 High Fidelity, Inc.
//  Web app side of the App - contains GUI.
//  This is an example of a new, easy way to do two way bindings between dynamically created GUI and in-world entities.  
//
//  Distributed under the Apache License, Version 2.0.
//  See the accompanying file LICENSE or http://www.apache.org/licenses/LICENSE-2.0.html
//
/*global window, alert, EventBridge, dat, listenForSettingsUpdates,createVec3Folder,createQuatFolder,writeVec3ToInterface,writeDataToInterface*/

var Settings = function() {
    this.exportSettings = function() {
        //copyExportSettingsToClipboard();
        showPreselectedPrompt();
    };
    this.importSettings = function() {
        importSettings();
    };
};

//2-way bindings-aren't quite ready yet.  see bottom of file.
var AUTO_UPDATE = false;
var UPDATE_ALL_FREQUENCY = 100;

var controllers = [];
var colorControllers = [];
var folders = [];
var gui = null;
var settings = new Settings();
var updateInterval;

var active = false;

var currentInputField;
var storedController;
//CHANGE TO WHITELIST
var keysToAllow = [
    'isEmitting',
    'maxParticles',
    'lifespan',
    'emitRate',
    'emitSpeed',
    'speedSpread',
    'emitOrientation',
    'emitDimensions',
    'polarStart',
    'polarFinish',
    'azimuthStart',
    'azimuthFinish',
    'emitAcceleration',
    'accelerationSpread',
    'particleRadius',
    'radiusSpread',
    'radiusStart',
    'radiusFinish',
    'color',
    'colorSpread',
    'colorStart',
    'colorFinish',
    'alpha',
    'alphaSpread',
    'alphaStart',
    'alphaFinish',
    'emitterShouldTrail',
    'textures'
];

var individualKeys = [];
var vec3Keys = [];
var quatKeys = [];
var colorKeys = [];

window.onload = function() {

    openEventBridge(function() {
        var stringifiedData = JSON.stringify({
            messageType: 'page_loaded'
        });

        EventBridge.emitWebEvent(
            stringifiedData
        );

        listenForSettingsUpdates();
        window.onresize = setGUIWidthToWindowWidth;
    })

};

function loadGUI() {
    //whether or not to autoplace
    gui = new dat.GUI({
        autoPlace: false
    });

    //if not autoplacing, put gui in a custom container
    if (gui.autoPlace === false) {
        var customContainer = document.getElementById('my-gui-container');
        customContainer.appendChild(gui.domElement);
    }

    // presets for the GUI itself.   a little confusing and import/export is mostly what we want to do at the moment.
    // gui.remember(settings);

    var keys = _.keys(settings);

    _.each(keys, function(key) {
        var shouldAllow = _.contains(keysToAllow, key);

        if (shouldAllow) {
            var subKeys = _.keys(settings[key]);
            var hasX = _.contains(subKeys, 'x');
            var hasY = _.contains(subKeys, 'y');
            var hasZ = _.contains(subKeys, 'z');
            var hasW = _.contains(subKeys, 'w');
            var hasRed = _.contains(subKeys, 'red');
            var hasGreen = _.contains(subKeys, 'green');
            var hasBlue = _.contains(subKeys, 'blue');

            if ((hasX && hasY && hasZ) && hasW === false) {
                vec3Keys.push(key);
            } else if (hasX && hasY && hasZ && hasW) {
                quatKeys.push(key);
            } else if (hasRed || hasGreen || hasBlue) {
                colorKeys.push(key);

            } else {
                individualKeys.push(key);
            }
        }
    });

    //alphabetize our keys
    individualKeys.sort();
    vec3Keys.sort();
    quatKeys.sort();
    colorKeys.sort();

    //add to gui in the order they should appear
    gui.add(settings, 'importSettings');
    gui.add(settings, 'exportSettings');
    addIndividualKeys();
    addFolders();

    //set the gui width to match the web window width
    gui.width = window.innerWidth;

    //2-way binding stuff
    // if (AUTO_UPDATE) {
    //     setInterval(manuallyUpdateDisplay, UPDATE_ALL_FREQUENCY);
    //     registerDOMElementsForListenerBlocking();
    // }

}

function addIndividualKeys() {
    _.each(individualKeys, function(key) {
        //temporary patch for not crashing when this goes below 0
        var controller;

        if (key.indexOf('emitRate') > -1) {
            controller = gui.add(settings, key).min(0);
        } else {
            controller = gui.add(settings, key);
        }

        //2-way - need to fix not being able to input exact values if constantly listening
        //controller.listen();

        //keep track of our controller
        controllers.push(controller);

        //hook into change events for this gui controller
        controller.onChange(function(value) {
            // Fires on every change, drag, keypress, etc.
            writeDataToInterface(this.property, value);
        });

    });
}

function addFolders() {
    _.each(colorKeys, function(key) {
        createColorPicker(key);
    });
    _.each(vec3Keys, function(key) {
        createVec3Folder(key);
    });
    _.each(quatKeys, function(key) {
        createQuatFolder(key);
    });
}

function createColorPicker(key) {
    var colorObject = settings[key];
    var colorArray = convertColorObjectToArray(colorObject);
    settings[key] = colorArray;
    var controller = gui.addColor(settings, key);
    controller.onChange(function(value) {
        // Handle hex colors
        if(_.isString(value) && value[0] === '#') {
            const BASE_HEX = 16;
            var colorRegExResult = /^#?([a-f\d]{2})([a-f\d]{2})([a-f\d]{2})$/i.exec(value);
            value = [
                parseInt(colorRegExResult[1], BASE_HEX),
                parseInt(colorRegExResult[2], BASE_HEX),
                parseInt(colorRegExResult[3], BASE_HEX)
            ];
        }
        var obj = {};
        obj[key] = convertColorArrayToObject(value);
        writeVec3ToInterface(obj);
    });

    return;
}

function createVec3Folder(category) {
    var folder = gui.addFolder(category);

    folder.add(settings[category], 'x').step(0.1).onChange(function(value) {
        // Fires when a controller loses focus.
        var obj = {};
        obj[category] = {};
        obj[category][this.property] = value;
        obj[category].y = settings[category].y;
        obj[category].z = settings[category].z;
        writeVec3ToInterface(obj);
    });

    folder.add(settings[category], 'y').step(0.1).onChange(function(value) {
        // Fires when a controller loses focus.
        var obj = {};
        obj[category] = {};
        obj[category].x = settings[category].x;
        obj[category][this.property] = value;
        obj[category].z = settings[category].z;
        writeVec3ToInterface(obj);
    });

    folder.add(settings[category], 'z').step(0.1).onChange(function(value) {
        // Fires when a controller loses focus.
        var obj = {};
        obj[category] = {};
        obj[category].y = settings[category].y;
        obj[category].x = settings[category].x;
        obj[category][this.property] = value;
        writeVec3ToInterface(obj);
    });

    folders.push(folder);
    folder.open();
}

function createQuatFolder(category) {
    var folder = gui.addFolder(category);

    folder.add(settings[category], 'x').step(0.1).onChange(function(value) {
        // Fires when a controller loses focus.
        var obj = {};
        obj[category] = {};
        obj[category][this.property] = value;
        obj[category].y = settings[category].y;
        obj[category].z = settings[category].z;
        obj[category].w = settings[category].w;
        writeVec3ToInterface(obj);
    });

    folder.add(settings[category], 'y').step(0.1).onChange(function(value) {
        // Fires when a controller loses focus.
        var obj = {};
        obj[category] = {};
        obj[category].x = settings[category].x;
        obj[category][this.property] = value;
        obj[category].z = settings[category].z;
        obj[category].w = settings[category].w;
        writeVec3ToInterface(obj);
    });

    folder.add(settings[category], 'z').step(0.1).onChange(function(value) {
        // Fires when a controller loses focus.
        var obj = {};
        obj[category] = {};
        obj[category].x = settings[category].x;
        obj[category].y = settings[category].y;
        obj[category][this.property] = value;
        obj[category].w = settings[category].w;
        writeVec3ToInterface(obj);
    });

    folder.add(settings[category], 'w').step(0.1).onChange(function(value) {
        // Fires when a controller loses focus.
        var obj = {};
        obj[category] = {};
        obj[category].x = settings[category].x;
        obj[category].y = settings[category].y;
        obj[category].z = settings[category].z;
        obj[category][this.property] = value;
        writeVec3ToInterface(obj);
    });

    folders.push(folder);
    folder.open();
}

function convertColorObjectToArray(colorObject) {
    var colorArray = [];

    _.each(colorObject, function(singleColor) {
        colorArray.push(singleColor);
    });

    return colorArray;
}

function convertColorArrayToObject(colorArray) {
    var colorObject = {
        red: colorArray[0],
        green: colorArray[1],
        blue: colorArray[2]
    };

    return colorObject;
}

function writeDataToInterface(property, value) {
    var data = {};
    data[property] = value;

    var sendData = {
        messageType: "settings_update",
        updatedSettings: data
    };

    var stringifiedData = JSON.stringify(sendData);

    EventBridge.emitWebEvent(stringifiedData);
}

function writeVec3ToInterface(obj) {
    var sendData = {
        messageType: "settings_update",
        updatedSettings: obj
    };

    var stringifiedData = JSON.stringify(sendData);

    EventBridge.emitWebEvent(stringifiedData);
}

function listenForSettingsUpdates() {
    EventBridge.scriptEventReceived.connect(function(data) {
        data = JSON.parse(data);
        if (data.messageType === 'particle_settings') {
            _.each(data.currentProperties, function(value, key) {
                settings[key] = {};
                settings[key] = value;
            });

            if (gui) {
                manuallyUpdateDisplay();
            } else {
                loadGUI();
            }
<<<<<<< HEAD
=======
            if (!active) {
                // gui.toggleHide();
                gui.closed = false;
            }
            active = true;

        } else if (data.messageType === "particle_close") {
            // none of this seems to work.
            // if (active) {
            //     gui.toggleHide();
            // }
            active = false;
            gui.closed = true;
>>>>>>> 57ab2ba7
        }
    });
}

function manuallyUpdateDisplay() {
    // Iterate over all controllers
    // this is expensive, write a method for indiviudal controllers and use it when the value is different than a cached value, perhaps.
    var i;
    for (i in gui.__controllers) {
        gui.__controllers[i].updateDisplay();
    }
}

function setGUIWidthToWindowWidth() {
    if (gui !== null) {
        gui.width = window.innerWidth;
    }
}

function handleInputKeyPress(e) {
    if (e.keyCode === 13) {
        importSettings();
    }
    return false;
}

function importSettings() {
    var importInput = document.getElementById('importer-input');

    try {
        var importedSettings = JSON.parse(importInput.value);

        var keys = _.keys(importedSettings);

        _.each(keys, function(key) {
            var shouldAllow = _.contains(keysToAllow, key);

            if (!shouldAllow) {
                return;
            }

            settings[key] = importedSettings[key];
        });

        writeVec3ToInterface(settings);

        manuallyUpdateDisplay();
    } catch (e) {
        alert('Not properly formatted JSON');
    }
}

function prepareSettingsForExport() {
    var keys = _.keys(settings);

    var exportSettings = {};

    _.each(keys, function(key) {
        var shouldAllow = _.contains(keysToAllow, key);

        if (!shouldAllow) {
            return;
        }

        if (key.indexOf('color') > -1) {
            var colorObject = convertColorArrayToObject(settings[key]);
            settings[key] = colorObject;
        }

        exportSettings[key] = settings[key];
    });

    return JSON.stringify(exportSettings, null, 4);
}

function showPreselectedPrompt() {
    var elem = document.getElementById("exported-props");
    var exportSettings = prepareSettingsForExport();
    elem.innerHTML = "";
    var buttonnode= document.createElement('input');
    buttonnode.setAttribute('type','button');
    buttonnode.setAttribute('value','close');
    elem.appendChild(document.createTextNode("COPY THE BELOW FIELD TO CLIPBOARD:"));
    elem.appendChild(document.createElement("br"));
    var textAreaNode = document.createElement("textarea");
    textAreaNode.value = exportSettings;
    elem.appendChild(textAreaNode);
    elem.appendChild(document.createElement("br"));
    elem.appendChild(buttonnode);

    buttonnode.onclick = function() {
        console.log("click")
        elem.innerHTML = "";
    }

    //window.alert("Ctrl-C to copy, then Enter.", prepareSettingsForExport());
}

function removeContainerDomElement() {
    var elem = document.getElementById("my-gui-container");
    elem.parentNode.removeChild(elem);
}

function removeListenerFromGUI(key) {
    _.each(gui.__listening, function(controller, index) {
        if (controller.property === key) {
            storedController = controller;
            gui.__listening.splice(index, 1);
        }
    });
}

//the section below is to try to work at achieving two way bindings;

function addListenersBackToGUI() {
    gui.__listening.push(storedController);
    storedController = null;
}

function registerDOMElementsForListenerBlocking() {
    _.each(gui.__controllers, function(controller) {
        var input = controller.domElement.childNodes[0];
        input.addEventListener('focus', function() {
            console.log('INPUT ELEMENT GOT FOCUS!' + controller.property);
            removeListenerFromGUI(controller.property);
        });
    });

    _.each(gui.__controllers, function(controller) {
        var input = controller.domElement.childNodes[0];
        input.addEventListener('blur', function() {
            console.log('INPUT ELEMENT GOT BLUR!' + controller.property);
            addListenersBackToGUI();
        });
    });

    // also listen to inputs inside of folders
    _.each(gui.__folders, function(folder) {
        _.each(folder.__controllers, function(controller) {
            var input = controller.__input;
            input.addEventListener('focus', function() {
                console.log('FOLDER ELEMENT GOT FOCUS!' + controller.property);
            });
        });
    });
}<|MERGE_RESOLUTION|>--- conflicted
+++ resolved
@@ -365,8 +365,6 @@
             } else {
                 loadGUI();
             }
-<<<<<<< HEAD
-=======
             if (!active) {
                 // gui.toggleHide();
                 gui.closed = false;
@@ -380,7 +378,6 @@
             // }
             active = false;
             gui.closed = true;
->>>>>>> 57ab2ba7
         }
     });
 }
