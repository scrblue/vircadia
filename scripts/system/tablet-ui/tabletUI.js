--- conflicted
+++ resolved
@@ -31,11 +31,7 @@
         UIWebTablet = new WebTablet("qml/hifi/tablet/TabletRoot.qml", DEFAULT_WIDTH * (HMD_TABLET_SCALE / 100), null, activeHand, true);
         UIWebTablet.register();
         HMD.tabletID = UIWebTablet.tabletEntityID;
-<<<<<<< HEAD
-        HMD.homeButtonID = UIWebTablet.homeButtonEntity;
-=======
         HMD.homeButtonID = UIWebTablet.homeButtonID;
->>>>>>> 0a2a1b16
         HMD.tabletScreenID = UIWebTablet.webOverlayID;
     }
 
