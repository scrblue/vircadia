//
//  main.cpp
//  Voxel Server
//
//  Created by Stephen Birara on 03/06/13.
//  Copyright (c) 2012 High Fidelity, Inc. All rights reserved.
//

#include <cmath>
#include <cstdlib>
#include <cstring>
#include <cstdio>
#include <OctalCode.h>
#include <AgentList.h>
#include <AgentTypes.h>
#include <EnvironmentData.h>
#include <VoxelTree.h>
#include "VoxelAgentData.h"
#include <SharedUtil.h>
#include <PacketHeaders.h>
#include <SceneUtils.h>
#include <PerfStat.h>

#ifdef _WIN32
#include "Syssocket.h"
#include "Systime.h"
#else
#include <sys/time.h>
#include <arpa/inet.h>
#include <ifaddrs.h>
#endif

const char* LOCAL_VOXELS_PERSIST_FILE = "resources/voxels.hio2";
const char* VOXELS_PERSIST_FILE = "/etc/highfidelity/voxel-server/resources/voxels.hio2";
const double VOXEL_PERSIST_INTERVAL = 1000.0 * 30; // every 30 seconds

const int VOXEL_LISTEN_PORT = 40106;


const int VOXEL_SIZE_BYTES = 3 + (3 * sizeof(float));
const int VOXELS_PER_PACKET = (MAX_PACKET_SIZE - 1) / VOXEL_SIZE_BYTES;

const int MIN_BRIGHTNESS = 64;
const float DEATH_STAR_RADIUS = 4.0;
const float MAX_CUBE = 0.05f;

const int VOXEL_SEND_INTERVAL_USECS = 100 * 1000;
int PACKETS_PER_CLIENT_PER_INTERVAL = 50;

const int MAX_VOXEL_TREE_DEPTH_LEVELS = 4;

<<<<<<< HEAD
VoxelTree randomTree(false); // this is NOT a reaveraging tree 
=======
const int ENVIRONMENT_SEND_INTERVAL_USECS = 1000000;

VoxelTree randomTree(true); // this is a reaveraging tree
>>>>>>> 8fec9631
bool wantVoxelPersist = true;
bool wantLocalDomain = false;


bool wantColorRandomizer = false;
bool debugVoxelSending = false;
bool shouldShowAnimationDebug = false;
bool wantSearchForColoredNodes = false;

EnvironmentData environmentData[3];


void randomlyFillVoxelTree(int levelsToGo, VoxelNode *currentRootNode) {
    // randomly generate children for this node
    // the first level of the tree (where levelsToGo = MAX_VOXEL_TREE_DEPTH_LEVELS) has all 8
    if (levelsToGo > 0) {

        bool createdChildren = false;
        createdChildren = false;
        
        for (int i = 0; i < 8; i++) {
            if (true) {
                // create a new VoxelNode to put here
                currentRootNode->addChildAtIndex(i);
                randomlyFillVoxelTree(levelsToGo - 1, currentRootNode->getChildAtIndex(i));
                createdChildren = true;
            }
        }
        
        if (!createdChildren) {
            // we didn't create any children for this node, making it a leaf
            // give it a random color
            currentRootNode->setRandomColor(MIN_BRIGHTNESS);
        } else {
            // set the color value for this node
            currentRootNode->setColorFromAverageOfChildren();
        }
    } else {
        // this is a leaf node, just give it a color
        currentRootNode->setRandomColor(MIN_BRIGHTNESS);
    }
}

void eraseVoxelTreeAndCleanupAgentVisitData() {

    // As our tree to erase all it's voxels
    ::randomTree.eraseAllVoxels();
    // enumerate the agents clean up their marker nodes
    for (AgentList::iterator agent = AgentList::getInstance()->begin(); agent != AgentList::getInstance()->end(); agent++) {
        VoxelAgentData* agentData = (VoxelAgentData*) agent->getLinkedData();
        if (agentData) {
            // clean up the agent visit data
            agentData->nodeBag.deleteAll();
        }
    }
}


// Version of voxel distributor that sends each LOD level at a time
void resInVoxelDistributor(AgentList* agentList, 
                           AgentList::iterator& agent, 
                           VoxelAgentData* agentData) {
    ViewFrustum viewFrustum = agentData->getCurrentViewFrustum();
    bool searchReset = false;
    int  searchLoops = 0;
    int  searchLevelWas = agentData->getMaxSearchLevel();
    double start = usecTimestampNow();
    while (!searchReset && agentData->nodeBag.isEmpty()) {
        searchLoops++;

        searchLevelWas = agentData->getMaxSearchLevel();
        int maxLevelReached = randomTree.searchForColoredNodes(agentData->getMaxSearchLevel(), randomTree.rootNode, 
                                                               viewFrustum, agentData->nodeBag);
        agentData->setMaxLevelReached(maxLevelReached);
        
        // If nothing got added, then we bump our levels.
        if (agentData->nodeBag.isEmpty()) {
            if (agentData->getMaxLevelReached() < agentData->getMaxSearchLevel()) {
                agentData->resetMaxSearchLevel();
                searchReset = true;
            } else {
                agentData->incrementMaxSearchLevel();
            }
        }
    }
    double end = usecTimestampNow();
    double elapsedmsec = (end - start)/1000.0;
    if (elapsedmsec > 100) {
        if (elapsedmsec > 1000) {
            double elapsedsec = (end - start)/1000000.0;
            printf("WARNING! searchForColoredNodes() took %lf seconds to identify %d nodes at level %d in %d loops\n",
                elapsedsec, agentData->nodeBag.count(), searchLevelWas, searchLoops);
        } else {
            printf("WARNING! searchForColoredNodes() took %lf milliseconds to identify %d nodes at level %d in %d loops\n",
                elapsedmsec, agentData->nodeBag.count(), searchLevelWas, searchLoops);
        }
    } else if (::debugVoxelSending) {
        printf("searchForColoredNodes() took %lf milliseconds to identify %d nodes at level %d in %d loops\n",
                elapsedmsec, agentData->nodeBag.count(), searchLevelWas, searchLoops);
    }


    // If we have something in our nodeBag, then turn them into packets and send them out...
    if (!agentData->nodeBag.isEmpty()) {
        static unsigned char tempOutputBuffer[MAX_VOXEL_PACKET_SIZE - 1]; // save on allocs by making this static
        int bytesWritten = 0;
        int packetsSentThisInterval = 0;
        int truePacketsSent = 0;
        int trueBytesSent = 0;
        double start = usecTimestampNow();

        bool shouldSendEnvironments = shouldDo(ENVIRONMENT_SEND_INTERVAL_USECS, VOXEL_SEND_INTERVAL_USECS);
        while (packetsSentThisInterval < PACKETS_PER_CLIENT_PER_INTERVAL - (shouldSendEnvironments ? 1 : 0)) {
            if (!agentData->nodeBag.isEmpty()) {
                VoxelNode* subTree = agentData->nodeBag.extract();
                bytesWritten = randomTree.encodeTreeBitstream(agentData->getMaxSearchLevel(), subTree,
                                                              &tempOutputBuffer[0], MAX_VOXEL_PACKET_SIZE - 1, 
                                                              agentData->nodeBag, &viewFrustum,
                                                              agentData->getWantColor(), WANT_EXISTS_BITS);

                if (agentData->getAvailable() >= bytesWritten) {
                    agentData->writeToPacket(&tempOutputBuffer[0], bytesWritten);
                } else {
                    agentList->getAgentSocket()->send(agent->getActiveSocket(),
                                                     agentData->getPacket(), agentData->getPacketLength());
                    trueBytesSent += agentData->getPacketLength();
                    truePacketsSent++;
                    packetsSentThisInterval++;
                    agentData->resetVoxelPacket();
                    agentData->writeToPacket(&tempOutputBuffer[0], bytesWritten);
                }
            } else {
                if (agentData->isPacketWaiting()) {
                    agentList->getAgentSocket()->send(agent->getActiveSocket(),
                                                      agentData->getPacket(), agentData->getPacketLength());
                    trueBytesSent += agentData->getPacketLength();
                    truePacketsSent++;
                    agentData->resetVoxelPacket();
                    
                }
                packetsSentThisInterval = PACKETS_PER_CLIENT_PER_INTERVAL; // done for now, no nodes left
            }
        }
        // send the environment packets
        if (shouldSendEnvironments) {
            int envPacketLength = 1;
            *tempOutputBuffer = PACKET_HEADER_ENVIRONMENT_DATA;
            for (int i = 0; i < sizeof(environmentData) / sizeof(environmentData[0]); i++) {
                envPacketLength += environmentData[i].getBroadcastData(tempOutputBuffer + envPacketLength);
            }
            agentList->getAgentSocket()->send(agent->getActiveSocket(), tempOutputBuffer, envPacketLength);
            trueBytesSent += envPacketLength;
            truePacketsSent++;
        }
        double end = usecTimestampNow();
        double elapsedmsec = (end - start)/1000.0;
        if (elapsedmsec > 100) {
            if (elapsedmsec > 1000) {
                double elapsedsec = (end - start)/1000000.0;
                printf("WARNING! packetLoop() took %lf seconds to generate %d bytes in %d packets at level %d, %d nodes still to send\n",
                        elapsedsec, trueBytesSent, truePacketsSent, searchLevelWas, agentData->nodeBag.count());
            } else {
                printf("WARNING! packetLoop() took %lf milliseconds to generate %d bytes in %d packets at level %d, %d nodes still to send\n",
                        elapsedmsec, trueBytesSent, truePacketsSent, searchLevelWas, agentData->nodeBag.count());
            }
        } else if (::debugVoxelSending) {
            printf("packetLoop() took %lf milliseconds to generate %d bytes in %d packets at level %d, %d nodes still to send\n",
                    elapsedmsec, trueBytesSent, truePacketsSent, searchLevelWas, agentData->nodeBag.count());
        }

        // if during this last pass, we emptied our bag, then we want to move to the next level.
        if (agentData->nodeBag.isEmpty()) {
            if (agentData->getMaxLevelReached() < agentData->getMaxSearchLevel()) {
                agentData->resetMaxSearchLevel();
            } else {
                agentData->incrementMaxSearchLevel();
            }
        }        
    }
}

pthread_mutex_t treeLock;

// Version of voxel distributor that sends the deepest LOD level at once
void deepestLevelVoxelDistributor(AgentList* agentList, 
                                  AgentList::iterator& agent,
                                  VoxelAgentData* agentData,
                                  bool viewFrustumChanged) {


    pthread_mutex_lock(&::treeLock);

    int maxLevelReached = 0;
    double start = usecTimestampNow();

    // FOR NOW... agent tells us if it wants to receive only view frustum deltas
    bool wantDelta = agentData->getWantDelta();
    const ViewFrustum* lastViewFrustum =  wantDelta ? &agentData->getLastKnownViewFrustum() : NULL;

    if (::debugVoxelSending) {
        printf("deepestLevelVoxelDistributor() viewFrustumChanged=%s, nodeBag.isEmpty=%s, viewSent=%s\n",
                debug::valueOf(viewFrustumChanged), debug::valueOf(agentData->nodeBag.isEmpty()), 
                debug::valueOf(agentData->getViewSent())
            );
    }
    
    // If the current view frustum has changed OR we have nothing to send, then search against 
    // the current view frustum for things to send.
    if (viewFrustumChanged || agentData->nodeBag.isEmpty()) {

        // For now, we're going to disable the "search for colored nodes" because that strategy doesn't work when we support
        // deletion of nodes. Instead if we just start at the root we get the correct behavior we want. We are keeping this
        // code for now because we want to be able to go back to it and find a solution to support both. The search method
        // helps improve overall bitrate performance.
        if (::wantSearchForColoredNodes) {
            // If the bag was empty, then send everything in view, not just the delta
            maxLevelReached = randomTree.searchForColoredNodes(INT_MAX, randomTree.rootNode, agentData->getCurrentViewFrustum(), 
                                                               agentData->nodeBag, wantDelta, lastViewFrustum);

            // if nothing was found in view, send the root node.
            if (agentData->nodeBag.isEmpty()){
                agentData->nodeBag.insert(randomTree.rootNode);
            }
            agentData->setViewSent(false);
        } else {
            agentData->nodeBag.insert(randomTree.rootNode);
        }

    }
    double end = usecTimestampNow();
    double elapsedmsec = (end - start)/1000.0;
    if (elapsedmsec > 100) {
        if (elapsedmsec > 1000) {
            double elapsedsec = (end - start)/1000000.0;
            printf("WARNING! searchForColoredNodes() took %lf seconds to identify %d nodes at level %d\n",
                elapsedsec, agentData->nodeBag.count(), maxLevelReached);
        } else {
            printf("WARNING! searchForColoredNodes() took %lf milliseconds to identify %d nodes at level %d\n",
                elapsedmsec, agentData->nodeBag.count(), maxLevelReached);
        }
    } else if (::debugVoxelSending) {
        printf("searchForColoredNodes() took %lf milliseconds to identify %d nodes at level %d\n",
                elapsedmsec, agentData->nodeBag.count(), maxLevelReached);
    }

    // If we have something in our nodeBag, then turn them into packets and send them out...
    if (!agentData->nodeBag.isEmpty()) {
        static unsigned char tempOutputBuffer[MAX_VOXEL_PACKET_SIZE - 1]; // save on allocs by making this static
        int bytesWritten = 0;
        int packetsSentThisInterval = 0;
        int truePacketsSent = 0;
        int trueBytesSent = 0;
        double start = usecTimestampNow();

        bool shouldSendEnvironments = shouldDo(ENVIRONMENT_SEND_INTERVAL_USECS, VOXEL_SEND_INTERVAL_USECS);
        while (packetsSentThisInterval < PACKETS_PER_CLIENT_PER_INTERVAL - (shouldSendEnvironments ? 1 : 0)) {
            if (!agentData->nodeBag.isEmpty()) {
                VoxelNode* subTree = agentData->nodeBag.extract();
                bytesWritten = randomTree.encodeTreeBitstream(INT_MAX, subTree,
                                                              &tempOutputBuffer[0], MAX_VOXEL_PACKET_SIZE - 1, 
                                                              agentData->nodeBag, &agentData->getCurrentViewFrustum(),
                                                              agentData->getWantColor(), WANT_EXISTS_BITS,
                                                              wantDelta, lastViewFrustum);

                if (agentData->getAvailable() >= bytesWritten) {
                    agentData->writeToPacket(&tempOutputBuffer[0], bytesWritten);
                } else {
                    agentList->getAgentSocket()->send(agent->getActiveSocket(),
                                                     agentData->getPacket(), agentData->getPacketLength());
                    trueBytesSent += agentData->getPacketLength();
                    truePacketsSent++;
                    packetsSentThisInterval++;
                    agentData->resetVoxelPacket();
                    agentData->writeToPacket(&tempOutputBuffer[0], bytesWritten);
                }
            } else {
                if (agentData->isPacketWaiting()) {
                    agentList->getAgentSocket()->send(agent->getActiveSocket(),
                                                     agentData->getPacket(), agentData->getPacketLength());
                    trueBytesSent += agentData->getPacketLength();
                    truePacketsSent++;
                    agentData->resetVoxelPacket();
                    
                }
                packetsSentThisInterval = PACKETS_PER_CLIENT_PER_INTERVAL; // done for now, no nodes left
            }
        }
        // send the environment packet
        if (shouldSendEnvironments) {
            int envPacketLength = 1;
            *tempOutputBuffer = PACKET_HEADER_ENVIRONMENT_DATA;
            for (int i = 0; i < sizeof(environmentData) / sizeof(environmentData[0]); i++) {
                envPacketLength += environmentData[i].getBroadcastData(tempOutputBuffer + envPacketLength);
            }
            agentList->getAgentSocket()->send(agent->getActiveSocket(), tempOutputBuffer, envPacketLength);
            trueBytesSent += envPacketLength;
            truePacketsSent++;
        }
        
        double end = usecTimestampNow();
        double elapsedmsec = (end - start)/1000.0;
        if (elapsedmsec > 100) {
            if (elapsedmsec > 1000) {
                double elapsedsec = (end - start)/1000000.0;
                printf("WARNING! packetLoop() took %lf seconds to generate %d bytes in %d packets %d nodes still to send\n",
                        elapsedsec, trueBytesSent, truePacketsSent, agentData->nodeBag.count());
            } else {
                printf("WARNING! packetLoop() took %lf milliseconds to generate %d bytes in %d packets, %d nodes still to send\n",
                        elapsedmsec, trueBytesSent, truePacketsSent, agentData->nodeBag.count());
            }
        } else if (::debugVoxelSending) {
            printf("packetLoop() took %lf milliseconds to generate %d bytes in %d packets, %d nodes still to send\n",
                    elapsedmsec, trueBytesSent, truePacketsSent, agentData->nodeBag.count());
        }
        
        // if after sending packets we've emptied our bag, then we want to remember that we've sent all 
        // the voxels from the current view frustum
        if (agentData->nodeBag.isEmpty()) {
            agentData->updateLastKnownViewFrustum();
            agentData->setViewSent(true);
        }
        
        
    } // end if bag wasn't empty, and so we sent stuff...

    pthread_mutex_unlock(&::treeLock);
}

double lastPersistVoxels = 0;
void persistVoxelsWhenDirty() {
    double now = usecTimestampNow();
    double sinceLastTime = (now - ::lastPersistVoxels) / 1000.0;

    // check the dirty bit and persist here...
    if (::wantVoxelPersist && ::randomTree.isDirty() && sinceLastTime > VOXEL_PERSIST_INTERVAL) {

        {
            PerformanceWarning warn(::shouldShowAnimationDebug, 
                                    "persistVoxelsWhenDirty() - reaverageVoxelColors()", ::shouldShowAnimationDebug);

            // after done inserting all these voxels, then reaverage colors
            randomTree.reaverageVoxelColors(randomTree.rootNode);
        }


        {
            PerformanceWarning warn(::shouldShowAnimationDebug, 
                                    "persistVoxelsWhenDirty() - writeToFileV2()", ::shouldShowAnimationDebug);

            printf("saving voxels to file...\n");
            randomTree.writeToFileV2(::wantLocalDomain ? LOCAL_VOXELS_PERSIST_FILE : VOXELS_PERSIST_FILE);
            randomTree.clearDirtyBit(); // tree is clean after saving
            printf("DONE saving voxels to file...\n");
        }
        ::lastPersistVoxels = usecTimestampNow();
    }
}

void *distributeVoxelsToListeners(void *args) {
    
    AgentList* agentList = AgentList::getInstance();
    timeval lastSendTime;
    
    while (true) {
        gettimeofday(&lastSendTime, NULL);
        
        // enumerate the agents to send 3 packets to each
        for (AgentList::iterator agent = agentList->begin(); agent != agentList->end(); agent++) {
            VoxelAgentData* agentData = (VoxelAgentData*) agent->getLinkedData();

            // Sometimes the agent data has not yet been linked, in which case we can't really do anything
            if (agentData) {
                bool viewFrustumChanged = agentData->updateCurrentViewFrustum();
                if (::debugVoxelSending) {
                    printf("agentData->updateCurrentViewFrustum() changed=%s\n", debug::valueOf(viewFrustumChanged));
                }

                if (agentData->getWantResIn()) { 
                    resInVoxelDistributor(agentList, agent, agentData);
                } else {
                    deepestLevelVoxelDistributor(agentList, agent, agentData, viewFrustumChanged);
                }
            }
        }
        
        // dynamically sleep until we need to fire off the next set of voxels
        double usecToSleep =  VOXEL_SEND_INTERVAL_USECS - (usecTimestampNow() - usecTimestamp(&lastSendTime));
        
        if (usecToSleep > 0) {
            usleep(usecToSleep);
        } else {
            std::cout << "Last send took too much time, not sleeping!\n";
        }
    }
    
    pthread_exit(0);
}

void attachVoxelAgentDataToAgent(Agent *newAgent) {
    if (newAgent->getLinkedData() == NULL) {
        newAgent->setLinkedData(new VoxelAgentData());
    }
}

int main(int argc, const char * argv[]) {

    pthread_mutex_init(&::treeLock, NULL);

    AgentList* agentList = AgentList::createInstance(AGENT_TYPE_VOXEL, VOXEL_LISTEN_PORT);
    setvbuf(stdout, NULL, _IOLBF, 0);

    // Handle Local Domain testing with the --local command line
    const char* local = "--local";
    ::wantLocalDomain = cmdOptionExists(argc, argv,local);
    if (::wantLocalDomain) {
        printf("Local Domain MODE!\n");
        int ip = getLocalAddress();
        sprintf(DOMAIN_IP,"%d.%d.%d.%d", (ip & 0xFF), ((ip >> 8) & 0xFF),((ip >> 16) & 0xFF), ((ip >> 24) & 0xFF));
    }

    agentList->linkedDataCreateCallback = &attachVoxelAgentDataToAgent;
    agentList->startSilentAgentRemovalThread();
    agentList->startDomainServerCheckInThread();
    
    srand((unsigned)time(0));

    const char* DEBUG_VOXEL_SENDING = "--debugVoxelSending";
    ::debugVoxelSending = cmdOptionExists(argc, argv, DEBUG_VOXEL_SENDING);
    printf("debugVoxelSending=%s\n", debug::valueOf(::debugVoxelSending));

    const char* WANT_ANIMATION_DEBUG = "--shouldShowAnimationDebug";
    ::shouldShowAnimationDebug = cmdOptionExists(argc, argv, WANT_ANIMATION_DEBUG);
    printf("shouldShowAnimationDebug=%s\n", debug::valueOf(::shouldShowAnimationDebug));

    const char* WANT_COLOR_RANDOMIZER = "--wantColorRandomizer";
    ::wantColorRandomizer = cmdOptionExists(argc, argv, WANT_COLOR_RANDOMIZER);
    printf("wantColorRandomizer=%s\n", debug::valueOf(::wantColorRandomizer));

    const char* WANT_SEARCH_FOR_NODES = "--wantSearchForColoredNodes";
    ::wantSearchForColoredNodes = cmdOptionExists(argc, argv, WANT_SEARCH_FOR_NODES);
    printf("wantSearchForColoredNodes=%s\n", debug::valueOf(::wantSearchForColoredNodes));

    // By default we will voxel persist, if you want to disable this, then pass in this parameter
    const char* NO_VOXEL_PERSIST = "--NoVoxelPersist";
    if (cmdOptionExists(argc, argv, NO_VOXEL_PERSIST)) {
        ::wantVoxelPersist = false;
    }
    printf("wantVoxelPersist=%s\n", debug::valueOf(::wantVoxelPersist));

    // if we want Voxel Persistance, load the local file now...
    bool persistantFileRead = false;
    if (::wantVoxelPersist) {
        printf("loading voxels from file...\n");
        persistantFileRead = ::randomTree.readFromFileV2(::wantLocalDomain ? LOCAL_VOXELS_PERSIST_FILE : VOXELS_PERSIST_FILE);
        ::randomTree.clearDirtyBit(); // the tree is clean since we just loaded it
        printf("DONE loading voxels from file... fileRead=%s\n", debug::valueOf(persistantFileRead));
        unsigned long nodeCount = ::randomTree.getVoxelCount();
        printf("Nodes after loading scene %ld nodes\n", nodeCount);
    }

    // Check to see if the user passed in a command line option for loading an old style local
    // Voxel File. If so, load it now. This is not the same as a voxel persist file
    const char* INPUT_FILE = "-i";
    const char* voxelsFilename = getCmdOption(argc, argv, INPUT_FILE);
    if (voxelsFilename) {
        randomTree.loadVoxelsFile(voxelsFilename,wantColorRandomizer);
    }

    // Check to see if the user passed in a command line option for setting packet send rate
    const char* PACKETS_PER_SECOND = "--packetsPerSecond";
    const char* packetsPerSecond = getCmdOption(argc, argv, PACKETS_PER_SECOND);
    if (packetsPerSecond) {
        PACKETS_PER_CLIENT_PER_INTERVAL = atoi(packetsPerSecond)/10;
        if (PACKETS_PER_CLIENT_PER_INTERVAL < 1) {
            PACKETS_PER_CLIENT_PER_INTERVAL = 1;
        }
        printf("packetsPerSecond=%s PACKETS_PER_CLIENT_PER_INTERVAL=%d\n", packetsPerSecond, PACKETS_PER_CLIENT_PER_INTERVAL);
    }
    
    const char* ADD_RANDOM_VOXELS = "--AddRandomVoxels";
    if (cmdOptionExists(argc, argv, ADD_RANDOM_VOXELS)) {
        // create an octal code buffer and load it with 0 so that the recursive tree fill can give
        // octal codes to the tree nodes that it is creating
        randomlyFillVoxelTree(MAX_VOXEL_TREE_DEPTH_LEVELS, randomTree.rootNode);
    }

    const char* ADD_SCENE = "--AddScene";
    bool addScene = cmdOptionExists(argc, argv, ADD_SCENE);
    const char* NO_ADD_SCENE = "--NoAddScene";
    bool noAddScene = cmdOptionExists(argc, argv, NO_ADD_SCENE);
    if (addScene && noAddScene) {
        printf("WARNING! --AddScene and --NoAddScene are mutually exclusive. We will honor --NoAddScene\n");
    }

    // We will add a scene if...
    //      1) we attempted to load a persistant file and it wasn't there
    //      2) you asked us to add a scene
    // HOWEVER -- we will NEVER add a scene if you explicitly tell us not to!
    //
    // TEMPORARILY DISABLED!!!
    bool actuallyAddScene = false; // !noAddScene && (addScene || (::wantVoxelPersist && !persistantFileRead));
    if (actuallyAddScene) {
        addSphereScene(&randomTree);
    }
    
    // for now, initialize the environments with fixed values
    environmentData[1].setID(1);
    environmentData[1].setGravity(1.0f);
    environmentData[1].setAtmosphereCenter(glm::vec3(0.5, 0.5, (0.25 - 0.06125)) * (float)TREE_SCALE);
    environmentData[1].setAtmosphereInnerRadius(0.030625f * TREE_SCALE);
    environmentData[1].setAtmosphereOuterRadius(0.030625f * TREE_SCALE * 1.025f);
    environmentData[2].setID(2);
    environmentData[2].setGravity(1.0f);
    environmentData[2].setAtmosphereCenter(glm::vec3(0.5f, 0.5f, 0.5f) * (float)TREE_SCALE);
    environmentData[2].setAtmosphereInnerRadius(0.1875f * TREE_SCALE);
    environmentData[2].setAtmosphereOuterRadius(0.1875f * TREE_SCALE * 1.025f);
    
    pthread_t sendVoxelThread;
    pthread_create(&sendVoxelThread, NULL, distributeVoxelsToListeners, NULL);

    sockaddr agentPublicAddress;
    
    unsigned char *packetData = new unsigned char[MAX_PACKET_SIZE];
    ssize_t receivedBytes;

    // loop to send to agents requesting data
    while (true) {
    
        // check to see if we need to persist our voxel state
        persistVoxelsWhenDirty();
    
        if (agentList->getAgentSocket()->receive(&agentPublicAddress, packetData, &receivedBytes)) {
            if (packetData[0] == PACKET_HEADER_SET_VOXEL || packetData[0] == PACKET_HEADER_SET_VOXEL_DESTRUCTIVE) {
                bool destructive = (packetData[0] == PACKET_HEADER_SET_VOXEL_DESTRUCTIVE);
                PerformanceWarning warn(::shouldShowAnimationDebug,
                                        destructive ? "PACKET_HEADER_SET_VOXEL_DESTRUCTIVE" : "PACKET_HEADER_SET_VOXEL",
                                        ::shouldShowAnimationDebug);
                unsigned short int itemNumber = (*((unsigned short int*)&packetData[1]));
                if (::shouldShowAnimationDebug) {
                    printf("got %s - command from client receivedBytes=%ld itemNumber=%d\n",
                        destructive ? "PACKET_HEADER_SET_VOXEL_DESTRUCTIVE" : "PACKET_HEADER_SET_VOXEL",
                        receivedBytes,itemNumber);
                }
                int atByte = sizeof(PACKET_HEADER) + sizeof(itemNumber);
                unsigned char* voxelData = (unsigned char*)&packetData[atByte];
                while (atByte < receivedBytes) {
                    unsigned char octets = (unsigned char)*voxelData;
                    const int COLOR_SIZE_IN_BYTES = 3;
                    int voxelDataSize = bytesRequiredForCodeLength(octets) + COLOR_SIZE_IN_BYTES;
                    int voxelCodeSize = bytesRequiredForCodeLength(octets);

                    // color randomization on insert
                    int colorRandomizer = ::wantColorRandomizer ? randIntInRange (-50, 50) : 0;
                    int red   = voxelData[voxelCodeSize + 0];
                    int green = voxelData[voxelCodeSize + 1];
                    int blue  = voxelData[voxelCodeSize + 2];

                    if (::shouldShowAnimationDebug) {
                        printf("insert voxels - wantColorRandomizer=%s old r=%d,g=%d,b=%d \n",
                            (::wantColorRandomizer?"yes":"no"),red,green,blue);
                    }
                
                    red   = std::max(0, std::min(255, red   + colorRandomizer));
                    green = std::max(0, std::min(255, green + colorRandomizer));
                    blue  = std::max(0, std::min(255, blue  + colorRandomizer));

                    if (::shouldShowAnimationDebug) {
                        printf("insert voxels - wantColorRandomizer=%s NEW r=%d,g=%d,b=%d \n",
                            (::wantColorRandomizer?"yes":"no"),red,green,blue);
                    }
                    voxelData[voxelCodeSize + 0] = red;
                    voxelData[voxelCodeSize + 1] = green;
                    voxelData[voxelCodeSize + 2] = blue;

                    if (::shouldShowAnimationDebug) {
                        float* vertices = firstVertexForCode(voxelData);
                        printf("inserting voxel at: %f,%f,%f\n", vertices[0], vertices[1], vertices[2]);
                        delete []vertices;
                    }
                
                    randomTree.readCodeColorBufferToTree(voxelData, destructive);
                    // skip to next
                    voxelData += voxelDataSize;
                    atByte += voxelDataSize;
                }
            }
            if (packetData[0] == PACKET_HEADER_ERASE_VOXEL) {

                // Send these bits off to the VoxelTree class to process them
                pthread_mutex_lock(&::treeLock);
                randomTree.processRemoveVoxelBitstream((unsigned char*)packetData, receivedBytes);
                pthread_mutex_unlock(&::treeLock);
            }
            if (packetData[0] == PACKET_HEADER_Z_COMMAND) {

                // the Z command is a special command that allows the sender to send the voxel server high level semantic
                // requests, like erase all, or add sphere scene
                char* command = (char*) &packetData[1]; // start of the command
                int commandLength = strlen(command); // commands are null terminated strings
                int totalLength = sizeof(PACKET_HEADER_Z_COMMAND) + commandLength + 1; // 1 for null termination
                printf("got Z message len(%ld)= %s\n", receivedBytes, command);
                bool rebroadcast = true; // by default rebroadcast

                while (totalLength <= receivedBytes) {
                    if (strcmp(command, ERASE_ALL_COMMAND) == 0) {
                        printf("got Z message == erase all\n");
                        eraseVoxelTreeAndCleanupAgentVisitData();
                        rebroadcast = false;
                    }
                    if (strcmp(command, ADD_SCENE_COMMAND) == 0) {
                        printf("got Z message == add scene\n");
                        addSphereScene(&randomTree);
                        rebroadcast = false;
                    }
                    if (strcmp(command, TEST_COMMAND) == 0) {
                        printf("got Z message == a message, nothing to do, just report\n");
                    }
                    totalLength += commandLength + 1; // 1 for null termination
                }

                if (rebroadcast) {
                    // Now send this to the connected agents so they can also process these messages
                    printf("rebroadcasting Z message to connected agents... agentList.broadcastToAgents()\n");
                    agentList->broadcastToAgents(packetData, receivedBytes, &AGENT_TYPE_AVATAR, 1);
                }
            }
            // If we got a PACKET_HEADER_HEAD_DATA, then we're talking to an AGENT_TYPE_AVATAR, and we
            // need to make sure we have it in our agentList.
            if (packetData[0] == PACKET_HEADER_HEAD_DATA) {
                uint16_t agentID = 0;
                unpackAgentId(packetData + sizeof(PACKET_HEADER_HEAD_DATA), &agentID);
                Agent* agent = agentList->addOrUpdateAgent(&agentPublicAddress,
                                                           &agentPublicAddress,
                                                           AGENT_TYPE_AVATAR,
                                                           agentID);
                
                agentList->updateAgentWithData(agent, packetData, receivedBytes);
            }
        }
    }
    
    pthread_join(sendVoxelThread, NULL);
    pthread_mutex_destroy(&::treeLock);

    return 0;
}<|MERGE_RESOLUTION|>--- conflicted
+++ resolved
@@ -49,13 +49,9 @@
 
 const int MAX_VOXEL_TREE_DEPTH_LEVELS = 4;
 
-<<<<<<< HEAD
+const int ENVIRONMENT_SEND_INTERVAL_USECS = 1000000;
+
 VoxelTree randomTree(false); // this is NOT a reaveraging tree 
-=======
-const int ENVIRONMENT_SEND_INTERVAL_USECS = 1000000;
-
-VoxelTree randomTree(true); // this is a reaveraging tree
->>>>>>> 8fec9631
 bool wantVoxelPersist = true;
 bool wantLocalDomain = false;
 
