--- conflicted
+++ resolved
@@ -24,21 +24,14 @@
 AgentList::AgentList() : agentSocket(AGENT_SOCKET_LISTEN_PORT) {
     linkedDataCreateCallback = NULL;
     audioMixerSocketUpdate = NULL;
-<<<<<<< HEAD
-    voxelServerAddCallback = NULL;
     lastAgentId = 1;
-=======
->>>>>>> 3518ee15
 }
 
 AgentList::AgentList(int socketListenPort) : agentSocket(socketListenPort) {
     linkedDataCreateCallback = NULL;
     audioMixerSocketUpdate = NULL;
-<<<<<<< HEAD
-    voxelServerAddCallback = NULL;
     lastAgentId = 1;
-=======
->>>>>>> 3518ee15
+    
 }
 
 AgentList::~AgentList() {
