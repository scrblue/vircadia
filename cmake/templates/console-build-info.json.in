{
    "releaseType": "@RELEASE_TYPE@",
    "buildNumber": "@BUILD_NUMBER@",
    "stableBuild": "@STABLE_BUILD@",
    "buildIdentifier": "@BUILD_VERSION@",
<<<<<<< HEAD
    "organization": "@BUILD_ORGANIZATION@",
    "appUserModelId": "@APP_USER_MODEL_ID@"
=======
    "organization": "@BUILD_ORGANIZATION@"
>>>>>>> 11d84e78
}<|MERGE_RESOLUTION|>--- conflicted
+++ resolved
@@ -3,10 +3,6 @@
     "buildNumber": "@BUILD_NUMBER@",
     "stableBuild": "@STABLE_BUILD@",
     "buildIdentifier": "@BUILD_VERSION@",
-<<<<<<< HEAD
     "organization": "@BUILD_ORGANIZATION@",
     "appUserModelId": "@APP_USER_MODEL_ID@"
-=======
-    "organization": "@BUILD_ORGANIZATION@"
->>>>>>> 11d84e78
 }