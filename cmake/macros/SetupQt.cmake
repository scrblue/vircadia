#  Created by Bradley Austin Davis on 2017/09/02
#  Copyright 2013-2017 High Fidelity, Inc.
#
#  Distributed under the Apache License, Version 2.0.
#  See the accompanying file LICENSE or http://www.apache.org/licenses/LICENSE-2.0.html
#

# Sets the QT_CMAKE_PREFIX_PATH and QT_DIR variables
# Also enables CMAKE_AUTOMOC and CMAKE_AUTORCC
macro(setup_qt)
    # if we are in a development build and QT_CMAKE_PREFIX_PATH is specified
    # then use it,
    # otherwise, use the vcpkg'ed version
<<<<<<< HEAD
    if (RELEASE_TYPE STREQUAL "DEV" AND DEFINED ENV{QT_CMAKE_PREFIX_PATH} )
        set(QT_CMAKE_PREFIX_PATH $ENV{QT_CMAKE_PREFIX_PATH})
=======
    if (RELEASE_TYPE STREQUAL "DEV" AND DEFINED ENV{QT_CMAKE_PREFIX_PATH})
        message("Development build and QT_CMAKE_PREFIX_PATH is defined in environment - using this path for Qt")
        set(QT_CMAKE_PREFIX_PATH $ENV{QT_CMAKE_PREFIX_PATH})
    else()
        message(" Using vcpkg'ed version of Qt")
>>>>>>> 676f7623
    endif()

    # figure out where the qt dir is
    get_filename_component(QT_DIR "${QT_CMAKE_PREFIX_PATH}/../../" ABSOLUTE)

    if (WIN32)
        # windows shell does not like backslashes expanded on the command line,
        # so convert all backslashes in the QT path to forward slashes
        string(REPLACE \\ / QT_CMAKE_PREFIX_PATH ${QT_CMAKE_PREFIX_PATH})
        string(REPLACE \\ / QT_DIR ${QT_DIR})
    endif()

    if (NOT EXISTS "${QT_CMAKE_PREFIX_PATH}/Qt5Core/Qt5CoreConfig.cmake")
        message(FATAL_ERROR "Unable to locate Qt cmake config in ${QT_CMAKE_PREFIX_PATH}")
    endif()

    message(STATUS "The Qt build in use is: \"${QT_DIR}\"")

    # Instruct CMake to run moc automatically when needed.
    set(CMAKE_AUTOMOC ON)

    # Instruct CMake to run rcc automatically when needed
    set(CMAKE_AUTORCC ON)

    if (WIN32)
        add_paths_to_fixup_libs("${QT_DIR}/bin")
    endif ()

endmacro()<|MERGE_RESOLUTION|>--- conflicted
+++ resolved
@@ -11,16 +11,11 @@
     # if we are in a development build and QT_CMAKE_PREFIX_PATH is specified
     # then use it,
     # otherwise, use the vcpkg'ed version
-<<<<<<< HEAD
-    if (RELEASE_TYPE STREQUAL "DEV" AND DEFINED ENV{QT_CMAKE_PREFIX_PATH} )
-        set(QT_CMAKE_PREFIX_PATH $ENV{QT_CMAKE_PREFIX_PATH})
-=======
     if (RELEASE_TYPE STREQUAL "DEV" AND DEFINED ENV{QT_CMAKE_PREFIX_PATH})
         message("Development build and QT_CMAKE_PREFIX_PATH is defined in environment - using this path for Qt")
         set(QT_CMAKE_PREFIX_PATH $ENV{QT_CMAKE_PREFIX_PATH})
     else()
         message(" Using vcpkg'ed version of Qt")
->>>>>>> 676f7623
     endif()
 
     # figure out where the qt dir is
