//
//  placeModelsWithHands.js
//  examples
//
//  Created by Brad Hefta-Gaub on 1/20/14.
//  Copyright 2014 High Fidelity, Inc.
//
//  Distributed under the Apache License, Version 2.0.
//  See the accompanying file LICENSE or http://www.apache.org/licenses/LICENSE-2.0.html
//

// maybe we should make these constants...
var LEFT_PALM = 0;
var LEFT_TIP = 1;
var LEFT_BUTTON_FWD = 5;
var LEFT_BUTTON_3 = 3;

var RIGHT_PALM = 2;
var RIGHT_TIP = 3;
var RIGHT_BUTTON_FWD = 11;
var RIGHT_BUTTON_3 = 9;

var leftModelAlreadyInHand = false;
var rightModelAlreadyInHand = false;
var leftRecentlyDeleted = false;
var rightRecentlyDeleted = false;
var leftHandModel;
var rightHandModel;

//var throwSound = new Sound("https://dl.dropboxusercontent.com/u/1864924/hifi-sounds/throw.raw");
//var catchSound = new Sound("https://dl.dropboxusercontent.com/u/1864924/hifi-sounds/catch.raw");
var targetRadius = 0.5;

var radiusDefault = 0.25;
var modelRadius = radiusDefault;
var radiusMinimum = 0.05;
var radiusMaximum = 0.5;

var modelURLs = [
    "http://s3.amazonaws.com/converter.tipodean.com/hifi/gun/Raygun2.fbx",
    "http://highfidelity-public.s3-us-west-1.amazonaws.com/meshes/Feisar_Ship.FBX",
    "http://highfidelity-public.s3-us-west-1.amazonaws.com/meshes/birarda/birarda_head.fbx",
    "http://highfidelity-public.s3-us-west-1.amazonaws.com/meshes/pug.fbx",
    "http://highfidelity-public.s3-us-west-1.amazonaws.com/meshes/newInvader16x16-large-purple.svo",
    "http://highfidelity-public.s3-us-west-1.amazonaws.com/meshes/minotaur/mino_full.fbx",
    "http://highfidelity-public.s3-us-west-1.amazonaws.com/meshes/Combat_tank_V01.FBX",
    "http://highfidelity-public.s3-us-west-1.amazonaws.com/meshes/orc.fbx",
    "http://highfidelity-public.s3-us-west-1.amazonaws.com/meshes/slimer.fbx",
];

var currentModelURL = 1;
var numModels = modelURLs.length;


function getNewVoxelPosition() {
    var camera = Camera.getPosition();
    var forwardVector = Quat.getFront(MyAvatar.orientation);
    var newPosition = Vec3.sum(camera, Vec3.multiply(forwardVector, 2.0));
    return newPosition;
}

function keyPressEvent(event) {
    debugPrint("event.text=" + event.text);
    if (event.text == "ESC") {
        if (leftRecentlyDeleted) {
            leftRecentlyDeleted = false;
            leftModelAlreadyInHand = false;
        }
        if (rightRecentlyDeleted) {
            rightRecentlyDeleted = false;
            rightModelAlreadyInHand = false;
        }
<<<<<<< HEAD
    } else if (event.text == "m") {
        var URL = Window.prompt("Model URL", "Enter URL, e.g. http://foo.com/model.fbx");
        Window.alert("Your response was: " + prompt);
        var modelPosition = getNewVoxelPosition();
        var properties = { position: { x: modelPosition.x, 
                                       y: modelPosition.y, 
                                       z: modelPosition.z }, 
                radius: modelRadius,
                modelURL: URL
            };
        newModel = Models.addModel(properties);

    } else if (event.text == "DELETE") {
=======
    } else if (event.text == "DELETE" || event.text == "BACKSPACE") {
>>>>>>> e59c4a9a
        if (leftModelAlreadyInHand) {
            print("want to delete leftHandModel=" + leftHandModel);
            Models.deleteModel(leftHandModel);
            leftHandModel = "";
            //leftModelAlreadyInHand = false;
            leftRecentlyDeleted = true;
        }
        if (rightModelAlreadyInHand) {
            print("want to delete rightHandModel=" + rightHandModel);
            Models.deleteModel(rightHandModel);
            rightHandModel = "";
            //rightModelAlreadyInHand = false;
            rightRecentlyDeleted = true;
        }
    } else {
        var nVal = parseInt(event.text);
        if ((nVal >= 0) && (nVal < numModels)) {
            currentModelURL = nVal;
            print("Model = " + currentModelURL);
        }
    }
}

var wantDebugging = false;
function debugPrint(message) {
    if (wantDebugging) {
        print(message);
    }
}

function getModelHoldPosition(whichSide) { 
    var normal;
    var tipPosition;
    if (whichSide == LEFT_PALM) {
        normal = Controller.getSpatialControlNormal(LEFT_PALM);
        tipPosition = Controller.getSpatialControlPosition(LEFT_TIP);
    } else {
        normal = Controller.getSpatialControlNormal(RIGHT_PALM);
        tipPosition = Controller.getSpatialControlPosition(RIGHT_TIP);
    }
    
    var MODEL_FORWARD_OFFSET = 0.08; // put the model a bit forward of fingers
    position = { x: MODEL_FORWARD_OFFSET * normal.x,
                 y: MODEL_FORWARD_OFFSET * normal.y, 
                 z: MODEL_FORWARD_OFFSET * normal.z }; 

    position.x += tipPosition.x;
    position.y += tipPosition.y;
    position.z += tipPosition.z;
    
    return position;
}

function checkControllerSide(whichSide) {

    var BUTTON_FWD;
    var BUTTON_3;
    var palmPosition;
    var palmRotation;
    var modelAlreadyInHand;
    var handMessage;
    
    if (whichSide == LEFT_PALM) {
        BUTTON_FWD = LEFT_BUTTON_FWD;
        BUTTON_3 = LEFT_BUTTON_3;
        palmPosition = Controller.getSpatialControlPosition(LEFT_PALM);
        palmRotation = Controller.getSpatialControlRawRotation(LEFT_PALM);
        modelAlreadyInHand = leftModelAlreadyInHand;
        handMessage = "LEFT";
    } else {
        BUTTON_FWD = RIGHT_BUTTON_FWD;
        BUTTON_3 = RIGHT_BUTTON_3;
        palmPosition = Controller.getSpatialControlPosition(RIGHT_PALM);
        palmRotation = Controller.getSpatialControlRawRotation(RIGHT_PALM);
        modelAlreadyInHand = rightModelAlreadyInHand;
        handMessage = "RIGHT";
    }

//print("checkControllerSide..." + handMessage);
    
    var grabButtonPressed = (Controller.isButtonPressed(BUTTON_FWD) || Controller.isButtonPressed(BUTTON_3));

    // If I don't currently have a model in my hand, then try to grab closest one
    if (!modelAlreadyInHand && grabButtonPressed) {
        var closestModel = Models.findClosestModel(palmPosition, targetRadius);

        if (closestModel.isKnownID) {

            debugPrint(handMessage + " HAND- CAUGHT SOMETHING!!");

            if (whichSide == LEFT_PALM) {
                leftModelAlreadyInHand = true;
                leftHandModel = closestModel;
            } else {
                rightModelAlreadyInHand = true;
                rightHandModel = closestModel;
            }
            var modelPosition = getModelHoldPosition(whichSide);

            var properties = { position: { x: modelPosition.x, 
                                           y: modelPosition.y, 
                                           z: modelPosition.z }, 
                                radius: modelRadius,
                                modelRotation: palmRotation,
                              };

            debugPrint(">>>>>>>>>>>> EDIT MODEL.... modelRadius=" +modelRadius);

            Models.editModel(closestModel, properties);

            /*            
    		var options = new AudioInjectionOptions();
			options.position = modelPosition;
			options.volume = 1.0;
			Audio.playSound(catchSound, options);
			*/
            
            return; // exit early
        }
    }

    //  If '3' is pressed, and not holding a model, make a new one
    if (Controller.isButtonPressed(BUTTON_3) && !modelAlreadyInHand) {
        var modelPosition = getModelHoldPosition(whichSide);
        var properties = { position: { x: modelPosition.x, 
                                       y: modelPosition.y, 
                                       z: modelPosition.z }, 
                radius: modelRadius,
                modelRotation: palmRotation,
                modelURL: modelURLs[currentModelURL]
            };

        debugPrint("modelRadius=" +modelRadius);

        newModel = Models.addModel(properties);
        if (whichSide == LEFT_PALM) {
            leftModelAlreadyInHand = true;
            leftHandModel = newModel;
        } else {
            rightModelAlreadyInHand = true;
            rightHandModel = newModel;
        }

        // Play a new model sound
        /*
        var options = new AudioInjectionOptions();
        options.position = modelPosition;
        options.volume = 1.0;
        Audio.playSound(catchSound, options);
        */
        
        return; // exit early
    }

    if (modelAlreadyInHand) {
        if (whichSide == LEFT_PALM) {
            handModel = leftHandModel;
            whichTip = LEFT_TIP;
        } else {
            handModel = rightHandModel;
            whichTip = RIGHT_TIP;
        }

        //  If holding the model keep it in the palm
        if (grabButtonPressed) {
            debugPrint(">>>>> " + handMessage + "-MODEL IN HAND, grabbing, hold and move");
            var modelPosition = getModelHoldPosition(whichSide);
            var properties = { position: { x: modelPosition.x, 
                                           y: modelPosition.y, 
                                           z: modelPosition.z }, 
                               radius: modelRadius,
                               modelRotation: palmRotation,
                             };

            debugPrint(">>>>>>>>>>>> EDIT MODEL.... modelRadius=" +modelRadius);

            Models.editModel(handModel, properties);
        } else {
            debugPrint(">>>>> " + handMessage + "-MODEL IN HAND, not grabbing, RELEASE!!!");
            if (whichSide == LEFT_PALM) {
                leftModelAlreadyInHand = false;
                leftHandModel = false;
            } else {
                rightModelAlreadyInHand = false;
                rightHandModel = false;
            }

            /*
    		var options = new AudioInjectionOptions();
			options.position = modelPosition;
			options.volume = 1.0;
			Audio.playSound(throwSound, options);
			*/
        }
    }
}


function checkController(deltaTime) {
    var numberOfButtons = Controller.getNumberOfButtons();
    var numberOfTriggers = Controller.getNumberOfTriggers();
    var numberOfSpatialControls = Controller.getNumberOfSpatialControls();
    var controllersPerTrigger = numberOfSpatialControls / numberOfTriggers;

    // this is expected for hydras
    if (!(numberOfButtons==12 && numberOfTriggers == 2 && controllersPerTrigger == 2)) {
        debugPrint("no hydra connected?");
        return; // bail if no hydra
    }

    checkControllerSide(LEFT_PALM);
    checkControllerSide(RIGHT_PALM);
        
    if (rightModelAlreadyInHand) {
        var rightTriggerValue = Controller.getTriggerValue(1);
        if (rightTriggerValue > 0.0) {
            var possibleRadius = ((1.0 - rightTriggerValue) * (radiusMaximum - radiusMinimum)) + radiusMinimum;
            modelRadius = possibleRadius;
        } else {
            modelRadius = radiusDefault;
        }
    }

    if (leftModelAlreadyInHand) {
        var leftTriggerValue = Controller.getTriggerValue(0);
        if (leftTriggerValue > 0.0) {
            var possibleRadius = ((1.0 - leftTriggerValue) * (radiusMaximum - radiusMinimum)) + radiusMinimum;
            modelRadius = possibleRadius;
        } else {
            modelRadius = radiusDefault;
        }
    }
}


// register the call back so it fires before each data send
Script.update.connect(checkController);
Controller.keyPressEvent.connect(keyPressEvent);
<|MERGE_RESOLUTION|>--- conflicted
+++ resolved
@@ -70,7 +70,6 @@
             rightRecentlyDeleted = false;
             rightModelAlreadyInHand = false;
         }
-<<<<<<< HEAD
     } else if (event.text == "m") {
         var URL = Window.prompt("Model URL", "Enter URL, e.g. http://foo.com/model.fbx");
         Window.alert("Your response was: " + prompt);
@@ -83,10 +82,8 @@
             };
         newModel = Models.addModel(properties);
 
-    } else if (event.text == "DELETE") {
-=======
     } else if (event.text == "DELETE" || event.text == "BACKSPACE") {
->>>>>>> e59c4a9a
+
         if (leftModelAlreadyInHand) {
             print("want to delete leftHandModel=" + leftHandModel);
             Models.deleteModel(leftHandModel);
