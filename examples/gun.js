//
//  gun.js
//  hifi
//
//  Created by Brad Hefta-Gaub on 12/31/13.
//  Modified by Philip on 3/3/14
//  Copyright (c) 2013 HighFidelity, Inc. All rights reserved.
//
//  This is an example script that turns the hydra controllers and mouse into a particle gun.
//  It reads the controller, watches for trigger pulls, and launches particles.
//  When particles collide with voxels they blow little holes out of the voxels. 
//
//

var lastX = 0;
var lastY = 0;
var yawFromMouse = 0;
var pitchFromMouse = 0;
var isMouseDown = false; 

var BULLET_VELOCITY = 5.0;
var LEFT_BUTTON_3 = 3;

// Load some sound to use for loading and firing 
var fireSound = new Sound("https://s3-us-west-1.amazonaws.com/highfidelity-public/sounds/Guns/GUN-SHOT2.raw");
var loadSound = new Sound("https://s3-us-west-1.amazonaws.com/highfidelity-public/sounds/Guns/Gun_Reload_Weapon22.raw");
var impactSound = new Sound("https://s3-us-west-1.amazonaws.com/highfidelity-public/sounds/Guns/BulletImpact2.raw");
var targetLaunchSound = new Sound("https://s3-us-west-1.amazonaws.com/highfidelity-public/sounds/Guns/GUN-SHOT2.raw");

var audioOptions = new AudioInjectionOptions();
audioOptions.volume = 0.9;

// initialize our triggers
var triggerPulled = new Array();
var numberOfTriggers = Controller.getNumberOfTriggers();
for (t = 0; t < numberOfTriggers; t++) {
    triggerPulled[t] = false;
}

var isLaunchButtonPressed = false; 

var score = 0; 

//  Create a reticle image in center of screen 
var screenSize = Controller.getViewportDimensions();
var reticle = Overlays.addOverlay("image", {
                    x: screenSize.x / 2 - 16,
                    y: screenSize.y / 2 - 16,
                    width: 32,
                    height: 32,
                    imageURL: "https://s3-us-west-1.amazonaws.com/highfidelity-public/images/reticle.png",
                    color: { red: 255, green: 255, blue: 255},
                    alpha: 1
                });

var text = Overlays.addOverlay("text", {
                    x: screenSize.x / 2 - 100,
                    y: screenSize.y / 2 - 50,
                    width: 150,
                    height: 50,
                    color: { red: 0, green: 0, blue: 0},
                    textColor: { red: 255, green: 0, blue: 0},
                    topMargin: 4,
                    leftMargin: 4,
                    text: "Score: " + score
                });


function printVector(string, vector) {
    print(string + " " + vector.x + ", " + vector.y + ", " + vector.z);
}

function shootBullet(position, velocity) {
    var BULLET_SIZE = 0.02;
    var BULLET_GRAVITY = -0.02;
    Particles.addParticle(
        { position: position, 
          radius: BULLET_SIZE, 
          color: {  red: 200, green: 0, blue: 0 },  
          velocity: velocity, 
          gravity: {  x: 0, y: BULLET_GRAVITY, z: 0 }, 
          damping: 0 });

    // Play firing sounds 
    audioOptions.position = position;   
    Audio.playSound(fireSound, audioOptions);
}

<<<<<<< HEAD
function shootTarget() {
    var TARGET_SIZE = 0.25;
    var TARGET_GRAVITY = -0.6;
    var TARGET_UP_VELOCITY = 3.0;
    var TARGET_FWD_VELOCITY = 5.0;
    var DISTANCE_TO_LAUNCH_FROM = 3.0;
    var camera = Camera.getPosition();
    //printVector("camera", camera);
    var forwardVector = Quat.getFront(Camera.getOrientation());
    //printVector("forwardVector", forwardVector);
    var newPosition = Vec3.sum(camera, Vec3.multiply(forwardVector, DISTANCE_TO_LAUNCH_FROM));
    //printVector("newPosition", newPosition);
    var velocity = Vec3.multiply(forwardVector, TARGET_FWD_VELOCITY);
    velocity.y += TARGET_UP_VELOCITY;
    //printVector("velocity", velocity);
    
    Particles.addParticle(
        { position: newPosition, 
          radius: TARGET_SIZE, 
          color: {  red: 0, green: 200, blue: 200 },  
          velocity: velocity, 
          gravity: {  x: 0, y: TARGET_GRAVITY, z: 0 }, 
          lifetime: 1000.0,
          damping: 0.99 });

    // Play target shoot sound
    audioOptions.position = newPosition;   
    Audio.playSound(targetLaunchSound, audioOptions);
}


function particleCollisionWithVoxel(particle, voxel) {
=======
function particleCollisionWithVoxel(particle, voxel, penetration) {
    Vec3.print('particleCollisionWithVoxel() ... penetration=', penetration);
>>>>>>> a39b0313
    var HOLE_SIZE = 0.125;
    var particleProperties = Particles.getParticleProperties(particle);
    var position = particleProperties.position; 
    Particles.deleteParticle(particle);
    //  Make a hole in this voxel 
    Voxels.eraseVoxel(position.x, position.y, position.z, HOLE_SIZE);
    //audioOptions.position = position; 
    audioOptions.position = Vec3.sum(Camera.getPosition(), Quat.getFront(Camera.getOrientation()));
    Audio.playSound(impactSound, audioOptions); 
}

<<<<<<< HEAD
function particleCollisionWithParticle(particle1, particle2) {
    print("Particle/Particle!");
    score++;
    Overlays.editOverlay(text, { text: "Score: " + score } );
    Particles.deleteParticle(particle1);
    Particles.deleteParticle(particle2);
}

function keyPressEvent(event) {
    // if our tools are off, then don't do anything
    if (event.text == "t") {
        shootTarget();
    }
}

function update() {
=======
function update(deltaTime) {
>>>>>>> a39b0313

    //  Check for mouseLook movement, update rotation 
       // rotate body yaw for yaw received from mouse
    var newOrientation = Quat.multiply(MyAvatar.orientation, Quat.fromVec3( { x: 0, y: yawFromMouse, z: 0 } ));
    MyAvatar.orientation = newOrientation;
    yawFromMouse = 0;

    // apply pitch from mouse
    var newPitch = MyAvatar.headPitch + pitchFromMouse;
    MyAvatar.headPitch = newPitch;
    pitchFromMouse = 0;

    //  Check hydra controller for launch button press 
    if (!isLaunchButtonPressed && Controller.isButtonPressed(LEFT_BUTTON_3)) {
        isLaunchButtonPressed = true; 
        shootTarget();
    } else if (isLaunchButtonPressed && !Controller.isButtonPressed(LEFT_BUTTON_3)) {
        isLaunchButtonPressed = false;   
        
    }

    //  Check hydra controller for trigger press 

    var numberOfTriggers = Controller.getNumberOfTriggers();
    var numberOfSpatialControls = Controller.getNumberOfSpatialControls();
    var controllersPerTrigger = numberOfSpatialControls / numberOfTriggers;

    // this is expected for hydras
    if (numberOfTriggers == 2 && controllersPerTrigger == 2) {
        for (var t = 0; t < numberOfTriggers; t++) {
            var shootABullet = false;
            var triggerValue = Controller.getTriggerValue(t);

            if (triggerPulled[t]) {
                // must release to at least 0.1
                if (triggerValue < 0.1) {
                    triggerPulled[t] = false; // unpulled
                }
            } else {
                // must pull to at least 0.9
                if (triggerValue > 0.9) {
                    triggerPulled[t] = true; // pulled
                    shootABullet = true;
                }
            }

            if (shootABullet) {
                
                var palmController = t * controllersPerTrigger; 
                var palmPosition = Controller.getSpatialControlPosition(palmController);

                var fingerTipController = palmController + 1; 
                var fingerTipPosition = Controller.getSpatialControlPosition(fingerTipController);
                
                var palmToFingerTipVector = 
                        {   x: (fingerTipPosition.x - palmPosition.x),
                            y: (fingerTipPosition.y - palmPosition.y),
                            z: (fingerTipPosition.z - palmPosition.z)  };
                                    
                // just off the front of the finger tip
                var position = { x: fingerTipPosition.x + palmToFingerTipVector.x/2, 
                                 y: fingerTipPosition.y + palmToFingerTipVector.y/2, 
                                 z: fingerTipPosition.z  + palmToFingerTipVector.z/2};   

                var linearVelocity = 25; 
                                    
                var velocity = { x: palmToFingerTipVector.x * linearVelocity,
                                 y: palmToFingerTipVector.y * linearVelocity,
                                 z: palmToFingerTipVector.z * linearVelocity };

                shootBullet(position, velocity);
            }
        }
    }
}

function mousePressEvent(event) {
    isMouseDown = true;
    lastX = event.x;
    lastY = event.y;
    audioOptions.position = Vec3.sum(Camera.getPosition(), Quat.getFront(Camera.getOrientation()));
    Audio.playSound(loadSound, audioOptions);
}

function mouseReleaseEvent(event) { 
    //  position 
    var DISTANCE_FROM_CAMERA = 2.0;
    var camera = Camera.getPosition();
    var forwardVector = Quat.getFront(Camera.getOrientation());
    var newPosition = Vec3.sum(camera, Vec3.multiply(forwardVector, DISTANCE_FROM_CAMERA));
    var velocity = Vec3.multiply(forwardVector, BULLET_VELOCITY);
    shootBullet(newPosition, velocity);
    isMouseDown = false;
}

function mouseMoveEvent(event) {
    if (isMouseDown) {
        var MOUSE_YAW_SCALE = -0.25;
        var MOUSE_PITCH_SCALE = -12.5;
        var FIXED_MOUSE_TIMESTEP = 0.016;
        yawFromMouse += ((event.x - lastX) * MOUSE_YAW_SCALE * FIXED_MOUSE_TIMESTEP);
        pitchFromMouse += ((event.y - lastY) * MOUSE_PITCH_SCALE * FIXED_MOUSE_TIMESTEP);
        lastX = event.x;
        lastY = event.y;
    }
}

function scriptEnding() {
    Overlays.deleteOverlay(reticle); 
    Overlays.deleteOverlay(text); 
}

Particles.particleCollisionWithVoxel.connect(particleCollisionWithVoxel);
Particles.particleCollisionWithParticle.connect(particleCollisionWithParticle);
Script.scriptEnding.connect(scriptEnding);
Script.update.connect(update);
Controller.mousePressEvent.connect(mousePressEvent);
Controller.mouseReleaseEvent.connect(mouseReleaseEvent);
Controller.mouseMoveEvent.connect(mouseMoveEvent);
Controller.keyPressEvent.connect(keyPressEvent);


<|MERGE_RESOLUTION|>--- conflicted
+++ resolved
@@ -86,7 +86,6 @@
     Audio.playSound(fireSound, audioOptions);
 }
 
-<<<<<<< HEAD
 function shootTarget() {
     var TARGET_SIZE = 0.25;
     var TARGET_GRAVITY = -0.6;
@@ -118,11 +117,10 @@
 }
 
 
-function particleCollisionWithVoxel(particle, voxel) {
-=======
+
 function particleCollisionWithVoxel(particle, voxel, penetration) {
     Vec3.print('particleCollisionWithVoxel() ... penetration=', penetration);
->>>>>>> a39b0313
+
     var HOLE_SIZE = 0.125;
     var particleProperties = Particles.getParticleProperties(particle);
     var position = particleProperties.position; 
@@ -134,7 +132,6 @@
     Audio.playSound(impactSound, audioOptions); 
 }
 
-<<<<<<< HEAD
 function particleCollisionWithParticle(particle1, particle2) {
     print("Particle/Particle!");
     score++;
@@ -150,10 +147,8 @@
     }
 }
 
-function update() {
-=======
 function update(deltaTime) {
->>>>>>> a39b0313
+
 
     //  Check for mouseLook movement, update rotation 
        // rotate body yaw for yaw received from mouse
