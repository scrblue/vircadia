//  handControllerGrab.js
//  examples
//
//  Created by Eric Levin on  9/2/15
//  Additions by James B. Pollack @imgntn on 9/24/2015
//  Additions By Seth Alves on 10/20/2015
//  Copyright 2015 High Fidelity, Inc.
//
//  Grabs physically moveable entities with hydra-like controllers; it works for either near or far objects.
//
//  Distributed under the Apache License, Version 2.0.
//  See the accompanying file LICENSE or http://www.apache.org/licenses/LICENSE-2.0.html
/*global print, MyAvatar, Entities, AnimationCache, SoundCache, Scene, Camera, Overlays, Audio, HMD, AvatarList, AvatarManager, Controller, UndoStack, Window, Account, GlobalServices, Script, ScriptDiscoveryService, LODManager, Menu, Vec3, Quat, AudioDevice, Paths, Clipboard, Settings, XMLHttpRequest, randFloat, randInt, pointInExtents, vec3equal, setEntityCustomData, getEntityCustomData */

Script.include("../libraries/utils.js");


//
// add lines where the hand ray picking is happening
//
var WANT_DEBUG = false;

//
// these tune time-averaging and "on" value for analog trigger
//

var TRIGGER_SMOOTH_RATIO = 0.1; // 0.0 disables smoothing of trigger value
var TRIGGER_ON_VALUE = 0.4;
var TRIGGER_OFF_VALUE = 0.15;

var BUMPER_ON_VALUE = 0.5;

//
// distant manipulation
//

var DISTANCE_HOLDING_RADIUS_FACTOR = 5; // multiplied by distance between hand and object
var DISTANCE_HOLDING_ACTION_TIMEFRAME = 0.1; // how quickly objects move to their new position
var DISTANCE_HOLDING_ROTATION_EXAGGERATION_FACTOR = 2.0; // object rotates this much more than hand did
var NO_INTERSECT_COLOR = {
    red: 10,
    green: 10,
    blue: 255
}; // line color when pick misses
var INTERSECT_COLOR = {
    red: 250,
    green: 10,
    blue: 10
}; // line color when pick hits
var LINE_ENTITY_DIMENSIONS = {
    x: 1000,
    y: 1000,
    z: 1000
};
var LINE_LENGTH = 500;
var PICK_MAX_DISTANCE = 500; // max length of pick-ray

//
// near grabbing
//

var GRAB_RADIUS = 0.03; // if the ray misses but an object is this close, it will still be selected
var NEAR_GRABBING_ACTION_TIMEFRAME = 0.05; // how quickly objects move to their new position
var NEAR_GRABBING_VELOCITY_SMOOTH_RATIO = 1.0; // adjust time-averaging of held object's velocity.  1.0 to disable.
var NEAR_PICK_MAX_DISTANCE = 0.3; // max length of pick-ray for close grabbing to be selected
var RELEASE_VELOCITY_MULTIPLIER = 1.5; // affects throwing things
var PICK_BACKOFF_DISTANCE = 0.2; // helps when hand is intersecting the grabble object
var NEAR_GRABBING_KINEMATIC = true; // force objects to be kinematic when near-grabbed

//
// equip
//

var EQUIP_SPRING_SHUTOFF_DISTANCE = 0.05;
var EQUIP_SPRING_TIMEFRAME = 0.4; // how quickly objects move to their new position

//
// other constants
//

var RIGHT_HAND = 1;
var LEFT_HAND = 0;

var ZERO_VEC = {
    x: 0,
    y: 0,
    z: 0
};
var NULL_ACTION_ID = "{00000000-0000-0000-000000000000}";
var MSEC_PER_SEC = 1000.0;

// these control how long an abandoned pointer line or action will hang around
var LIFETIME = 10;
var ACTION_TTL = 15; // seconds
var ACTION_TTL_REFRESH = 5;
var PICKS_PER_SECOND_PER_HAND = 5;
var MSECS_PER_SEC = 1000.0;
var GRABBABLE_PROPERTIES = ["position",
    "rotation",
    "gravity",
    "ignoreForCollisions",
    "collisionsWillMove",
    "locked",
    "name"
];


var GRABBABLE_DATA_KEY = "grabbableKey"; // shared with grab.js
var GRAB_USER_DATA_KEY = "grabKey"; // shared with grab.js

var DEFAULT_GRABBABLE_DATA = {
    grabbable: true,
    invertSolidWhileHeld: false
};

var disabledHand = 'none';


// states for the state machine
var STATE_OFF = 0;
var STATE_SEARCHING = 1;
var STATE_DISTANCE_HOLDING = 2;
var STATE_CONTINUE_DISTANCE_HOLDING = 3;
var STATE_NEAR_GRABBING = 4;
var STATE_CONTINUE_NEAR_GRABBING = 5;
var STATE_NEAR_TRIGGER = 6;
var STATE_CONTINUE_NEAR_TRIGGER = 7;
var STATE_FAR_TRIGGER = 8;
var STATE_CONTINUE_FAR_TRIGGER = 9;
var STATE_RELEASE = 10;
var STATE_EQUIP_SEARCHING = 11;
var STATE_EQUIP = 12
var STATE_CONTINUE_EQUIP_BD = 13; // equip while bumper is still held down
var STATE_CONTINUE_EQUIP = 14;
var STATE_WAITING_FOR_BUMPER_RELEASE = 15;
var STATE_EQUIP_SPRING = 16;


function stateToName(state) {
    switch (state) {
        case STATE_OFF:
            return "off";
        case STATE_SEARCHING:
            return "searching";
        case STATE_DISTANCE_HOLDING:
            return "distance_holding";
        case STATE_CONTINUE_DISTANCE_HOLDING:
            return "continue_distance_holding";
        case STATE_NEAR_GRABBING:
            return "near_grabbing";
        case STATE_CONTINUE_NEAR_GRABBING:
            return "continue_near_grabbing";
        case STATE_NEAR_TRIGGER:
            return "near_trigger";
        case STATE_CONTINUE_NEAR_TRIGGER:
            return "continue_near_trigger";
        case STATE_FAR_TRIGGER:
            return "far_trigger";
        case STATE_CONTINUE_FAR_TRIGGER:
            return "continue_far_trigger";
        case STATE_RELEASE:
            return "release";
        case STATE_EQUIP_SEARCHING:
            return "equip_searching";
        case STATE_EQUIP:
            return "equip";
        case STATE_CONTINUE_EQUIP_BD:
            return "continue_equip_bd";
        case STATE_CONTINUE_EQUIP:
            return "continue_equip";
        case STATE_WAITING_FOR_BUMPER_RELEASE:
            return "waiting_for_bumper_release";
        case STATE_EQUIP_SPRING:
            return "state_equip_spring";
    }

    return "unknown";
}

function getTag() {
    return "grab-" + MyAvatar.sessionUUID;
}

function entityIsGrabbedByOther(entityID) {
    // by convention, a distance grab sets the tag of its action to be grab-*owner-session-id*.
    var actionIDs = Entities.getActionIDs(entityID);
    for (var actionIndex = 0; actionIndex < actionIDs.length; actionIndex++) {
        var actionID = actionIDs[actionIndex];
        var actionArguments = Entities.getActionArguments(entityID, actionID);
        var tag = actionArguments["tag"];
        if (tag == getTag()) {
            // we see a grab-*uuid* shaped tag, but it's our tag, so that's okay.
            continue;
        }
        if (tag.slice(0, 5) == "grab-") {
            // we see a grab-*uuid* shaped tag and it's not ours, so someone else is grabbing it.
            return true;
        }
    }
    return false;
}

function MyController(hand) {
    this.hand = hand;
    if (this.hand === RIGHT_HAND) {
        this.getHandPosition = MyAvatar.getRightPalmPosition;
        this.getHandRotation = MyAvatar.getRightPalmRotation;
    } else {
        this.getHandPosition = MyAvatar.getLeftPalmPosition;
        this.getHandRotation = MyAvatar.getLeftPalmRotation;
    }

    var SPATIAL_CONTROLLERS_PER_PALM = 2;
    var TIP_CONTROLLER_OFFSET = 1;
    this.palm = SPATIAL_CONTROLLERS_PER_PALM * hand;
    this.tip = SPATIAL_CONTROLLERS_PER_PALM * hand + TIP_CONTROLLER_OFFSET;

    this.actionID = null; // action this script created...
    this.grabbedEntity = null; // on this entity.
    this.state = STATE_OFF;
    this.pointer = null; // entity-id of line object
    this.triggerValue = 0; // rolling average of trigger value
    this.rawTriggerValue = 0;
<<<<<<< HEAD

    this.offsetPosition = { x: 0.0, y: 0.0, z: 0.0 };
    this.offsetRotation = { x: 0.0, y: 0.0, z: 0.0, w: 1.0 };
=======
    this.rawBumperValue = 0;

    this.offsetPosition = {
        x: 0.0,
        y: 0.0,
        z: 0.0
    };
    this.offsetRotation = {
        x: 0.0,
        y: 0.0,
        z: 0.0,
        w: 1.0
    };
>>>>>>> eecb5b91

    var _this = this;

    this.update = function() {

        this.updateSmoothedTrigger();

        switch (this.state) {
            case STATE_OFF:
                this.off();
                this.touchTest();
                break;
            case STATE_SEARCHING:
                this.search();
                break;
            case STATE_EQUIP_SEARCHING:
                this.search();
                break;
            case STATE_DISTANCE_HOLDING:
                this.distanceHolding();
                break;
            case STATE_CONTINUE_DISTANCE_HOLDING:
                this.continueDistanceHolding();
                break;
            case STATE_NEAR_GRABBING:
            case STATE_EQUIP:
                this.nearGrabbing();
                break;
            case STATE_WAITING_FOR_BUMPER_RELEASE:
                this.waitingForBumperRelease();
                break;
            case STATE_EQUIP_SPRING:
                this.pullTowardEquipPosition()
                break;
            case STATE_CONTINUE_NEAR_GRABBING:
            case STATE_CONTINUE_EQUIP_BD:
            case STATE_CONTINUE_EQUIP:
                this.continueNearGrabbing();
                break;
            case STATE_NEAR_TRIGGER:
                this.nearTrigger();
                break;
            case STATE_CONTINUE_NEAR_TRIGGER:
                this.continueNearTrigger();
                break;
            case STATE_FAR_TRIGGER:
                this.farTrigger();
                break;
            case STATE_CONTINUE_FAR_TRIGGER:
                this.continueFarTrigger();
                break;
            case STATE_RELEASE:
                this.release();
                break;
        }
    };

    this.setState = function(newState) {
        if (WANT_DEBUG) {
            print("STATE: " + stateToName(this.state) + " --> " + stateToName(newState) + ", hand: " + this.hand);
        }
        this.state = newState;
    }

    this.debugLine = function(closePoint, farPoint, color) {
        Entities.addEntity({
            type: "Line",
            name: "Grab Debug Entity",
            dimensions: LINE_ENTITY_DIMENSIONS,
            visible: true,
            position: closePoint,
            linePoints: [ZERO_VEC, farPoint],
            color: color,
            lifetime: 0.1
        });
    }

    this.lineOn = function(closePoint, farPoint, color) {
        // draw a line
        if (this.pointer === null) {
            this.pointer = Entities.addEntity({
                type: "Line",
                name: "grab pointer",
                dimensions: LINE_ENTITY_DIMENSIONS,
                visible: true,
                position: closePoint,
                linePoints: [ZERO_VEC, farPoint],
                color: color,
                lifetime: LIFETIME
            });
        } else {
            var age = Entities.getEntityProperties(this.pointer, "age").age;
            this.pointer = Entities.editEntity(this.pointer, {
                position: closePoint,
                linePoints: [ZERO_VEC, farPoint],
                color: color,
                lifetime: age + LIFETIME
            });
        }
    };

    this.lineOff = function() {
        if (this.pointer !== null) {
            Entities.deleteEntity(this.pointer);
        }
        this.pointer = null;
    };

    this.triggerPress = function(value) {
        _this.rawTriggerValue = value;
    };

    this.bumperPress = function(value) {
        _this.rawBumperValue = value;
    };


    this.updateSmoothedTrigger = function() {
        var triggerValue = this.rawTriggerValue;
        // smooth out trigger value
        this.triggerValue = (this.triggerValue * TRIGGER_SMOOTH_RATIO) +
            (triggerValue * (1.0 - TRIGGER_SMOOTH_RATIO));
    };

    this.triggerSmoothedSqueezed = function() {
        return this.triggerValue > TRIGGER_ON_VALUE;
    };

    this.triggerSmoothedReleased = function() {
        return this.triggerValue < TRIGGER_OFF_VALUE;
    };

    this.triggerSqueezed = function() {
        var triggerValue = this.rawTriggerValue;
        return triggerValue > TRIGGER_ON_VALUE;
    };

    this.bumperSqueezed = function() {
        return _this.rawBumperValue > BUMPER_ON_VALUE;
    }

    this.bumperReleased = function() {
        return _this.rawBumperValue < BUMPER_ON_VALUE;
    }


    this.off = function() {
        if (this.triggerSmoothedSqueezed()) {
            this.lastPickTime = 0;
            this.setState(STATE_SEARCHING);
            return;
        }
        if (this.bumperSqueezed()) {
            this.lastPickTime = 0;
            this.setState(STATE_EQUIP_SEARCHING);
            return;
        }
    }

    this.search = function() {
        this.grabbedEntity = null;

        // if this hand is the one that's disabled, we don't want to search for anything at all
        if (this.hand === disabledHand) {
            return;
        }

        if (this.state == STATE_SEARCHING ? this.triggerSmoothedReleased() : this.bumperReleased()) {
            this.setState(STATE_RELEASE);
            return;
        }

        // the trigger is being pressed, do a ray test
        var handPosition = this.getHandPosition();
        var distantPickRay = {
            origin: handPosition,
            direction: Quat.getUp(this.getHandRotation()),
            length: PICK_MAX_DISTANCE
        };

        // don't pick 60x per second.
        var pickRays = [];
        var now = Date.now();
        if (now - this.lastPickTime > MSECS_PER_SEC / PICKS_PER_SECOND_PER_HAND) {
            pickRays = [distantPickRay];
            this.lastPickTime = now;
        }

        for (var index = 0; index < pickRays.length; ++index) {
            var pickRay = pickRays[index];
            var directionNormalized = Vec3.normalize(pickRay.direction);
            var directionBacked = Vec3.multiply(directionNormalized, PICK_BACKOFF_DISTANCE);
            var pickRayBacked = {
                origin: Vec3.subtract(pickRay.origin, directionBacked),
                direction: pickRay.direction
            };

            if (WANT_DEBUG) {
                this.debugLine(pickRayBacked.origin, Vec3.multiply(pickRayBacked.direction, NEAR_PICK_MAX_DISTANCE), {
                    red: 0,
                    green: 255,
                    blue: 0
                })
            }

            var intersection = Entities.findRayIntersection(pickRayBacked, true);

            if (intersection.intersects) {
                // the ray is intersecting something we can move.
                var intersectionDistance = Vec3.distance(pickRay.origin, intersection.intersection);

                //this code will disabled the beam for the opposite hand of the one that grabbed it if the entity says so
                var grabbableData = getEntityCustomData(GRABBABLE_DATA_KEY, intersection.entityID, DEFAULT_GRABBABLE_DATA);
                if (grabbableData["turnOffOppositeBeam"]) {
                    if (this.hand === RIGHT_HAND) {
                        disabledHand = LEFT_HAND;
                    } else {
                        disabledHand = RIGHT_HAND;
                    }
                } else {
                    disabledHand = 'none';
                }

                if (intersection.properties.name == "Grab Debug Entity") {
                    continue;
                }

                if (typeof grabbableData.grabbable !== 'undefined' && !grabbableData.grabbable) {
                    continue;
                }
                if (intersectionDistance > pickRay.length) {
                    // too far away for this ray.
                    continue;
                }
                if (intersectionDistance <= NEAR_PICK_MAX_DISTANCE) {
                    // the hand is very close to the intersected object.  go into close-grabbing mode.
                    if (grabbableData.wantsTrigger) {
                        this.grabbedEntity = intersection.entityID;
                        this.setState(STATE_NEAR_TRIGGER);
                        return;
                    } else if (!intersection.properties.locked) {
                        this.grabbedEntity = intersection.entityID;
                        if (this.state == STATE_SEARCHING) {
                            this.setState(STATE_NEAR_GRABBING);
                        } else { // equipping
                            if (typeof grabbableData.spatialKey !== 'undefined') {
                                this.setState(STATE_EQUIP_SPRING);
                            } else {
                                this.setState(STATE_EQUIP);
                            }
                        }
                        return;
                    }
                } else if (!entityIsGrabbedByOther(intersection.entityID)) {
                    // don't allow two people to distance grab the same object
                    if (intersection.properties.collisionsWillMove && !intersection.properties.locked) {
                        // the hand is far from the intersected object.  go into distance-holding mode
                        this.grabbedEntity = intersection.entityID;
                        if (typeof grabbableData.spatialKey !== 'undefined' && this.state == STATE_EQUIP_SEARCHING) {
                            // if a distance pick in equip mode hits something with a spatialKey, equip it
                            this.setState(STATE_EQUIP_SPRING);
                            return;
                        } else if (this.state == STATE_SEARCHING) {
                            this.setState(STATE_DISTANCE_HOLDING);
                            return;
                        }
                    } else if (grabbableData.wantsTrigger) {
                        this.grabbedEntity = intersection.entityID;
                        this.setState(STATE_FAR_TRIGGER);
                        return;
                    }
                }
            }
        }

        // forward ray test failed, try sphere test.
        if (WANT_DEBUG) {
            Entities.addEntity({
                type: "Sphere",
                name: "Grab Debug Entity",
                dimensions: {
                    x: GRAB_RADIUS,
                    y: GRAB_RADIUS,
                    z: GRAB_RADIUS
                },
                visible: true,
                position: handPosition,
                color: {
                    red: 0,
                    green: 255,
                    blue: 0
                },
                lifetime: 0.1
            });
        }

        var nearbyEntities = Entities.findEntities(handPosition, GRAB_RADIUS);
        var minDistance = PICK_MAX_DISTANCE;
        var i, props, distance, grabbableData;
        this.grabbedEntity = null;
        for (i = 0; i < nearbyEntities.length; i++) {
            var grabbableDataForCandidate =
                getEntityCustomData(GRABBABLE_DATA_KEY, nearbyEntities[i], DEFAULT_GRABBABLE_DATA);
            if (typeof grabbableDataForCandidate.grabbable !== 'undefined' && !grabbableDataForCandidate.grabbable) {
                continue;
            }
            var propsForCandidate =
                Entities.getEntityProperties(nearbyEntities[i], GRABBABLE_PROPERTIES);

            if (propsForCandidate.type == 'Unknown') {
                continue;
            }

            if (propsForCandidate.type == 'Light') {
                continue;
            }

            if (propsForCandidate.type == 'ParticleEffect') {
                continue;
            }

<<<<<<< HEAD
=======
            if (propsForCandidate.type == 'PolyLine') {
                continue;
            }

>>>>>>> eecb5b91
            if (propsForCandidate.type == 'Zone') {
                continue;
            }

            if (propsForCandidate.locked && !grabbableDataForCandidate.wantsTrigger) {
                continue;
            }

            if (propsForCandidate.name == "Grab Debug Entity") {
                continue;
            }

            if (propsForCandidate.name == "grab pointer") {
                continue;
            }

            distance = Vec3.distance(propsForCandidate.position, handPosition);
            if (distance < minDistance) {
                this.grabbedEntity = nearbyEntities[i];
                minDistance = distance;
                props = propsForCandidate;
                grabbableData = grabbableDataForCandidate;
            }
        }
        if (this.grabbedEntity !== null) {
            if (grabbableData.wantsTrigger) {
                this.setState(STATE_NEAR_TRIGGER);
                return;
            } else if (!props.locked && props.collisionsWillMove) {
                this.setState(this.state == STATE_SEARCHING ? STATE_NEAR_GRABBING : STATE_EQUIP)
                return;
            }
        }

        this.lineOn(distantPickRay.origin, Vec3.multiply(distantPickRay.direction, LINE_LENGTH), NO_INTERSECT_COLOR);
    };

    this.distanceHolding = function() {
        var handControllerPosition = (this.hand === RIGHT_HAND) ? MyAvatar.rightHandPosition : MyAvatar.leftHandPosition;
        var controllerHandInput = (this.hand === RIGHT_HAND) ? Controller.Standard.RightHand : Controller.Standard.LeftHand;
        var handRotation = Quat.multiply(MyAvatar.orientation, Controller.getPoseValue(controllerHandInput).rotation);
        var grabbedProperties = Entities.getEntityProperties(this.grabbedEntity, GRABBABLE_PROPERTIES);
        var now = Date.now();

        // add the action and initialize some variables
        this.currentObjectPosition = grabbedProperties.position;
        this.currentObjectRotation = grabbedProperties.rotation;
        this.currentObjectTime = now;
        this.handRelativePreviousPosition = Vec3.subtract(handControllerPosition, MyAvatar.position);
        this.handPreviousRotation = handRotation;

        this.actionID = NULL_ACTION_ID;
        this.actionID = Entities.addAction("spring", this.grabbedEntity, {
            targetPosition: this.currentObjectPosition,
            linearTimeScale: DISTANCE_HOLDING_ACTION_TIMEFRAME,
            targetRotation: this.currentObjectRotation,
            angularTimeScale: DISTANCE_HOLDING_ACTION_TIMEFRAME,
            tag: getTag(),
            ttl: ACTION_TTL
        });
        if (this.actionID === NULL_ACTION_ID) {
            this.actionID = null;
        }
        this.actionTimeout = now + (ACTION_TTL * MSEC_PER_SEC);

        if (this.actionID !== null) {
            this.setState(STATE_CONTINUE_DISTANCE_HOLDING);
            this.activateEntity(this.grabbedEntity, grabbedProperties);
            if (this.hand === RIGHT_HAND) {
                Entities.callEntityMethod(this.grabbedEntity, "setRightHand");
            } else {
                Entities.callEntityMethod(this.grabbedEntity, "setLeftHand");
            }
            Entities.callEntityMethod(this.grabbedEntity, "setHand", [this.hand]);
            Entities.callEntityMethod(this.grabbedEntity, "startDistantGrab");
        }

        this.currentAvatarPosition = MyAvatar.position;
        this.currentAvatarOrientation = MyAvatar.orientation;

    };

    this.continueDistanceHolding = function() {
        if (this.triggerSmoothedReleased()) {
            this.setState(STATE_RELEASE);
            Entities.callEntityMethod(this.grabbedEntity, "releaseGrab");
            return;
        }

        var handPosition = this.getHandPosition();
        var handControllerPosition = (this.hand === RIGHT_HAND) ? MyAvatar.rightHandPosition : MyAvatar.leftHandPosition;
        var controllerHandInput = (this.hand === RIGHT_HAND) ? Controller.Standard.RightHand : Controller.Standard.LeftHand;
        var handRotation = Quat.multiply(MyAvatar.orientation, Controller.getPoseValue(controllerHandInput).rotation);
        var grabbedProperties = Entities.getEntityProperties(this.grabbedEntity, GRABBABLE_PROPERTIES);
        var grabbableData = getEntityCustomData(GRABBABLE_DATA_KEY, this.grabbedEntity, DEFAULT_GRABBABLE_DATA);

        if (this.state == STATE_CONTINUE_DISTANCE_HOLDING && this.bumperSqueezed() &&
            typeof grabbableData.spatialKey !== 'undefined') {
            var saveGrabbedID = this.grabbedEntity;
            this.release();
            this.setState(STATE_EQUIP);
            this.grabbedEntity = saveGrabbedID;
            return;
        }

        this.lineOn(handPosition, Vec3.subtract(grabbedProperties.position, handPosition), INTERSECT_COLOR);

        // the action was set up on a previous call.  update the targets.
        var radius = Math.max(Vec3.distance(this.currentObjectPosition, handControllerPosition) *
            DISTANCE_HOLDING_RADIUS_FACTOR, DISTANCE_HOLDING_RADIUS_FACTOR);
        // how far did avatar move this timestep?
        var currentPosition = MyAvatar.position;
        var avatarDeltaPosition = Vec3.subtract(currentPosition, this.currentAvatarPosition);
        this.currentAvatarPosition = currentPosition;

        // How far did the avatar turn this timestep?
        // Note:  The following code is too long because we need a Quat.quatBetween() function
        // that returns the minimum quaternion between two quaternions.
        var currentOrientation = MyAvatar.orientation;
        if (Quat.dot(currentOrientation, this.currentAvatarOrientation) < 0.0) {
            var negativeCurrentOrientation = {
                x: -currentOrientation.x,
                y: -currentOrientation.y,
                z: -currentOrientation.z,
                w: -currentOrientation.w
            };
            var avatarDeltaOrientation = Quat.multiply(negativeCurrentOrientation, Quat.inverse(this.currentAvatarOrientation));
        } else {
            var avatarDeltaOrientation = Quat.multiply(currentOrientation, Quat.inverse(this.currentAvatarOrientation));
        }
        var handToAvatar = Vec3.subtract(handControllerPosition, this.currentAvatarPosition);
        var objectToAvatar = Vec3.subtract(this.currentObjectPosition, this.currentAvatarPosition);
        var handMovementFromTurning = Vec3.subtract(Quat.multiply(avatarDeltaOrientation, handToAvatar), handToAvatar);
        var objectMovementFromTurning = Vec3.subtract(Quat.multiply(avatarDeltaOrientation, objectToAvatar), objectToAvatar);
        this.currentAvatarOrientation = currentOrientation;

        // how far did hand move this timestep?
        var handMoved = Vec3.subtract(handToAvatar, this.handRelativePreviousPosition);
        this.handRelativePreviousPosition = handToAvatar;

        //  magnify the hand movement but not the change from avatar movement & rotation
        handMoved = Vec3.subtract(handMoved, handMovementFromTurning);
        var superHandMoved = Vec3.multiply(handMoved, radius);

        //  Move the object by the magnified amount and then by amount from avatar movement & rotation
        var newObjectPosition = Vec3.sum(this.currentObjectPosition, superHandMoved);
        newObjectPosition = Vec3.sum(newObjectPosition, avatarDeltaPosition);
        newObjectPosition = Vec3.sum(newObjectPosition, objectMovementFromTurning);

        var deltaPosition = Vec3.subtract(newObjectPosition, this.currentObjectPosition); // meters
        var now = Date.now();
        var deltaTime = (now - this.currentObjectTime) / MSEC_PER_SEC; // convert to seconds

        this.currentObjectPosition = newObjectPosition;
        this.currentObjectTime = now;

        // this doubles hand rotation
        var handChange = Quat.multiply(Quat.slerp(this.handPreviousRotation,
                handRotation,
                DISTANCE_HOLDING_ROTATION_EXAGGERATION_FACTOR),
            Quat.inverse(this.handPreviousRotation));
        this.handPreviousRotation = handRotation;
        this.currentObjectRotation = Quat.multiply(handChange, this.currentObjectRotation);

        Entities.callEntityMethod(this.grabbedEntity, "continueDistantGrab");

        Entities.updateAction(this.grabbedEntity, this.actionID, {
            targetPosition: this.currentObjectPosition,
            linearTimeScale: DISTANCE_HOLDING_ACTION_TIMEFRAME,
            targetRotation: this.currentObjectRotation,
            angularTimeScale: DISTANCE_HOLDING_ACTION_TIMEFRAME,
            ttl: ACTION_TTL
        });
        this.actionTimeout = now + (ACTION_TTL * MSEC_PER_SEC);
    };

    this.nearGrabbing = function() {
        var now = Date.now();

        var grabbableData = getEntityCustomData(GRABBABLE_DATA_KEY, this.grabbedEntity, DEFAULT_GRABBABLE_DATA);

        var turnOffOtherHand = grabbableData["turnOffOtherHand"];
        if (turnOffOtherHand) {
            //don't activate the second hand grab because the script is handling the second hand logic
            return;
        }

        if (this.state == STATE_NEAR_GRABBING && this.triggerSmoothedReleased()) {
            this.setState(STATE_RELEASE);
            Entities.callEntityMethod(this.grabbedEntity, "releaseGrab");
            return;
        }

        this.lineOff();

        var grabbedProperties = Entities.getEntityProperties(this.grabbedEntity, GRABBABLE_PROPERTIES);
        this.activateEntity(this.grabbedEntity, grabbedProperties);
        if (grabbedProperties.collisionsWillMove && NEAR_GRABBING_KINEMATIC) {
            Entities.editEntity(this.grabbedEntity, {
                collisionsWillMove: false
            });
        }

        var handRotation = this.getHandRotation();
        var handPosition = this.getHandPosition();

        var grabbableData = getEntityCustomData(GRABBABLE_DATA_KEY, this.grabbedEntity, DEFAULT_GRABBABLE_DATA);

        if (this.state != STATE_NEAR_GRABBING && grabbableData.spatialKey) {
            // if an object is "equipped" and has a spatialKey, use it.
            if (grabbableData.spatialKey.relativePosition) {
                this.offsetPosition = grabbableData.spatialKey.relativePosition;
            }
            if (grabbableData.spatialKey.relativeRotation) {
                this.offsetRotation = grabbableData.spatialKey.relativeRotation;
            }
        } else {
            var objectRotation = grabbedProperties.rotation;
            this.offsetRotation = Quat.multiply(Quat.inverse(handRotation), objectRotation);

            var currentObjectPosition = grabbedProperties.position;
            var offset = Vec3.subtract(currentObjectPosition, handPosition);
            this.offsetPosition = Vec3.multiplyQbyV(Quat.inverse(Quat.multiply(handRotation, this.offsetRotation)), offset);
        }

        this.actionID = NULL_ACTION_ID;
        this.actionID = Entities.addAction("hold", this.grabbedEntity, {
            hand: this.hand === RIGHT_HAND ? "right" : "left",
            timeScale: NEAR_GRABBING_ACTION_TIMEFRAME,
            relativePosition: this.offsetPosition,
            relativeRotation: this.offsetRotation,
            ttl: ACTION_TTL,
            kinematic: NEAR_GRABBING_KINEMATIC,
            kinematicSetVelocity: true
        });
        if (this.actionID === NULL_ACTION_ID) {
            this.actionID = null;
        } else {
            this.actionTimeout = now + (ACTION_TTL * MSEC_PER_SEC);
            if (this.state == STATE_NEAR_GRABBING) {
                this.setState(STATE_CONTINUE_NEAR_GRABBING);
            } else {
                // equipping
                Entities.callEntityMethod(this.grabbedEntity, "startEquip", [JSON.stringify(this.hand)]);
                this.startHandGrasp();
                this.setState(STATE_CONTINUE_EQUIP_BD);
            }

            if (this.hand === RIGHT_HAND) {
                Entities.callEntityMethod(this.grabbedEntity, "setRightHand");
            } else {
                Entities.callEntityMethod(this.grabbedEntity, "setLeftHand");
            }

            Entities.callEntityMethod(this.grabbedEntity, "setHand", [this.hand]);

            Entities.callEntityMethod(this.grabbedEntity, "startNearGrab");

        }

        this.currentHandControllerTipPosition =
            (this.hand === RIGHT_HAND) ? MyAvatar.rightHandTipPosition : MyAvatar.leftHandTipPosition;

        this.currentObjectTime = Date.now();
    };

    this.continueNearGrabbing = function() {
        if (this.state == STATE_CONTINUE_NEAR_GRABBING && this.triggerSmoothedReleased()) {
            this.setState(STATE_RELEASE);
            Entities.callEntityMethod(this.grabbedEntity, "releaseGrab");
            return;
        }
        if (this.state == STATE_CONTINUE_EQUIP_BD && this.bumperReleased()) {
            this.setState(STATE_CONTINUE_EQUIP);
            return;
        }
        if (this.state == STATE_CONTINUE_EQUIP && this.bumperSqueezed()) {
            this.setState(STATE_WAITING_FOR_BUMPER_RELEASE);
            return;
        }
        if (this.state == STATE_CONTINUE_NEAR_GRABBING && this.bumperSqueezed()) {
            this.setState(STATE_CONTINUE_EQUIP_BD);
            Entities.callEntityMethod(this.grabbedEntity, "startEquip", [JSON.stringify(this.hand)]);
            return;
        }

        // Keep track of the fingertip velocity to impart when we release the object.
        // Note that the idea of using a constant 'tip' velocity regardless of the
        // object's actual held offset is an idea intended to make it easier to throw things:
        // Because we might catch something or transfer it between hands without a good idea
        // of it's actual offset, let's try imparting a velocity which is at a fixed radius
        // from the palm.

        var handControllerPosition = (this.hand === RIGHT_HAND) ? MyAvatar.rightHandPosition : MyAvatar.leftHandPosition;
        var now = Date.now();

        var deltaPosition = Vec3.subtract(handControllerPosition, this.currentHandControllerTipPosition); // meters
        var deltaTime = (now - this.currentObjectTime) / MSEC_PER_SEC; // convert to seconds

        this.currentHandControllerTipPosition = handControllerPosition;
        this.currentObjectTime = now;
        Entities.callEntityMethod(this.grabbedEntity, "continueNearGrab");

        if (this.state === STATE_CONTINUE_EQUIP_BD) {
            Entities.callEntityMethod(this.grabbedEntity, "continueEquip");
        }

        if (this.actionTimeout - now < ACTION_TTL_REFRESH * MSEC_PER_SEC) {
            // if less than a 5 seconds left, refresh the actions ttl
            Entities.updateAction(this.grabbedEntity, this.actionID, {
                hand: this.hand === RIGHT_HAND ? "right" : "left",
                timeScale: NEAR_GRABBING_ACTION_TIMEFRAME,
                relativePosition: this.offsetPosition,
                relativeRotation: this.offsetRotation,
                ttl: ACTION_TTL,
                kinematic: NEAR_GRABBING_KINEMATIC,
                kinematicSetVelocity: true
            });
            this.actionTimeout = now + (ACTION_TTL * MSEC_PER_SEC);
        }
    };

    this.waitingForBumperRelease = function() {
        if (this.bumperReleased()) {
            this.setState(STATE_RELEASE);
            Entities.callEntityMethod(this.grabbedEntity, "releaseGrab");
            Entities.callEntityMethod(this.grabbedEntity, "unequip");
            this.endHandGrasp();
        }
    };

    this.pullTowardEquipPosition = function() {
        this.lineOff();

        var grabbedProperties = Entities.getEntityProperties(this.grabbedEntity, GRABBABLE_PROPERTIES);
        var grabbableData = getEntityCustomData(GRABBABLE_DATA_KEY, this.grabbedEntity, DEFAULT_GRABBABLE_DATA);

        // use a spring to pull the object to where it will be when equipped
        var relativeRotation = {
            x: 0.0,
            y: 0.0,
            z: 0.0,
            w: 1.0
        };
        var relativePosition = {
            x: 0.0,
            y: 0.0,
            z: 0.0
        };
        if (grabbableData.spatialKey.relativePosition) {
            relativePosition = grabbableData.spatialKey.relativePosition;
        }
        if (grabbableData.spatialKey.relativeRotation) {
            relativeRotation = grabbableData.spatialKey.relativeRotation;
        }
        var handRotation = this.getHandRotation();
        var handPosition = this.getHandPosition();
        var targetRotation = Quat.multiply(handRotation, relativeRotation);
        var offset = Vec3.multiplyQbyV(targetRotation, relativePosition);
        var targetPosition = Vec3.sum(handPosition, offset);

        if (typeof this.equipSpringID === 'undefined' ||
            this.equipSpringID === null ||
            this.equipSpringID === NULL_ACTION_ID) {
            this.equipSpringID = Entities.addAction("spring", this.grabbedEntity, {
                targetPosition: targetPosition,
                linearTimeScale: EQUIP_SPRING_TIMEFRAME,
                targetRotation: targetRotation,
                angularTimeScale: EQUIP_SPRING_TIMEFRAME,
                ttl: ACTION_TTL
            });
            if (this.equipSpringID === NULL_ACTION_ID) {
                this.equipSpringID = null;
                this.setState(STATE_OFF);
                return;
            }
        } else {
            Entities.updateAction(this.grabbedEntity, this.equipSpringID, {
                targetPosition: targetPosition,
                linearTimeScale: EQUIP_SPRING_TIMEFRAME,
                targetRotation: targetRotation,
                angularTimeScale: EQUIP_SPRING_TIMEFRAME,
                ttl: ACTION_TTL
            });
        }

        if (Vec3.distance(grabbedProperties.position, targetPosition) < EQUIP_SPRING_SHUTOFF_DISTANCE) {
            Entities.deleteAction(this.grabbedEntity, this.equipSpringID);
            this.equipSpringID = null;
            this.setState(STATE_EQUIP);
        }
    };

    this.nearTrigger = function() {
        if (this.triggerSmoothedReleased()) {
            this.setState(STATE_RELEASE);
            Entities.callEntityMethod(this.grabbedEntity, "stopNearTrigger");
            return;
        }
        if (this.hand === RIGHT_HAND) {
            Entities.callEntityMethod(this.grabbedEntity, "setRightHand");
        } else {
            Entities.callEntityMethod(this.grabbedEntity, "setLeftHand");
        }

        Entities.callEntityMethod(this.grabbedEntity, "setHand", [this.hand]);

        Entities.callEntityMethod(this.grabbedEntity, "startNearTrigger");
        this.setState(STATE_CONTINUE_NEAR_TRIGGER);
    };

    this.farTrigger = function() {
        if (this.triggerSmoothedReleased()) {
            this.setState(STATE_RELEASE);
            Entities.callEntityMethod(this.grabbedEntity, "stopFarTrigger");
            return;
        }

        if (this.hand === RIGHT_HAND) {
            Entities.callEntityMethod(this.grabbedEntity, "setRightHand");
        } else {
            Entities.callEntityMethod(this.grabbedEntity, "setLeftHand");
        }
        Entities.callEntityMethod(this.grabbedEntity, "setHand", [this.hand]);
        Entities.callEntityMethod(this.grabbedEntity, "startFarTrigger");
        this.setState(STATE_CONTINUE_FAR_TRIGGER);
    };

    this.continueNearTrigger = function() {
        if (this.triggerSmoothedReleased()) {
            this.setState(STATE_RELEASE);
            Entities.callEntityMethod(this.grabbedEntity, "stopNearTrigger");
            return;
        }

        Entities.callEntityMethod(this.grabbedEntity, "continueNearTrigger");
    };

    this.continueFarTrigger = function() {
        if (this.triggerSmoothedReleased()) {
            this.setState(STATE_RELEASE);
            Entities.callEntityMethod(this.grabbedEntity, "stopNearTrigger");
            return;
        }

        var handPosition = this.getHandPosition();
        var pickRay = {
            origin: handPosition,
            direction: Quat.getUp(this.getHandRotation())
        };

        var now = Date.now();
        if (now - this.lastPickTime > MSECS_PER_SEC / PICKS_PER_SECOND_PER_HAND) {
            var intersection = Entities.findRayIntersection(pickRay, true);
            this.lastPickTime = now;
            if (intersection.entityID != this.grabbedEntity) {
                this.setState(STATE_RELEASE);
                Entities.callEntityMethod(this.grabbedEntity, "stopFarTrigger");
                return;
            }
        }

        this.lineOn(pickRay.origin, Vec3.multiply(pickRay.direction, LINE_LENGTH), NO_INTERSECT_COLOR);
        Entities.callEntityMethod(this.grabbedEntity, "continueFarTrigger");
    };

    _this.allTouchedIDs = {};
    this.touchTest = function() {
        var maxDistance = 0.05;
        var leftHandPosition = MyAvatar.getLeftPalmPosition();
        var rightHandPosition = MyAvatar.getRightPalmPosition();
        var leftEntities = Entities.findEntities(leftHandPosition, maxDistance);
        var rightEntities = Entities.findEntities(rightHandPosition, maxDistance);
        var ids = [];

        if (leftEntities.length !== 0) {
            leftEntities.forEach(function(entity) {
                ids.push(entity);
            });

        }

        if (rightEntities.length !== 0) {
            rightEntities.forEach(function(entity) {
                ids.push(entity);
            });
        }

        ids.forEach(function(id) {

            var props = Entities.getEntityProperties(id, ["boundingBox", "name"]);
            if (props.name === 'pointer') {
                return;
            } else {
                var entityMinPoint = props.boundingBox.brn;
                var entityMaxPoint = props.boundingBox.tfl;
                var leftIsTouching = pointInExtents(leftHandPosition, entityMinPoint, entityMaxPoint);
                var rightIsTouching = pointInExtents(rightHandPosition, entityMinPoint, entityMaxPoint);

                if ((leftIsTouching || rightIsTouching) && _this.allTouchedIDs[id] === undefined) {
                    // we haven't been touched before, but either right or left is touching us now
                    _this.allTouchedIDs[id] = true;
                    _this.startTouch(id);
                } else if ((leftIsTouching || rightIsTouching) && _this.allTouchedIDs[id]) {
                    // we have been touched before and are still being touched
                    // continue touch
                    _this.continueTouch(id);
                } else if (_this.allTouchedIDs[id]) {
                    delete _this.allTouchedIDs[id];
                    _this.stopTouch(id);

                } else {
                    //we are in another state
                    return;
                }
            }

        });

    };

    this.startTouch = function(entityID) {
        Entities.callEntityMethod(entityID, "startTouch");
    };

    this.continueTouch = function(entityID) {
        Entities.callEntityMethod(entityID, "continueTouch");
    };

    this.stopTouch = function(entityID) {
        Entities.callEntityMethod(entityID, "stopTouch");
    };

    this.release = function() {

        if (this.hand !== disabledHand) {
            //release the disabled hand when we let go with the main one
            disabledHand = 'none';
        }
        this.lineOff();

        if (this.grabbedEntity !== null) {
            if (this.actionID !== null) {
                Entities.deleteAction(this.grabbedEntity, this.actionID);
            }
        }

        this.deactivateEntity(this.grabbedEntity);

        this.grabbedEntity = null;
        this.actionID = null;
        this.setState(STATE_OFF);
    };

    this.cleanup = function() {
        this.release();
        this.endHandGrasp();
    };

    this.activateEntity = function(entityID, grabbedProperties) {
        var grabbableData = getEntityCustomData(GRABBABLE_DATA_KEY, entityID, DEFAULT_GRABBABLE_DATA);
        var invertSolidWhileHeld = grabbableData["invertSolidWhileHeld"];
        var data = getEntityCustomData(GRAB_USER_DATA_KEY, entityID, {});
        data["activated"] = true;
        data["avatarId"] = MyAvatar.sessionUUID;
        data["refCount"] = data["refCount"] ? data["refCount"] + 1 : 1;
        // zero gravity and set ignoreForCollisions in a way that lets us put them back, after all grabs are done
        if (data["refCount"] == 1) {
            data["gravity"] = grabbedProperties.gravity;
            data["ignoreForCollisions"] = grabbedProperties.ignoreForCollisions;
            data["collisionsWillMove"] = grabbedProperties.collisionsWillMove;
            var whileHeldProperties = {
                gravity: {
                    x: 0,
                    y: 0,
                    z: 0
                }
            };
            if (invertSolidWhileHeld) {
                whileHeldProperties["ignoreForCollisions"] = !grabbedProperties.ignoreForCollisions;
            }
            Entities.editEntity(entityID, whileHeldProperties);
        }

        setEntityCustomData(GRAB_USER_DATA_KEY, entityID, data);
        return data;
    };

    this.deactivateEntity = function(entityID) {
        var data = getEntityCustomData(GRAB_USER_DATA_KEY, entityID, {});
        if (data && data["refCount"]) {
            data["refCount"] = data["refCount"] - 1;
            if (data["refCount"] < 1) {
                Entities.editEntity(entityID, {
                    gravity: data["gravity"],
                    ignoreForCollisions: data["ignoreForCollisions"],
                    collisionsWillMove: data["collisionsWillMove"]
                });
                data = null;
            }
        } else {
            data = null;
        }
        setEntityCustomData(GRAB_USER_DATA_KEY, entityID, data);
    };


    //this is our handler, where we do the actual work of changing animation settings
    this.graspHand = function(animationProperties) {
        var result = {};
        //full alpha on overlay for this hand
        //set grab to true
        //set idle to false
        //full alpha on the blend btw open and grab
        if (_this.hand === RIGHT_HAND) {
            result['rightHandOverlayAlpha'] = 1.0;
            result['isRightHandGrab'] = true;
            result['isRightHandIdle'] = false;
            result['rightHandGrabBlend'] = 1.0;
        } else if (_this.hand === LEFT_HAND) {
            result['leftHandOverlayAlpha'] = 1.0;
            result['isLeftHandGrab'] = true;
            result['isLeftHandIdle'] = false;
            result['leftHandGrabBlend'] = 1.0;
        }
        //return an object with our updated settings
        return result;
    }

    this.graspHandler = null
    this.startHandGrasp = function() {
        if (this.hand === RIGHT_HAND) {
            this.graspHandler = MyAvatar.addAnimationStateHandler(this.graspHand, ['isRightHandGrab']);
        } else if (this.hand === LEFT_HAND) {
            this.graspHandler = MyAvatar.addAnimationStateHandler(this.graspHand, ['isLeftHandGrab']);
        }
    }

    this.endHandGrasp = function() {
        // Tell the animation system we don't need any more callbacks.
        MyAvatar.removeAnimationStateHandler(this.graspHandler);
    }

}

var rightController = new MyController(RIGHT_HAND);
var leftController = new MyController(LEFT_HAND);

var MAPPING_NAME = "com.highfidelity.handControllerGrab";

var mapping = Controller.newMapping(MAPPING_NAME);
mapping.from([Controller.Standard.RT]).peek().to(rightController.triggerPress);
mapping.from([Controller.Standard.LT]).peek().to(leftController.triggerPress);

mapping.from([Controller.Standard.RB]).peek().to(rightController.bumperPress);
mapping.from([Controller.Standard.LB]).peek().to(leftController.bumperPress);

Controller.enableMapping(MAPPING_NAME);


function update() {
    rightController.update();
    leftController.update();
}

function cleanup() {
    rightController.cleanup();
    leftController.cleanup();
    Controller.disableMapping(MAPPING_NAME);
}

Script.scriptEnding.connect(cleanup);
Script.update.connect(update);<|MERGE_RESOLUTION|>--- conflicted
+++ resolved
@@ -221,11 +221,6 @@
     this.pointer = null; // entity-id of line object
     this.triggerValue = 0; // rolling average of trigger value
     this.rawTriggerValue = 0;
-<<<<<<< HEAD
-
-    this.offsetPosition = { x: 0.0, y: 0.0, z: 0.0 };
-    this.offsetRotation = { x: 0.0, y: 0.0, z: 0.0, w: 1.0 };
-=======
     this.rawBumperValue = 0;
 
     this.offsetPosition = {
@@ -239,7 +234,6 @@
         z: 0.0,
         w: 1.0
     };
->>>>>>> eecb5b91
 
     var _this = this;
 
@@ -561,13 +555,10 @@
                 continue;
             }
 
-<<<<<<< HEAD
-=======
             if (propsForCandidate.type == 'PolyLine') {
                 continue;
             }
 
->>>>>>> eecb5b91
             if (propsForCandidate.type == 'Zone') {
                 continue;
             }
