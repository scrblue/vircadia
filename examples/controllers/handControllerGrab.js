--- conflicted
+++ resolved
@@ -139,12 +139,8 @@
         return "release";
     }
 
-<<<<<<< HEAD
-var disabledHand = 'none';
-=======
     return "unknown";
 }
->>>>>>> b366011d
 
 function getTag() {
     return "grab-" + MyAvatar.sessionUUID;
@@ -423,20 +419,6 @@
             for (i = 0; i < nearbyEntities.length; i++) {
                 var grabbableDataForCandidate =
                     getEntityCustomData(GRABBABLE_DATA_KEY, nearbyEntities[i], DEFAULT_GRABBABLE_DATA);
-<<<<<<< HEAD
-                if (grabbableDataForCandidate["turnOffOppositeBeam"] === true) {
-                    if (this.hand === RIGHT_HAND) {
-                        disabledHand = LEFT_HAND;
-                    } else {
-                        disabledHand = RIGHT_HAND;
-                    }
-                } else {
-                    disabledHand = 'none';
-                }
-                if (grabbableDataForCandidate.grabbable === false) {
-=======
-                if (!grabbableDataForCandidate.grabbable) {
->>>>>>> b366011d
                     continue;
                 }
                 var propsForCandidate =
@@ -465,13 +447,8 @@
         var controllerHandInput = (this.hand === RIGHT_HAND) ? Controller.Standard.RightHand : Controller.Standard.LeftHand;
         var handRotation = Quat.multiply(MyAvatar.orientation, Controller.getPoseValue(controllerHandInput).rotation);
         var grabbedProperties = Entities.getEntityProperties(this.grabbedEntity, ["position", "rotation",
-<<<<<<< HEAD
-            "gravity", "ignoreForCollisions"
-        ]);
-=======
                                                                                   "gravity", "ignoreForCollisions",
                                                                                   "collisionsWillMove"]);
->>>>>>> b366011d
         var now = Date.now();
 
         // add the action and initialize some variables
@@ -601,12 +578,7 @@
         var grabbableData = getEntityCustomData(GRABBABLE_DATA_KEY, this.grabbedEntity, DEFAULT_GRABBABLE_DATA);
 
         var turnOffOtherHand = grabbableData["turnOffOtherHand"];
-<<<<<<< HEAD
-        print('SECOND GRAB ON ALREADY HELD OBJEcT')
-        if (turnOffOtherHand === true) {
-=======
         if (turnOffOtherHand) {
->>>>>>> b366011d
             //don't activate the second hand grab because the script is handling the second hand logic
             return;
         }
@@ -619,13 +591,9 @@
 
         this.lineOff();
 
-<<<<<<< HEAD
-        var grabbedProperties = Entities.getEntityProperties(this.grabbedEntity, ["position", "rotation", "gravity", "ignoreForCollisions"]);
-=======
         var grabbedProperties = Entities.getEntityProperties(this.grabbedEntity,
                                                              ["position", "rotation", "gravity",
                                                               "ignoreForCollisions", "collisionsWillMove"]);
->>>>>>> b366011d
         this.activateEntity(this.grabbedEntity, grabbedProperties);
         if (grabbedProperties.collisionsWillMove && NEAR_GRABBING_KINEMATIC) {
             Entities.editEntity(this.grabbedEntity, {
@@ -902,10 +870,7 @@
             Entities.callEntityMethod(this.grabbedEntity, "releaseGrab");
         }
 
-<<<<<<< HEAD
-=======
         this.deactivateEntity(this.grabbedEntity);
->>>>>>> b366011d
 
         // the action will tend to quickly bring an object's velocity to zero.  now that
         // the action is gone, set the objects velocity to something the holder might expect.
@@ -934,18 +899,8 @@
         if (data["refCount"] == 1) {
             data["gravity"] = grabbedProperties.gravity;
             data["ignoreForCollisions"] = grabbedProperties.ignoreForCollisions;
-<<<<<<< HEAD
-            var whileHeldProperties = {
-                gravity: {
-                    x: 0,
-                    y: 0,
-                    z: 0
-                }
-            };
-=======
             data["collisionsWillMove"] = grabbedProperties.collisionsWillMove;
             var whileHeldProperties = {gravity: {x:0, y:0, z:0}};
->>>>>>> b366011d
             if (invertSolidWhileHeld) {
                 whileHeldProperties["ignoreForCollisions"] = !grabbedProperties.ignoreForCollisions;
             }
