--- conflicted
+++ resolved
@@ -18,10 +18,7 @@
 
 var entityProps, currentPosition, currentVelocity, currentRotation, distanceToTarget, velocityTowardTarget, desiredVelocity;
 var addedVelocity, newVelocity, angularVelocity, dT, cameraEntityDistance;
-<<<<<<< HEAD
-=======
 var LEFT = 0;
->>>>>>> 3471c0a4
 var RIGHT = 1;
 var LASER_WIDTH = 3;
 var LASER_COLOR = {
@@ -54,11 +51,7 @@
 var releaseSound = SoundCache.getSound("https://hifi-public.s3.amazonaws.com/eric/sounds/ReleaseClamp.wav");
 
 function getRayIntersection(pickRay) {
-<<<<<<< HEAD
-  var intersection = Entities.findRayIntersection(pickRay);
-=======
   var intersection = Entities.findRayIntersection(pickRay, true);
->>>>>>> 3471c0a4
   return intersection;
 }
 
@@ -202,11 +195,7 @@
       origin: this.palmPosition,
       direction: Vec3.normalize(Vec3.subtract(this.tipPosition, this.palmPosition))
     };
-<<<<<<< HEAD
-    var intersection = getRayIntersection(pickRay);
-=======
     var intersection = getRayIntersection(pickRay, true);
->>>>>>> 3471c0a4
     if (intersection.intersects && intersection.properties.collisionsWillMove) {
       this.laserWasHovered = true;
       if (this.triggerHeld && !this.grabbing) {
@@ -298,18 +287,12 @@
 
 function update(deltaTime) {
   rightController.update(deltaTime);
-<<<<<<< HEAD
-=======
   leftController.update(deltaTime);
->>>>>>> 3471c0a4
 }
 
 function scriptEnding() {
   rightController.cleanup();
-<<<<<<< HEAD
-=======
   leftController.cleanup();
->>>>>>> 3471c0a4
 }
 
 function vectorIsZero(v) {
@@ -317,10 +300,7 @@
 }
 
 var rightController = new controller(RIGHT);
-<<<<<<< HEAD
-=======
 var leftController = new controller(LEFT);
->>>>>>> 3471c0a4
 
 
 Script.update.connect(update);
