//
//  editEntities.js
//  examples
//
//  Created by Clément Brisset on 4/24/14.
//  Copyright 2014 High Fidelity, Inc.
//
//  This script allows you to edit models either with the razor hydras or with your mouse
//
//  If using the hydras :
//  grab grab models with the triggers, you can then move the models around or scale them with both hands.
//  You can switch mode using the bumpers so that you can move models around more easily.
//
//  If using the mouse :
//  - left click lets you move the model in the plane facing you.
//    If pressing shift, it will move on the horizontal plane it's in.
//  - right click lets you rotate the model. z and x give access to more axes of rotation while shift provides finer control.
//  - left + right click lets you scale the model.
//  - you can press r while holding the model to reset its rotation
//
//  Distributed under the Apache License, Version 2.0.
//  See the accompanying file LICENSE or http://www.apache.org/licenses/LICENSE-2.0.html
//

Script.include("toolBars.js");

var windowDimensions = Controller.getViewportDimensions();
var toolIconUrl = "http://highfidelity-public.s3-us-west-1.amazonaws.com/images/tools/";
var toolHeight = 50;
var toolWidth = 50;

var LASER_WIDTH = 4;
var LASER_COLOR = { red: 255, green: 0, blue: 0 };
var LASER_LENGTH_FACTOR = 500;

var MIN_ANGULAR_SIZE = 2;
var MAX_ANGULAR_SIZE = 45;

var LEFT = 0;
var RIGHT = 1;

var SPAWN_DISTANCE = 1;
var DEFAULT_RADIUS = 0.10;

var modelURLs = [
        "http://highfidelity-public.s3-us-west-1.amazonaws.com/meshes/Feisar_Ship.FBX",
        "http://highfidelity-public.s3-us-west-1.amazonaws.com/meshes/birarda/birarda_head.fbx",
        "http://highfidelity-public.s3-us-west-1.amazonaws.com/meshes/pug.fbx",
        "http://highfidelity-public.s3-us-west-1.amazonaws.com/meshes/newInvader16x16-large-purple.svo",
        "http://highfidelity-public.s3-us-west-1.amazonaws.com/meshes/minotaur/mino_full.fbx",
        "http://highfidelity-public.s3-us-west-1.amazonaws.com/meshes/Combat_tank_V01.FBX",
        "http://highfidelity-public.s3-us-west-1.amazonaws.com/meshes/orc.fbx",
        "http://highfidelity-public.s3-us-west-1.amazonaws.com/meshes/slimer.fbx"
    ];

var jointList = MyAvatar.getJointNames();

var mode = 0;
var isActive = false;


if (typeof String.prototype.fileName !== "function") {
    String.prototype.fileName = function () {
        return this.replace(/^(.*[\/\\])*/, "");
    };
}

if (typeof String.prototype.fileBase !== "function") {
    String.prototype.fileBase = function () {
        var filename = this.fileName();
        return filename.slice(0, filename.indexOf("."));
    };
}

if (typeof String.prototype.fileType !== "function") {
    String.prototype.fileType = function () {
        return this.slice(this.lastIndexOf(".") + 1);
    };
}

if (typeof String.prototype.path !== "function") {
    String.prototype.path = function () {
        return this.replace(/[\\\/][^\\\/]*$/, "");
    };
}

if (typeof String.prototype.regExpEscape !== "function") {
    String.prototype.regExpEscape = function () {
        return this.replace(/([$\^.+*?|\\\/{}()\[\]])/g, '\\$1');
    };
}

if (typeof String.prototype.toArrayBuffer !== "function") {
    String.prototype.toArrayBuffer = function () {
        var length,
            buffer,
            view,
            charCode,
            charCodes,
            i;

        charCodes = [];

        length = this.length;
        for (i = 0; i < length; i += 1) {
            charCode = this.charCodeAt(i);
            if (charCode <= 255) {
                charCodes.push(charCode);
            } else {
                charCodes.push(charCode / 256);
                charCodes.push(charCode % 256);
            }
        }

        length = charCodes.length;
        buffer = new ArrayBuffer(length);
        view = new Uint8Array(buffer);
        for (i = 0; i < length; i += 1) {
            view[i] = charCodes[i];
        }

        return buffer;
    };
}

if (typeof DataView.prototype.indexOf !== "function") {
    DataView.prototype.indexOf = function (searchString, position) {
        var searchLength = searchString.length,
            byteArrayLength = this.byteLength,
            maxSearchIndex = byteArrayLength - searchLength,
            searchCharCodes = [],
            found,
            i,
            j;

        searchCharCodes[searchLength] = 0;
        for (j = 0; j < searchLength; j += 1) {
            searchCharCodes[j] = searchString.charCodeAt(j);
        }

        i = position;
        found = false;
        while (i < maxSearchIndex && !found) {
            j = 0;
            while (j < searchLength && this.getUint8(i + j) === searchCharCodes[j]) {
                j += 1;
            }
            found = (j === searchLength);
            i += 1;
        }

        return found ? i - 1 : -1;
    };
}

if (typeof DataView.prototype.string !== "function") {
    DataView.prototype.string = function (start, length) {
        var charCodes = [],
            end,
            i;

        if (start === undefined) {
            start = 0;
        }
        if (length === undefined) {
            length = this.length;
        }

        end = start + length;
        for (i = start; i < end; i += 1) {
            charCodes.push(this.getUint8(i));
        }

        return String.fromCharCode.apply(String, charCodes);
    };
}

var progressDialog = (function () {
    var that = {},
        progressBackground,
        progressMessage,
        cancelButton,
        displayed = false,
        backgroundWidth = 300,
        backgroundHeight = 100,
        messageHeight = 32,
        cancelWidth = 70,
        cancelHeight = 32,
        textColor = { red: 255, green: 255, blue: 255 },
        textBackground = { red: 52, green: 52, blue: 52 },
        backgroundUrl = toolIconUrl + "progress-background.svg",
        windowDimensions;

    progressBackground = Overlays.addOverlay("image", {
        width: backgroundWidth,
        height: backgroundHeight,
        imageURL: backgroundUrl,
        alpha: 0.9,
        visible: false
    });

    progressMessage = Overlays.addOverlay("text", {
        width: backgroundWidth - 40,
        height: messageHeight,
        text: "",
        textColor: textColor,
        backgroundColor: textBackground,
        alpha: 0.9,
        visible: false
    });

    cancelButton = Overlays.addOverlay("text", {
        width: cancelWidth,
        height: cancelHeight,
        text: "Cancel",
        textColor: textColor,
        backgroundColor: textBackground,
        alpha: 0.9,
        visible: false
    });

    function move() {
        var progressX,
            progressY;

        if (displayed) {

            if (windowDimensions.x === Window.innerWidth && windowDimensions.y === Window.innerHeight) {
                return;
            }
            windowDimensions.x = Window.innerWidth;
            windowDimensions.y = Window.innerHeight;

            progressX = (windowDimensions.x - backgroundWidth) / 2;  // Center.
            progressY = windowDimensions.y / 2 - backgroundHeight;  // A little up from center.

            Overlays.editOverlay(progressBackground, { x: progressX, y: progressY });
            Overlays.editOverlay(progressMessage, { x: progressX + 20, y: progressY + 15 });
            Overlays.editOverlay(cancelButton, {
                x: progressX + backgroundWidth - cancelWidth - 20,
                y: progressY + backgroundHeight - cancelHeight - 15
            });
        }
    }
    that.move = move;

    that.onCancel = undefined;

    function open(message) {
        if (!displayed) {
            windowDimensions = { x: 0, y : 0 };
            displayed = true;
            move();
            Overlays.editOverlay(progressBackground, { visible: true });
            Overlays.editOverlay(progressMessage, { visible: true, text: message });
            Overlays.editOverlay(cancelButton, { visible: true });
        } else {
            throw new Error("open() called on progressDialog when already open");
        }
    }
    that.open = open;

    function isOpen() {
        return displayed;
    }
    that.isOpen = isOpen;

    function update(message) {
        if (displayed) {
            Overlays.editOverlay(progressMessage, { text: message });
        } else {
            throw new Error("update() called on progressDialog when not open");
        }
    }
    that.update = update;

    function close() {
        if (displayed) {
            Overlays.editOverlay(cancelButton, { visible: false });
            Overlays.editOverlay(progressMessage, { visible: false });
            Overlays.editOverlay(progressBackground, { visible: false });
            displayed = false;
        } else {
            throw new Error("close() called on progressDialog when not open");
        }
    }
    that.close = close;

    function mousePressEvent(event) {
        if (Overlays.getOverlayAtPoint({ x: event.x, y: event.y }) === cancelButton) {
            if (typeof this.onCancel === "function") {
                close();
                this.onCancel();
            }
            return true;
        }
        return false;
    }
    that.mousePressEvent = mousePressEvent;

    function cleanup() {
        Overlays.deleteOverlay(cancelButton);
        Overlays.deleteOverlay(progressMessage);
        Overlays.deleteOverlay(progressBackground);
    }
    that.cleanup = cleanup;

    return that;
}());

var httpMultiPart = (function () {
    var that = {},
        parts,
        byteLength,
        boundaryString,
        crlf;

    function clear() {
        boundaryString = "--boundary_" + String(Uuid.generate()).slice(1, 36) + "=";
        parts = [];
        byteLength = 0;
        crlf = "";
    }
    that.clear = clear;

    function boundary() {
        return boundaryString.slice(2);
    }
    that.boundary = boundary;

    function length() {
        return byteLength;
    }
    that.length = length;

    function add(object) {
        // - name, string
        // - name, buffer
        var buffer,
            string,
            stringBuffer,
            compressedBuffer;

        if (object.name === undefined) {

            throw new Error("Item to add to HttpMultiPart must have a name");

        } else if (object.string !== undefined) {
            //--<boundary>=
            //Content-Disposition: form-data; name="model_name"
            //
            //<string>

            string = crlf + boundaryString + "\r\n"
                + "Content-Disposition: form-data; name=\"" + object.name + "\"\r\n"
                + "\r\n"
                + object.string;
            buffer = string.toArrayBuffer();

        } else if (object.buffer !== undefined) {
            //--<boundary>=
            //Content-Disposition: form-data; name="fbx"; filename="<filename>"
            //Content-Type: application/octet-stream
            //
            //<buffer>

            string = crlf + boundaryString + "\r\n"
                + "Content-Disposition: form-data; name=\"" + object.name
                + "\"; filename=\"" + object.buffer.filename + "\"\r\n"
                + "Content-Type: application/octet-stream\r\n"
                + "\r\n";
            stringBuffer = string.toArrayBuffer();

            compressedBuffer = object.buffer.buffer.compress();
            buffer = new Uint8Array(stringBuffer.byteLength + compressedBuffer.byteLength);
            buffer.set(new Uint8Array(stringBuffer));
            buffer.set(new Uint8Array(compressedBuffer), stringBuffer.byteLength);

        } else {

            throw new Error("Item to add to HttpMultiPart not recognized");
        }

        byteLength += buffer.byteLength;
        parts.push(buffer);

        crlf = "\r\n";

        return true;
    }
    that.add = add;

    function response() {
        var buffer,
            index,
            str,
            i;

        str = crlf + boundaryString + "--\r\n";
        buffer = str.toArrayBuffer();
        byteLength += buffer.byteLength;
        parts.push(buffer);

        buffer = new Uint8Array(byteLength);
        index = 0;
        for (i = 0; i < parts.length; i += 1) {
            buffer.set(new Uint8Array(parts[i]), index);
            index += parts[i].byteLength;
        }

        return buffer;
    }
    that.response = response;

    clear();

    return that;
}());

var modelUploader = (function () {
    var that = {},
        modelFile,
        modelName,
        modelURL,
        modelCallback,
        isProcessing,
        fstBuffer,
        fbxBuffer,
        //svoBuffer,
        mapping,
        geometry,
        API_URL = "https://data.highfidelity.io/api/v1/models",
        MODEL_URL = "http://public.highfidelity.io/models/content",
        NAME_FIELD = "name",
        SCALE_FIELD = "scale",
        FILENAME_FIELD = "filename",
        TEXDIR_FIELD = "texdir",
        MAX_TEXTURE_SIZE = 1024;

    function info(message) {
        if (progressDialog.isOpen()) {
            progressDialog.update(message);
        } else {
            progressDialog.open(message);
        }
        print(message);
    }

    function error(message) {
        if (progressDialog.isOpen()) {
            progressDialog.close();
        }
        print(message);
        Window.alert(message);
    }

    function randomChar(length) {
        var characters = "0123457689abcdefghijklmnopqrstuvwxyz",
            string = "",
            i;

        for (i = 0; i < length; i += 1) {
            string += characters[Math.floor(Math.random() * 36)];
        }

        return string;
    }

    function resetDataObjects() {
        fstBuffer = null;
        fbxBuffer = null;
        //svoBuffer = null;
        mapping = {};
        geometry = {};
        geometry.textures = [];
        geometry.embedded = [];
    }

    function readFile(filename) {
        var url = "file:///" + filename,
            req = new XMLHttpRequest();

        req.open("GET", url, false);
        req.responseType = "arraybuffer";
        req.send();
        if (req.status !== 200) {
            error("Could not read file: " + filename + " : " + req.statusText);
            return null;
        }

        return {
            filename: filename.fileName(),
            buffer: req.response
        };
    }

    function readMapping(buffer) {
        var dv = new DataView(buffer.buffer),
            lines,
            line,
            tokens,
            i,
            name,
            value,
            remainder,
            existing;

        mapping = {};  // { name : value | name : { value : [remainder] } }
        lines = dv.string(0, dv.byteLength).split(/\r\n|\r|\n/);
        for (i = 0; i < lines.length; i += 1) {
            line = lines[i].trim();
            if (line.length > 0 && line[0] !== "#") {
                tokens = line.split(/\s*=\s*/);
                if (tokens.length > 1) {
                    name = tokens[0];
                    value = tokens[1];
                    if (tokens.length > 2) {
                        remainder = tokens.slice(2, tokens.length).join(" = ");
                    } else {
                        remainder = null;
                    }
                    if (tokens.length === 2 && mapping[name] === undefined) {
                        mapping[name] = value;
                    } else {
                        if (mapping[name] === undefined) {
                            mapping[name] = {};

                        } else if (typeof mapping[name] !== "object") {
                            existing = mapping[name];
                            mapping[name] = { existing : null };
                        }

                        if (mapping[name][value] === undefined) {
                            mapping[name][value] = [];
                        }
                        mapping[name][value].push(remainder);
                    }
                }
            }
        }
    }

    function writeMapping(buffer) {
        var name,
            value,
            remainder,
            i,
            string = "";

        for (name in mapping) {
            if (mapping.hasOwnProperty(name)) {
                if (typeof mapping[name] === "object") {
                    for (value in mapping[name]) {
                        if (mapping[name].hasOwnProperty(value)) {
                            remainder = mapping[name][value];
                            if (remainder === null) {
                                string += (name + " = " + value + "\n");
                            } else {
                                for (i = 0; i < remainder.length; i += 1) {
                                    string += (name + " = " + value + " = " + remainder[i] + "\n");
                                }
                            }
                        }
                    }
                } else {
                    string += (name + " = " + mapping[name] + "\n");
                }
            }
        }

        buffer.buffer = string.toArrayBuffer();
    }

    function readGeometry(fbxBuffer) {
        var textures,
            view,
            index,
            EOF,
            previousNodeFilename;

        // Reference:
        // http://code.blender.org/index.php/2013/08/fbx-binary-file-format-specification/

        textures = {};
        view = new DataView(fbxBuffer.buffer);
        EOF = false;

        function parseBinaryFBX() {
            var endOffset,
                numProperties,
                propertyListLength,
                nameLength,
                name,
                filename;

            endOffset = view.getUint32(index, true);
            numProperties = view.getUint32(index + 4, true);
            propertyListLength = view.getUint32(index + 8, true);
            nameLength = view.getUint8(index + 12);
            index += 13;

            if (endOffset === 0) {
                return;
            }
            if (endOffset < index || endOffset > view.byteLength) {
                EOF = true;
                return;
            }

            name = view.string(index, nameLength).toLowerCase();
            index += nameLength;

            if (name === "content" && previousNodeFilename !== "") {
                // Blender 2.71 exporter "embeds" external textures as empty binary blobs so ignore these
                if (propertyListLength > 5) {
                    geometry.embedded.push(previousNodeFilename);
                }
            }

            if (name === "relativefilename") {
                filename = view.string(index + 5, view.getUint32(index + 1, true)).fileName();
                if (!textures.hasOwnProperty(filename)) {
                    textures[filename] = "";
                    geometry.textures.push(filename);
                }
                previousNodeFilename = filename;
            } else {
                previousNodeFilename = "";
            }

            index += (propertyListLength);

            while (index < endOffset && !EOF) {
                parseBinaryFBX();
            }
        }

        function readTextFBX() {
            var line,
                view,
                viewLength,
                charCode,
                charCodes,
                numCharCodes,
                filename,
                relativeFilename = "",
                MAX_CHAR_CODES = 250;

            view = new Uint8Array(fbxBuffer.buffer);
            viewLength = view.byteLength;
            charCodes = [];
            numCharCodes = 0;

            for (index = 0; index < viewLength; index += 1) {
                charCode = view[index];
                if (charCode !== 9 && charCode !== 32) {
                    if (charCode === 10) {  // EOL. Can ignore EOF.
                        line = String.fromCharCode.apply(String, charCodes).toLowerCase();
                        // For embedded textures, "Content:" line immediately follows "RelativeFilename:" line.
                        if (line.slice(0, 8) === "content:" && relativeFilename !== "") {
                            geometry.embedded.push(relativeFilename);
                        }
                        if (line.slice(0, 17) === "relativefilename:") {
                            filename = line.slice(line.indexOf("\""), line.lastIndexOf("\"") - line.length).fileName();
                            if (!textures.hasOwnProperty(filename)) {
                                textures[filename] = "";
                                geometry.textures.push(filename);
                            }
                            relativeFilename = filename;
                        } else {
                            relativeFilename = "";
                        }
                        charCodes = [];
                        numCharCodes = 0;
                    } else {
                        if (numCharCodes < MAX_CHAR_CODES) {  // Only interested in start of line
                            charCodes.push(charCode);
                            numCharCodes += 1;
                        }
                    }
                }
            }
        }

        if (view.string(0, 18) === "Kaydara FBX Binary") {
            previousNodeFilename = "";

            index = 27;
            while (index < view.byteLength - 39 && !EOF) {
                parseBinaryFBX();
            }

        } else {

            readTextFBX();

        }
    }

    function readModel() {
        var fbxFilename,
            //svoFilename,
            fileType;

        info("Reading model file");
        print("Model file: " + modelFile);

        if (modelFile.toLowerCase().fileType() === "fst") {
            fstBuffer = readFile(modelFile);
            if (fstBuffer === null) {
                return false;
            }
            readMapping(fstBuffer);
            fileType = mapping[FILENAME_FIELD].toLowerCase().fileType();
            if (mapping.hasOwnProperty(FILENAME_FIELD)) {
                if (fileType === "fbx") {
                    fbxFilename = modelFile.path() + "\\" + mapping[FILENAME_FIELD];
                //} else if (fileType === "svo") {
                //    svoFilename = modelFile.path() + "\\" + mapping[FILENAME_FIELD];
                } else {
                    error("Unrecognized model type in FST file!");
                    return false;
                }
            } else {
                error("Model file name not found in FST file!");
                return false;
            }
        } else {
            fstBuffer = {
                filename: "Interface." + randomChar(6),  // Simulate avatar model uploading behaviour
                buffer: null
            };

            if (modelFile.toLowerCase().fileType() === "fbx") {
                fbxFilename = modelFile;
                mapping[FILENAME_FIELD] = modelFile.fileName();

            //} else if (modelFile.toLowerCase().fileType() === "svo") {
            //    svoFilename = modelFile;
            //    mapping[FILENAME_FIELD] = modelFile.fileName();

            } else {
                error("Unrecognized file type: " + modelFile);
                return false;
            }
        }

        if (!isProcessing) { return false; }

        if (fbxFilename) {
            fbxBuffer = readFile(fbxFilename);
            if (fbxBuffer === null) {
                return false;
            }

            if (!isProcessing) { return false; }

            readGeometry(fbxBuffer);
        }

        //if (svoFilename) {
        //    svoBuffer = readFile(svoFilename);
        //    if (svoBuffer === null) {
        //        return false;
        //    }
        //}

        // Add any missing basic mappings
        if (!mapping.hasOwnProperty(NAME_FIELD)) {
            mapping[NAME_FIELD] = modelFile.fileName().fileBase();
        }
        if (!mapping.hasOwnProperty(TEXDIR_FIELD)) {
            mapping[TEXDIR_FIELD] = ".";
        }
        if (!mapping.hasOwnProperty(SCALE_FIELD)) {
            mapping[SCALE_FIELD] = 1.0;
        }

        return true;
    }

    function setProperties() {
        var form = [],
            directory,
            displayAs,
            validateAs;

        progressDialog.close();
        print("Setting model properties");

        form.push({ label: "Name:", value: mapping[NAME_FIELD] });

        directory = modelFile.path() + "/" + mapping[TEXDIR_FIELD];
        displayAs = new RegExp("^" + modelFile.path().regExpEscape() + "[\\\\\\\/](.*)");
        validateAs = new RegExp("^" + modelFile.path().regExpEscape() + "([\\\\\\\/].*)?");

        form.push({
            label: "Texture directory:",
            directory: modelFile.path() + "/" + mapping[TEXDIR_FIELD],
            title: "Choose Texture Directory",
            displayAs: displayAs,
            validateAs: validateAs,
            errorMessage: "Texture directory must be subdirectory of the model directory."
        });

        form.push({ button: "Cancel" });

        if (!Window.form("Set Model Properties", form)) {
            print("User cancelled uploading model");
            return false;
        }

        mapping[NAME_FIELD] = form[0].value;
        mapping[TEXDIR_FIELD] = form[1].directory.slice(modelFile.path().length + 1);
        if (mapping[TEXDIR_FIELD] === "") {
            mapping[TEXDIR_FIELD] = ".";
        }

        writeMapping(fstBuffer);

        return true;
    }

    function createHttpMessage(callback) {
        var multiparts = [],
            lodCount,
            lodFile,
            lodBuffer,
            textureBuffer,
            textureSourceFormat,
            textureTargetFormat,
            embeddedTextures,
            i;

        info("Preparing to send model");

        // Model name
        if (mapping.hasOwnProperty(NAME_FIELD)) {
            multiparts.push({
                name : "model_name",
                string : mapping[NAME_FIELD]
            });
        } else {
            error("Model name is missing");
            httpMultiPart.clear();
            return;
        }

        // FST file
        if (fstBuffer) {
            multiparts.push({
                name : "fst",
                buffer: fstBuffer
            });
        }

        // FBX file
        if (fbxBuffer) {
            multiparts.push({
                name : "fbx",
                buffer: fbxBuffer
            });
        }

        // SVO file
        //if (svoBuffer) {
        //    multiparts.push({
        //        name : "svo",
        //        buffer: svoBuffer
        //    });
        //}

        // LOD files
        lodCount = 0;
        for (lodFile in mapping.lod) {
            if (mapping.lod.hasOwnProperty(lodFile)) {
                lodBuffer = readFile(modelFile.path() + "\/" + lodFile);
                if (lodBuffer === null) {
                    return;
                }
                multiparts.push({
                    name: "lod" + lodCount,
                    buffer: lodBuffer
                });
                lodCount += 1;
            }
            if (!isProcessing) { return; }
        }

        // Textures
        embeddedTextures = "|" + geometry.embedded.join("|") + "|";
        for (i = 0; i < geometry.textures.length; i += 1) {
            if (embeddedTextures.indexOf("|" + geometry.textures[i].fileName() + "|") === -1) {
                textureBuffer = readFile(modelFile.path() + "\/"
                    + (mapping[TEXDIR_FIELD] !== "." ? mapping[TEXDIR_FIELD] + "\/" : "")
                    + geometry.textures[i]);
                if (textureBuffer === null) {
                    return;
                }

                textureSourceFormat = geometry.textures[i].fileType().toLowerCase();
                textureTargetFormat = (textureSourceFormat === "jpg" ? "jpg" : "png");
                textureBuffer.buffer =
                    textureBuffer.buffer.recodeImage(textureSourceFormat, textureTargetFormat, MAX_TEXTURE_SIZE);
                textureBuffer.filename = textureBuffer.filename.slice(0, -textureSourceFormat.length) + textureTargetFormat;

                multiparts.push({
                    name: "texture" + i,
                    buffer: textureBuffer
                });
            }

            if (!isProcessing) { return; }
        }

        // Model category
        multiparts.push({
            name : "model_category",
            string : "content"
        });

        // Create HTTP message
        httpMultiPart.clear();
        Script.setTimeout(function addMultipart() {
            var multipart = multiparts.shift();
            httpMultiPart.add(multipart);

            if (!isProcessing) { return; }

            if (multiparts.length > 0) {
                Script.setTimeout(addMultipart, 25);
            } else {
                callback();
            }
        }, 25);
    }

    function sendToHighFidelity() {
        var req,
            uploadedChecks,
            HTTP_GET_TIMEOUT = 60,  // 1 minute
            HTTP_SEND_TIMEOUT = 900,  // 15 minutes
            UPLOADED_CHECKS = 30,
            CHECK_UPLOADED_TIMEOUT = 1,  // 1 second
            handleCheckUploadedResponses,
            handleUploadModelResponses,
            handleRequestUploadResponses;

        function uploadTimedOut() {
            error("Model upload failed: Internet request timed out!");
        }

        //function debugResponse() {
        //    print("req.errorCode = " + req.errorCode);
        //    print("req.readyState = " + req.readyState);
        //    print("req.status = " + req.status);
        //    print("req.statusText = " + req.statusText);
        //    print("req.responseType = " + req.responseType);
        //    print("req.responseText = " + req.responseText);
        //    print("req.response = " + req.response);
        //    print("req.getAllResponseHeaders() = " + req.getAllResponseHeaders());
        //}

        function checkUploaded() {
            if (!isProcessing) { return; }

            info("Checking uploaded model");

            req = new XMLHttpRequest();
            req.open("HEAD", modelURL, true);
            req.timeout = HTTP_GET_TIMEOUT * 1000;
            req.onreadystatechange = handleCheckUploadedResponses;
            req.ontimeout = uploadTimedOut;
            req.send();
        }

        handleCheckUploadedResponses = function () {
            //debugResponse();
            if (req.readyState === req.DONE) {
                if (req.status === 200) {
                    // Note: Unlike avatar models, for content models we don't need to refresh texture cache.
                    print("Model uploaded: " + modelURL);
                    progressDialog.close();
                    if (Window.confirm("Your model has been uploaded as: " + modelURL + "\nDo you want to rez it?")) {
                        modelCallback(modelURL);
                    }
                } else if (req.status === 404) {
                    if (uploadedChecks > 0) {
                        uploadedChecks -= 1;
                        Script.setTimeout(checkUploaded, CHECK_UPLOADED_TIMEOUT * 1000);
                    } else {
                        print("Error: " + req.status + " " + req.statusText);
                        error("We could not verify that your model was successfully uploaded but it may have been at: "
                            + modelURL);
                    }
                } else {
                    print("Error: " + req.status + " " + req.statusText);
                    error("There was a problem with your upload, please try again later.");
                }
            }
        };

        function uploadModel(method) {
            var url;

            if (!isProcessing) { return; }

            req = new XMLHttpRequest();
            if (method === "PUT") {
                url = API_URL + "\/" + modelName;
                req.open("PUT", url, true);  //print("PUT " + url);
            } else {
                url = API_URL;
                req.open("POST", url, true);  //print("POST " + url);
            }
            req.setRequestHeader("Content-Type", "multipart/form-data; boundary=\"" + httpMultiPart.boundary() + "\"");
            req.timeout = HTTP_SEND_TIMEOUT * 1000;
            req.onreadystatechange = handleUploadModelResponses;
            req.ontimeout = uploadTimedOut;
            req.send(httpMultiPart.response().buffer);
        }

        handleUploadModelResponses = function () {
            //debugResponse();
            if (req.readyState === req.DONE) {
                if (req.status === 200) {
                    uploadedChecks = UPLOADED_CHECKS;
                    checkUploaded();
                } else {
                    print("Error: " + req.status + " " + req.statusText);
                    error("There was a problem with your upload, please try again later.");
                }
            }
        };

        function requestUpload() {
            var url;

            if (!isProcessing) { return; }

            url = API_URL + "\/" + modelName;  // XMLHttpRequest automatically handles authorization of API requests.
            req = new XMLHttpRequest();
            req.open("GET", url, true);  //print("GET " + url);
            req.responseType = "json";
            req.timeout = HTTP_GET_TIMEOUT * 1000;
            req.onreadystatechange = handleRequestUploadResponses;
            req.ontimeout = uploadTimedOut;
            req.send();
        }

        handleRequestUploadResponses = function () {
            var response;

            //debugResponse();
            if (req.readyState === req.DONE) {
                if (req.status === 200) {
                    if (req.responseType === "json") {
                        response = JSON.parse(req.responseText);
                        if (response.status === "success") {
                            if (response.exists === false) {
                                uploadModel("POST");
                            } else if (response.can_update === true) {
                                uploadModel("PUT");
                            } else {
                                error("This model file already exists and is owned by someone else!");
                            }
                            return;
                        }
                    }
                } else {
                    print("Error: " + req.status + " " + req.statusText);
                }
                error("Model upload failed! Something went wrong at the data server.");
            }
        };

        info("Sending model to High Fidelity");

        requestUpload();
    }

    that.upload = function (file, callback) {

        modelFile = file;
        modelCallback = callback;

        isProcessing = true;

        progressDialog.onCancel = function () {
            print("User cancelled uploading model");
            isProcessing = false;
        };

        resetDataObjects();

        if (readModel()) {
            if (setProperties()) {
                modelName = mapping[NAME_FIELD];
                modelURL = MODEL_URL + "\/" + mapping[NAME_FIELD] + ".fst";  // All models are uploaded as an FST

                createHttpMessage(sendToHighFidelity);
            }
        }

        resetDataObjects();
    };

    return that;
}());

var toolBar = (function () {
    var that = {},
        toolBar,
        activeButton,
        newModelButton,
        browseModelsButton,
        loadURLMenuItem,
        loadFileMenuItem,
        menuItemWidth = 90,
        menuItemOffset,
        menuItemHeight,
        menuItemMargin = 5,
        menuTextColor = { red: 255, green: 255, blue: 255 },
        menuBackgoundColor = { red: 18, green: 66, blue: 66 };

    function initialize() {
        toolBar = new ToolBar(0, 0, ToolBar.VERTICAL);

        activeButton = toolBar.addTool({
            imageURL: toolIconUrl + "models-tool.svg",
            subImage: { x: 0, y: Tool.IMAGE_WIDTH, width: Tool.IMAGE_WIDTH, height: Tool.IMAGE_HEIGHT },
            width: toolWidth,
            height: toolHeight,
            alpha: 0.9,
            visible: true
        }, true, false);

        newModelButton = toolBar.addTool({
            imageURL: toolIconUrl + "add-model-tool.svg",
            subImage: { x: 0, y: Tool.IMAGE_WIDTH, width: Tool.IMAGE_WIDTH, height: Tool.IMAGE_HEIGHT },
            width: toolWidth,
            height: toolHeight,
            alpha: 0.9,
            visible: true
        }, true, false);

        browseModelsButton = toolBar.addTool({
            imageURL: toolIconUrl + "list-icon.png",
            width: toolWidth,
            height: toolHeight,
            alpha: 0.7,
            visible: true
        });

        menuItemOffset = toolBar.height / 3 + 2;
        menuItemHeight = Tool.IMAGE_HEIGHT / 2 - 2;

        loadURLMenuItem = Overlays.addOverlay("text", {
            x: newModelButton.x - menuItemWidth,
            y: newModelButton.y + menuItemOffset,
            width: menuItemWidth,
            height: menuItemHeight,
            backgroundColor: menuBackgoundColor,
            topMargin: menuItemMargin,
            text: "Model URL",
            alpha: 0.9,
            visible: false
        });

        loadFileMenuItem = Overlays.addOverlay("text", {
            x: newModelButton.x - menuItemWidth,
            y: newModelButton.y + menuItemOffset + menuItemHeight,
            width: menuItemWidth,
            height: menuItemHeight,
            backgroundColor: menuBackgoundColor,
            topMargin: menuItemMargin,
            text: "Model File",
            alpha: 0.9,
            visible: false
        });
    }

    function toggleNewModelButton(active) {
        if (active === undefined) {
            active = !toolBar.toolSelected(newModelButton);
        }
        toolBar.selectTool(newModelButton, active);

        Overlays.editOverlay(loadURLMenuItem, { visible: active });
        Overlays.editOverlay(loadFileMenuItem, { visible: active });
    }

    function addModel(url) {
        var position;

        position = Vec3.sum(MyAvatar.position, Vec3.multiply(Quat.getFront(MyAvatar.orientation), SPAWN_DISTANCE));

        if (position.x > 0 && position.y > 0 && position.z > 0) {
            Models.addModel({
                position: position,
                radius: DEFAULT_RADIUS,
                modelURL: url
            });
            print("Model added: " + url);
        } else {
            print("Can't add model: Model would be out of bounds.");
        }
    }

    that.move = function () {
        var newViewPort,
            toolsX,
            toolsY;

        newViewPort = Controller.getViewportDimensions();

        if (toolBar === undefined) {
            initialize();

        } else if (windowDimensions.x === newViewPort.x &&
                   windowDimensions.y === newViewPort.y) {
            return;
        }

        windowDimensions = newViewPort;
        toolsX = windowDimensions.x - 8 - toolBar.width;
        toolsY = (windowDimensions.y - toolBar.height) / 2;

        toolBar.move(toolsX, toolsY);

        Overlays.editOverlay(loadURLMenuItem, { x: toolsX - menuItemWidth, y: toolsY + menuItemOffset });
        Overlays.editOverlay(loadFileMenuItem, { x: toolsX - menuItemWidth, y: toolsY + menuItemOffset + menuItemHeight });
    };

    that.mousePressEvent = function (event) {
        var clickedOverlay,
            url,
            file;

        clickedOverlay = Overlays.getOverlayAtPoint({ x: event.x, y: event.y });

        if (activeButton === toolBar.clicked(clickedOverlay)) {
            isActive = !isActive;
            return true;
        }

        if (newModelButton === toolBar.clicked(clickedOverlay)) {
            toggleNewModelButton();
            return true;
        }

        if (clickedOverlay === loadURLMenuItem) {
            toggleNewModelButton(false);
            url = Window.prompt("Model URL", modelURLs[Math.floor(Math.random() * modelURLs.length)]);
            if (url !== null && url !== "") {
                addModel(url);
            }
            return true;
        }

        if (clickedOverlay === loadFileMenuItem) {
            toggleNewModelButton(false);
            file = Window.browse("Select your model file ...",
                Settings.getValue("LastModelUploadLocation").path(),
                "Model files (*.fst *.fbx)");
                //"Model files (*.fst *.fbx *.svo)");
            if (file !== null) {
                Settings.setValue("LastModelUploadLocation", file);
                modelUploader.upload(file, addModel);
            }
            return true;
        }

        if (browseModelsButton === toolBar.clicked(clickedOverlay)) {
            toggleNewModelButton(false);
            url = Window.s3Browse(".*(fbx|FBX)");
            if (url !== null && url !== "") {
                addModel(url);
            }
            return true;
        }

        return false;
    };

    that.cleanup = function () {
        toolBar.cleanup();
        Overlays.deleteOverlay(loadURLMenuItem);
        Overlays.deleteOverlay(loadFileMenuItem);
    };

    return that;
}());


var exportMenu = null;

var ExportMenu = function (opts) {
    var self = this;

    var windowDimensions = Controller.getViewportDimensions();
    var pos = { x: windowDimensions.x / 2, y: windowDimensions.y - 100 };

    this._onClose = opts.onClose || function () { };
    this._position = { x: 0.0, y: 0.0, z: 0.0 };
    this._scale = 1.0;

    var minScale = 1;
    var maxScale = 32768;
    var titleWidth = 120;
    var locationWidth = 100;
    var scaleWidth = 144;
    var exportWidth = 100;
    var cancelWidth = 100;
    var margin = 4;
    var height = 30;
    var outerHeight = height + (2 * margin);
    var buttonColor = { red: 128, green: 128, blue: 128 };

    var SCALE_MINUS = scaleWidth * 40.0 / 100.0;
    var SCALE_PLUS = scaleWidth * 63.0 / 100.0;

    var fullWidth = locationWidth + scaleWidth + exportWidth + cancelWidth + (2 * margin);
    var offset = fullWidth / 2;
    pos.x -= offset;

    var background = Overlays.addOverlay("text", {
        x: pos.x,
        y: pos.y,
        opacity: 1,
        width: fullWidth,
        height: outerHeight,
        backgroundColor: { red: 200, green: 200, blue: 200 },
        text: "",
    });

    var titleText = Overlays.addOverlay("text", {
        x: pos.x,
        y: pos.y - height,
        font: { size: 14 },
        width: titleWidth,
        height: height,
        backgroundColor: { red: 255, green: 255, blue: 255 },
        color: { red: 255, green: 255, blue: 255 },
        text: "Export Models"
    });

    var locationButton = Overlays.addOverlay("text", {
        x: pos.x + margin,
        y: pos.y + margin,
        width: locationWidth,
        height: height,
        color: { red: 255, green: 255, blue: 255 },
        text: "0, 0, 0",
    });
    var scaleOverlay = Overlays.addOverlay("image", {
        x: pos.x + margin + locationWidth,
        y: pos.y + margin,
        width: scaleWidth,
        height: height,
        subImage: { x: 0, y: 3, width: 144, height: height },
        imageURL: toolIconUrl + "voxel-size-selector.svg",
        alpha: 0.9,
    });
    var scaleViewWidth = 40;
    var scaleView = Overlays.addOverlay("text", {
        x: pos.x + margin + locationWidth + SCALE_MINUS,
        y: pos.y + margin,
        width: scaleViewWidth,
        height: height,
        alpha: 0.0,
        color: { red: 255, green: 255, blue: 255 },
        text: "1"
    });
    var exportButton = Overlays.addOverlay("text", {
        x: pos.x + margin + locationWidth + scaleWidth,
        y: pos.y + margin,
        width: exportWidth,
        height: height,
        color: { red: 0, green: 255, blue: 255 },
        text: "Export"
    });
    var cancelButton = Overlays.addOverlay("text", {
        x: pos.x + margin + locationWidth + scaleWidth + exportWidth,
        y: pos.y + margin,
        width: cancelWidth,
        height: height,
        color: { red: 255, green: 255, blue: 255 },
        text: "Cancel"
    });

    var voxelPreview = Overlays.addOverlay("cube", {
        position: { x: 0, y: 0, z: 0 },
        size: this._scale,
        color: { red: 255, green: 255, blue: 0 },
        alpha: 1,
        solid: false,
        visible: true,
        lineWidth: 4
    });

    this.parsePosition = function (str) {
        var parts = str.split(',');
        if (parts.length == 3) {
            var x = parseFloat(parts[0]);
            var y = parseFloat(parts[1]);
            var z = parseFloat(parts[2]);
            if (isFinite(x) && isFinite(y) && isFinite(z)) {
                return { x: x, y: y, z: z };
            }
        }
        return null;
    };

    this.showPositionPrompt = function () {
        var positionStr = self._position.x + ", " + self._position.y + ", " + self._position.z;
        while (1) {
            positionStr = Window.prompt("Position to export form:", positionStr);
            if (positionStr == null) {
                break;
            }
            var position = self.parsePosition(positionStr);
            if (position != null) {
                self.setPosition(position.x, position.y, position.z);
                break;
            }
            Window.alert("The position you entered was invalid.");
        }
    };

    this.setScale = function (scale) {
        self._scale = Math.min(maxScale, Math.max(minScale, scale));
        Overlays.editOverlay(scaleView, { text: self._scale });
        Overlays.editOverlay(voxelPreview, { size: self._scale });
    }

    this.decreaseScale = function () {
        self.setScale(self._scale /= 2);
    }

    this.increaseScale = function () {
        self.setScale(self._scale *= 2);
    }

<<<<<<< HEAD
    this.exportEntities = function() {
=======
    this.exportModels = function () {
>>>>>>> 29ed1b3f
        var x = self._position.x;
        var y = self._position.y;
        var z = self._position.z;
        var s = self._scale;
        var filename = "models__" + Window.location.hostname + "__" + x + "_" + y + "_" + z + "_" + s + "__.svo";
        filename = Window.save("Select where to save", filename, "*.svo")
        if (filename) {
            var success = Clipboard.exportEntities(filename, x, y, z, s);
            if (!success) {
                Window.alert("Export failed: no models found in selected area.");
            }
        }
        self.close();
    };

    this.getPosition = function () {
        return self._position;
    };

    this.setPosition = function (x, y, z) {
        self._position = { x: x, y: y, z: z };
        var positionStr = x + ", " + y + ", " + z;
        Overlays.editOverlay(locationButton, { text: positionStr });
        Overlays.editOverlay(voxelPreview, { position: self._position });

    };

    this.mouseReleaseEvent = function (event) {
        var clickedOverlay = Overlays.getOverlayAtPoint({ x: event.x, y: event.y });

        if (clickedOverlay == locationButton) {
            self.showPositionPrompt();
        } else if (clickedOverlay == exportButton) {
            self.exportEntities();
        } else if (clickedOverlay == cancelButton) {
            self.close();
        } else if (clickedOverlay == scaleOverlay) {
            var x = event.x - pos.x - margin - locationWidth;
            print(x);
            if (x < SCALE_MINUS) {
                self.decreaseScale();
            } else if (x > SCALE_PLUS) {
                self.increaseScale();
            }
        }
    };

    this.close = function () {
        this.cleanup();
        this._onClose();
    };

    this.cleanup = function () {
        Overlays.deleteOverlay(background);
        Overlays.deleteOverlay(titleText);
        Overlays.deleteOverlay(locationButton);
        Overlays.deleteOverlay(exportButton);
        Overlays.deleteOverlay(cancelButton);
        Overlays.deleteOverlay(voxelPreview);
        Overlays.deleteOverlay(scaleOverlay);
        Overlays.deleteOverlay(scaleView);
    };

    print("CONNECTING!");
    Controller.mouseReleaseEvent.connect(this.mouseReleaseEvent);
};

var ModelImporter = function (opts) {
    var self = this;

    var height = 30;
    var margin = 4;
    var outerHeight = height + (2 * margin);
    var titleWidth = 120;
    var cancelWidth = 100;
    var fullWidth = titleWidth + cancelWidth + (2 * margin);

    var localModels = Overlays.addOverlay("localmodels", {
        position: { x: 1, y: 1, z: 1 },
        scale: 1,
        visible: false
    });
    var importScale = 1;
    var importBoundaries = Overlays.addOverlay("cube", {
        position: { x: 0, y: 0, z: 0 },
        size: 1,
        color: { red: 128, blue: 128, green: 128 },
        lineWidth: 4,
        solid: false,
        visible: false
    });

    var pos = { x: windowDimensions.x / 2 - (fullWidth / 2), y: windowDimensions.y - 100 };

    var background = Overlays.addOverlay("text", {
        x: pos.x,
        y: pos.y,
        opacity: 1,
        width: fullWidth,
        height: outerHeight,
        backgroundColor: { red: 200, green: 200, blue: 200 },
        visible: false,
        text: "",
    });

    var titleText = Overlays.addOverlay("text", {
        x: pos.x + margin,
        y: pos.y + margin,
        font: { size: 14 },
        width: titleWidth,
        height: height,
        backgroundColor: { red: 255, green: 255, blue: 255 },
        color: { red: 255, green: 255, blue: 255 },
        visible: false,
        text: "Import Models"
    });
    var cancelButton = Overlays.addOverlay("text", {
        x: pos.x + margin + titleWidth,
        y: pos.y + margin,
        width: cancelWidth,
        height: height,
        color: { red: 255, green: 255, blue: 255 },
        visible: false,
        text: "Close"
    });
    this._importing = false;

    this.setImportVisible = function (visible) {
        Overlays.editOverlay(importBoundaries, { visible: visible });
        Overlays.editOverlay(localModels, { visible: visible });
        Overlays.editOverlay(cancelButton, { visible: visible });
        Overlays.editOverlay(titleText, { visible: visible });
        Overlays.editOverlay(background, { visible: visible });
    };

    var importPosition = { x: 0, y: 0, z: 0 };
    this.moveImport = function (position) {
        importPosition = position;
        Overlays.editOverlay(localModels, {
            position: { x: importPosition.x, y: importPosition.y, z: importPosition.z }
        });
        Overlays.editOverlay(importBoundaries, {
            position: { x: importPosition.x, y: importPosition.y, z: importPosition.z }
        });
    }

    this.mouseMoveEvent = function (event) {
        if (self._importing) {
            var pickRay = Camera.computePickRay(event.x, event.y);
            var intersection = Voxels.findRayIntersection(pickRay);

            var distance = 2;// * self._scale;

            if (false) {//intersection.intersects) {
                var intersectionDistance = Vec3.length(Vec3.subtract(pickRay.origin, intersection.intersection));
                if (intersectionDistance < distance) {
                    distance = intersectionDistance * 0.99;
                }

            }

            var targetPosition = {
                x: pickRay.origin.x + (pickRay.direction.x * distance),
                y: pickRay.origin.y + (pickRay.direction.y * distance),
                z: pickRay.origin.z + (pickRay.direction.z * distance)
            };

            if (targetPosition.x < 0) targetPosition.x = 0;
            if (targetPosition.y < 0) targetPosition.y = 0;
            if (targetPosition.z < 0) targetPosition.z = 0;

            var nudgeFactor = 1;
            var newPosition = {
                x: Math.floor(targetPosition.x / nudgeFactor) * nudgeFactor,
                y: Math.floor(targetPosition.y / nudgeFactor) * nudgeFactor,
                z: Math.floor(targetPosition.z / nudgeFactor) * nudgeFactor
            }

            self.moveImport(newPosition);
        }
    }

    this.mouseReleaseEvent = function (event) {
        var clickedOverlay = Overlays.getOverlayAtPoint({ x: event.x, y: event.y });

        if (clickedOverlay == cancelButton) {
            self._importing = false;
            self.setImportVisible(false);
        }
    };

    // Would prefer to use {4} for the coords, but it would only capture the last digit.
    var fileRegex = /__(.+)__(\d+(?:\.\d+)?)_(\d+(?:\.\d+)?)_(\d+(?:\.\d+)?)_(\d+(?:\.\d+)?)__/;
    this.doImport = function () {
        if (!self._importing) {
            var filename = Window.browse("Select models to import", "", "*.svo")
            if (filename) {
                parts = fileRegex.exec(filename);
                if (parts == null) {
                    Window.alert("The file you selected does not contain source domain or location information");
                } else {
                    var hostname = parts[1];
                    var x = parts[2];
                    var y = parts[3];
                    var z = parts[4];
                    var s = parts[5];
                    importScale = s;
                    if (hostname != location.hostname) {
                        if (!Window.confirm(("These models were not originally exported from this domain. Continue?"))) {
                            return;
                        }
                    } else {
                        if (Window.confirm(("Would you like to import back to the source location?"))) {
                            var success = Clipboard.importEntities(filename);
                            if (success) {
                                Clipboard.pasteEntities(x, y, z, 1);
                            } else {
                                Window.alert("There was an error importing the entity file.");
                            }
                            return;
                        }
                    }
                }
                var success = Clipboard.importEntities(filename);
                if (success) {
                    self._importing = true;
                    self.setImportVisible(true);
                    Overlays.editOverlay(importBoundaries, { size: s });
                } else {
                    Window.alert("There was an error importing the entity file.");
                }
            }
        }
    }

    this.paste = function () {
        if (self._importing) {
            // self._importing = false;
            // self.setImportVisible(false);
            Clipboard.pasteEntities(importPosition.x, importPosition.y, importPosition.z, 1);
        }
    }

    this.cleanup = function () {
        Overlays.deleteOverlay(localModels);
        Overlays.deleteOverlay(importBoundaries);
        Overlays.deleteOverlay(cancelButton);
        Overlays.deleteOverlay(titleText);
        Overlays.deleteOverlay(background);
    }

    Controller.mouseReleaseEvent.connect(this.mouseReleaseEvent);
    Controller.mouseMoveEvent.connect(this.mouseMoveEvent);
};

var modelImporter = new ModelImporter();


function isLocked(properties) {
    // special case to lock the ground plane model in hq.
    if (location.hostname == "hq.highfidelity.io" &&
        properties.modelURL == "https://s3-us-west-1.amazonaws.com/highfidelity-public/ozan/Terrain_Reduce_forAlpha.fbx") {
        return true;
    }
    return false;
}


function controller(wichSide) {
    this.side = wichSide;
    this.palm = 2 * wichSide;
    this.tip = 2 * wichSide + 1;
    this.trigger = wichSide;
    this.bumper = 6 * wichSide + 5;

    this.oldPalmPosition = Controller.getSpatialControlPosition(this.palm);
    this.palmPosition = Controller.getSpatialControlPosition(this.palm);

    this.oldTipPosition = Controller.getSpatialControlPosition(this.tip);
    this.tipPosition = Controller.getSpatialControlPosition(this.tip);

    this.oldUp = Controller.getSpatialControlNormal(this.palm);
    this.up = this.oldUp;

    this.oldFront = Vec3.normalize(Vec3.subtract(this.tipPosition, this.palmPosition));
    this.front = this.oldFront;

    this.oldRight = Vec3.cross(this.front, this.up);
    this.right = this.oldRight;

    this.oldRotation = Quat.multiply(MyAvatar.orientation, Controller.getSpatialControlRawRotation(this.palm));
    this.rotation = this.oldRotation;

    this.triggerValue = Controller.getTriggerValue(this.trigger);
    this.bumperValue = Controller.isButtonPressed(this.bumper);

    this.pressed = false; // is trigger pressed
    this.pressing = false; // is trigger being pressed (is pressed now but wasn't previously)

    this.grabbing = false;
    this.entityID = { isKnownID: false };
    this.modelURL = "";
    this.oldModelRotation;
    this.oldModelPosition;
    this.oldModelRadius;

    this.positionAtGrab;
    this.rotationAtGrab;
    this.modelPositionAtGrab;
<<<<<<< HEAD
    this.rotationAtGrab;
    
=======
    this.modelRotationAtGrab;

>>>>>>> 29ed1b3f
    this.jointsIntersectingFromStart = [];

    this.laser = Overlays.addOverlay("line3d", {
        position: { x: 0, y: 0, z: 0 },
        end: { x: 0, y: 0, z: 0 },
        color: LASER_COLOR,
        alpha: 1,
        visible: false,
        lineWidth: LASER_WIDTH,
        anchor: "MyAvatar"
    });

    this.guideScale = 0.02;
    this.ball = Overlays.addOverlay("sphere", {
        position: { x: 0, y: 0, z: 0 },
        size: this.guideScale,
        solid: true,
        color: { red: 0, green: 255, blue: 0 },
        alpha: 1,
        visible: false,
        anchor: "MyAvatar"
    });
    this.leftRight = Overlays.addOverlay("line3d", {
        position: { x: 0, y: 0, z: 0 },
        end: { x: 0, y: 0, z: 0 },
        color: { red: 0, green: 0, blue: 255 },
        alpha: 1,
        visible: false,
        lineWidth: LASER_WIDTH,
        anchor: "MyAvatar"
    });
    this.topDown = Overlays.addOverlay("line3d", {
<<<<<<< HEAD
                                       position: { x: 0, y: 0, z: 0 },
                                       end: { x: 0, y: 0, z: 0 },
                                       color: { red: 0, green: 0, blue: 255 },
                                       alpha: 1,
                                       visible: false,
                                       lineWidth: LASER_WIDTH,
                                       anchor: "MyAvatar"
                                       });
    

    
    this.grab = function (entityID, properties) {
=======
        position: { x: 0, y: 0, z: 0 },
        end: { x: 0, y: 0, z: 0 },
        color: { red: 0, green: 0, blue: 255 },
        alpha: 1,
        visible: false,
        lineWidth: LASER_WIDTH,
        anchor: "MyAvatar"
    });



    this.grab = function (modelID, properties) {
>>>>>>> 29ed1b3f
        if (isLocked(properties)) {
            print("Model locked " + entityID.id);
        } else {
<<<<<<< HEAD
            print("Grabbing " + entityID.id);
        
=======
            print("Grabbing " + modelID.id);

>>>>>>> 29ed1b3f
            this.grabbing = true;
            this.entityID = entityID;
            this.modelURL = properties.modelURL;

            this.oldModelPosition = properties.position;
            this.oldModelRotation = properties.rotation;
            this.oldModelRadius = properties.radius;

            this.positionAtGrab = this.palmPosition;
            this.rotationAtGrab = this.rotation;
            this.modelPositionAtGrab = properties.position;
<<<<<<< HEAD
            this.rotationAtGrab = properties.rotation;
            
=======
            this.modelRotationAtGrab = properties.modelRotation;

>>>>>>> 29ed1b3f
            this.jointsIntersectingFromStart = [];
            for (var i = 0; i < jointList.length; i++) {
                var distance = Vec3.distance(MyAvatar.getJointPosition(jointList[i]), this.oldModelPosition);
                if (distance < this.oldModelRadius) {
                    this.jointsIntersectingFromStart.push(i);
                }
            }
            this.showLaser(false);
        }
    }

    this.release = function () {
        if (this.grabbing) {
            jointList = MyAvatar.getJointNames();

            var closestJointIndex = -1;
            var closestJointDistance = 10;
            for (var i = 0; i < jointList.length; i++) {
                var distance = Vec3.distance(MyAvatar.getJointPosition(jointList[i]), this.oldModelPosition);
                if (distance < closestJointDistance) {
                    closestJointDistance = distance;
                    closestJointIndex = i;
                }
            }

            if (closestJointIndex != -1) {
                print("closestJoint: " + jointList[closestJointIndex]);
                print("closestJointDistance (attach max distance): " + closestJointDistance + " (" + this.oldModelRadius + ")");
            }

            if (closestJointDistance < this.oldModelRadius) {

                if (this.jointsIntersectingFromStart.indexOf(closestJointIndex) != -1 ||
                    (leftController.grabbing && rightController.grabbing &&
                    leftController.entityID.id == rightController.entityID.id)) {
                    // Do nothing
                } else {
                    print("Attaching to " + jointList[closestJointIndex]);
                    var jointPosition = MyAvatar.getJointPosition(jointList[closestJointIndex]);
                    var jointRotation = MyAvatar.getJointCombinedRotation(jointList[closestJointIndex]);

                    var attachmentOffset = Vec3.subtract(this.oldModelPosition, jointPosition);
                    attachmentOffset = Vec3.multiplyQbyV(Quat.inverse(jointRotation), attachmentOffset);
                    var attachmentRotation = Quat.multiply(Quat.inverse(jointRotation), this.oldModelRotation);

                    MyAvatar.attach(this.modelURL, jointList[closestJointIndex],
                                    attachmentOffset, attachmentRotation, 2.0 * this.oldModelRadius,
                                    true, false);
<<<<<<< HEAD
                    
                    Entities.deleteEntity(this.entityID);
=======

                    Models.deleteModel(this.modelID);
>>>>>>> 29ed1b3f
                }
            }
        }

        this.grabbing = false;
        this.entityID.isKnownID = false;
        this.jointsIntersectingFromStart = [];
        this.showLaser(true);
    }

    this.checkTrigger = function () {
        if (this.triggerValue > 0.9) {
            if (this.pressed) {
                this.pressing = false;
            } else {
                this.pressing = true;
            }
            this.pressed = true;
        } else {
            this.pressing = false;
            this.pressed = false;
        }
    }

    this.checkEntity = function (properties) {
        // special case to lock the ground plane model in hq.
        if (isLocked(properties)) {
            return { valid: false };
        }


        //                P         P - Model
        //               /|         A - Palm
        //              / | d       B - unit vector toward tip
        //             /  |         X - base of the perpendicular line
        //            A---X----->B  d - distance fom axis
        //              x           x - distance from A
        //
        //            |X-A| = (P-A).B
        //            X == A + ((P-A).B)B
        //            d = |P-X|

        var A = this.palmPosition;
        var B = this.front;
        var P = properties.position;

        var x = Vec3.dot(Vec3.subtract(P, A), B);
        var y = Vec3.dot(Vec3.subtract(P, A), this.up);
        var z = Vec3.dot(Vec3.subtract(P, A), this.right);
        var X = Vec3.sum(A, Vec3.multiply(B, x));
        var d = Vec3.length(Vec3.subtract(P, X));

        var angularSize = 2 * Math.atan(properties.radius / Vec3.distance(Camera.getPosition(), properties.position)) * 180 / 3.14;
        if (0 < x && angularSize > MIN_ANGULAR_SIZE) {
            if (angularSize > MAX_ANGULAR_SIZE) {
                print("Angular size too big: " + 2 * Math.atan(properties.radius / Vec3.distance(Camera.getPosition(), properties.position)) * 180 / 3.14);
                return { valid: false };
            }

            return { valid: true, x: x, y: y, z: z };
        }
        return { valid: false };
    }

    this.glowedIntersectingModel = { isKnownID: false };
    this.moveLaser = function () {
        // the overlays here are anchored to the avatar, which means they are specified in the avatar's local frame

        var inverseRotation = Quat.inverse(MyAvatar.orientation);
        var startPosition = Vec3.multiplyQbyV(inverseRotation, Vec3.subtract(this.palmPosition, MyAvatar.position));
        var direction = Vec3.multiplyQbyV(inverseRotation, Vec3.subtract(this.tipPosition, this.palmPosition));
        var distance = Vec3.length(direction);
        direction = Vec3.multiply(direction, LASER_LENGTH_FACTOR / distance);
        var endPosition = Vec3.sum(startPosition, direction);

        Overlays.editOverlay(this.laser, {
            position: startPosition,
            end: endPosition
        });


        Overlays.editOverlay(this.ball, {
            position: endPosition
        });
        Overlays.editOverlay(this.leftRight, {
            position: Vec3.sum(endPosition, Vec3.multiply(this.right, 2 * this.guideScale)),
            end: Vec3.sum(endPosition, Vec3.multiply(this.right, -2 * this.guideScale))
        });
        Overlays.editOverlay(this.topDown, { position: Vec3.sum(endPosition, Vec3.multiply(this.up, 2 * this.guideScale)),
            end: Vec3.sum(endPosition, Vec3.multiply(this.up, -2 * this.guideScale))
        });
        this.showLaser(!this.grabbing || mode == 0);

        if (this.glowedIntersectingModel.isKnownID) {
            Entities.editEntity(this.glowedIntersectingModel, { glowLevel: 0.0 });
            this.glowedIntersectingModel.isKnownID = false;
        }
        if (!this.grabbing) {
<<<<<<< HEAD
            var intersection = Entities.findRayIntersection({
                                                          origin: this.palmPosition,
                                                          direction: this.front
                                                          });
            var angularSize = 2 * Math.atan(intersection.properties.radius / Vec3.distance(Camera.getPosition(), intersection.properties.position)) * 180 / 3.14;
            if (intersection.accurate && intersection.entityID.isKnownID && angularSize > MIN_ANGULAR_SIZE && angularSize < MAX_ANGULAR_SIZE) {
                this.glowedIntersectingModel = intersection.entityID;
                Entities.editEntity(this.glowedIntersectingModel, { glowLevel: 0.25 });
=======
            var intersection = Models.findRayIntersection({
                origin: this.palmPosition,
                direction: this.front
            });
            var angularSize = 2 * Math.atan(intersection.modelProperties.radius / Vec3.distance(Camera.getPosition(), intersection.modelProperties.position)) * 180 / 3.14;
            if (intersection.accurate && intersection.modelID.isKnownID && angularSize > MIN_ANGULAR_SIZE && angularSize < MAX_ANGULAR_SIZE) {
                this.glowedIntersectingModel = intersection.modelID;
                Models.editModel(this.glowedIntersectingModel, { glowLevel: 0.25 });
>>>>>>> 29ed1b3f
            }
        }
    }

    this.showLaser = function (show) {
        Overlays.editOverlay(this.laser, { visible: show });
        Overlays.editOverlay(this.ball, { visible: show });
        Overlays.editOverlay(this.leftRight, { visible: show });
        Overlays.editOverlay(this.topDown, { visible: show });
    }
<<<<<<< HEAD
    
    this.moveEntity = function () {
        if (this.grabbing) {
            if (!this.entityID.isKnownID) {
                print("Unknown grabbed ID " + this.entityID.id + ", isKnown: " + this.entityID.isKnownID);
                this.entityID =  Entities.findRayIntersection({
                                                        origin: this.palmPosition,
                                                        direction: this.front
                                                           }).entityID;
                print("Identified ID " + this.entityID.id + ", isKnown: " + this.entityID.isKnownID);
=======

    this.moveModel = function () {
        if (this.grabbing) {
            if (!this.modelID.isKnownID) {
                print("Unknown grabbed ID " + this.modelID.id + ", isKnown: " + this.modelID.isKnownID);
                this.modelID = Models.findRayIntersection({
                    origin: this.palmPosition,
                    direction: this.front
                }).modelID;
                print("Identified ID " + this.modelID.id + ", isKnown: " + this.modelID.isKnownID);
>>>>>>> 29ed1b3f
            }
            var newPosition;
            var newRotation;

            switch (mode) {
                case 0:
                    newPosition = Vec3.sum(this.palmPosition,
                                           Vec3.multiply(this.front, this.x));
                    newPosition = Vec3.sum(newPosition,
                                           Vec3.multiply(this.up, this.y));
                    newPosition = Vec3.sum(newPosition,
                                           Vec3.multiply(this.right, this.z));


                    newRotation = Quat.multiply(this.rotation,
                                                Quat.inverse(this.oldRotation));
                    newRotation = Quat.multiply(newRotation,
                                                this.oldModelRotation);
                    break;
                case 1:
                    var forward = Vec3.multiplyQbyV(MyAvatar.orientation, { x: 0, y: 0, z: -1 });
                    var d = Vec3.dot(forward, MyAvatar.position);

                    var factor1 = Vec3.dot(forward, this.positionAtGrab) - d;
                    var factor2 = Vec3.dot(forward, this.modelPositionAtGrab) - d;
                    var vector = Vec3.subtract(this.palmPosition, this.positionAtGrab);

                    if (factor2 < 0) {
                        factor2 = 0;
                    }
                    if (factor1 <= 0) {
                        factor1 = 1;
                        factor2 = 1;
                    }

                    newPosition = Vec3.sum(this.modelPositionAtGrab,
                                           Vec3.multiply(vector,
                                                         factor2 / factor1));

                    newRotation = Quat.multiply(this.rotation,
                                                Quat.inverse(this.rotationAtGrab));
                    newRotation = Quat.multiply(newRotation,
                                                this.rotationAtGrab);
                    break;
            }
<<<<<<< HEAD
            
            Entities.editEntity(this.entityID, {
                             position: newPosition,
                             rotation: newRotation
                             });
            
=======

            Models.editModel(this.modelID, {
                position: newPosition,
                modelRotation: newRotation
            });

>>>>>>> 29ed1b3f
            this.oldModelRotation = newRotation;
            this.oldModelPosition = newPosition;

            var indicesToRemove = [];
            for (var i = 0; i < this.jointsIntersectingFromStart.length; ++i) {
                var distance = Vec3.distance(MyAvatar.getJointPosition(this.jointsIntersectingFromStart[i]), this.oldModelPosition);
                if (distance >= this.oldModelRadius) {
                    indicesToRemove.push(this.jointsIntersectingFromStart[i]);
                }

            }
            for (var i = 0; i < indicesToRemove.length; ++i) {
                this.jointsIntersectingFromStart.splice(this.jointsIntersectingFromStart.indexOf(indicesToRemove[i], 1));
            }
        }
    }

    this.update = function () {
        this.oldPalmPosition = this.palmPosition;
        this.oldTipPosition = this.tipPosition;
        this.palmPosition = Controller.getSpatialControlPosition(this.palm);
        this.tipPosition = Controller.getSpatialControlPosition(this.tip);

        this.oldUp = this.up;
        this.up = Vec3.normalize(Controller.getSpatialControlNormal(this.palm));

        this.oldFront = this.front;
        this.front = Vec3.normalize(Vec3.subtract(this.tipPosition, this.palmPosition));

        this.oldRight = this.right;
        this.right = Vec3.normalize(Vec3.cross(this.front, this.up));

        this.oldRotation = this.rotation;
        this.rotation = Quat.multiply(MyAvatar.orientation, Controller.getSpatialControlRawRotation(this.palm));

        this.triggerValue = Controller.getTriggerValue(this.trigger);

        var bumperValue = Controller.isButtonPressed(this.bumper);
        if (bumperValue && !this.bumperValue) {
            if (mode == 0) {
                mode = 1;
                Overlays.editOverlay(leftController.laser, { color: { red: 0, green: 0, blue: 255 } });
                Overlays.editOverlay(rightController.laser, { color: { red: 0, green: 0, blue: 255 } });
            } else {
                mode = 0;
                Overlays.editOverlay(leftController.laser, { color: { red: 255, green: 0, blue: 0 } });
                Overlays.editOverlay(rightController.laser, { color: { red: 255, green: 0, blue: 0 } });
            }
        }
        this.bumperValue = bumperValue;


        this.checkTrigger();

        this.moveLaser();

        if (!this.pressed && this.grabbing) {
            // release if trigger not pressed anymore.
            this.release();
        }

        if (this.pressing) {
            // Checking for attachments intersecting
            var attachments = MyAvatar.getAttachmentData();
            var attachmentIndex = -1;
            var attachmentX = LASER_LENGTH_FACTOR;

            var newModel;
            var newProperties;

            for (var i = 0; i < attachments.length; ++i) {
                var position = Vec3.sum(MyAvatar.getJointPosition(attachments[i].jointName),
                                        Vec3.multiplyQbyV(MyAvatar.getJointCombinedRotation(attachments[i].jointName), attachments[i].translation));
                var scale = attachments[i].scale;

                var A = this.palmPosition;
                var B = this.front;
                var P = position;

                var x = Vec3.dot(Vec3.subtract(P, A), B);
                var X = Vec3.sum(A, Vec3.multiply(B, x));
                var d = Vec3.length(Vec3.subtract(P, X));

                if (d < scale / 2.0 && 0 < x && x < attachmentX) {
                    attachmentIndex = i;
                    attachmentX = d;
                }
            }

            if (attachmentIndex != -1) {
                print("Detaching: " + attachments[attachmentIndex].modelURL);
                MyAvatar.detachOne(attachments[attachmentIndex].modelURL, attachments[attachmentIndex].jointName);

                newProperties = {
<<<<<<< HEAD
                    type: "Model",
                    position: Vec3.sum(MyAvatar.getJointPosition(attachments[attachmentIndex].jointName),
                                       Vec3.multiplyQbyV(MyAvatar.getJointCombinedRotation(attachments[attachmentIndex].jointName), attachments[attachmentIndex].translation)),
                    rotation: Quat.multiply(MyAvatar.getJointCombinedRotation(attachments[attachmentIndex].jointName),
=======
                    position: Vec3.sum(MyAvatar.getJointPosition(attachments[attachmentIndex].jointName),
                                       Vec3.multiplyQbyV(MyAvatar.getJointCombinedRotation(attachments[attachmentIndex].jointName), attachments[attachmentIndex].translation)),
                    modelRotation: Quat.multiply(MyAvatar.getJointCombinedRotation(attachments[attachmentIndex].jointName),
>>>>>>> 29ed1b3f
                                                 attachments[attachmentIndex].rotation),
                    radius: attachments[attachmentIndex].scale / 2.0,
                    modelURL: attachments[attachmentIndex].modelURL
                };

                newModel = Entities.addEntity(newProperties);


            } else {
                // There is none so ...
                // Checking model tree
                Vec3.print("Looking at: ", this.palmPosition);
                var pickRay = { origin: this.palmPosition,
                    direction: Vec3.normalize(Vec3.subtract(this.tipPosition, this.palmPosition)) };
<<<<<<< HEAD
                var foundIntersection = Entities.findRayIntersection(pickRay);
                
                if(!foundIntersection.accurate) {
                    print("No accurate intersection");
                    return;
                }
                newModel = foundIntersection.entityID;
                
=======
                var foundIntersection = Models.findRayIntersection(pickRay);

                if (!foundIntersection.accurate) {
                    print("No accurate intersection");
                    return;
                }
                newModel = foundIntersection.modelID;

>>>>>>> 29ed1b3f
                if (!newModel.isKnownID) {
                    var identify = Entities.identifyEntity(newModel);
                    if (!identify.isKnownID) {
                        print("Unknown ID " + identify.id + " (update loop " + newModel.id + ")");
                        return;
                    }
                    newModel = identify;
                }
                newProperties = Entities.getEntityProperties(newModel);
            }
<<<<<<< HEAD
            
            
            print("foundEntity.modelURL=" + newProperties.modelURL);
            
=======


            print("foundModel.modelURL=" + newProperties.modelURL);

>>>>>>> 29ed1b3f
            if (isLocked(newProperties)) {
                print("Model locked " + newProperties.id);
            } else {
                var check = this.checkEntity(newProperties);
                if (!check.valid) {
                    return;
                }

                this.grab(newModel, newProperties);

                this.x = check.x;
                this.y = check.y;
                this.z = check.z;
                return;
            }
        }
    }

    this.cleanup = function () {
        Overlays.deleteOverlay(this.laser);
        Overlays.deleteOverlay(this.ball);
        Overlays.deleteOverlay(this.leftRight);
        Overlays.deleteOverlay(this.topDown);
    }
}

var leftController = new controller(LEFT);
var rightController = new controller(RIGHT);

function moveEntities() {
    if (leftController.grabbing && rightController.grabbing && rightController.entityID.id == leftController.entityID.id) {
        var newPosition = leftController.oldModelPosition;
        var rotation = leftController.oldModelRotation;
        var ratio = 1;


        switch (mode) {
            case 0:
                var oldLeftPoint = Vec3.sum(leftController.oldPalmPosition, Vec3.multiply(leftController.oldFront, leftController.x));
                var oldRightPoint = Vec3.sum(rightController.oldPalmPosition, Vec3.multiply(rightController.oldFront, rightController.x));

                var oldMiddle = Vec3.multiply(Vec3.sum(oldLeftPoint, oldRightPoint), 0.5);
                var oldLength = Vec3.length(Vec3.subtract(oldLeftPoint, oldRightPoint));


                var leftPoint = Vec3.sum(leftController.palmPosition, Vec3.multiply(leftController.front, leftController.x));
                var rightPoint = Vec3.sum(rightController.palmPosition, Vec3.multiply(rightController.front, rightController.x));

                var middle = Vec3.multiply(Vec3.sum(leftPoint, rightPoint), 0.5);
                var length = Vec3.length(Vec3.subtract(leftPoint, rightPoint));


                ratio = length / oldLength;
                newPosition = Vec3.sum(middle,
                                       Vec3.multiply(Vec3.subtract(leftController.oldModelPosition, oldMiddle), ratio));
                break;
            case 1:
                var u = Vec3.normalize(Vec3.subtract(rightController.oldPalmPosition, leftController.oldPalmPosition));
                var v = Vec3.normalize(Vec3.subtract(rightController.palmPosition, leftController.palmPosition));

                var cos_theta = Vec3.dot(u, v);
                if (cos_theta > 1) {
                    cos_theta = 1;
                }
                var angle = Math.acos(cos_theta) / Math.PI * 180;
                if (angle < 0.1) {
                    return;

                }
                var w = Vec3.normalize(Vec3.cross(u, v));

                rotation = Quat.multiply(Quat.angleAxis(angle, w), leftController.oldModelRotation);


                leftController.positionAtGrab = leftController.palmPosition;
                leftController.rotationAtGrab = leftController.rotation;
                leftController.modelPositionAtGrab = leftController.oldModelPosition;
<<<<<<< HEAD
                leftController.rotationAtGrab = rotation;
                
=======
                leftController.modelRotationAtGrab = rotation;

>>>>>>> 29ed1b3f
                rightController.positionAtGrab = rightController.palmPosition;
                rightController.rotationAtGrab = rightController.rotation;
                rightController.modelPositionAtGrab = rightController.oldModelPosition;
                rightController.rotationAtGrab = rotation;
                break;
        }
<<<<<<< HEAD
        
        Entities.editEntity(leftController.entityID, {
                         position: newPosition,
                         rotation: rotation,
                         radius: leftController.oldModelRadius * ratio
                         });
        
=======

        Models.editModel(leftController.modelID, {
            position: newPosition,
            modelRotation: rotation,
            radius: leftController.oldModelRadius * ratio
        });

>>>>>>> 29ed1b3f
        leftController.oldModelPosition = newPosition;
        leftController.oldModelRotation = rotation;
        leftController.oldModelRadius *= ratio;

        rightController.oldModelPosition = newPosition;
        rightController.oldModelRotation = rotation;
        rightController.oldModelRadius *= ratio;
        return;
    }
<<<<<<< HEAD
    
    leftController.moveEntity();
    rightController.moveEntity();
=======

    leftController.moveModel();
    rightController.moveModel();
>>>>>>> 29ed1b3f
}

var hydraConnected = false;
function checkController(deltaTime) {
    var numberOfButtons = Controller.getNumberOfButtons();
    var numberOfTriggers = Controller.getNumberOfTriggers();
    var numberOfSpatialControls = Controller.getNumberOfSpatialControls();
    var controllersPerTrigger = numberOfSpatialControls / numberOfTriggers;

    if (!isActive) {
        // So that we hide the lasers bellow and keep updating the overlays position
        numberOfButtons = 0;
    }

    // this is expected for hydras
    if (numberOfButtons == 12 && numberOfTriggers == 2 && controllersPerTrigger == 2) {
        if (!hydraConnected) {
            hydraConnected = true;
        }

        leftController.update();
        rightController.update();
        moveEntities();
    } else {
        if (hydraConnected) {
            hydraConnected = false;

            leftController.showLaser(false);
            rightController.showLaser(false);
        }
    }
<<<<<<< HEAD
    
    moveOverlays();
}

var isActive = false;
var active;
var newModel;
var browser;
var newBox;
var newSphere;
function initToolBar() {
    toolBar = new ToolBar(0, 0, ToolBar.VERTICAL);
    // New Model
    active = toolBar.addTool({
                               imageURL: toolIconUrl + "models-tool.svg",
                               subImage: { x: 0, y: Tool.IMAGE_WIDTH, width: Tool.IMAGE_WIDTH, height: Tool.IMAGE_HEIGHT },
                               width: toolWidth, height: toolHeight,
                               visible: true,
                               alpha: 0.9
                               }, true, false);
    newModel = toolBar.addTool({
                               imageURL: toolIconUrl + "add-model-tool.svg",
                               subImage: { x: 0, y: Tool.IMAGE_WIDTH, width: Tool.IMAGE_WIDTH, height: Tool.IMAGE_HEIGHT },
                               width: toolWidth, height: toolHeight,
                               visible: true,
                               alpha: 0.9
                               });
    browser = toolBar.addTool({
                               imageURL: toolIconUrl + "list-icon.png",
                               width: toolWidth, height: toolHeight,
                               visible: true,
                               alpha: 0.7
                               });
    newBox = toolBar.addTool({
                               imageURL: toolIconUrl + "models-tool.svg",
                               subImage: { x: 0, y: Tool.IMAGE_WIDTH, width: Tool.IMAGE_WIDTH, height: Tool.IMAGE_HEIGHT },
                               width: toolWidth, height: toolHeight,
                               visible: true,
                               alpha: 0.9
                               });

    newSphere = toolBar.addTool({
                               imageURL: toolIconUrl + "models-tool.svg",
                               subImage: { x: 0, y: Tool.IMAGE_WIDTH, width: Tool.IMAGE_WIDTH, height: Tool.IMAGE_HEIGHT },
                               width: toolWidth, height: toolHeight,
                               visible: true,
                               alpha: 0.9
                               });
}
=======
>>>>>>> 29ed1b3f

    toolBar.move();
    progressDialog.move();
}

<<<<<<< HEAD


var entitySelected = false;
var selectedEntityID;
var selectedEntityProperties;
=======
var modelSelected = false;
var selectedModelID;
var selectedModelProperties;
>>>>>>> 29ed1b3f
var mouseLastPosition;
var orientation;
var intersection;


var SCALE_FACTOR = 200.0;

function rayPlaneIntersection(pickRay, point, normal) {
    var d = -Vec3.dot(point, normal);
    var t = -(Vec3.dot(pickRay.origin, normal) + d) / Vec3.dot(pickRay.direction, normal);

    return Vec3.sum(pickRay.origin, Vec3.multiply(pickRay.direction, t));
}

function Tooltip() {
    this.x = 285;
    this.y = 115;
    this.width = 500;
    this.height = 145;
    this.margin = 5;
    this.decimals = 3;

    this.textOverlay = Overlays.addOverlay("text", {
        x: this.x,
        y: this.y,
        width: this.width,
        height: this.height,
        margin: this.margin,
        text: "",
        color: { red: 128, green: 128, blue: 128 },
        alpha: 0.2,
        visible: false
    });
    this.show = function (doShow) {
        Overlays.editOverlay(this.textOverlay, { visible: doShow });
    }
<<<<<<< HEAD
    this.updateText = function(properties) {
        var angles = Quat.safeEulerAngles(properties.rotation);
        var text = "Entity Properties:\n"
        text += "type: " + properties.type + "\n"
=======
    this.updateText = function (properties) {
        var angles = Quat.safeEulerAngles(properties.modelRotation);
        var text = "Model Properties:\n"
>>>>>>> 29ed1b3f
        text += "X: " + properties.position.x.toFixed(this.decimals) + "\n"
        text += "Y: " + properties.position.y.toFixed(this.decimals) + "\n"
        text += "Z: " + properties.position.z.toFixed(this.decimals) + "\n"
        text += "Pitch: " + angles.x.toFixed(this.decimals) + "\n"
        text += "Yaw:  " + angles.y.toFixed(this.decimals) + "\n"
        text += "Roll:    " + angles.z.toFixed(this.decimals) + "\n"
        text += "Scale: " + 2 * properties.radius.toFixed(this.decimals) + "\n"
        text += "ID: " + properties.id + "\n"
        if (properties.type == "Model") {
            text += "Model URL: " + properties.modelURL + "\n"
            text += "Animation URL: " + properties.animationURL + "\n"
            text += "Animation is playing: " + properties.animationIsPlaying + "\n"
            if (properties.sittingPoints && properties.sittingPoints.length > 0) {
                text += properties.sittingPoints.length + " Sitting points: "
                for (var i = 0; i < properties.sittingPoints.length; ++i) {
                    text += properties.sittingPoints[i].name + " "
                }
            } else {
                text += "No sitting points" + "\n"
            }
        }
        if (properties.lifetime > -1) {
            text += "Lifetime: " + properties.lifetime + "\n"
        }
        text += "Age: " + properties.ageAsText + "\n"


        Overlays.editOverlay(this.textOverlay, { text: text });
    }

    this.cleanup = function () {
        Overlays.deleteOverlay(this.textOverlay);
    }
}
var tooltip = new Tooltip();

function mousePressEvent(event) {
    if (event.isAlt) {
        return;
    }

    mouseLastPosition = { x: event.x, y: event.y };
<<<<<<< HEAD
    entitySelected = false;
    var clickedOverlay = Overlays.getOverlayAtPoint({x: event.x, y: event.y});
    
    if (active == toolBar.clicked(clickedOverlay)) {
        isActive = !isActive;
        return;
    }

    if (newModel == toolBar.clicked(clickedOverlay)) {
        var url = Window.prompt("Model URL", modelURLs[Math.floor(Math.random() * modelURLs.length)]);
        if (url == null || url == "") {
            return;
        }
        
        var position = Vec3.sum(MyAvatar.position, Vec3.multiply(Quat.getFront(MyAvatar.orientation), SPAWN_DISTANCE));
        
        if (position.x > 0 && position.y > 0 && position.z > 0) {
            Entities.addEntity({ 
                            type: "Model",
                            position: position,
                            radius: radiusDefault,
                            modelURL: url
                            });
        } else {
            print("Can't create model: Model would be out of bounds.");
        }
        
    } else if (newBox == toolBar.clicked(clickedOverlay)) {
        var position = Vec3.sum(MyAvatar.position, Vec3.multiply(Quat.getFront(MyAvatar.orientation), SPAWN_DISTANCE));
        
        if (position.x > 0 && position.y > 0 && position.z > 0) {
            Entities.addEntity({ 
                            type: "Box",
                            position: position,
                            radius: radiusDefault,
                            color: { red: 255, green: 0, blue: 0 }
                            });
        } else {
            print("Can't create box: Box would be out of bounds.");
        }
        
    } else if (newSphere == toolBar.clicked(clickedOverlay)) {
        var position = Vec3.sum(MyAvatar.position, Vec3.multiply(Quat.getFront(MyAvatar.orientation), SPAWN_DISTANCE));
        
        if (position.x > 0 && position.y > 0 && position.z > 0) {
            Entities.addEntity({ 
                            type: "Sphere",
                            position: position,
                            radius: radiusDefault,
                            color: { red: 255, green: 0, blue: 0 }
                            });
        } else {
            print("Can't create box: Box would be out of bounds.");
        }
        
    } else if (browser == toolBar.clicked(clickedOverlay)) {
        var url = Window.s3Browse(".*(fbx|FBX)");
        if (url == null || url == "") {
            return;
        }
        
        var position = Vec3.sum(MyAvatar.position, Vec3.multiply(Quat.getFront(MyAvatar.orientation), SPAWN_DISTANCE));
        
        if (position.x > 0 && position.y > 0 && position.z > 0) {
            Entities.addEntity({ 
                            type: "Model",
                            position: position,
                            radius: radiusDefault,
                            modelURL: url
                            });
        } else {
            print("Can't create model: Model would be out of bounds.");
        }
        
=======
    modelSelected = false;
    var clickedOverlay = Overlays.getOverlayAtPoint({ x: event.x, y: event.y });

    if (toolBar.mousePressEvent(event) || progressDialog.mousePressEvent(event)) {
        // Event handled; do nothing.
        return;
>>>>>>> 29ed1b3f
    } else {
        // If we aren't active and didn't click on an overlay: quit
        if (!isActive) {
            return;
        }

        var pickRay = Camera.computePickRay(event.x, event.y);
        Vec3.print("[Mouse] Looking at: ", pickRay.origin);
<<<<<<< HEAD
        var foundIntersection = Entities.findRayIntersection(pickRay);

        if(!foundIntersection.accurate) {
            return;
        }
        var foundEntity = foundIntersection.entityID;

        if (!foundEntity.isKnownID) {
            var identify = Entities.identifyEntity(foundEntity);
=======
        var foundIntersection = Models.findRayIntersection(pickRay);

        if (!foundIntersection.accurate) {
            return;
        }
        var foundModel = foundIntersection.modelID;

        if (!foundModel.isKnownID) {
            var identify = Models.identifyModel(foundModel);
>>>>>>> 29ed1b3f
            if (!identify.isKnownID) {
                print("Unknown ID " + identify.id + " (update loop " + foundEntity.id + ")");
                return;
            }
            foundEntity = identify;
        }

<<<<<<< HEAD
        var properties = Entities.getEntityProperties(foundEntity);

=======
        var properties = Models.getModelProperties(foundModel);
>>>>>>> 29ed1b3f
        if (isLocked(properties)) {
            print("Model locked " + properties.id);
        } else {
            print("Checking properties: " + properties.id + " " + properties.isKnownID);
            //                P         P - Model
            //               /|         A - Palm
            //              / | d       B - unit vector toward tip
            //             /  |         X - base of the perpendicular line
            //            A---X----->B  d - distance fom axis
            //              x           x - distance from A
            //
            //            |X-A| = (P-A).B
            //            X == A + ((P-A).B)B
            //            d = |P-X|

            var A = pickRay.origin;
            var B = Vec3.normalize(pickRay.direction);
            var P = properties.position;

            var x = Vec3.dot(Vec3.subtract(P, A), B);
            var X = Vec3.sum(A, Vec3.multiply(B, x));
            var d = Vec3.length(Vec3.subtract(P, X));

            var angularSize = 2 * Math.atan(properties.radius / Vec3.distance(Camera.getPosition(), properties.position)) * 180 / 3.14;
            if (0 < x && angularSize > MIN_ANGULAR_SIZE) {
                if (angularSize < MAX_ANGULAR_SIZE) {
<<<<<<< HEAD
                    entitySelected = true;
                    selectedEntityID = foundEntity;
                    selectedEntityProperties = properties;
                    
=======
                    modelSelected = true;
                    selectedModelID = foundModel;
                    selectedModelProperties = properties;

>>>>>>> 29ed1b3f
                    orientation = MyAvatar.orientation;
                    intersection = rayPlaneIntersection(pickRay, P, Quat.getFront(orientation));
                } else {
                    print("Angular size too big: " + 2 * Math.atan(properties.radius / Vec3.distance(Camera.getPosition(), properties.position)) * 180 / 3.14);
                }
            }
        }
    }
<<<<<<< HEAD
    
    if (entitySelected) {
        selectedEntityProperties.oldRadius = selectedEntityProperties.radius;
        selectedEntityProperties.oldPosition = {
        x: selectedEntityProperties.position.x,
        y: selectedEntityProperties.position.y,
        z: selectedEntityProperties.position.z,
        };
        selectedEntityProperties.oldRotation = {
        x: selectedEntityProperties.rotation.x,
        y: selectedEntityProperties.rotation.y,
        z: selectedEntityProperties.rotation.z,
        w: selectedEntityProperties.rotation.w,
        };
        selectedEntityProperties.glowLevel = 0.0;
        
        print("Clicked on " + selectedEntityID.id + " " +  entitySelected);
        tooltip.updateText(selectedEntityProperties);
=======

    if (modelSelected) {
        selectedModelProperties.oldRadius = selectedModelProperties.radius;
        selectedModelProperties.oldPosition = {
            x: selectedModelProperties.position.x,
            y: selectedModelProperties.position.y,
            z: selectedModelProperties.position.z,
        };
        selectedModelProperties.oldRotation = {
            x: selectedModelProperties.modelRotation.x,
            y: selectedModelProperties.modelRotation.y,
            z: selectedModelProperties.modelRotation.z,
            w: selectedModelProperties.modelRotation.w,
        };
        selectedModelProperties.glowLevel = 0.0;

        print("Clicked on " + selectedModelID.id + " " + modelSelected);
        tooltip.updateText(selectedModelProperties);
>>>>>>> 29ed1b3f
        tooltip.show(true);
    }
}

var glowedEntityID = { id: -1, isKnownID: false };
var oldModifier = 0;
var modifier = 0;
var wasShifted = false;
function mouseMoveEvent(event) {
    if (event.isAlt || !isActive) {
        return;
    }

    var pickRay = Camera.computePickRay(event.x, event.y);
<<<<<<< HEAD
    
    if (!entitySelected) {
        var entityIntersection = Entities.findRayIntersection(pickRay);
        if (entityIntersection.accurate) {
            if(glowedEntityID.isKnownID && glowedEntityID.id != entityIntersection.entityID.id) {
                Entities.editEntity(glowedEntityID, { glowLevel: 0.0 });
                glowedEntityID.id = -1;
                glowedEntityID.isKnownID = false;
            }
            
            var angularSize = 2 * Math.atan(entityIntersection.properties.radius / Vec3.distance(Camera.getPosition(), entityIntersection.properties.position)) * 180 / 3.14;
            if (entityIntersection.entityID.isKnownID && angularSize > MIN_ANGULAR_SIZE && angularSize < MAX_ANGULAR_SIZE) {
                Entities.editEntity(entityIntersection.entityID, { glowLevel: 0.25 });
                glowedEntityID = entityIntersection.entityID;
=======

    if (!modelSelected) {
        var modelIntersection = Models.findRayIntersection(pickRay);
        if (modelIntersection.accurate) {
            if (glowedModelID.isKnownID && glowedModelID.id != modelIntersection.modelID.id) {
                Models.editModel(glowedModelID, { glowLevel: 0.0 });
                glowedModelID.id = -1;
                glowedModelID.isKnownID = false;
            }

            var angularSize = 2 * Math.atan(modelIntersection.modelProperties.radius / Vec3.distance(Camera.getPosition(), modelIntersection.modelProperties.position)) * 180 / 3.14;
            if (modelIntersection.modelID.isKnownID && angularSize > MIN_ANGULAR_SIZE && angularSize < MAX_ANGULAR_SIZE) {
                Models.editModel(modelIntersection.modelID, { glowLevel: 0.25 });
                glowedModelID = modelIntersection.modelID;
>>>>>>> 29ed1b3f
            }
        }
        return;
    }

    if (event.isLeftButton) {
        if (event.isRightButton) {
            modifier = 1; // Scale
        } else {
            modifier = 2; // Translate
        }
    } else if (event.isRightButton) {
        modifier = 3; // rotate
    } else {
        modifier = 0;
    }
    pickRay = Camera.computePickRay(event.x, event.y);
    if (wasShifted != event.isShifted || modifier != oldModifier) {
<<<<<<< HEAD
        selectedEntityProperties.oldRadius = selectedEntityProperties.radius;
        
        selectedEntityProperties.oldPosition = {
        x: selectedEntityProperties.position.x,
        y: selectedEntityProperties.position.y,
        z: selectedEntityProperties.position.z,
        };
        selectedEntityProperties.oldRotation = {
        x: selectedEntityProperties.rotation.x,
        y: selectedEntityProperties.rotation.y,
        z: selectedEntityProperties.rotation.z,
        w: selectedEntityProperties.rotation.w,
=======
        selectedModelProperties.oldRadius = selectedModelProperties.radius;

        selectedModelProperties.oldPosition = {
            x: selectedModelProperties.position.x,
            y: selectedModelProperties.position.y,
            z: selectedModelProperties.position.z,
        };
        selectedModelProperties.oldRotation = {
            x: selectedModelProperties.modelRotation.x,
            y: selectedModelProperties.modelRotation.y,
            z: selectedModelProperties.modelRotation.z,
            w: selectedModelProperties.modelRotation.w,
>>>>>>> 29ed1b3f
        };
        orientation = MyAvatar.orientation;
        intersection = rayPlaneIntersection(pickRay,
                                            selectedEntityProperties.oldPosition,
                                            Quat.getFront(orientation));

        mouseLastPosition = { x: event.x, y: event.y };
        wasShifted = event.isShifted;
        oldModifier = modifier;
        return;
    }


    switch (modifier) {
        case 0:
            return;
        case 1:
            // Let's Scale
            selectedEntityProperties.radius = (selectedEntityProperties.oldRadius *
                                              (1.0 + (mouseLastPosition.y - event.y) / SCALE_FACTOR));
<<<<<<< HEAD
            
            if (selectedEntityProperties.radius < 0.01) {
=======

            if (selectedModelProperties.radius < 0.01) {
>>>>>>> 29ed1b3f
                print("Scale too small ... bailling.");
                return;
            }
            break;

        case 2:
            // Let's translate
            var newIntersection = rayPlaneIntersection(pickRay,
                                                       selectedEntityProperties.oldPosition,
                                                       Quat.getFront(orientation));
            var vector = Vec3.subtract(newIntersection, intersection)
            if (event.isShifted) {
                var i = Vec3.dot(vector, Quat.getRight(orientation));
                var j = Vec3.dot(vector, Quat.getUp(orientation));
                vector = Vec3.sum(Vec3.multiply(Quat.getRight(orientation), i),
                                  Vec3.multiply(Quat.getFront(orientation), j));
            }
<<<<<<< HEAD
            
            selectedEntityProperties.position = Vec3.sum(selectedEntityProperties.oldPosition, vector);
=======

            selectedModelProperties.position = Vec3.sum(selectedModelProperties.oldPosition, vector);
>>>>>>> 29ed1b3f
            break;
        case 3:
            // Let's rotate
            if (somethingChanged) {
                selectedEntityProperties.oldRotation.x = selectedEntityProperties.rotation.x;
                selectedEntityProperties.oldRotation.y = selectedEntityProperties.rotation.y;
                selectedEntityProperties.oldRotation.z = selectedEntityProperties.rotation.z;
                selectedEntityProperties.oldRotation.w = selectedEntityProperties.rotation.w;
                mouseLastPosition.x = event.x;
                mouseLastPosition.y = event.y;
                somethingChanged = false;
            }


            var pixelPerDegrees = windowDimensions.y / (1 * 360); // the entire height of the window allow you to make 2 full rotations

            //compute delta in pixel
            var cameraForward = Quat.getFront(Camera.getOrientation());
            var rotationAxis = (!zIsPressed && xIsPressed) ? { x: 1, y: 0, z: 0 } :
                               (!zIsPressed && !xIsPressed) ? { x: 0, y: 1, z: 0 } :
                                                              { x: 0, y: 0, z: 1 };
            rotationAxis = Vec3.multiplyQbyV(selectedEntityProperties.rotation, rotationAxis);
            var orthogonalAxis = Vec3.cross(cameraForward, rotationAxis);
            var mouseDelta = { x: event.x - mouseLastPosition
                .x, y: mouseLastPosition.y - event.y, z: 0 };
            var transformedMouseDelta = Vec3.multiplyQbyV(Camera.getOrientation(), mouseDelta);
            var delta = Math.floor(Vec3.dot(transformedMouseDelta, Vec3.normalize(orthogonalAxis)) / pixelPerDegrees);

            var STEP = 15;
            if (!event.isShifted) {
                delta = Math.round(delta / STEP) * STEP;
            }

            var rotation = Quat.fromVec3Degrees({
<<<<<<< HEAD
                                                x: (!zIsPressed && xIsPressed) ? delta : 0,   // x is pressed
                                                y: (!zIsPressed && !xIsPressed) ? delta : 0,   // neither is pressed
                                                z: (zIsPressed && !xIsPressed) ? delta : 0   // z is pressed
                                                });
            rotation = Quat.multiply(selectedEntityProperties.oldRotation, rotation);
            
            selectedEntityProperties.rotation.x = rotation.x;
            selectedEntityProperties.rotation.y = rotation.y;
            selectedEntityProperties.rotation.z = rotation.z;
            selectedEntityProperties.rotation.w = rotation.w;
            break;
    }
    
    Entities.editEntity(selectedEntityID, selectedEntityProperties);
    tooltip.updateText(selectedEntityProperties);
=======
                x: (!zIsPressed && xIsPressed) ? delta : 0,   // x is pressed
                y: (!zIsPressed && !xIsPressed) ? delta : 0,   // neither is pressed
                z: (zIsPressed && !xIsPressed) ? delta : 0   // z is pressed
            });
            rotation = Quat.multiply(selectedModelProperties.oldRotation, rotation);

            selectedModelProperties.modelRotation.x = rotation.x;
            selectedModelProperties.modelRotation.y = rotation.y;
            selectedModelProperties.modelRotation.z = rotation.z;
            selectedModelProperties.modelRotation.w = rotation.w;
            break;
    }

    Models.editModel(selectedModelID, selectedModelProperties);
    tooltip.updateText(selectedModelProperties);
>>>>>>> 29ed1b3f
}


function mouseReleaseEvent(event) {
    if (event.isAlt || !isActive) {
        return;
    }
<<<<<<< HEAD
    
    if (entitySelected) {
        tooltip.show(false);
    }
    
    entitySelected = false;
    
    glowedEntityID.id = -1;
    glowedEntityID.isKnownID = false;
=======

    if (modelSelected) {
        tooltip.show(false);
    }

    modelSelected = false;

    glowedModelID.id = -1;
    glowedModelID.isKnownID = false;
>>>>>>> 29ed1b3f
}

// In order for editVoxels and editModels to play nice together, they each check to see if a "delete" menu item already
// exists. If it doesn't they add it. If it does they don't. They also only delete the menu item if they were the one that
// added it.
var modelMenuAddedDelete = false;
function setupModelMenus() {
    print("setupModelMenus()");
    // adj our menuitems
    Menu.addMenuItem({ menuName: "Edit", menuItemName: "Models", isSeparator: true, beforeItem: "Physics" });
    Menu.addMenuItem({ menuName: "Edit", menuItemName: "Edit Properties...",
        shortcutKeyEvent: { text: "`" }, afterItem: "Models" });
    if (!Menu.menuItemExists("Edit", "Delete")) {
        print("no delete... adding ours");
        Menu.addMenuItem({ menuName: "Edit", menuItemName: "Delete",
            shortcutKeyEvent: { text: "backspace" }, afterItem: "Models" });
        modelMenuAddedDelete = true;
    } else {
        print("delete exists... don't add ours");
    }

    Menu.addMenuItem({ menuName: "Edit", menuItemName: "Paste Models", shortcutKey: "CTRL+META+V", afterItem: "Edit Properties..." });

    Menu.addMenuItem({ menuName: "File", menuItemName: "Models", isSeparator: true, beforeItem: "Settings" });
    Menu.addMenuItem({ menuName: "File", menuItemName: "Export Models", shortcutKey: "CTRL+META+E", afterItem: "Models" });
    Menu.addMenuItem({ menuName: "File", menuItemName: "Import Models", shortcutKey: "CTRL+META+I", afterItem: "Export Models" });
}

function cleanupModelMenus() {
    Menu.removeSeparator("Edit", "Models");
    Menu.removeMenuItem("Edit", "Edit Properties...");
    if (modelMenuAddedDelete) {
        // delete our menuitems
        Menu.removeMenuItem("Edit", "Delete");
    }

    Menu.removeMenuItem("Edit", "Paste Models");

    Menu.removeSeparator("File", "Models");
    Menu.removeMenuItem("File", "Export Models");
    Menu.removeMenuItem("File", "Import Models");
}

function scriptEnding() {
    leftController.cleanup();
    rightController.cleanup();
    progressDialog.cleanup();
    toolBar.cleanup();
    cleanupModelMenus();
    tooltip.cleanup();
    modelImporter.cleanup();
    if (exportMenu) {
        exportMenu.close();
    }
}
Script.scriptEnding.connect(scriptEnding);

// register the call back so it fires before each data send
Script.update.connect(checkController);
Controller.mousePressEvent.connect(mousePressEvent);
Controller.mouseMoveEvent.connect(mouseMoveEvent);
Controller.mouseReleaseEvent.connect(mouseReleaseEvent);

setupModelMenus();

function handeMenuEvent(menuItem) {
    print("menuItemEvent() in JS... menuItem=" + menuItem);
    if (menuItem == "Delete") {
        if (leftController.grabbing) {
<<<<<<< HEAD
            print("  Delete Entity.... leftController.entityID="+ leftController.entityID);
            Entities.deleteEntity(leftController.entityID);
=======
            print("  Delete Model.... leftController.modelID=" + leftController.modelID);
            Models.deleteModel(leftController.modelID);
>>>>>>> 29ed1b3f
            leftController.grabbing = false;
            if (glowedEntityID.id == leftController.entityID.id) {
                glowedEntityID = { id: -1, isKnownID: false };
            }
        } else if (rightController.grabbing) {
<<<<<<< HEAD
            print("  Delete Entity.... rightController.entityID="+ rightController.entityID);
            Entities.deleteEntity(rightController.entityID);
            rightController.grabbing = false;
            if (glowedEntityID.id == rightController.entityID.id) {
                glowedEntityID = { id: -1, isKnownID: false };
            }
        } else if (entitySelected) {
            print("  Delete Entity.... selectedEntityID="+ selectedEntityID);
            Entities.deleteEntity(selectedEntityID);
            entitySelected = false;
            if (glowedEntityID.id == selectedEntityID.id) {
                glowedEntityID = { id: -1, isKnownID: false };
            }
=======
            print("  Delete Model.... rightController.modelID=" + rightController.modelID);
            Models.deleteModel(rightController.modelID);
            rightController.grabbing = false;
        } else if (modelSelected) {
            print("  Delete Model.... selectedModelID=" + selectedModelID);
            Models.deleteModel(selectedModelID);
            modelSelected = false;
>>>>>>> 29ed1b3f
        } else {
            print("  Delete Entity.... not holding...");
        }
    } else if (menuItem == "Edit Properties...") {
        var editModelID = -1;
        if (leftController.grabbing) {
<<<<<<< HEAD
            print("  Edit Properties.... leftController.entityID="+ leftController.entityID);
            editModelID = leftController.entityID;
        } else if (rightController.grabbing) {
            print("  Edit Properties.... rightController.entityID="+ rightController.entityID);
            editModelID = rightController.entityID;
        } else if (entitySelected) {
            print("  Edit Properties.... selectedEntityID="+ selectedEntityID);
            editModelID = selectedEntityID;
=======
            print("  Edit Properties.... leftController.modelID=" + leftController.modelID);
            editModelID = leftController.modelID;
        } else if (rightController.grabbing) {
            print("  Edit Properties.... rightController.modelID=" + rightController.modelID);
            editModelID = rightController.modelID;
        } else if (modelSelected) {
            print("  Edit Properties.... selectedModelID=" + selectedModelID);
            editModelID = selectedModelID;
>>>>>>> 29ed1b3f
        } else {
            print("  Edit Properties.... not holding...");
        }
        if (editModelID != -1) {
            print("  Edit Properties.... about to edit properties...");

            var properties = Entities.getEntityProperties(editModelID);

            var array = new Array();
            var decimals = 3;
            if (properties.type == "Model") {
                array.push({ label: "Model URL:", value: properties.modelURL });
                array.push({ label: "Animation URL:", value: properties.animationURL });
                array.push({ label: "Animation is playing:", value: properties.animationIsPlaying });
                array.push({ label: "Animation FPS:", value: properties.animationFPS });
                array.push({ label: "Animation Frame:", value: properties.animationFrameIndex });
            }
            array.push({ label: "X:", value: properties.position.x.toFixed(decimals) });
            array.push({ label: "Y:", value: properties.position.y.toFixed(decimals) });
            array.push({ label: "Z:", value: properties.position.z.toFixed(decimals) });
            var angles = Quat.safeEulerAngles(properties.rotation);
            array.push({ label: "Pitch:", value: angles.x.toFixed(decimals) });
            array.push({ label: "Yaw:", value: angles.y.toFixed(decimals) });
            array.push({ label: "Roll:", value: angles.z.toFixed(decimals) });
<<<<<<< HEAD
            array.push({ label: "Scale:", value: 2 * properties.radius.toFixed(decimals) });

            array.push({ label: "Velocity X:", value: properties.velocity.x.toFixed(decimals) });
            array.push({ label: "Velocity Y:", value: properties.velocity.y.toFixed(decimals) });
            array.push({ label: "Velocity Z:", value: properties.velocity.z.toFixed(decimals) });
            array.push({ label: "Damping:", value: properties.damping.toFixed(decimals) });

            array.push({ label: "Gravity X:", value: properties.gravity.x.toFixed(decimals) });
            array.push({ label: "Gravity Y:", value: properties.gravity.y.toFixed(decimals) });
            array.push({ label: "Gravity Z:", value: properties.gravity.z.toFixed(decimals) });

            array.push({ label: "Lifetime:", value: properties.lifetime.toFixed(decimals) });
            
            if (properties.type == "Box") {
                array.push({ label: "Red:", value: properties.color.red });
                array.push({ label: "Green:", value: properties.color.green });
                array.push({ label: "Blue:", value: properties.color.blue });
            }
        
            var propertyName = Window.form("Edit Properties", array);
            modelSelected = false;
            
            var index = 0;
            if (properties.type == "Model") {
                properties.modelURL = array[index++].value;
                properties.animationURL = array[index++].value;
                properties.animationIsPlaying = array[index++].value;
                properties.animationFPS = array[index++].value;
                properties.animationFrameIndex = array[index++].value;
            }
            properties.position.x = array[index++].value;
            properties.position.y = array[index++].value;
            properties.position.z = array[index++].value;
            angles.x = array[index++].value;
            angles.y = array[index++].value;
            angles.z = array[index++].value;
            properties.rotation = Quat.fromVec3Degrees(angles);
            properties.radius = array[index++].value / 2;

            properties.velocity.x = array[index++].value;
            properties.velocity.y = array[index++].value;
            properties.velocity.z = array[index++].value;
            properties.damping = array[index++].value;
            properties.gravity.x = array[index++].value;
            properties.gravity.y = array[index++].value;
            properties.gravity.z = array[index++].value;
            properties.lifetime = array[index++].value; // give ourselves that many more seconds

            if (properties.type == "Box") {
                properties.color.red = array[index++].value;
                properties.color.green = array[index++].value;
                properties.color.blue = array[index++].value;
            }
            Entities.editEntity(editModelID, properties);
=======
            array.push({ label: "Scale:", value: 2 * selectedModelProperties.radius.toFixed(decimals) });
            array.push({ button: "Cancel" });

            var index = 0;
            if (Window.form("Edit Properties", array)) {
                selectedModelProperties.modelURL = array[index++].value;
                selectedModelProperties.animationURL = array[index++].value;
                selectedModelProperties.animationIsPlaying = array[index++].value;
                selectedModelProperties.position.x = array[index++].value;
                selectedModelProperties.position.y = array[index++].value;
                selectedModelProperties.position.z = array[index++].value;
                angles.x = array[index++].value;
                angles.y = array[index++].value;
                angles.z = array[index++].value;
                selectedModelProperties.modelRotation = Quat.fromVec3Degrees(angles);
                selectedModelProperties.radius = array[index++].value / 2;
                print(selectedModelProperties.radius);

                Models.editModel(selectedModelID, selectedModelProperties);
            }

            modelSelected = false;
>>>>>>> 29ed1b3f
        }
    } else if (menuItem == "Paste Models") {
        modelImporter.paste();
    } else if (menuItem == "Export Models") {
        if (!exportMenu) {
            exportMenu = new ExportMenu({
                onClose: function () {
                    exportMenu = null;
                }
            });
        }
    } else if (menuItem == "Import Models") {
        modelImporter.doImport();
    }
    tooltip.show(false);
}
Menu.menuItemEvent.connect(handeMenuEvent);



// handling of inspect.js concurrence
var zIsPressed = false;
var xIsPressed = false;
var somethingChanged = false;
Controller.keyPressEvent.connect(function (event) {
    if ((event.text == "z" || event.text == "Z") && !zIsPressed) {
        zIsPressed = true;
        somethingChanged = true;
    }
    if ((event.text == "x" || event.text == "X") && !xIsPressed) {
        xIsPressed = true;
        somethingChanged = true;
    }

    // resets model orientation when holding with mouse
    if (event.text == "r" && entitySelected) {
        selectedEntityProperties.rotation = Quat.fromVec3Degrees({ x: 0, y: 0, z: 0 });
        Entities.editEntity(selectedEntityID, selectedEntityProperties);
        tooltip.updateText(selectedEntityProperties);
        somethingChanged = true;
    }
});

Controller.keyReleaseEvent.connect(function (event) {
    if (event.text == "z" || event.text == "Z") {
        zIsPressed = false;
        somethingChanged = true;
    }
    if (event.text == "x" || event.text == "X") {
        xIsPressed = false;
        somethingChanged = true;
    }
    // since sometimes our menu shortcut keys don't work, trap our menu items here also and fire the appropriate menu items
    if (event.text == "`") {
        handeMenuEvent("Edit Properties...");
    }
    if (event.text == "BACKSPACE") {
        handeMenuEvent("Delete");
    }
});<|MERGE_RESOLUTION|>--- conflicted
+++ resolved
@@ -950,16 +950,16 @@
             error("Model upload failed: Internet request timed out!");
         }
 
-        //function debugResponse() {
-        //    print("req.errorCode = " + req.errorCode);
-        //    print("req.readyState = " + req.readyState);
-        //    print("req.status = " + req.status);
-        //    print("req.statusText = " + req.statusText);
-        //    print("req.responseType = " + req.responseType);
-        //    print("req.responseText = " + req.responseText);
-        //    print("req.response = " + req.response);
-        //    print("req.getAllResponseHeaders() = " + req.getAllResponseHeaders());
-        //}
+        function debugResponse() {
+            print("req.errorCode = " + req.errorCode);
+            print("req.readyState = " + req.readyState);
+            print("req.status = " + req.status);
+            print("req.statusText = " + req.statusText);
+            print("req.responseType = " + req.responseType);
+            print("req.responseText = " + req.responseText);
+            print("req.response = " + req.response);
+            print("req.getAllResponseHeaders() = " + req.getAllResponseHeaders());
+        }
 
         function checkUploaded() {
             if (!isProcessing) { return; }
@@ -1113,6 +1113,8 @@
         toolBar,
         activeButton,
         newModelButton,
+        newCubeButton,
+        newSphereButton,
         browseModelsButton,
         loadURLMenuItem,
         loadFileMenuItem,
@@ -1178,6 +1180,25 @@
             alpha: 0.9,
             visible: false
         });
+
+        newCubeButton = toolBar.addTool({
+            imageURL: toolIconUrl + "add-cube.svg",
+            subImage: { x: 0, y: Tool.IMAGE_WIDTH, width: Tool.IMAGE_WIDTH, height: Tool.IMAGE_HEIGHT },
+            width: toolWidth,
+            height: toolHeight,
+            alpha: 0.9,
+            visible: true
+        });
+
+        newSphereButton = toolBar.addTool({
+            imageURL: toolIconUrl + "add-sphere.svg",
+            subImage: { x: 0, y: Tool.IMAGE_WIDTH, width: Tool.IMAGE_WIDTH, height: Tool.IMAGE_HEIGHT },
+            width: toolWidth,
+            height: toolHeight,
+            alpha: 0.9,
+            visible: true
+        });
+
     }
 
     function toggleNewModelButton(active) {
@@ -1196,7 +1217,8 @@
         position = Vec3.sum(MyAvatar.position, Vec3.multiply(Quat.getFront(MyAvatar.orientation), SPAWN_DISTANCE));
 
         if (position.x > 0 && position.y > 0 && position.z > 0) {
-            Models.addModel({
+            Entities.addEntity({
+                type: "Model",
                 position: position,
                 radius: DEFAULT_RADIUS,
                 modelURL: url
@@ -1260,8 +1282,10 @@
 
         if (clickedOverlay === loadFileMenuItem) {
             toggleNewModelButton(false);
+
+            // TODO BUG: this is bug, if the user has never uploaded a model, this will throw an JS exception
             file = Window.browse("Select your model file ...",
-                Settings.getValue("LastModelUploadLocation").path(),
+                Settings.getValue("LastModelUploadLocation").path(), 
                 "Model files (*.fst *.fbx)");
                 //"Model files (*.fst *.fbx *.svo)");
             if (file !== null) {
@@ -1279,6 +1303,39 @@
             }
             return true;
         }
+
+        if (newCubeButton === toolBar.clicked(clickedOverlay)) {
+            var position = Vec3.sum(MyAvatar.position, Vec3.multiply(Quat.getFront(MyAvatar.orientation), SPAWN_DISTANCE));
+
+            if (position.x > 0 && position.y > 0 && position.z > 0) {
+                Entities.addEntity({ 
+                                type: "Box",
+                                position: position,
+                                radius: DEFAULT_RADIUS,
+                                color: { red: 255, green: 0, blue: 0 }
+                                });
+            } else {
+                print("Can't create box: Box would be out of bounds.");
+            }
+            return true;
+        }
+
+        if (newSphereButton === toolBar.clicked(clickedOverlay)) {
+            var position = Vec3.sum(MyAvatar.position, Vec3.multiply(Quat.getFront(MyAvatar.orientation), SPAWN_DISTANCE));
+
+            if (position.x > 0 && position.y > 0 && position.z > 0) {
+                Entities.addEntity({ 
+                                type: "Sphere",
+                                position: position,
+                                radius: DEFAULT_RADIUS,
+                                color: { red: 255, green: 0, blue: 0 }
+                                });
+            } else {
+                print("Can't create box: Box would be out of bounds.");
+            }
+            return true;
+        }
+
 
         return false;
     };
@@ -1442,11 +1499,7 @@
         self.setScale(self._scale *= 2);
     }
 
-<<<<<<< HEAD
     this.exportEntities = function() {
-=======
-    this.exportModels = function () {
->>>>>>> 29ed1b3f
         var x = self._position.x;
         var y = self._position.y;
         var z = self._position.z;
@@ -1756,13 +1809,7 @@
     this.positionAtGrab;
     this.rotationAtGrab;
     this.modelPositionAtGrab;
-<<<<<<< HEAD
     this.rotationAtGrab;
-    
-=======
-    this.modelRotationAtGrab;
-
->>>>>>> 29ed1b3f
     this.jointsIntersectingFromStart = [];
 
     this.laser = Overlays.addOverlay("line3d", {
@@ -1795,7 +1842,6 @@
         anchor: "MyAvatar"
     });
     this.topDown = Overlays.addOverlay("line3d", {
-<<<<<<< HEAD
                                        position: { x: 0, y: 0, z: 0 },
                                        end: { x: 0, y: 0, z: 0 },
                                        color: { red: 0, green: 0, blue: 255 },
@@ -1808,30 +1854,10 @@
 
     
     this.grab = function (entityID, properties) {
-=======
-        position: { x: 0, y: 0, z: 0 },
-        end: { x: 0, y: 0, z: 0 },
-        color: { red: 0, green: 0, blue: 255 },
-        alpha: 1,
-        visible: false,
-        lineWidth: LASER_WIDTH,
-        anchor: "MyAvatar"
-    });
-
-
-
-    this.grab = function (modelID, properties) {
->>>>>>> 29ed1b3f
         if (isLocked(properties)) {
             print("Model locked " + entityID.id);
         } else {
-<<<<<<< HEAD
             print("Grabbing " + entityID.id);
-        
-=======
-            print("Grabbing " + modelID.id);
-
->>>>>>> 29ed1b3f
             this.grabbing = true;
             this.entityID = entityID;
             this.modelURL = properties.modelURL;
@@ -1843,13 +1869,7 @@
             this.positionAtGrab = this.palmPosition;
             this.rotationAtGrab = this.rotation;
             this.modelPositionAtGrab = properties.position;
-<<<<<<< HEAD
             this.rotationAtGrab = properties.rotation;
-            
-=======
-            this.modelRotationAtGrab = properties.modelRotation;
-
->>>>>>> 29ed1b3f
             this.jointsIntersectingFromStart = [];
             for (var i = 0; i < jointList.length; i++) {
                 var distance = Vec3.distance(MyAvatar.getJointPosition(jointList[i]), this.oldModelPosition);
@@ -1898,13 +1918,7 @@
                     MyAvatar.attach(this.modelURL, jointList[closestJointIndex],
                                     attachmentOffset, attachmentRotation, 2.0 * this.oldModelRadius,
                                     true, false);
-<<<<<<< HEAD
-                    
                     Entities.deleteEntity(this.entityID);
-=======
-
-                    Models.deleteModel(this.modelID);
->>>>>>> 29ed1b3f
                 }
             }
         }
@@ -2003,7 +2017,6 @@
             this.glowedIntersectingModel.isKnownID = false;
         }
         if (!this.grabbing) {
-<<<<<<< HEAD
             var intersection = Entities.findRayIntersection({
                                                           origin: this.palmPosition,
                                                           direction: this.front
@@ -2012,16 +2025,6 @@
             if (intersection.accurate && intersection.entityID.isKnownID && angularSize > MIN_ANGULAR_SIZE && angularSize < MAX_ANGULAR_SIZE) {
                 this.glowedIntersectingModel = intersection.entityID;
                 Entities.editEntity(this.glowedIntersectingModel, { glowLevel: 0.25 });
-=======
-            var intersection = Models.findRayIntersection({
-                origin: this.palmPosition,
-                direction: this.front
-            });
-            var angularSize = 2 * Math.atan(intersection.modelProperties.radius / Vec3.distance(Camera.getPosition(), intersection.modelProperties.position)) * 180 / 3.14;
-            if (intersection.accurate && intersection.modelID.isKnownID && angularSize > MIN_ANGULAR_SIZE && angularSize < MAX_ANGULAR_SIZE) {
-                this.glowedIntersectingModel = intersection.modelID;
-                Models.editModel(this.glowedIntersectingModel, { glowLevel: 0.25 });
->>>>>>> 29ed1b3f
             }
         }
     }
@@ -2032,8 +2035,6 @@
         Overlays.editOverlay(this.leftRight, { visible: show });
         Overlays.editOverlay(this.topDown, { visible: show });
     }
-<<<<<<< HEAD
-    
     this.moveEntity = function () {
         if (this.grabbing) {
             if (!this.entityID.isKnownID) {
@@ -2043,18 +2044,6 @@
                                                         direction: this.front
                                                            }).entityID;
                 print("Identified ID " + this.entityID.id + ", isKnown: " + this.entityID.isKnownID);
-=======
-
-    this.moveModel = function () {
-        if (this.grabbing) {
-            if (!this.modelID.isKnownID) {
-                print("Unknown grabbed ID " + this.modelID.id + ", isKnown: " + this.modelID.isKnownID);
-                this.modelID = Models.findRayIntersection({
-                    origin: this.palmPosition,
-                    direction: this.front
-                }).modelID;
-                print("Identified ID " + this.modelID.id + ", isKnown: " + this.modelID.isKnownID);
->>>>>>> 29ed1b3f
             }
             var newPosition;
             var newRotation;
@@ -2100,21 +2089,10 @@
                                                 this.rotationAtGrab);
                     break;
             }
-<<<<<<< HEAD
-            
             Entities.editEntity(this.entityID, {
                              position: newPosition,
                              rotation: newRotation
                              });
-            
-=======
-
-            Models.editModel(this.modelID, {
-                position: newPosition,
-                modelRotation: newRotation
-            });
-
->>>>>>> 29ed1b3f
             this.oldModelRotation = newRotation;
             this.oldModelPosition = newPosition;
 
@@ -2209,16 +2187,10 @@
                 MyAvatar.detachOne(attachments[attachmentIndex].modelURL, attachments[attachmentIndex].jointName);
 
                 newProperties = {
-<<<<<<< HEAD
                     type: "Model",
                     position: Vec3.sum(MyAvatar.getJointPosition(attachments[attachmentIndex].jointName),
                                        Vec3.multiplyQbyV(MyAvatar.getJointCombinedRotation(attachments[attachmentIndex].jointName), attachments[attachmentIndex].translation)),
                     rotation: Quat.multiply(MyAvatar.getJointCombinedRotation(attachments[attachmentIndex].jointName),
-=======
-                    position: Vec3.sum(MyAvatar.getJointPosition(attachments[attachmentIndex].jointName),
-                                       Vec3.multiplyQbyV(MyAvatar.getJointCombinedRotation(attachments[attachmentIndex].jointName), attachments[attachmentIndex].translation)),
-                    modelRotation: Quat.multiply(MyAvatar.getJointCombinedRotation(attachments[attachmentIndex].jointName),
->>>>>>> 29ed1b3f
                                                  attachments[attachmentIndex].rotation),
                     radius: attachments[attachmentIndex].scale / 2.0,
                     modelURL: attachments[attachmentIndex].modelURL
@@ -2233,7 +2205,6 @@
                 Vec3.print("Looking at: ", this.palmPosition);
                 var pickRay = { origin: this.palmPosition,
                     direction: Vec3.normalize(Vec3.subtract(this.tipPosition, this.palmPosition)) };
-<<<<<<< HEAD
                 var foundIntersection = Entities.findRayIntersection(pickRay);
                 
                 if(!foundIntersection.accurate) {
@@ -2241,17 +2212,6 @@
                     return;
                 }
                 newModel = foundIntersection.entityID;
-                
-=======
-                var foundIntersection = Models.findRayIntersection(pickRay);
-
-                if (!foundIntersection.accurate) {
-                    print("No accurate intersection");
-                    return;
-                }
-                newModel = foundIntersection.modelID;
-
->>>>>>> 29ed1b3f
                 if (!newModel.isKnownID) {
                     var identify = Entities.identifyEntity(newModel);
                     if (!identify.isKnownID) {
@@ -2262,17 +2222,7 @@
                 }
                 newProperties = Entities.getEntityProperties(newModel);
             }
-<<<<<<< HEAD
-            
-            
             print("foundEntity.modelURL=" + newProperties.modelURL);
-            
-=======
-
-
-            print("foundModel.modelURL=" + newProperties.modelURL);
-
->>>>>>> 29ed1b3f
             if (isLocked(newProperties)) {
                 print("Model locked " + newProperties.id);
             } else {
@@ -2350,36 +2300,18 @@
                 leftController.positionAtGrab = leftController.palmPosition;
                 leftController.rotationAtGrab = leftController.rotation;
                 leftController.modelPositionAtGrab = leftController.oldModelPosition;
-<<<<<<< HEAD
                 leftController.rotationAtGrab = rotation;
-                
-=======
-                leftController.modelRotationAtGrab = rotation;
-
->>>>>>> 29ed1b3f
                 rightController.positionAtGrab = rightController.palmPosition;
                 rightController.rotationAtGrab = rightController.rotation;
                 rightController.modelPositionAtGrab = rightController.oldModelPosition;
                 rightController.rotationAtGrab = rotation;
                 break;
         }
-<<<<<<< HEAD
-        
         Entities.editEntity(leftController.entityID, {
                          position: newPosition,
                          rotation: rotation,
                          radius: leftController.oldModelRadius * ratio
                          });
-        
-=======
-
-        Models.editModel(leftController.modelID, {
-            position: newPosition,
-            modelRotation: rotation,
-            radius: leftController.oldModelRadius * ratio
-        });
-
->>>>>>> 29ed1b3f
         leftController.oldModelPosition = newPosition;
         leftController.oldModelRotation = rotation;
         leftController.oldModelRadius *= ratio;
@@ -2389,15 +2321,8 @@
         rightController.oldModelRadius *= ratio;
         return;
     }
-<<<<<<< HEAD
-    
     leftController.moveEntity();
     rightController.moveEntity();
-=======
-
-    leftController.moveModel();
-    rightController.moveModel();
->>>>>>> 29ed1b3f
 }
 
 var hydraConnected = false;
@@ -2429,74 +2354,13 @@
             rightController.showLaser(false);
         }
     }
-<<<<<<< HEAD
-    
-    moveOverlays();
-}
-
-var isActive = false;
-var active;
-var newModel;
-var browser;
-var newBox;
-var newSphere;
-function initToolBar() {
-    toolBar = new ToolBar(0, 0, ToolBar.VERTICAL);
-    // New Model
-    active = toolBar.addTool({
-                               imageURL: toolIconUrl + "models-tool.svg",
-                               subImage: { x: 0, y: Tool.IMAGE_WIDTH, width: Tool.IMAGE_WIDTH, height: Tool.IMAGE_HEIGHT },
-                               width: toolWidth, height: toolHeight,
-                               visible: true,
-                               alpha: 0.9
-                               }, true, false);
-    newModel = toolBar.addTool({
-                               imageURL: toolIconUrl + "add-model-tool.svg",
-                               subImage: { x: 0, y: Tool.IMAGE_WIDTH, width: Tool.IMAGE_WIDTH, height: Tool.IMAGE_HEIGHT },
-                               width: toolWidth, height: toolHeight,
-                               visible: true,
-                               alpha: 0.9
-                               });
-    browser = toolBar.addTool({
-                               imageURL: toolIconUrl + "list-icon.png",
-                               width: toolWidth, height: toolHeight,
-                               visible: true,
-                               alpha: 0.7
-                               });
-    newBox = toolBar.addTool({
-                               imageURL: toolIconUrl + "models-tool.svg",
-                               subImage: { x: 0, y: Tool.IMAGE_WIDTH, width: Tool.IMAGE_WIDTH, height: Tool.IMAGE_HEIGHT },
-                               width: toolWidth, height: toolHeight,
-                               visible: true,
-                               alpha: 0.9
-                               });
-
-    newSphere = toolBar.addTool({
-                               imageURL: toolIconUrl + "models-tool.svg",
-                               subImage: { x: 0, y: Tool.IMAGE_WIDTH, width: Tool.IMAGE_WIDTH, height: Tool.IMAGE_HEIGHT },
-                               width: toolWidth, height: toolHeight,
-                               visible: true,
-                               alpha: 0.9
-                               });
-}
-=======
->>>>>>> 29ed1b3f
-
     toolBar.move();
     progressDialog.move();
 }
 
-<<<<<<< HEAD
-
-
 var entitySelected = false;
 var selectedEntityID;
 var selectedEntityProperties;
-=======
-var modelSelected = false;
-var selectedModelID;
-var selectedModelProperties;
->>>>>>> 29ed1b3f
 var mouseLastPosition;
 var orientation;
 var intersection;
@@ -2533,16 +2397,10 @@
     this.show = function (doShow) {
         Overlays.editOverlay(this.textOverlay, { visible: doShow });
     }
-<<<<<<< HEAD
     this.updateText = function(properties) {
         var angles = Quat.safeEulerAngles(properties.rotation);
         var text = "Entity Properties:\n"
         text += "type: " + properties.type + "\n"
-=======
-    this.updateText = function (properties) {
-        var angles = Quat.safeEulerAngles(properties.modelRotation);
-        var text = "Model Properties:\n"
->>>>>>> 29ed1b3f
         text += "X: " + properties.position.x.toFixed(this.decimals) + "\n"
         text += "Y: " + properties.position.y.toFixed(this.decimals) + "\n"
         text += "Z: " + properties.position.z.toFixed(this.decimals) + "\n"
@@ -2585,89 +2443,12 @@
     }
 
     mouseLastPosition = { x: event.x, y: event.y };
-<<<<<<< HEAD
     entitySelected = false;
-    var clickedOverlay = Overlays.getOverlayAtPoint({x: event.x, y: event.y});
-    
-    if (active == toolBar.clicked(clickedOverlay)) {
-        isActive = !isActive;
-        return;
-    }
-
-    if (newModel == toolBar.clicked(clickedOverlay)) {
-        var url = Window.prompt("Model URL", modelURLs[Math.floor(Math.random() * modelURLs.length)]);
-        if (url == null || url == "") {
-            return;
-        }
-        
-        var position = Vec3.sum(MyAvatar.position, Vec3.multiply(Quat.getFront(MyAvatar.orientation), SPAWN_DISTANCE));
-        
-        if (position.x > 0 && position.y > 0 && position.z > 0) {
-            Entities.addEntity({ 
-                            type: "Model",
-                            position: position,
-                            radius: radiusDefault,
-                            modelURL: url
-                            });
-        } else {
-            print("Can't create model: Model would be out of bounds.");
-        }
-        
-    } else if (newBox == toolBar.clicked(clickedOverlay)) {
-        var position = Vec3.sum(MyAvatar.position, Vec3.multiply(Quat.getFront(MyAvatar.orientation), SPAWN_DISTANCE));
-        
-        if (position.x > 0 && position.y > 0 && position.z > 0) {
-            Entities.addEntity({ 
-                            type: "Box",
-                            position: position,
-                            radius: radiusDefault,
-                            color: { red: 255, green: 0, blue: 0 }
-                            });
-        } else {
-            print("Can't create box: Box would be out of bounds.");
-        }
-        
-    } else if (newSphere == toolBar.clicked(clickedOverlay)) {
-        var position = Vec3.sum(MyAvatar.position, Vec3.multiply(Quat.getFront(MyAvatar.orientation), SPAWN_DISTANCE));
-        
-        if (position.x > 0 && position.y > 0 && position.z > 0) {
-            Entities.addEntity({ 
-                            type: "Sphere",
-                            position: position,
-                            radius: radiusDefault,
-                            color: { red: 255, green: 0, blue: 0 }
-                            });
-        } else {
-            print("Can't create box: Box would be out of bounds.");
-        }
-        
-    } else if (browser == toolBar.clicked(clickedOverlay)) {
-        var url = Window.s3Browse(".*(fbx|FBX)");
-        if (url == null || url == "") {
-            return;
-        }
-        
-        var position = Vec3.sum(MyAvatar.position, Vec3.multiply(Quat.getFront(MyAvatar.orientation), SPAWN_DISTANCE));
-        
-        if (position.x > 0 && position.y > 0 && position.z > 0) {
-            Entities.addEntity({ 
-                            type: "Model",
-                            position: position,
-                            radius: radiusDefault,
-                            modelURL: url
-                            });
-        } else {
-            print("Can't create model: Model would be out of bounds.");
-        }
-        
-=======
-    modelSelected = false;
     var clickedOverlay = Overlays.getOverlayAtPoint({ x: event.x, y: event.y });
 
     if (toolBar.mousePressEvent(event) || progressDialog.mousePressEvent(event)) {
         // Event handled; do nothing.
         return;
->>>>>>> 29ed1b3f
     } else {
         // If we aren't active and didn't click on an overlay: quit
         if (!isActive) {
@@ -2676,7 +2457,6 @@
 
         var pickRay = Camera.computePickRay(event.x, event.y);
         Vec3.print("[Mouse] Looking at: ", pickRay.origin);
-<<<<<<< HEAD
         var foundIntersection = Entities.findRayIntersection(pickRay);
 
         if(!foundIntersection.accurate) {
@@ -2686,17 +2466,6 @@
 
         if (!foundEntity.isKnownID) {
             var identify = Entities.identifyEntity(foundEntity);
-=======
-        var foundIntersection = Models.findRayIntersection(pickRay);
-
-        if (!foundIntersection.accurate) {
-            return;
-        }
-        var foundModel = foundIntersection.modelID;
-
-        if (!foundModel.isKnownID) {
-            var identify = Models.identifyModel(foundModel);
->>>>>>> 29ed1b3f
             if (!identify.isKnownID) {
                 print("Unknown ID " + identify.id + " (update loop " + foundEntity.id + ")");
                 return;
@@ -2704,12 +2473,7 @@
             foundEntity = identify;
         }
 
-<<<<<<< HEAD
         var properties = Entities.getEntityProperties(foundEntity);
-
-=======
-        var properties = Models.getModelProperties(foundModel);
->>>>>>> 29ed1b3f
         if (isLocked(properties)) {
             print("Model locked " + properties.id);
         } else {
@@ -2736,17 +2500,9 @@
             var angularSize = 2 * Math.atan(properties.radius / Vec3.distance(Camera.getPosition(), properties.position)) * 180 / 3.14;
             if (0 < x && angularSize > MIN_ANGULAR_SIZE) {
                 if (angularSize < MAX_ANGULAR_SIZE) {
-<<<<<<< HEAD
                     entitySelected = true;
                     selectedEntityID = foundEntity;
                     selectedEntityProperties = properties;
-                    
-=======
-                    modelSelected = true;
-                    selectedModelID = foundModel;
-                    selectedModelProperties = properties;
-
->>>>>>> 29ed1b3f
                     orientation = MyAvatar.orientation;
                     intersection = rayPlaneIntersection(pickRay, P, Quat.getFront(orientation));
                 } else {
@@ -2755,45 +2511,23 @@
             }
         }
     }
-<<<<<<< HEAD
-    
     if (entitySelected) {
         selectedEntityProperties.oldRadius = selectedEntityProperties.radius;
         selectedEntityProperties.oldPosition = {
-        x: selectedEntityProperties.position.x,
-        y: selectedEntityProperties.position.y,
-        z: selectedEntityProperties.position.z,
+            x: selectedEntityProperties.position.x,
+            y: selectedEntityProperties.position.y,
+            z: selectedEntityProperties.position.z,
         };
         selectedEntityProperties.oldRotation = {
-        x: selectedEntityProperties.rotation.x,
-        y: selectedEntityProperties.rotation.y,
-        z: selectedEntityProperties.rotation.z,
-        w: selectedEntityProperties.rotation.w,
+            x: selectedEntityProperties.rotation.x,
+            y: selectedEntityProperties.rotation.y,
+            z: selectedEntityProperties.rotation.z,
+            w: selectedEntityProperties.rotation.w,
         };
         selectedEntityProperties.glowLevel = 0.0;
         
         print("Clicked on " + selectedEntityID.id + " " +  entitySelected);
         tooltip.updateText(selectedEntityProperties);
-=======
-
-    if (modelSelected) {
-        selectedModelProperties.oldRadius = selectedModelProperties.radius;
-        selectedModelProperties.oldPosition = {
-            x: selectedModelProperties.position.x,
-            y: selectedModelProperties.position.y,
-            z: selectedModelProperties.position.z,
-        };
-        selectedModelProperties.oldRotation = {
-            x: selectedModelProperties.modelRotation.x,
-            y: selectedModelProperties.modelRotation.y,
-            z: selectedModelProperties.modelRotation.z,
-            w: selectedModelProperties.modelRotation.w,
-        };
-        selectedModelProperties.glowLevel = 0.0;
-
-        print("Clicked on " + selectedModelID.id + " " + modelSelected);
-        tooltip.updateText(selectedModelProperties);
->>>>>>> 29ed1b3f
         tooltip.show(true);
     }
 }
@@ -2808,8 +2542,6 @@
     }
 
     var pickRay = Camera.computePickRay(event.x, event.y);
-<<<<<<< HEAD
-    
     if (!entitySelected) {
         var entityIntersection = Entities.findRayIntersection(pickRay);
         if (entityIntersection.accurate) {
@@ -2823,22 +2555,6 @@
             if (entityIntersection.entityID.isKnownID && angularSize > MIN_ANGULAR_SIZE && angularSize < MAX_ANGULAR_SIZE) {
                 Entities.editEntity(entityIntersection.entityID, { glowLevel: 0.25 });
                 glowedEntityID = entityIntersection.entityID;
-=======
-
-    if (!modelSelected) {
-        var modelIntersection = Models.findRayIntersection(pickRay);
-        if (modelIntersection.accurate) {
-            if (glowedModelID.isKnownID && glowedModelID.id != modelIntersection.modelID.id) {
-                Models.editModel(glowedModelID, { glowLevel: 0.0 });
-                glowedModelID.id = -1;
-                glowedModelID.isKnownID = false;
-            }
-
-            var angularSize = 2 * Math.atan(modelIntersection.modelProperties.radius / Vec3.distance(Camera.getPosition(), modelIntersection.modelProperties.position)) * 180 / 3.14;
-            if (modelIntersection.modelID.isKnownID && angularSize > MIN_ANGULAR_SIZE && angularSize < MAX_ANGULAR_SIZE) {
-                Models.editModel(modelIntersection.modelID, { glowLevel: 0.25 });
-                glowedModelID = modelIntersection.modelID;
->>>>>>> 29ed1b3f
             }
         }
         return;
@@ -2857,33 +2573,18 @@
     }
     pickRay = Camera.computePickRay(event.x, event.y);
     if (wasShifted != event.isShifted || modifier != oldModifier) {
-<<<<<<< HEAD
         selectedEntityProperties.oldRadius = selectedEntityProperties.radius;
         
         selectedEntityProperties.oldPosition = {
-        x: selectedEntityProperties.position.x,
-        y: selectedEntityProperties.position.y,
-        z: selectedEntityProperties.position.z,
+            x: selectedEntityProperties.position.x,
+            y: selectedEntityProperties.position.y,
+            z: selectedEntityProperties.position.z,
         };
         selectedEntityProperties.oldRotation = {
-        x: selectedEntityProperties.rotation.x,
-        y: selectedEntityProperties.rotation.y,
-        z: selectedEntityProperties.rotation.z,
-        w: selectedEntityProperties.rotation.w,
-=======
-        selectedModelProperties.oldRadius = selectedModelProperties.radius;
-
-        selectedModelProperties.oldPosition = {
-            x: selectedModelProperties.position.x,
-            y: selectedModelProperties.position.y,
-            z: selectedModelProperties.position.z,
-        };
-        selectedModelProperties.oldRotation = {
-            x: selectedModelProperties.modelRotation.x,
-            y: selectedModelProperties.modelRotation.y,
-            z: selectedModelProperties.modelRotation.z,
-            w: selectedModelProperties.modelRotation.w,
->>>>>>> 29ed1b3f
+            x: selectedEntityProperties.rotation.x,
+            y: selectedEntityProperties.rotation.y,
+            z: selectedEntityProperties.rotation.z,
+            w: selectedEntityProperties.rotation.w,
         };
         orientation = MyAvatar.orientation;
         intersection = rayPlaneIntersection(pickRay,
@@ -2904,13 +2605,7 @@
             // Let's Scale
             selectedEntityProperties.radius = (selectedEntityProperties.oldRadius *
                                               (1.0 + (mouseLastPosition.y - event.y) / SCALE_FACTOR));
-<<<<<<< HEAD
-            
             if (selectedEntityProperties.radius < 0.01) {
-=======
-
-            if (selectedModelProperties.radius < 0.01) {
->>>>>>> 29ed1b3f
                 print("Scale too small ... bailling.");
                 return;
             }
@@ -2928,13 +2623,7 @@
                 vector = Vec3.sum(Vec3.multiply(Quat.getRight(orientation), i),
                                   Vec3.multiply(Quat.getFront(orientation), j));
             }
-<<<<<<< HEAD
-            
             selectedEntityProperties.position = Vec3.sum(selectedEntityProperties.oldPosition, vector);
-=======
-
-            selectedModelProperties.position = Vec3.sum(selectedModelProperties.oldPosition, vector);
->>>>>>> 29ed1b3f
             break;
         case 3:
             // Let's rotate
@@ -2969,7 +2658,6 @@
             }
 
             var rotation = Quat.fromVec3Degrees({
-<<<<<<< HEAD
                                                 x: (!zIsPressed && xIsPressed) ? delta : 0,   // x is pressed
                                                 y: (!zIsPressed && !xIsPressed) ? delta : 0,   // neither is pressed
                                                 z: (zIsPressed && !xIsPressed) ? delta : 0   // z is pressed
@@ -2985,23 +2673,6 @@
     
     Entities.editEntity(selectedEntityID, selectedEntityProperties);
     tooltip.updateText(selectedEntityProperties);
-=======
-                x: (!zIsPressed && xIsPressed) ? delta : 0,   // x is pressed
-                y: (!zIsPressed && !xIsPressed) ? delta : 0,   // neither is pressed
-                z: (zIsPressed && !xIsPressed) ? delta : 0   // z is pressed
-            });
-            rotation = Quat.multiply(selectedModelProperties.oldRotation, rotation);
-
-            selectedModelProperties.modelRotation.x = rotation.x;
-            selectedModelProperties.modelRotation.y = rotation.y;
-            selectedModelProperties.modelRotation.z = rotation.z;
-            selectedModelProperties.modelRotation.w = rotation.w;
-            break;
-    }
-
-    Models.editModel(selectedModelID, selectedModelProperties);
-    tooltip.updateText(selectedModelProperties);
->>>>>>> 29ed1b3f
 }
 
 
@@ -3009,8 +2680,6 @@
     if (event.isAlt || !isActive) {
         return;
     }
-<<<<<<< HEAD
-    
     if (entitySelected) {
         tooltip.show(false);
     }
@@ -3019,17 +2688,6 @@
     
     glowedEntityID.id = -1;
     glowedEntityID.isKnownID = false;
-=======
-
-    if (modelSelected) {
-        tooltip.show(false);
-    }
-
-    modelSelected = false;
-
-    glowedModelID.id = -1;
-    glowedModelID.isKnownID = false;
->>>>>>> 29ed1b3f
 }
 
 // In order for editVoxels and editModels to play nice together, they each check to see if a "delete" menu item already
@@ -3099,19 +2757,13 @@
     print("menuItemEvent() in JS... menuItem=" + menuItem);
     if (menuItem == "Delete") {
         if (leftController.grabbing) {
-<<<<<<< HEAD
             print("  Delete Entity.... leftController.entityID="+ leftController.entityID);
             Entities.deleteEntity(leftController.entityID);
-=======
-            print("  Delete Model.... leftController.modelID=" + leftController.modelID);
-            Models.deleteModel(leftController.modelID);
->>>>>>> 29ed1b3f
             leftController.grabbing = false;
             if (glowedEntityID.id == leftController.entityID.id) {
                 glowedEntityID = { id: -1, isKnownID: false };
             }
         } else if (rightController.grabbing) {
-<<<<<<< HEAD
             print("  Delete Entity.... rightController.entityID="+ rightController.entityID);
             Entities.deleteEntity(rightController.entityID);
             rightController.grabbing = false;
@@ -3125,22 +2777,12 @@
             if (glowedEntityID.id == selectedEntityID.id) {
                 glowedEntityID = { id: -1, isKnownID: false };
             }
-=======
-            print("  Delete Model.... rightController.modelID=" + rightController.modelID);
-            Models.deleteModel(rightController.modelID);
-            rightController.grabbing = false;
-        } else if (modelSelected) {
-            print("  Delete Model.... selectedModelID=" + selectedModelID);
-            Models.deleteModel(selectedModelID);
-            modelSelected = false;
->>>>>>> 29ed1b3f
         } else {
             print("  Delete Entity.... not holding...");
         }
     } else if (menuItem == "Edit Properties...") {
         var editModelID = -1;
         if (leftController.grabbing) {
-<<<<<<< HEAD
             print("  Edit Properties.... leftController.entityID="+ leftController.entityID);
             editModelID = leftController.entityID;
         } else if (rightController.grabbing) {
@@ -3149,16 +2791,6 @@
         } else if (entitySelected) {
             print("  Edit Properties.... selectedEntityID="+ selectedEntityID);
             editModelID = selectedEntityID;
-=======
-            print("  Edit Properties.... leftController.modelID=" + leftController.modelID);
-            editModelID = leftController.modelID;
-        } else if (rightController.grabbing) {
-            print("  Edit Properties.... rightController.modelID=" + rightController.modelID);
-            editModelID = rightController.modelID;
-        } else if (modelSelected) {
-            print("  Edit Properties.... selectedModelID=" + selectedModelID);
-            editModelID = selectedModelID;
->>>>>>> 29ed1b3f
         } else {
             print("  Edit Properties.... not holding...");
         }
@@ -3183,7 +2815,6 @@
             array.push({ label: "Pitch:", value: angles.x.toFixed(decimals) });
             array.push({ label: "Yaw:", value: angles.y.toFixed(decimals) });
             array.push({ label: "Roll:", value: angles.z.toFixed(decimals) });
-<<<<<<< HEAD
             array.push({ label: "Scale:", value: 2 * properties.radius.toFixed(decimals) });
 
             array.push({ label: "Velocity X:", value: properties.velocity.x.toFixed(decimals) });
@@ -3202,66 +2833,44 @@
                 array.push({ label: "Green:", value: properties.color.green });
                 array.push({ label: "Blue:", value: properties.color.blue });
             }
+            array.push({ button: "Cancel" });
         
             var propertyName = Window.form("Edit Properties", array);
-            modelSelected = false;
-            
-            var index = 0;
-            if (properties.type == "Model") {
-                properties.modelURL = array[index++].value;
-                properties.animationURL = array[index++].value;
-                properties.animationIsPlaying = array[index++].value;
-                properties.animationFPS = array[index++].value;
-                properties.animationFrameIndex = array[index++].value;
-            }
-            properties.position.x = array[index++].value;
-            properties.position.y = array[index++].value;
-            properties.position.z = array[index++].value;
-            angles.x = array[index++].value;
-            angles.y = array[index++].value;
-            angles.z = array[index++].value;
-            properties.rotation = Quat.fromVec3Degrees(angles);
-            properties.radius = array[index++].value / 2;
-
-            properties.velocity.x = array[index++].value;
-            properties.velocity.y = array[index++].value;
-            properties.velocity.z = array[index++].value;
-            properties.damping = array[index++].value;
-            properties.gravity.x = array[index++].value;
-            properties.gravity.y = array[index++].value;
-            properties.gravity.z = array[index++].value;
-            properties.lifetime = array[index++].value; // give ourselves that many more seconds
-
-            if (properties.type == "Box") {
-                properties.color.red = array[index++].value;
-                properties.color.green = array[index++].value;
-                properties.color.blue = array[index++].value;
-            }
-            Entities.editEntity(editModelID, properties);
-=======
-            array.push({ label: "Scale:", value: 2 * selectedModelProperties.radius.toFixed(decimals) });
-            array.push({ button: "Cancel" });
-
-            var index = 0;
             if (Window.form("Edit Properties", array)) {
-                selectedModelProperties.modelURL = array[index++].value;
-                selectedModelProperties.animationURL = array[index++].value;
-                selectedModelProperties.animationIsPlaying = array[index++].value;
-                selectedModelProperties.position.x = array[index++].value;
-                selectedModelProperties.position.y = array[index++].value;
-                selectedModelProperties.position.z = array[index++].value;
+                var index = 0;
+                if (properties.type == "Model") {
+                    properties.modelURL = array[index++].value;
+                    properties.animationURL = array[index++].value;
+                    properties.animationIsPlaying = array[index++].value;
+                    properties.animationFPS = array[index++].value;
+                    properties.animationFrameIndex = array[index++].value;
+                }
+                properties.position.x = array[index++].value;
+                properties.position.y = array[index++].value;
+                properties.position.z = array[index++].value;
                 angles.x = array[index++].value;
                 angles.y = array[index++].value;
                 angles.z = array[index++].value;
-                selectedModelProperties.modelRotation = Quat.fromVec3Degrees(angles);
-                selectedModelProperties.radius = array[index++].value / 2;
-                print(selectedModelProperties.radius);
-
-                Models.editModel(selectedModelID, selectedModelProperties);
-            }
-
+                properties.rotation = Quat.fromVec3Degrees(angles);
+                properties.radius = array[index++].value / 2;
+
+                properties.velocity.x = array[index++].value;
+                properties.velocity.y = array[index++].value;
+                properties.velocity.z = array[index++].value;
+                properties.damping = array[index++].value;
+                properties.gravity.x = array[index++].value;
+                properties.gravity.y = array[index++].value;
+                properties.gravity.z = array[index++].value;
+                properties.lifetime = array[index++].value; // give ourselves that many more seconds
+
+                if (properties.type == "Box") {
+                    properties.color.red = array[index++].value;
+                    properties.color.green = array[index++].value;
+                    properties.color.blue = array[index++].value;
+                }
+                Entities.editEntity(editModelID, properties);
+            }
             modelSelected = false;
->>>>>>> 29ed1b3f
         }
     } else if (menuItem == "Paste Models") {
         modelImporter.paste();
