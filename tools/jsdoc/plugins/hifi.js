function endsWith(path, exts) {
    var result = false;
    exts.forEach(function(ext) {
        if (path.endsWith(ext)) {
            result = true;
        }
    });
    return result;
}

exports.handlers = {

    // This event is triggered before parsing has even started.
    // We use this event to scan the C++ files for jsdoc comments
    // and reformat them into a form digestable by jsdoc.
    beforeParse: function(e) {
        var pathTools = require('path');
        var rootFolder = pathTools.dirname(e.filename);
        console.log("Scanning hifi source for jsdoc comments...");

        // directories to scan for jsdoc comments
        var dirList = [
            '../../interface/src',
            '../../interface/src/assets',
            '../../interface/src/audio',
            '../../interface/src/avatar',
            '../../interface/src/commerce',
            '../../interface/src/devices',
            '../../interface/src/java',
            '../../interface/src/networking',
            '../../interface/src/ui/',
            '../../interface/src/scripting',
            '../../interface/src/ui/overlays',
            '../../interface/src/raypick',
            '../../libraries/animation/src',
            '../../libraries/audio-client/src',
            '../../libraries/audio/src',
            '../../libraries/avatars/src',
            '../../libraries/avatars-renderer/src/avatars-renderer',
            '../../libraries/controllers/src/controllers/',
            '../../libraries/controllers/src/controllers/impl/',
            '../../libraries/display-plugins/src/display-plugins/',
            '../../libraries/entities/src',
            '../../libraries/graphics-scripting/src/graphics-scripting/',
            '../../libraries/input-plugins/src/input-plugins',
            '../../libraries/model-networking/src/model-networking/',
            '../../libraries/networking/src',
            '../../libraries/octree/src',
            '../../libraries/physics/src',
            '../../libraries/pointers/src',
            '../../libraries/script-engine/src',
            '../../libraries/shared/src',
            '../../libraries/shared/src/shared',
            '../../libraries/trackers/src/trackers',
            '../../libraries/ui/src/ui',
            '../../plugins/oculus/src',
            '../../plugins/openvr/src'
        ];

        // only files with this extension will be searched for jsdoc comments.
        var exts = ['.h', '.cpp'];

        var fs = require('fs');
        dirList.forEach(function (dir) {
            var joinedDir = pathTools.join(rootFolder, dir);
            var files = fs.readdirSync(joinedDir);
            files.forEach(function (file) {
                var path = pathTools.join(joinedDir, file);
                if (fs.lstatSync(path).isFile() && endsWith(path, exts)) {
                    // load entire file into a string
                    var data = fs.readFileSync(path, "utf8");

                    // this regex searches for blocks starting with /**jsdoc and end with */
                    var reg = /(\/\*\*jsdoc(.|[\r\n])*?\*\/)/gm;
                    var matches = data.match(reg);
                    if (matches) {
                        // add to source, but strip off c-comment asterisks
                        e.source += matches.map(function (s) {
                            return s.replace('/**jsdoc', '/**');
                        }).join('\n');
                    }
                }
            });
        });
    },

    // This event is triggered when a new doclet has been created
    // but before it is passed to the template for output
    newDoclet: function (e) {

        // we only care about hifi custom tags on namespace and class doclets
        if (e.doclet.kind === "namespace" || e.doclet.kind === "class") {
            var rows = [];
            if (e.doclet.hifiInterface) {
                rows.push("Interface Scripts");
            }
            if (e.doclet.hifiClientEntity) {
                rows.push("Client Entity Scripts");
            }
            if (e.doclet.hifiServerEntity) {
                rows.push("Server Entity Scripts");
            }
            if (e.doclet.hifiAssignmentClient) {
                rows.push("Assignment Client Scripts");
            }

            // Append an Available In: table at the end of the namespace description.
            if (rows.length > 0) {
                var table = "<br><br><table><tr><th>Available in:</th><td>" + rows.join("</td><td>") + "</td></tr></table>";
<<<<<<< HEAD
                e.doclet.description = e.doclet.description + table;
=======
                e.doclet.description = (e.doclet.description ? e.doclet.description : "") + table;
>>>>>>> 2cc3ed62
            }
        }
    }
};

// Define custom hifi tags here
exports.defineTags = function (dictionary) {

    // @hifi-interface
    dictionary.defineTag("hifi-interface", {
        onTagged: function (doclet, tag) {
            doclet.hifiInterface = true;
        }
    });

    // @hifi-assignment-client
    dictionary.defineTag("hifi-assignment-client", {
        onTagged: function (doclet, tag) {
            doclet.hifiAssignmentClient = true;
        }
    });

    // @hifi-client-entity
    dictionary.defineTag("hifi-client-entity", {
        onTagged: function (doclet, tag) {
            doclet.hifiClientEntity = true;
        }
    });

    // @hifi-server-entity
    dictionary.defineTag("hifi-server-entity", {
        onTagged: function (doclet, tag) {
            doclet.hifiServerEntity = true;
        }
    });
};<|MERGE_RESOLUTION|>--- conflicted
+++ resolved
@@ -107,11 +107,7 @@
             // Append an Available In: table at the end of the namespace description.
             if (rows.length > 0) {
                 var table = "<br><br><table><tr><th>Available in:</th><td>" + rows.join("</td><td>") + "</td></tr></table>";
-<<<<<<< HEAD
-                e.doclet.description = e.doclet.description + table;
-=======
                 e.doclet.description = (e.doclet.description ? e.doclet.description : "") + table;
->>>>>>> 2cc3ed62
             }
         }
     }
