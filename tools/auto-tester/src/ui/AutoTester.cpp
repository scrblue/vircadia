//
//  AutoTester.cpp
//  zone/ambientLightInheritence
//
//  Created by Nissim Hadar on 2 Nov 2017.
//  Copyright 2013 High Fidelity, Inc.
//
//  Distributed under the Apache License, Version 2.0.
//  See the accompanying file LICENSE or http://www.apache.org/licenses/LICENSE-2.0.html
//
#include "AutoTester.h"

#ifdef Q_OS_WIN
#include <windows.h>
#include <shellapi.h>
#endif

AutoTester::AutoTester(QWidget* parent) : QMainWindow(parent) {
    _ui.setupUi(this);

    _ui.checkBoxInteractiveMode->setChecked(true);
    _ui.progressBar->setVisible(false);
    _ui.tabWidget->setCurrentIndex(0);

    _signalMapper = new QSignalMapper();

    connect(_ui.actionClose, &QAction::triggered, this, &AutoTester::on_closeButton_clicked);
    connect(_ui.actionAbout, &QAction::triggered, this, &AutoTester::about);
    connect(_ui.actionContent, &QAction::triggered, this, &AutoTester::content);

    // The second tab hides and shows the Windows task bar
#ifndef Q_OS_WIN
    _ui.tabWidget->removeTab(1);
#endif
<<<<<<< HEAD
   //// Coming soon...
=======

   _ui.statusLabel->setText("");
   _ui.plainTextEdit->setReadOnly(true);

   // Coming soon to an auto-tester near you...
>>>>>>> cbc53f1e
   //// _helpWindow.textBrowser->setText()
}

void AutoTester::setup() {
    _test = new Test(_ui.progressBar, _ui.checkBoxInteractiveMode);
<<<<<<< HEAD
    _testRunner = new TestRunner();
=======

    std::vector<QCheckBox*> dayCheckboxes;
    dayCheckboxes.emplace_back(_ui.mondayCheckBox);
    dayCheckboxes.emplace_back(_ui.tuesdayCheckBox);
    dayCheckboxes.emplace_back(_ui.wednesdayCheckBox);
    dayCheckboxes.emplace_back(_ui.thursdayCheckBox);
    dayCheckboxes.emplace_back(_ui.fridayCheckBox);
    dayCheckboxes.emplace_back(_ui.saturdayCheckBox);
    dayCheckboxes.emplace_back(_ui.sundayCheckBox);

    std::vector<QCheckBox*> timeEditCheckboxes;
    timeEditCheckboxes.emplace_back(_ui.timeEdit1checkBox);
    timeEditCheckboxes.emplace_back(_ui.timeEdit2checkBox);
    timeEditCheckboxes.emplace_back(_ui.timeEdit3checkBox);
    timeEditCheckboxes.emplace_back(_ui.timeEdit4checkBox);

    std::vector<QTimeEdit*> timeEdits;
    timeEdits.emplace_back(_ui.timeEdit1);
    timeEdits.emplace_back(_ui.timeEdit2);
    timeEdits.emplace_back(_ui.timeEdit3);
    timeEdits.emplace_back(_ui.timeEdit4);

    _testRunner = new TestRunner(dayCheckboxes, timeEditCheckboxes, timeEdits, _ui.workingFolderLabel);
>>>>>>> cbc53f1e
}

void AutoTester::startTestsEvaluation(const bool isRunningFromCommandLine,
                                      const bool isRunningInAutomaticTestRun,
                                      const QString& snapshotDirectory,
                                      const QString& branch,
<<<<<<< HEAD
                                      const QString& user) {
=======
                                      const QString& user
) {
>>>>>>> cbc53f1e
    _test->startTestsEvaluation(isRunningFromCommandLine, isRunningInAutomaticTestRun, snapshotDirectory, branch, user);
}

void AutoTester::on_tabWidget_currentChanged(int index) {
    if (index == 1 || index == 2) {
        _ui.userTextEdit->setDisabled(false);
        _ui.branchTextEdit->setDisabled(false);
    } else {
        _ui.userTextEdit->setDisabled(true);
        _ui.branchTextEdit->setDisabled(true);
    }
}

void AutoTester::on_evaluateTestsButton_clicked() {
    _test->startTestsEvaluation(false, false);
}

void AutoTester::on_createRecursiveScriptButton_clicked() {
    _test->createRecursiveScript();
}

void AutoTester::on_createAllRecursiveScriptsButton_clicked() {
    _test->createAllRecursiveScripts();
}

void AutoTester::on_createTestsButton_clicked() {
    _test->createTests();
}

void AutoTester::on_createMDFileButton_clicked() {
    _test->createMDFile();
}

void AutoTester::on_createAllMDFilesButton_clicked() {
    _test->createAllMDFiles();
}

void AutoTester::on_createTestAutoScriptButton_clicked() {
    _test->createTestAutoScript();
}

void AutoTester::on_createAllTestAutoScriptsButton_clicked() {
    _test->createAllTestAutoScripts();
}

void AutoTester::on_createTestsOutlineButton_clicked() {
    _test->createTestsOutline();
}

void AutoTester::on_createTestRailTestCasesButton_clicked() {
    _test->createTestRailTestCases();
}

void AutoTester::on_createTestRailRunButton_clicked() {
    _test->createTestRailRun();
}

<<<<<<< HEAD
=======
void AutoTester::on_setWorkingFolderButton_clicked() {
    _testRunner->setWorkingFolder();
}

void AutoTester::enableRunTabControls() {
    _ui.runNowButton->setEnabled(true);
    _ui.daysGroupBox->setEnabled(true);
    _ui.timesGroupBox->setEnabled(true);
}

>>>>>>> cbc53f1e
void AutoTester::on_runNowButton_clicked() {
    _testRunner->run();
}

void AutoTester::automaticTestRunEvaluationComplete(QString zippedFolderName) {
    _testRunner->automaticTestRunEvaluationComplete(zippedFolderName);
}

void AutoTester::on_updateTestRailRunResultsButton_clicked() {
    _test->updateTestRailRunResult();
}

// To toggle between show and hide
//   if (uState & ABS_AUTOHIDE) on_showTaskbarButton_clicked();
//   else on_hideTaskbarButton_clicked();
//
void AutoTester::on_hideTaskbarButton_clicked() {
#ifdef Q_OS_WIN
    APPBARDATA abd = { sizeof abd };
    UINT uState = (UINT)SHAppBarMessage(ABM_GETSTATE, &abd);
    LPARAM param = uState & ABS_ALWAYSONTOP;
    abd.lParam = ABS_AUTOHIDE | param;
    SHAppBarMessage(ABM_SETSTATE, &abd);
#endif
}

void AutoTester::on_showTaskbarButton_clicked() {
#ifdef Q_OS_WIN
    APPBARDATA abd = { sizeof abd };
    UINT uState = (UINT)SHAppBarMessage(ABM_GETSTATE, &abd);
    LPARAM param = uState & ABS_ALWAYSONTOP;
    abd.lParam = param;
    SHAppBarMessage(ABM_SETSTATE, &abd);
#endif
}

void AutoTester::on_closeButton_clicked() {
    exit(0);
}

void AutoTester::on_createPythonScriptRadioButton_clicked() {
    _test->setTestRailCreateMode(PYTHON);
}

void AutoTester::on_createXMLScriptRadioButton_clicked() {
    _test->setTestRailCreateMode(XML);
}

void AutoTester::downloadFile(const QUrl& url) {
    _downloaders.emplace_back(new Downloader(url, this));
    connect(_downloaders[_index], SIGNAL(downloaded()), _signalMapper, SLOT(map()));

    _signalMapper->setMapping(_downloaders[_index], _index);

    ++_index;
}

void AutoTester::downloadFiles(const QStringList& URLs, const QString& directoryName, const QStringList& filenames, void *caller) {
    connect(_signalMapper, SIGNAL(mapped(int)), this, SLOT(saveFile(int)));
    
    _directoryName = directoryName;
    _filenames = filenames;
    _caller = caller;

    _numberOfFilesToDownload = URLs.size();
    _numberOfFilesDownloaded = 0;
    _index = 0;

    _ui.progressBar->setMinimum(0);
    _ui.progressBar->setMaximum(_numberOfFilesToDownload - 1);
    _ui.progressBar->setValue(0);
    _ui.progressBar->setVisible(true);

    _downloaders.clear();
    for (int i = 0; i < _numberOfFilesToDownload; ++i) {
        downloadFile(URLs[i]);
    }
}

void AutoTester::saveFile(int index) {
    try {
        QFile file(_directoryName + "/" + _filenames[index]);
        file.open(QIODevice::WriteOnly);
        file.write(_downloaders[index]->downloadedData());
        file.close();
    } catch (...) {
        QMessageBox::information(0, "Test Aborted", "Failed to save file: " + _filenames[index]);
        _ui.progressBar->setVisible(false);
        return;
    }

    ++_numberOfFilesDownloaded;

    if (_numberOfFilesDownloaded == _numberOfFilesToDownload) {
        disconnect(_signalMapper, SIGNAL(mapped(int)), this, SLOT(saveFile(int)));
        if (_caller == _test) {
            _test->finishTestsEvaluation();
        } else if (_caller == _testRunner) {
            _testRunner->installerDownloadComplete();
        }
    } else {
        _ui.progressBar->setValue(_numberOfFilesDownloaded);
    }
}

void AutoTester::about() {
    QMessageBox::information(0, "About", QString("Built ") + __DATE__ + " : " + __TIME__);
}

void AutoTester::content() {
    _helpWindow.show();
}

void AutoTester::setUserText(const QString& user) {
    _ui.userTextEdit->setText(user);
}

QString AutoTester::getSelectedUser() {
    return _ui.userTextEdit->toPlainText();
}

void AutoTester::setBranchText(const QString& branch) {
    _ui.branchTextEdit->setText(branch);
}

QString AutoTester::getSelectedBranch() {
    return _ui.branchTextEdit->toPlainText();
}

void AutoTester::updateStatusLabel(const QString& status) {
    _ui.statusLabel->setText(status);
}

void AutoTester::appendLogWindow(const QString& message) {
    _ui.plainTextEdit->appendPlainText(message);
}<|MERGE_RESOLUTION|>--- conflicted
+++ resolved
@@ -32,23 +32,16 @@
 #ifndef Q_OS_WIN
     _ui.tabWidget->removeTab(1);
 #endif
-<<<<<<< HEAD
-   //// Coming soon...
-=======
 
    _ui.statusLabel->setText("");
    _ui.plainTextEdit->setReadOnly(true);
 
    // Coming soon to an auto-tester near you...
->>>>>>> cbc53f1e
    //// _helpWindow.textBrowser->setText()
 }
 
 void AutoTester::setup() {
     _test = new Test(_ui.progressBar, _ui.checkBoxInteractiveMode);
-<<<<<<< HEAD
-    _testRunner = new TestRunner();
-=======
 
     std::vector<QCheckBox*> dayCheckboxes;
     dayCheckboxes.emplace_back(_ui.mondayCheckBox);
@@ -72,19 +65,14 @@
     timeEdits.emplace_back(_ui.timeEdit4);
 
     _testRunner = new TestRunner(dayCheckboxes, timeEditCheckboxes, timeEdits, _ui.workingFolderLabel);
->>>>>>> cbc53f1e
 }
 
 void AutoTester::startTestsEvaluation(const bool isRunningFromCommandLine,
                                       const bool isRunningInAutomaticTestRun,
                                       const QString& snapshotDirectory,
                                       const QString& branch,
-<<<<<<< HEAD
-                                      const QString& user) {
-=======
                                       const QString& user
 ) {
->>>>>>> cbc53f1e
     _test->startTestsEvaluation(isRunningFromCommandLine, isRunningInAutomaticTestRun, snapshotDirectory, branch, user);
 }
 
@@ -142,8 +130,6 @@
     _test->createTestRailRun();
 }
 
-<<<<<<< HEAD
-=======
 void AutoTester::on_setWorkingFolderButton_clicked() {
     _testRunner->setWorkingFolder();
 }
@@ -154,7 +140,6 @@
     _ui.timesGroupBox->setEnabled(true);
 }
 
->>>>>>> cbc53f1e
 void AutoTester::on_runNowButton_clicked() {
     _testRunner->run();
 }
