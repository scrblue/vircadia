--- conflicted
+++ resolved
@@ -58,7 +58,6 @@
         qDebug() << "Packet version mismatch for packet" << headerType
             << "(" << nameForPacketType(headerType) << ") from" << packet.getSenderSockAddr();
         
-<<<<<<< HEAD
         return false;
     }
 }
@@ -67,89 +66,46 @@
     
     auto nlPacket = NLPacket::fromBase(std::move(packet));
     
-    if (nlPacket->getType() == PacketType::ICEServerHeartbeat) {
-        SharedNetworkPeer peer = addOrUpdateHeartbeatingPeer(*nlPacket);
+    // make sure that this packet at least looks like something we can read
+    if (nlPacket->getPayloadSize() >= NLPacket::localHeaderSize(PacketType::ICEServerHeartbeat)) {
         
-        // so that we can send packets to the heartbeating peer when we need, we need to activate a socket now
-        peer->activateMatchingOrNewSymmetricSocket(nlPacket->getSenderSockAddr());
-    } else if (nlPacket->getType() == PacketType::ICEServerQuery) {
-        QDataStream heartbeatStream(nlPacket.get());
-        
-        // this is a node hoping to connect to a heartbeating peer - do we have the heartbeating peer?
-        QUuid senderUUID;
-        heartbeatStream >> senderUUID;
-        
-        // pull the public and private sock addrs for this peer
-        HifiSockAddr publicSocket, localSocket;
-        heartbeatStream >> publicSocket >> localSocket;
-        
-        // check if this node also included a UUID that they would like to connect to
-        QUuid connectRequestID;
-        heartbeatStream >> connectRequestID;
-        
-        SharedNetworkPeer matchingPeer = _activePeers.value(connectRequestID);
-        
-        if (matchingPeer) {
+        if (nlPacket->getType() == PacketType::ICEServerHeartbeat) {
+            SharedNetworkPeer peer = addOrUpdateHeartbeatingPeer(*nlPacket);
             
-            qDebug() << "Sending information for peer" << connectRequestID << "to peer" << senderUUID;
+            // so that we can send packets to the heartbeating peer when we need, we need to activate a socket now
+            peer->activateMatchingOrNewSymmetricSocket(nlPacket->getSenderSockAddr());
+        } else if (nlPacket->getType() == PacketType::ICEServerQuery) {
+            QDataStream heartbeatStream(nlPacket.get());
             
-            // we have the peer they want to connect to - send them pack the information for that peer
-            sendPeerInformationPacket(*matchingPeer, &nlPacket->getSenderSockAddr());
+            // this is a node hoping to connect to a heartbeating peer - do we have the heartbeating peer?
+            QUuid senderUUID;
+            heartbeatStream >> senderUUID;
             
-            // we also need to send them to the active peer they are hoping to connect to
-            // create a dummy peer object we can pass to sendPeerInformationPacket
+            // pull the public and private sock addrs for this peer
+            HifiSockAddr publicSocket, localSocket;
+            heartbeatStream >> publicSocket >> localSocket;
             
-            NetworkPeer dummyPeer(senderUUID, publicSocket, localSocket);
-            sendPeerInformationPacket(dummyPeer, matchingPeer->getActiveSocket());
-        } else {
-            qDebug() << "Peer" << senderUUID << "asked for" << connectRequestID << "but no matching peer found";
-=======
-        // make sure that this packet at least looks like something we can read
-        if (packetSizeWithHeader >= Packet::localHeaderSize(PacketType::ICEServerHeartbeat)) {
+            // check if this node also included a UUID that they would like to connect to
+            QUuid connectRequestID;
+            heartbeatStream >> connectRequestID;
             
-            auto packet = Packet::fromReceivedPacket(std::move(buffer), packetSizeWithHeader, sendingSockAddr);
+            SharedNetworkPeer matchingPeer = _activePeers.value(connectRequestID);
             
-            PacketType::Value packetType = packet->getType();
-            
-            if (packetType == PacketType::ICEServerHeartbeat) {
-                SharedNetworkPeer peer = addOrUpdateHeartbeatingPeer(*packet);
+            if (matchingPeer) {
                 
-                // so that we can send packets to the heartbeating peer when we need, we need to activate a socket now
-                peer->activateMatchingOrNewSymmetricSocket(sendingSockAddr);
-            } else if (packetType == PacketType::ICEServerQuery) {
-                QDataStream heartbeatStream(packet.get());
+                qDebug() << "Sending information for peer" << connectRequestID << "to peer" << senderUUID;
                 
-                // this is a node hoping to connect to a heartbeating peer - do we have the heartbeating peer?
-                QUuid senderUUID;
-                heartbeatStream >> senderUUID;
+                // we have the peer they want to connect to - send them pack the information for that peer
+                sendPeerInformationPacket(*matchingPeer, &nlPacket->getSenderSockAddr());
                 
-                // pull the public and private sock addrs for this peer
-                HifiSockAddr publicSocket, localSocket;
-                heartbeatStream >> publicSocket >> localSocket;
+                // we also need to send them to the active peer they are hoping to connect to
+                // create a dummy peer object we can pass to sendPeerInformationPacket
                 
-                // check if this node also included a UUID that they would like to connect to
-                QUuid connectRequestID;
-                heartbeatStream >> connectRequestID;
-                
-                SharedNetworkPeer matchingPeer = _activePeers.value(connectRequestID);
-                
-                if (matchingPeer) {
-                    
-                    qDebug() << "Sending information for peer" << connectRequestID << "to peer" << senderUUID;
-                    
-                    // we have the peer they want to connect to - send them pack the information for that peer
-                    sendPeerInformationPacket(*(matchingPeer.data()), &sendingSockAddr);
-                    
-                    // we also need to send them to the active peer they are hoping to connect to
-                    // create a dummy peer object we can pass to sendPeerInformationPacket
-                    
-                    NetworkPeer dummyPeer(senderUUID, publicSocket, localSocket);
-                    sendPeerInformationPacket(dummyPeer, matchingPeer->getActiveSocket());
-                } else {
-                    qDebug() << "Peer" << senderUUID << "asked for" << connectRequestID << "but no matching peer found";
-                }
+                NetworkPeer dummyPeer(senderUUID, publicSocket, localSocket);
+                sendPeerInformationPacket(dummyPeer, matchingPeer->getActiveSocket());
+            } else {
+                qDebug() << "Peer" << senderUUID << "asked for" << connectRequestID << "but no matching peer found";
             }
->>>>>>> 08986dcb
         }
     }
 }
