
set(TARGET_NAME render-perf-test)
 
if (WIN32)
  SET(CMAKE_EXE_LINKER_FLAGS "${CMAKE_EXE_LINKER_FLAGS} /ignore:4049 /ignore:4217")
endif()

setup_memory_debugger()

# This is not a testcase -- just set it up as a regular hifi project
setup_hifi_project(Quick Gui)
set_target_properties(${TARGET_NAME} PROPERTIES FOLDER "Tests/manual-tests/")

# link in the shared libraries
link_hifi_libraries(
<<<<<<< HEAD
    shared networking animation 
    ktx image octree gl gpu  
    render render-utils 
    graphics fbx model-networking 
    entities entities-renderer audio avatars script-engine 
    physics procedural midi ui
=======
    shared task networking animation 
    ktx image octree gl gpu gpu-gl  
    render render-utils 
    graphics fbx model-networking 
    entities entities-renderer audio avatars script-engine 
    physics procedural midi qml ui
>>>>>>> 730dce31
    ${PLATFORM_GL_BACKEND}
)

if (WIN32)
    target_link_libraries(${TARGET_NAME} Winmm.lib)
    add_dependency_external_projects(wasapi)
endif()

package_libraries_for_deployment()


target_bullet()<|MERGE_RESOLUTION|>--- conflicted
+++ resolved
@@ -13,21 +13,12 @@
 
 # link in the shared libraries
 link_hifi_libraries(
-<<<<<<< HEAD
-    shared networking animation 
-    ktx image octree gl gpu  
-    render render-utils 
-    graphics fbx model-networking 
-    entities entities-renderer audio avatars script-engine 
-    physics procedural midi ui
-=======
     shared task networking animation 
     ktx image octree gl gpu gpu-gl  
     render render-utils 
     graphics fbx model-networking 
     entities entities-renderer audio avatars script-engine 
     physics procedural midi qml ui
->>>>>>> 730dce31
     ${PLATFORM_GL_BACKEND}
 )
 
