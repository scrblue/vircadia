--- conflicted
+++ resolved
@@ -4,17 +4,13 @@
 setup_hifi_project(Quick Gui OpenGL Script Widgets)
 setup_memory_debugger()
 set_target_properties(${TARGET_NAME} PROPERTIES FOLDER "Tests/manual-tests/")
-<<<<<<< HEAD
 link_hifi_libraries(
     shared networking gl 
     ktx gpu procedural octree image 
-    model model-networking fbx animation 
+    graphics model-networking fbx animation 
     script-engine render render-utils 
     ${PLATFORM_GL_BACKEND}
 )
-=======
-link_hifi_libraries(networking gl gpu gpu-gl procedural shared fbx graphics model-networking animation script-engine render render-utils octree image ktx)
->>>>>>> d4571bd8
 
 if (WIN32)
   add_dependency_external_projects(wasapi)
