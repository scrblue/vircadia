--- conflicted
+++ resolved
@@ -39,10 +39,7 @@
 set(BUILD_INSTALLER_OPTION ON)
 set(GLES_OPTION OFF)
 set(DISABLE_QML_OPTION OFF)
-<<<<<<< HEAD
-=======
 set(DOWNLOAD_SERVERLESS_CONTENT_OPTION OFF)
->>>>>>> 379df87d
 
 if (ANDROID OR UWP)
   set(BUILD_SERVER_OPTION OFF)
@@ -78,14 +75,11 @@
 option(USE_GLES "Use OpenGL ES" ${GLES_OPTION})
 option(DISABLE_QML "Disable QML" ${DISABLE_QML_OPTION})
 option(DISABLE_KTX_CACHE "Disable KTX Cache" OFF)
-<<<<<<< HEAD
-=======
 option(
   DOWNLOAD_SERVERLESS_CONTENT
   "Download and setup default serverless content beside Interface"
   ${DOWNLOAD_SERVERLESS_CONTENT_OPTION}
 )
->>>>>>> 379df87d
 
 set(PLATFORM_QT_GL OpenGL)
 
@@ -100,14 +94,6 @@
   list(APPEND PLATFORM_QT_LIBRARIES "Qt5::${PLATFORM_QT_COMPONENT}")
 endforeach()
 
-<<<<<<< HEAD
-MESSAGE(STATUS "Build server:    " ${BUILD_SERVER})
-MESSAGE(STATUS "Build client:    " ${BUILD_CLIENT})
-MESSAGE(STATUS "Build tests:     " ${BUILD_TESTS})
-MESSAGE(STATUS "Build tools:     " ${BUILD_TOOLS})
-MESSAGE(STATUS "Build installer: " ${BUILD_INSTALLER})
-MESSAGE(STATUS "GL ES:           " ${USE_GLES})
-=======
 MESSAGE(STATUS "Build server:          " ${BUILD_SERVER})
 MESSAGE(STATUS "Build client:          " ${BUILD_CLIENT})
 MESSAGE(STATUS "Build tests:           " ${BUILD_TESTS})
@@ -115,7 +101,6 @@
 MESSAGE(STATUS "Build installer:       " ${BUILD_INSTALLER})
 MESSAGE(STATUS "GL ES:                 " ${USE_GLES})
 MESSAGE(STATUS "DL serverless content: " ${DOWNLOAD_SERVERLESS_CONTENT})
->>>>>>> 379df87d
 
 if (DISABLE_QML)
   MESSAGE(STATUS "QML disabled!")
